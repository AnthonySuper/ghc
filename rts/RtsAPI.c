--- conflicted
+++ resolved
@@ -584,10 +584,6 @@
       errorBelch("%s: uncaught exception",site);
       stg_exit(EXIT_FAILURE);
     case Interrupted:
-<<<<<<< HEAD
-      errorBelch("%s: interrupted", site);
-      stg_exit(EXIT_FAILURE);
-=======
 	errorBelch("%s: interrupted", site);
 #ifdef THREADED_RTS
         // The RTS is shutting down, and the process will probably
@@ -599,7 +595,6 @@
 #else
         stg_exit(EXIT_FAILURE);
 #endif
->>>>>>> 94ab5d29
     default:
       errorBelch("%s: Return code (%d) not ok",(site),(rc));
       stg_exit(EXIT_FAILURE);

/* -----------------------------------------------------------------------------
 *
 * (c) The GHC Team, 2000-2012
 *
 * RTS Object Linker
 *
 * ---------------------------------------------------------------------------*/

#if 0
#include "PosixSource.h"
#endif

/* Linux needs _GNU_SOURCE to get RTLD_DEFAULT from <dlfcn.h> and
   MREMAP_MAYMOVE from <sys/mman.h>.
 */
#if defined(__linux__)  || defined(__GLIBC__)
#define _GNU_SOURCE 1
#endif

#include "Rts.h"
#include "HsFFI.h"

#include "sm/Storage.h"
#include "Stats.h"
#include "Hash.h"
#include "LinkerInternals.h"
#include "RtsUtils.h"
#include "Trace.h"
#include "StgPrimFloat.h" // for __int_encodeFloat etc.
#include "Proftimer.h"
#include "GetEnv.h"
#include "Stable.h"

#if !defined(mingw32_HOST_OS)
#include "posix/Signals.h"
#endif

// get protos for is*()
#include <ctype.h>

#ifdef HAVE_SYS_TYPES_H
#include <sys/types.h>
#endif

#include <inttypes.h>
#include <stdlib.h>
#include <string.h>
#include <stdio.h>
#include <assert.h>
#include <libgen.h>

#ifdef HAVE_SYS_STAT_H
#include <sys/stat.h>
#endif

#if defined(HAVE_DLFCN_H)
#include <dlfcn.h>
#endif

#if defined(cygwin32_HOST_OS)
#ifdef HAVE_DIRENT_H
#include <dirent.h>
#endif

#ifdef HAVE_SYS_TIME_H
#include <sys/time.h>
#endif
#include <regex.h>
#include <sys/fcntl.h>
#include <sys/termios.h>
#include <sys/utime.h>
#include <sys/utsname.h>
#include <sys/wait.h>
#endif

#if (defined(powerpc_HOST_ARCH) && defined(linux_HOST_OS)) \
 || (!defined(powerpc_HOST_ARCH) && \
    (   defined(linux_HOST_OS)     || defined(freebsd_HOST_OS) || \
        defined(dragonfly_HOST_OS) || defined(netbsd_HOST_OS ) || \
        defined(openbsd_HOST_OS  ) || defined(darwin_HOST_OS ) || \
        defined(kfreebsdgnu_HOST_OS) || defined(gnu_HOST_OS)))
/* Don't use mmap on powerpc_HOST_ARCH as mmap doesn't support
 * reallocating but we need to allocate jump islands just after each
 * object images. Otherwise relative branches to jump islands can fail
 * due to 24-bits displacement overflow.
 */
#define USE_MMAP
#include <fcntl.h>
#include <sys/mman.h>

#ifdef HAVE_UNISTD_H
#include <unistd.h>
#endif

#endif


/* PowerPC has relative branch instructions with only 24 bit displacements
 * and therefore needs jump islands contiguous with each object code module.
 */
#if (defined(USE_MMAP) && defined(powerpc_HOST_ARCH) && defined(linux_HOST_OS))
#define USE_CONTIGUOUS_MMAP 1
#else
#define USE_CONTIGUOUS_MMAP 0
#endif

#if defined(linux_HOST_OS) || defined(solaris2_HOST_OS) || defined(freebsd_HOST_OS) || defined(kfreebsdgnu_HOST_OS) || defined(dragonfly_HOST_OS) || defined(netbsd_HOST_OS) || defined(openbsd_HOST_OS) || defined(gnu_HOST_OS)
#  define OBJFORMAT_ELF
#  include <regex.h>    // regex is already used by dlopen() so this is OK
                        // to use here without requiring an additional lib
#elif defined(cygwin32_HOST_OS) || defined (mingw32_HOST_OS)
#  define OBJFORMAT_PEi386
#  include <windows.h>
#  include <math.h>
#elif defined(darwin_HOST_OS)
#  define OBJFORMAT_MACHO
#  include <regex.h>
#  include <mach/machine.h>
#  include <mach-o/fat.h>
#  include <mach-o/loader.h>
#  include <mach-o/nlist.h>
#  include <mach-o/reloc.h>
#if !defined(HAVE_DLFCN_H)
#  include <mach-o/dyld.h>
#endif
#if defined(powerpc_HOST_ARCH)
#  include <mach-o/ppc/reloc.h>
#endif
#if defined(x86_64_HOST_ARCH)
#  include <mach-o/x86_64/reloc.h>
#endif
#endif

#if defined(x86_64_HOST_ARCH) && defined(darwin_HOST_OS)
#define ALWAYS_PIC
#endif

#if defined(dragonfly_HOST_OS)
#include <sys/tls.h>
#endif

typedef struct _RtsSymbolInfo {
    void *value;
    const ObjectCode *owner;
    HsBool weak;
} RtsSymbolInfo;

/* Hash table mapping symbol names to RtsSymbolInfo */
static /*Str*/HashTable *symhash;

/* List of currently loaded objects */
ObjectCode *objects = NULL;     /* initially empty */

/* List of objects that have been unloaded via unloadObj(), but are waiting
   to be actually freed via checkUnload() */
ObjectCode *unloaded_objects = NULL; /* initially empty */

/* Type of the initializer */
typedef void (*init_t) (int argc, char **argv, char **env);

static HsInt isAlreadyLoaded( pathchar *path );
static HsInt loadOc( ObjectCode* oc );
static ObjectCode* mkOc( pathchar *path, char *image, int imageSize,
                         char *archiveMemberName
#ifndef USE_MMAP
#ifdef darwin_HOST_OS
                       , int misalignment
#endif
#endif
                       );

// Use wchar_t for pathnames on Windows (#5697)
#if defined(mingw32_HOST_OS)
#define pathcmp wcscmp
#define pathlen wcslen
#define pathopen _wfopen
#define pathstat _wstat
#define struct_stat struct _stat
#define open wopen
#define WSTR(s) L##s
#else
#define pathcmp strcmp
#define pathlen strlen
#define pathopen fopen
#define pathstat stat
#define struct_stat struct stat
#define WSTR(s) s
#endif

static pathchar* pathdup(pathchar *path)
{
    pathchar *ret;
#if defined(mingw32_HOST_OS)
    ret = wcsdup(path);
#else
    /* sigh, strdup() isn't a POSIX function, so do it the long way */
    ret = stgMallocBytes( strlen(path)+1, "loadObj" );
    strcpy(ret, path);
#endif
    return ret;
}


#if defined(OBJFORMAT_ELF)
static int ocVerifyImage_ELF    ( ObjectCode* oc );
static int ocGetNames_ELF       ( ObjectCode* oc );
static int ocResolve_ELF        ( ObjectCode* oc );
static int ocRunInit_ELF        ( ObjectCode* oc );
#if defined(powerpc_HOST_ARCH) || defined(x86_64_HOST_ARCH) || defined(arm_HOST_ARCH)
static int ocAllocateSymbolExtras_ELF ( ObjectCode* oc );
#endif
#elif defined(OBJFORMAT_PEi386)
static int ocVerifyImage_PEi386 ( ObjectCode* oc );
static int ocGetNames_PEi386    ( ObjectCode* oc );
static int ocResolve_PEi386     ( ObjectCode* oc );
static int ocRunInit_PEi386     ( ObjectCode* oc );
static void *lookupSymbolInDLLs ( unsigned char *lbl );
static void zapTrailingAtSign   ( unsigned char *sym );
static char *allocateImageAndTrampolines (
   pathchar* arch_name, char* member_name,
#if defined(x86_64_HOST_ARCH)
   FILE* f,
#endif
   int size );
#if defined(x86_64_HOST_ARCH)
static int ocAllocateSymbolExtras_PEi386 ( ObjectCode* oc );
static size_t makeSymbolExtra_PEi386( ObjectCode* oc, size_t, char* symbol );
#define PEi386_IMAGE_OFFSET 4
#else
#define PEi386_IMAGE_OFFSET 0
#endif
#elif defined(OBJFORMAT_MACHO)
static int ocVerifyImage_MachO    ( ObjectCode* oc );
static int ocGetNames_MachO       ( ObjectCode* oc );
static int ocResolve_MachO        ( ObjectCode* oc );
static int ocRunInit_MachO        ( ObjectCode* oc );

#ifndef USE_MMAP
static int machoGetMisalignment( FILE * );
#endif
#if defined(powerpc_HOST_ARCH) || defined(x86_64_HOST_ARCH)
static int ocAllocateSymbolExtras_MachO ( ObjectCode* oc );
#endif
#ifdef powerpc_HOST_ARCH
static void machoInitSymbolsWithoutUnderscore( void );
#endif
#endif

static void freeProddableBlocks (ObjectCode *oc);

/* on x86_64 we have a problem with relocating symbol references in
 * code that was compiled without -fPIC.  By default, the small memory
 * model is used, which assumes that symbol references can fit in a
 * 32-bit slot.  The system dynamic linker makes this work for
 * references to shared libraries by either (a) allocating a jump
 * table slot for code references, or (b) moving the symbol at load
 * time (and copying its contents, if necessary) for data references.
 *
 * We unfortunately can't tell whether symbol references are to code
 * or data.  So for now we assume they are code (the vast majority
 * are), and allocate jump-table slots.  Unfortunately this will
 * SILENTLY generate crashing code for data references.  This hack is
 * enabled by X86_64_ELF_NONPIC_HACK.
 *
 * One workaround is to use shared Haskell libraries.  This is
 * coming.  Another workaround is to keep the static libraries but
 * compile them with -fPIC, because that will generate PIC references
 * to data which can be relocated.  The PIC code is still too green to
 * do this systematically, though.
 *
 * See bug #781
 * See thread http://www.haskell.org/pipermail/cvs-ghc/2007-September/038458.html
 *
 * Naming Scheme for Symbol Macros
 *
 * SymI_*: symbol is internal to the RTS. It resides in an object
 *         file/library that is statically.
 * SymE_*: symbol is external to the RTS library. It might be linked
 *         dynamically.
 *
 * Sym*_HasProto  : the symbol prototype is imported in an include file
 *                  or defined explicitly
 * Sym*_NeedsProto: the symbol is undefined and we add a dummy
 *                  default proto extern void sym(void);
 */
#define X86_64_ELF_NONPIC_HACK 1

/* Link objects into the lower 2Gb on x86_64.  GHC assumes the
 * small memory model on this architecture (see gcc docs,
 * -mcmodel=small).
 *
 * MAP_32BIT not available on OpenBSD/amd64
 */
#if defined(x86_64_HOST_ARCH) && defined(MAP_32BIT)
#define TRY_MAP_32BIT MAP_32BIT
#else
#define TRY_MAP_32BIT 0
#endif

/*
 * Due to the small memory model (see above), on x86_64 we have to map
 * all our non-PIC object files into the low 2Gb of the address space
 * (why 2Gb and not 4Gb?  Because all addresses must be reachable
 * using a 32-bit signed PC-relative offset). On Linux we can do this
 * using the MAP_32BIT flag to mmap(), however on other OSs
 * (e.g. *BSD, see #2063, and also on Linux inside Xen, see #2512), we
 * can't do this.  So on these systems, we have to pick a base address
 * in the low 2Gb of the address space and try to allocate memory from
 * there.
 *
 * We pick a default address based on the OS, but also make this
 * configurable via an RTS flag (+RTS -xm)
 */
#if !defined(ALWAYS_PIC) && defined(x86_64_HOST_ARCH)

#if defined(MAP_32BIT)
// Try to use MAP_32BIT
#define MMAP_32BIT_BASE_DEFAULT 0
#else
// A guess: 1Gb.
#define MMAP_32BIT_BASE_DEFAULT 0x40000000
#endif

static void *mmap_32bit_base = (void *)MMAP_32BIT_BASE_DEFAULT;
#endif

/* MAP_ANONYMOUS is MAP_ANON on some systems, e.g. OpenBSD */
#if !defined(MAP_ANONYMOUS) && defined(MAP_ANON)
#define MAP_ANONYMOUS MAP_ANON
#endif

/* -----------------------------------------------------------------------------
 * Built-in symbols from the RTS
 */

typedef struct _RtsSymbolVal {
    char   *lbl;
    void   *addr;
} RtsSymbolVal;

#define Maybe_Stable_Names      SymI_HasProto(stg_mkWeakzh)                     \
                                SymI_HasProto(stg_mkWeakNoFinalizzerzh)         \
                                SymI_HasProto(stg_addCFinalizzerToWeakzh)       \
                                SymI_HasProto(stg_makeStableNamezh)             \
                                SymI_HasProto(stg_finalizzeWeakzh)

#if !defined (mingw32_HOST_OS)
#define RTS_POSIX_ONLY_SYMBOLS                  \
      SymI_HasProto(__hscore_get_saved_termios) \
      SymI_HasProto(__hscore_set_saved_termios) \
      SymI_HasProto(shutdownHaskellAndSignal)   \
      SymI_HasProto(signal_handlers)            \
      SymI_HasProto(stg_sig_install)            \
      SymI_HasProto(rtsTimerSignal)             \
      SymI_HasProto(atexit)                     \
      SymI_NeedsProto(nocldstop)
#endif

#if defined (cygwin32_HOST_OS)
#define RTS_MINGW_ONLY_SYMBOLS /**/
/* Don't have the ability to read import libs / archives, so
 * we have to stupidly list a lot of what libcygwin.a
 * exports; sigh.
 */
#define RTS_CYGWIN_ONLY_SYMBOLS                          \
      SymI_HasProto(regfree)                             \
      SymI_HasProto(regexec)                             \
      SymI_HasProto(regerror)                            \
      SymI_HasProto(regcomp)                             \
      SymI_HasProto(__errno)                             \
      SymI_HasProto(access)                              \
      SymI_HasProto(chmod)                               \
      SymI_HasProto(chdir)                               \
      SymI_HasProto(close)                               \
      SymI_HasProto(creat)                               \
      SymI_HasProto(dup)                                 \
      SymI_HasProto(dup2)                                \
      SymI_HasProto(fstat)                               \
      SymI_HasProto(fcntl)                               \
      SymI_HasProto(getcwd)                              \
      SymI_HasProto(getenv)                              \
      SymI_HasProto(lseek)                               \
      SymI_HasProto(open)                                \
      SymI_HasProto(fpathconf)                           \
      SymI_HasProto(pathconf)                            \
      SymI_HasProto(stat)                                \
      SymI_HasProto(pow)                                 \
      SymI_HasProto(tanh)                                \
      SymI_HasProto(cosh)                                \
      SymI_HasProto(sinh)                                \
      SymI_HasProto(atan)                                \
      SymI_HasProto(acos)                                \
      SymI_HasProto(asin)                                \
      SymI_HasProto(tan)                                 \
      SymI_HasProto(cos)                                 \
      SymI_HasProto(sin)                                 \
      SymI_HasProto(exp)                                 \
      SymI_HasProto(log)                                 \
      SymI_HasProto(sqrt)                                \
      SymI_HasProto(localtime_r)                         \
      SymI_HasProto(gmtime_r)                            \
      SymI_HasProto(mktime)                              \
      SymI_NeedsProto(_imp___tzname)                     \
      SymI_HasProto(gettimeofday)                        \
      SymI_HasProto(timezone)                            \
      SymI_HasProto(tcgetattr)                           \
      SymI_HasProto(tcsetattr)                           \
      SymI_HasProto(memcpy)                              \
      SymI_HasProto(memmove)                             \
      SymI_HasProto(realloc)                             \
      SymI_HasProto(malloc)                              \
      SymI_HasProto(free)                                \
      SymI_HasProto(fork)                                \
      SymI_HasProto(lstat)                               \
      SymI_HasProto(isatty)                              \
      SymI_HasProto(mkdir)                               \
      SymI_HasProto(opendir)                             \
      SymI_HasProto(readdir)                             \
      SymI_HasProto(rewinddir)                           \
      SymI_HasProto(closedir)                            \
      SymI_HasProto(link)                                \
      SymI_HasProto(mkfifo)                              \
      SymI_HasProto(pipe)                                \
      SymI_HasProto(read)                                \
      SymI_HasProto(rename)                              \
      SymI_HasProto(rmdir)                               \
      SymI_HasProto(select)                              \
      SymI_HasProto(system)                              \
      SymI_HasProto(write)                               \
      SymI_HasProto(strcmp)                              \
      SymI_HasProto(strcpy)                              \
      SymI_HasProto(strncpy)                             \
      SymI_HasProto(strerror)                            \
      SymI_HasProto(sigaddset)                           \
      SymI_HasProto(sigemptyset)                         \
      SymI_HasProto(sigprocmask)                         \
      SymI_HasProto(umask)                               \
      SymI_HasProto(uname)                               \
      SymI_HasProto(unlink)                              \
      SymI_HasProto(utime)                               \
      SymI_HasProto(waitpid)

#elif defined(mingw32_HOST_OS)
#define RTS_POSIX_ONLY_SYMBOLS  /**/
#define RTS_CYGWIN_ONLY_SYMBOLS /**/

#if HAVE_GETTIMEOFDAY
#define RTS_MINGW_GETTIMEOFDAY_SYM SymI_NeedsProto(gettimeofday)
#else
#define RTS_MINGW_GETTIMEOFDAY_SYM /**/
#endif

#if HAVE___MINGW_VFPRINTF
#define RTS___MINGW_VFPRINTF_SYM SymI_HasProto(__mingw_vfprintf)
#else
#define RTS___MINGW_VFPRINTF_SYM /**/
#endif

#if defined(i386_HOST_ARCH)
#define RTS_WIN32_ONLY(X) X
#else
#define RTS_WIN32_ONLY(X) /**/
#endif

#if defined(x86_64_HOST_ARCH)
#define RTS_WIN64_ONLY(X) X
#else
#define RTS_WIN64_ONLY(X) /**/
#endif

/* These are statically linked from the mingw libraries into the ghc
   executable, so we have to employ this hack. */
#define RTS_MINGW_ONLY_SYMBOLS                           \
      SymI_HasProto(stg_asyncReadzh)                     \
      SymI_HasProto(stg_asyncWritezh)                    \
      SymI_HasProto(stg_asyncDoProczh)                   \
      SymI_HasProto(getWin32ProgArgv)                    \
      SymI_HasProto(setWin32ProgArgv)                    \
      SymI_HasProto(memset)                              \
      SymI_HasProto(inet_ntoa)                           \
      SymI_HasProto(inet_addr)                           \
      SymI_HasProto(htonl)                               \
      SymI_HasProto(recvfrom)                            \
      SymI_HasProto(listen)                              \
      SymI_HasProto(bind)                                \
      SymI_HasProto(shutdown)                            \
      SymI_HasProto(connect)                             \
      SymI_HasProto(htons)                               \
      SymI_HasProto(ntohs)                               \
      SymI_HasProto(getservbyname)                       \
      SymI_HasProto(getservbyport)                       \
      SymI_HasProto(getprotobynumber)                    \
      SymI_HasProto(getprotobyname)                      \
      SymI_HasProto(gethostbyname)                       \
      SymI_HasProto(gethostbyaddr)                       \
      SymI_HasProto(gethostname)                         \
      SymI_HasProto(strcpy)                              \
      SymI_HasProto(strncpy)                             \
      SymI_HasProto(abort)                               \
      RTS_WIN32_ONLY(SymI_NeedsProto(_alloca))           \
      SymI_HasProto(isxdigit)                            \
      SymI_HasProto(isupper)                             \
      SymI_HasProto(ispunct)                             \
      SymI_HasProto(islower)                             \
      SymI_HasProto(isspace)                             \
      SymI_HasProto(isprint)                             \
      SymI_HasProto(isdigit)                             \
      SymI_HasProto(iscntrl)                             \
      SymI_HasProto(isalpha)                             \
      SymI_HasProto(isalnum)                             \
      SymI_HasProto(isascii)                             \
      RTS___MINGW_VFPRINTF_SYM                           \
      SymI_HasProto(strcmp)                              \
      SymI_HasProto(memmove)                             \
      SymI_HasProto(realloc)                             \
      SymI_HasProto(malloc)                              \
      SymI_HasProto(pow)                                 \
      SymI_HasProto(tanh)                                \
      SymI_HasProto(cosh)                                \
      SymI_HasProto(sinh)                                \
      SymI_HasProto(atan)                                \
      SymI_HasProto(acos)                                \
      SymI_HasProto(asin)                                \
      SymI_HasProto(tan)                                 \
      SymI_HasProto(cos)                                 \
      SymI_HasProto(sin)                                 \
      SymI_HasProto(exp)                                 \
      SymI_HasProto(log)                                 \
      SymI_HasProto(sqrt)                                \
      SymI_HasProto(powf)                                \
      SymI_HasProto(tanhf)                               \
      SymI_HasProto(coshf)                               \
      SymI_HasProto(sinhf)                               \
      SymI_HasProto(atanf)                               \
      SymI_HasProto(acosf)                               \
      SymI_HasProto(asinf)                               \
      SymI_HasProto(tanf)                                \
      SymI_HasProto(cosf)                                \
      SymI_HasProto(sinf)                                \
      SymI_HasProto(expf)                                \
      SymI_HasProto(logf)                                \
      SymI_HasProto(sqrtf)                               \
      SymI_HasProto(erf)                                 \
      SymI_HasProto(erfc)                                \
      SymI_HasProto(erff)                                \
      SymI_HasProto(erfcf)                               \
      SymI_HasProto(memcpy)                              \
      SymI_HasProto(rts_InstallConsoleEvent)             \
      SymI_HasProto(rts_ConsoleHandlerDone)              \
      SymI_NeedsProto(mktime)                            \
      RTS_WIN32_ONLY(SymI_NeedsProto(_imp___timezone))   \
      RTS_WIN32_ONLY(SymI_NeedsProto(_imp___tzname))     \
      RTS_WIN32_ONLY(SymI_NeedsProto(_imp__tzname))      \
      RTS_WIN32_ONLY(SymI_NeedsProto(_imp___iob))        \
      RTS_WIN32_ONLY(SymI_NeedsProto(_imp___osver))      \
      SymI_NeedsProto(localtime)                         \
      SymI_NeedsProto(gmtime)                            \
      SymI_NeedsProto(opendir)                           \
      SymI_NeedsProto(readdir)                           \
      SymI_NeedsProto(rewinddir)                         \
      RTS_WIN32_ONLY(SymI_NeedsProto(_imp____mb_cur_max)) \
      RTS_WIN32_ONLY(SymI_NeedsProto(_imp___pctype))     \
      RTS_WIN32_ONLY(SymI_NeedsProto(__chkstk))          \
      RTS_WIN64_ONLY(SymI_NeedsProto(__imp___iob_func))  \
      RTS_WIN64_ONLY(SymI_NeedsProto(___chkstk_ms))      \
      RTS_WIN64_ONLY(SymI_NeedsProto(__imp_localeconv))  \
      RTS_WIN64_ONLY(SymI_NeedsProto(__imp_islower))     \
      RTS_WIN64_ONLY(SymI_NeedsProto(__imp_isspace))     \
      RTS_WIN64_ONLY(SymI_NeedsProto(__imp_isxdigit))    \
      RTS_WIN64_ONLY(SymI_HasProto(close))               \
      RTS_WIN64_ONLY(SymI_HasProto(read))                \
      RTS_WIN64_ONLY(SymI_HasProto(dup))                 \
      RTS_WIN64_ONLY(SymI_HasProto(dup2))                \
      RTS_WIN64_ONLY(SymI_HasProto(write))               \
      SymI_NeedsProto(getpid)                            \
      RTS_WIN64_ONLY(SymI_HasProto(access))              \
      SymI_HasProto(chmod)                               \
      RTS_WIN64_ONLY(SymI_HasProto(creat))               \
      RTS_WIN64_ONLY(SymI_HasProto(umask))               \
      SymI_HasProto(unlink)                              \
      RTS_WIN64_ONLY(SymI_NeedsProto(__imp__errno))      \
      RTS_WIN64_ONLY(SymI_NeedsProto(ftruncate64))       \
      RTS_WIN64_ONLY(SymI_HasProto(setmode))             \
      RTS_WIN64_ONLY(SymI_NeedsProto(__imp__wstat64))    \
      RTS_WIN64_ONLY(SymI_NeedsProto(__imp__fstat64))    \
      RTS_WIN64_ONLY(SymI_NeedsProto(__imp__wsopen))     \
      RTS_WIN64_ONLY(SymI_HasProto(__imp__environ))      \
      RTS_WIN64_ONLY(SymI_NeedsProto(__imp_GetFileAttributesA))          \
      RTS_WIN64_ONLY(SymI_NeedsProto(__imp_GetFileInformationByHandle))  \
      RTS_WIN64_ONLY(SymI_NeedsProto(__imp_GetFileType))                 \
      RTS_WIN64_ONLY(SymI_NeedsProto(__imp_GetLastError))                \
      RTS_WIN64_ONLY(SymI_NeedsProto(__imp_QueryPerformanceFrequency))   \
      RTS_WIN64_ONLY(SymI_NeedsProto(__imp_QueryPerformanceCounter))     \
      RTS_WIN64_ONLY(SymI_NeedsProto(__imp_GetTickCount))                \
      RTS_WIN64_ONLY(SymI_NeedsProto(__imp_WaitForSingleObject))         \
      RTS_WIN64_ONLY(SymI_NeedsProto(__imp_PeekConsoleInputA))           \
      RTS_WIN64_ONLY(SymI_NeedsProto(__imp_ReadConsoleInputA))           \
      RTS_WIN64_ONLY(SymI_NeedsProto(__imp_PeekNamedPipe))               \
      RTS_WIN64_ONLY(SymI_NeedsProto(__imp__isatty))                     \
      RTS_WIN64_ONLY(SymI_NeedsProto(__imp_select))                      \
      RTS_WIN64_ONLY(SymI_HasProto(isatty))                              \
      RTS_WIN64_ONLY(SymI_NeedsProto(__imp__get_osfhandle))              \
      RTS_WIN64_ONLY(SymI_NeedsProto(__imp_GetConsoleMode))              \
      RTS_WIN64_ONLY(SymI_NeedsProto(__imp_SetConsoleMode))              \
      RTS_WIN64_ONLY(SymI_NeedsProto(__imp_FlushConsoleInputBuffer))     \
      RTS_WIN64_ONLY(SymI_HasProto(free))                                \
      RTS_WIN64_ONLY(SymI_NeedsProto(raise))                             \
      RTS_WIN64_ONLY(SymI_NeedsProto(_getpid))                           \
      RTS_WIN64_ONLY(SymI_HasProto(getc))                                \
      RTS_WIN64_ONLY(SymI_HasProto(ungetc))                              \
      RTS_WIN64_ONLY(SymI_HasProto(puts))                                \
      RTS_WIN64_ONLY(SymI_HasProto(putc))                                \
      RTS_WIN64_ONLY(SymI_HasProto(putchar))                             \
      RTS_WIN64_ONLY(SymI_HasProto(fputc))                               \
      RTS_WIN64_ONLY(SymI_HasProto(fread))                               \
      RTS_WIN64_ONLY(SymI_HasProto(fwrite))                              \
      RTS_WIN64_ONLY(SymI_HasProto(ferror))                              \
      RTS_WIN64_ONLY(SymI_HasProto(printf))                              \
      RTS_WIN64_ONLY(SymI_HasProto(fprintf))                             \
      RTS_WIN64_ONLY(SymI_HasProto(sprintf))                             \
      RTS_WIN64_ONLY(SymI_HasProto(vsprintf))                            \
      RTS_WIN64_ONLY(SymI_HasProto(sscanf))                              \
      RTS_WIN64_ONLY(SymI_HasProto(ldexp))                               \
      RTS_WIN64_ONLY(SymI_HasProto(strlen))                              \
      RTS_WIN64_ONLY(SymI_HasProto(strnlen))                             \
      RTS_WIN64_ONLY(SymI_HasProto(strchr))                              \
      RTS_WIN64_ONLY(SymI_HasProto(strtol))                              \
      RTS_WIN64_ONLY(SymI_HasProto(strerror))                            \
      RTS_WIN64_ONLY(SymI_HasProto(memchr))                              \
      RTS_WIN64_ONLY(SymI_HasProto(memcmp))                              \
      RTS_WIN64_ONLY(SymI_HasProto(wcscpy))                              \
      RTS_WIN64_ONLY(SymI_HasProto(wcslen))                              \
      RTS_WIN64_ONLY(SymI_HasProto(_lseeki64))                           \
      RTS_WIN64_ONLY(SymI_HasProto(_wchmod))                             \
      RTS_WIN64_ONLY(SymI_HasProto(closesocket))                         \
      RTS_WIN64_ONLY(SymI_HasProto(send))                                \
      RTS_WIN64_ONLY(SymI_HasProto(recv))                                \
      RTS_WIN64_ONLY(SymI_HasProto(bsearch))                             \
      RTS_WIN64_ONLY(SymI_HasProto(CommandLineToArgvW))                  \
      RTS_WIN64_ONLY(SymI_HasProto(CreateBitmap))                        \
      RTS_WIN64_ONLY(SymI_HasProto(CreateBitmapIndirect))                \
      RTS_WIN64_ONLY(SymI_HasProto(CreateCompatibleBitmap))              \
      RTS_WIN64_ONLY(SymI_HasProto(CreateDIBPatternBrushPt))             \
      RTS_WIN64_ONLY(SymI_HasProto(CreateDIBitmap))                      \
      RTS_WIN64_ONLY(SymI_HasProto(SetBitmapDimensionEx))                \
      RTS_WIN64_ONLY(SymI_HasProto(GetBitmapDimensionEx))                \
      RTS_WIN64_ONLY(SymI_HasProto(GetStockObject))                      \
      RTS_WIN64_ONLY(SymI_HasProto(GetObjectW))                          \
      RTS_WIN64_ONLY(SymI_HasProto(DeleteObject))                        \
      RTS_WIN64_ONLY(SymI_HasProto(SetDIBits))                           \
      RTS_WIN64_ONLY(SymI_HasProto(GetDIBits))                           \
      RTS_WIN64_ONLY(SymI_HasProto(CreateSolidBrush))                    \
      RTS_WIN64_ONLY(SymI_HasProto(CreateHatchBrush))                    \
      RTS_WIN64_ONLY(SymI_HasProto(CreatePatternBrush))                  \
      RTS_WIN64_ONLY(SymI_HasProto(CreateFontW))                         \
      RTS_WIN64_ONLY(SymI_HasProto(AngleArc)) \
      RTS_WIN64_ONLY(SymI_HasProto(Arc)) \
      RTS_WIN64_ONLY(SymI_HasProto(ArcTo)) \
      RTS_WIN64_ONLY(SymI_HasProto(BeginPath)) \
      RTS_WIN64_ONLY(SymI_HasProto(BitBlt)) \
      RTS_WIN64_ONLY(SymI_HasProto(CancelDC)) \
      RTS_WIN64_ONLY(SymI_HasProto(Chord)) \
      RTS_WIN64_ONLY(SymI_HasProto(CloseFigure)) \
      RTS_WIN64_ONLY(SymI_HasProto(CombineRgn)) \
      RTS_WIN64_ONLY(SymI_HasProto(CreateCompatibleDC)) \
      RTS_WIN64_ONLY(SymI_HasProto(CreateEllipticRgn)) \
      RTS_WIN64_ONLY(SymI_HasProto(CreateEllipticRgnIndirect)) \
      RTS_WIN64_ONLY(SymI_HasProto(CreatePen)) \
      RTS_WIN64_ONLY(SymI_HasProto(CreatePolygonRgn)) \
      RTS_WIN64_ONLY(SymI_HasProto(CreateRectRgn)) \
      RTS_WIN64_ONLY(SymI_HasProto(CreateRectRgnIndirect)) \
      RTS_WIN64_ONLY(SymI_HasProto(CreateRoundRectRgn)) \
      RTS_WIN64_ONLY(SymI_HasProto(DeleteDC)) \
      RTS_WIN64_ONLY(SymI_HasProto(Ellipse)) \
      RTS_WIN64_ONLY(SymI_HasProto(EndPath)) \
      RTS_WIN64_ONLY(SymI_HasProto(EqualRgn)) \
      RTS_WIN64_ONLY(SymI_HasProto(ExtSelectClipRgn)) \
      RTS_WIN64_ONLY(SymI_HasProto(FillPath)) \
      RTS_WIN64_ONLY(SymI_HasProto(FillRgn)) \
      RTS_WIN64_ONLY(SymI_HasProto(FlattenPath)) \
      RTS_WIN64_ONLY(SymI_HasProto(FrameRgn)) \
      RTS_WIN64_ONLY(SymI_HasProto(GetArcDirection)) \
      RTS_WIN64_ONLY(SymI_HasProto(GetBkColor)) \
      RTS_WIN64_ONLY(SymI_HasProto(GetBkMode)) \
      RTS_WIN64_ONLY(SymI_HasProto(GetBrushOrgEx)) \
      RTS_WIN64_ONLY(SymI_HasProto(GetCurrentObject)) \
      RTS_WIN64_ONLY(SymI_HasProto(GetDCOrgEx)) \
      RTS_WIN64_ONLY(SymI_HasProto(GetGraphicsMode)) \
      RTS_WIN64_ONLY(SymI_HasProto(GetMiterLimit)) \
      RTS_WIN64_ONLY(SymI_HasProto(GetPolyFillMode)) \
      RTS_WIN64_ONLY(SymI_HasProto(GetRgnBox)) \
      RTS_WIN64_ONLY(SymI_HasProto(GetStretchBltMode)) \
      RTS_WIN64_ONLY(SymI_HasProto(GetTextAlign)) \
      RTS_WIN64_ONLY(SymI_HasProto(GetTextCharacterExtra)) \
      RTS_WIN64_ONLY(SymI_HasProto(GetTextColor)) \
      RTS_WIN64_ONLY(SymI_HasProto(GetTextExtentPoint32W)) \
      RTS_WIN64_ONLY(SymI_HasProto(InvertRgn)) \
      RTS_WIN64_ONLY(SymI_HasProto(LineTo)) \
      RTS_WIN64_ONLY(SymI_HasProto(MaskBlt)) \
      RTS_WIN64_ONLY(SymI_HasProto(MoveToEx)) \
      RTS_WIN64_ONLY(SymI_HasProto(OffsetRgn)) \
      RTS_WIN64_ONLY(SymI_HasProto(PaintRgn)) \
      RTS_WIN64_ONLY(SymI_HasProto(PathToRegion)) \
      RTS_WIN64_ONLY(SymI_HasProto(Pie)) \
      RTS_WIN64_ONLY(SymI_HasProto(PlgBlt)) \
      RTS_WIN64_ONLY(SymI_HasProto(PolyBezier)) \
      RTS_WIN64_ONLY(SymI_HasProto(PolyBezierTo)) \
      RTS_WIN64_ONLY(SymI_HasProto(Polygon)) \
      RTS_WIN64_ONLY(SymI_HasProto(Polyline)) \
      RTS_WIN64_ONLY(SymI_HasProto(PolylineTo)) \
      RTS_WIN64_ONLY(SymI_HasProto(PtInRegion)) \
      RTS_WIN64_ONLY(SymI_HasProto(Rectangle)) \
      RTS_WIN64_ONLY(SymI_HasProto(RectInRegion)) \
      RTS_WIN64_ONLY(SymI_HasProto(RestoreDC)) \
      RTS_WIN64_ONLY(SymI_HasProto(RoundRect)) \
      RTS_WIN64_ONLY(SymI_HasProto(SaveDC)) \
      RTS_WIN64_ONLY(SymI_HasProto(SelectClipPath)) \
      RTS_WIN64_ONLY(SymI_HasProto(SelectClipRgn)) \
      RTS_WIN64_ONLY(SymI_HasProto(SelectObject)) \
      RTS_WIN64_ONLY(SymI_HasProto(SelectPalette)) \
      RTS_WIN64_ONLY(SymI_HasProto(SetArcDirection)) \
      RTS_WIN64_ONLY(SymI_HasProto(SetBkColor)) \
      RTS_WIN64_ONLY(SymI_HasProto(SetBkMode)) \
      RTS_WIN64_ONLY(SymI_HasProto(SetBrushOrgEx)) \
      RTS_WIN64_ONLY(SymI_HasProto(SetGraphicsMode)) \
      RTS_WIN64_ONLY(SymI_HasProto(SetMiterLimit)) \
      RTS_WIN64_ONLY(SymI_HasProto(SetPolyFillMode)) \
      RTS_WIN64_ONLY(SymI_HasProto(SetStretchBltMode)) \
      RTS_WIN64_ONLY(SymI_HasProto(SetTextAlign)) \
      RTS_WIN64_ONLY(SymI_HasProto(SetTextCharacterExtra)) \
      RTS_WIN64_ONLY(SymI_HasProto(SetTextColor)) \
      RTS_WIN64_ONLY(SymI_HasProto(StretchBlt)) \
      RTS_WIN64_ONLY(SymI_HasProto(StrokeAndFillPath)) \
      RTS_WIN64_ONLY(SymI_HasProto(StrokePath)) \
      RTS_WIN64_ONLY(SymI_HasProto(TextOutW)) \
      RTS_WIN64_ONLY(SymI_HasProto(timeGetTime)) \
      RTS_WIN64_ONLY(SymI_HasProto(WidenPath)) \
      RTS_WIN64_ONLY(SymI_HasProto(GetFileSecurityW)) \
      RTS_WIN64_ONLY(SymI_HasProto(RegCloseKey)) \
      RTS_WIN64_ONLY(SymI_HasProto(RegConnectRegistryW)) \
      RTS_WIN64_ONLY(SymI_HasProto(RegCreateKeyExW)) \
      RTS_WIN64_ONLY(SymI_HasProto(RegCreateKeyW)) \
      RTS_WIN64_ONLY(SymI_HasProto(RegDeleteKeyW)) \
      RTS_WIN64_ONLY(SymI_HasProto(RegDeleteValueW)) \
      RTS_WIN64_ONLY(SymI_HasProto(RegEnumKeyW)) \
      RTS_WIN64_ONLY(SymI_HasProto(RegEnumValueW)) \
      RTS_WIN64_ONLY(SymI_HasProto(RegFlushKey)) \
      RTS_WIN64_ONLY(SymI_HasProto(RegLoadKeyW)) \
      RTS_WIN64_ONLY(SymI_HasProto(RegNotifyChangeKeyValue)) \
      RTS_WIN64_ONLY(SymI_HasProto(RegOpenKeyExW)) \
      RTS_WIN64_ONLY(SymI_HasProto(RegOpenKeyW)) \
      RTS_WIN64_ONLY(SymI_HasProto(RegQueryInfoKeyW)) \
      RTS_WIN64_ONLY(SymI_HasProto(RegQueryValueExW)) \
      RTS_WIN64_ONLY(SymI_HasProto(RegQueryValueW)) \
      RTS_WIN64_ONLY(SymI_HasProto(RegReplaceKeyW)) \
      RTS_WIN64_ONLY(SymI_HasProto(RegRestoreKeyW)) \
      RTS_WIN64_ONLY(SymI_HasProto(RegSaveKeyW)) \
      RTS_WIN64_ONLY(SymI_HasProto(RegSetValueExW)) \
      RTS_WIN64_ONLY(SymI_HasProto(RegSetValueW)) \
      RTS_WIN64_ONLY(SymI_HasProto(RegUnLoadKeyW)) \
      RTS_WIN64_ONLY(SymI_NeedsProto(SHGetFolderPathW)) \
      RTS_WIN64_ONLY(SymI_NeedsProto(__imp_SetWindowLongPtrW)) \
      RTS_WIN64_ONLY(SymI_NeedsProto(__imp_GetWindowLongPtrW)) \
      RTS_WIN64_ONLY(SymI_NeedsProto(__imp_MenuItemFromPoint)) \
      RTS_WIN64_ONLY(SymI_NeedsProto(__imp_ChildWindowFromPoint)) \
      RTS_WIN64_ONLY(SymI_NeedsProto(__imp_ChildWindowFromPointEx)) \
      RTS_WIN64_ONLY(SymI_NeedsProto(__imp_DeleteObject)) \
      RTS_WIN64_ONLY(SymI_NeedsProto(__imp_UnmapViewOfFile)) \
      RTS_WIN64_ONLY(SymI_NeedsProto(__imp_CloseHandle)) \
      RTS_WIN64_ONLY(SymI_NeedsProto(__imp_FreeLibrary)) \
      RTS_WIN64_ONLY(SymI_NeedsProto(__imp_GetMessageW)) \
      RTS_WIN64_ONLY(SymI_NeedsProto(__imp_TranslateMessage)) \
      RTS_WIN64_ONLY(SymI_NeedsProto(__imp_DispatchMessageW)) \
      RTS_WIN64_ONLY(SymI_NeedsProto(__imp_DefWindowProcW)) \
      RTS_WIN64_ONLY(SymI_NeedsProto(__imp_GetDIBits)) \
      RTS_WIN64_ONLY(SymI_NeedsProto(__imp_GlobalAlloc)) \
      RTS_WIN64_ONLY(SymI_NeedsProto(__imp_GlobalFree)) \
      RTS_WIN64_ONLY(SymI_NeedsProto(__imp_CreateFileW)) \
      RTS_WIN64_ONLY(SymI_NeedsProto(__imp_WriteFile)) \
      RTS_WIN64_ONLY(SymI_NeedsProto(__imp_CreateCompatibleBitmap)) \
      RTS_WIN64_ONLY(SymI_NeedsProto(__imp_SelectObject)) \
      RTS_WIN64_ONLY(SymI_NeedsProto(__imp_Polygon)) \
      RTS_WIN64_ONLY(SymI_NeedsProto(__imp_FormatMessageW)) \
      RTS_WIN64_ONLY(SymI_NeedsProto(__imp__localtime64)) \
      RTS_WIN64_ONLY(SymI_NeedsProto(__imp__tzname)) \
      RTS_WIN64_ONLY(SymI_NeedsProto(__imp__timezone)) \
      RTS_WIN64_ONLY(SymI_NeedsProto(__imp_CreatePipe)) \
      RTS_WIN64_ONLY(SymI_NeedsProto(__imp_SetHandleInformation)) \
      RTS_WIN64_ONLY(SymI_NeedsProto(__imp_GetStdHandle)) \
      RTS_WIN64_ONLY(SymI_NeedsProto(__imp_GetCurrentProcess)) \
      RTS_WIN64_ONLY(SymI_NeedsProto(__imp_DuplicateHandle)) \
      RTS_WIN64_ONLY(SymI_NeedsProto(__imp_CreateProcessW)) \
      RTS_WIN64_ONLY(SymI_NeedsProto(__imp_TerminateProcess)) \
      RTS_WIN64_ONLY(SymI_NeedsProto(__imp__open_osfhandle)) \
      RTS_WIN64_ONLY(SymI_NeedsProto(__imp_GetExitCodeProcess)) \
      RTS_MINGW_GETTIMEOFDAY_SYM                         \
      SymI_NeedsProto(closedir)

#else
#define RTS_MINGW_ONLY_SYMBOLS /**/
#define RTS_CYGWIN_ONLY_SYMBOLS /**/
#endif


#if defined(darwin_HOST_OS) && HAVE_PRINTF_LDBLSTUB
#define RTS_DARWIN_ONLY_SYMBOLS                             \
     SymI_NeedsProto(asprintf$LDBLStub)                     \
     SymI_NeedsProto(err$LDBLStub)                          \
     SymI_NeedsProto(errc$LDBLStub)                         \
     SymI_NeedsProto(errx$LDBLStub)                         \
     SymI_NeedsProto(fprintf$LDBLStub)                      \
     SymI_NeedsProto(fscanf$LDBLStub)                       \
     SymI_NeedsProto(fwprintf$LDBLStub)                     \
     SymI_NeedsProto(fwscanf$LDBLStub)                      \
     SymI_NeedsProto(printf$LDBLStub)                       \
     SymI_NeedsProto(scanf$LDBLStub)                        \
     SymI_NeedsProto(snprintf$LDBLStub)                     \
     SymI_NeedsProto(sprintf$LDBLStub)                      \
     SymI_NeedsProto(sscanf$LDBLStub)                       \
     SymI_NeedsProto(strtold$LDBLStub)                      \
     SymI_NeedsProto(swprintf$LDBLStub)                     \
     SymI_NeedsProto(swscanf$LDBLStub)                      \
     SymI_NeedsProto(syslog$LDBLStub)                       \
     SymI_NeedsProto(vasprintf$LDBLStub)                    \
     SymI_NeedsProto(verr$LDBLStub)                         \
     SymI_NeedsProto(verrc$LDBLStub)                        \
     SymI_NeedsProto(verrx$LDBLStub)                        \
     SymI_NeedsProto(vfprintf$LDBLStub)                     \
     SymI_NeedsProto(vfscanf$LDBLStub)                      \
     SymI_NeedsProto(vfwprintf$LDBLStub)                    \
     SymI_NeedsProto(vfwscanf$LDBLStub)                     \
     SymI_NeedsProto(vprintf$LDBLStub)                      \
     SymI_NeedsProto(vscanf$LDBLStub)                       \
     SymI_NeedsProto(vsnprintf$LDBLStub)                    \
     SymI_NeedsProto(vsprintf$LDBLStub)                     \
     SymI_NeedsProto(vsscanf$LDBLStub)                      \
     SymI_NeedsProto(vswprintf$LDBLStub)                    \
     SymI_NeedsProto(vswscanf$LDBLStub)                     \
     SymI_NeedsProto(vsyslog$LDBLStub)                      \
     SymI_NeedsProto(vwarn$LDBLStub)                        \
     SymI_NeedsProto(vwarnc$LDBLStub)                       \
     SymI_NeedsProto(vwarnx$LDBLStub)                       \
     SymI_NeedsProto(vwprintf$LDBLStub)                     \
     SymI_NeedsProto(vwscanf$LDBLStub)                      \
     SymI_NeedsProto(warn$LDBLStub)                         \
     SymI_NeedsProto(warnc$LDBLStub)                        \
     SymI_NeedsProto(warnx$LDBLStub)                        \
     SymI_NeedsProto(wcstold$LDBLStub)                      \
     SymI_NeedsProto(wprintf$LDBLStub)                      \
     SymI_NeedsProto(wscanf$LDBLStub)
#else
#define RTS_DARWIN_ONLY_SYMBOLS
#endif

#ifndef SMP
# define MAIN_CAP_SYM SymI_HasProto(MainCapability)
#else
# define MAIN_CAP_SYM
#endif

#if !defined(mingw32_HOST_OS)
#define RTS_USER_SIGNALS_SYMBOLS        \
   SymI_HasProto(setIOManagerControlFd) \
   SymI_HasProto(setTimerManagerControlFd) \
   SymI_HasProto(setIOManagerWakeupFd)  \
   SymI_HasProto(ioManagerWakeup)       \
   SymI_HasProto(blockUserSignals)      \
   SymI_HasProto(unblockUserSignals)
#else
#define RTS_USER_SIGNALS_SYMBOLS        \
   SymI_HasProto(ioManagerWakeup)       \
   SymI_HasProto(sendIOManagerEvent)    \
   SymI_HasProto(readIOManagerEvent)    \
   SymI_HasProto(getIOManagerEvent)     \
   SymI_HasProto(console_handler)
#endif

#define RTS_LIBFFI_SYMBOLS                                  \
     SymE_NeedsProto(ffi_prep_cif)                          \
     SymE_NeedsProto(ffi_call)                              \
     SymE_NeedsProto(ffi_type_void)                         \
     SymE_NeedsProto(ffi_type_float)                        \
     SymE_NeedsProto(ffi_type_double)                       \
     SymE_NeedsProto(ffi_type_sint64)                       \
     SymE_NeedsProto(ffi_type_uint64)                       \
     SymE_NeedsProto(ffi_type_sint32)                       \
     SymE_NeedsProto(ffi_type_uint32)                       \
     SymE_NeedsProto(ffi_type_sint16)                       \
     SymE_NeedsProto(ffi_type_uint16)                       \
     SymE_NeedsProto(ffi_type_sint8)                        \
     SymE_NeedsProto(ffi_type_uint8)                        \
     SymE_NeedsProto(ffi_type_pointer)

#ifdef TABLES_NEXT_TO_CODE
#define RTS_RET_SYMBOLS /* nothing */
#else
#define RTS_RET_SYMBOLS                                 \
      SymI_HasProto(stg_enter_ret)                      \
      SymI_HasProto(stg_gc_fun_ret)                     \
      SymI_HasProto(stg_ap_v_ret)                       \
      SymI_HasProto(stg_ap_f_ret)                       \
      SymI_HasProto(stg_ap_d_ret)                       \
      SymI_HasProto(stg_ap_l_ret)                       \
      SymI_HasProto(stg_ap_v16_ret)                     \
      SymI_HasProto(stg_ap_v32_ret)                     \
      SymI_HasProto(stg_ap_v64_ret)                     \
      SymI_HasProto(stg_ap_n_ret)                       \
      SymI_HasProto(stg_ap_p_ret)                       \
      SymI_HasProto(stg_ap_pv_ret)                      \
      SymI_HasProto(stg_ap_pp_ret)                      \
      SymI_HasProto(stg_ap_ppv_ret)                     \
      SymI_HasProto(stg_ap_ppp_ret)                     \
      SymI_HasProto(stg_ap_pppv_ret)                    \
      SymI_HasProto(stg_ap_pppp_ret)                    \
      SymI_HasProto(stg_ap_ppppp_ret)                   \
      SymI_HasProto(stg_ap_pppppp_ret)
#endif

/* Modules compiled with -ticky may mention ticky counters */
/* This list should marry up with the one in $(TOP)/includes/stg/Ticky.h */
#define RTS_TICKY_SYMBOLS                               \
      SymI_NeedsProto(ticky_entry_ctrs)                 \
      SymI_NeedsProto(top_ct)                           \
                                                        \
      SymI_HasProto(ENT_VIA_NODE_ctr)                   \
      SymI_HasProto(ENT_STATIC_THK_SINGLE_ctr)          \
      SymI_HasProto(ENT_STATIC_THK_MANY_ctr)            \
      SymI_HasProto(ENT_DYN_THK_SINGLE_ctr)             \
      SymI_HasProto(ENT_DYN_THK_MANY_ctr)               \
      SymI_HasProto(ENT_STATIC_FUN_DIRECT_ctr)          \
      SymI_HasProto(ENT_DYN_FUN_DIRECT_ctr)             \
      SymI_HasProto(ENT_STATIC_CON_ctr)                 \
      SymI_HasProto(ENT_DYN_CON_ctr)                    \
      SymI_HasProto(ENT_STATIC_IND_ctr)                 \
      SymI_HasProto(ENT_DYN_IND_ctr)                    \
      SymI_HasProto(ENT_PERM_IND_ctr)                   \
      SymI_HasProto(ENT_PAP_ctr)                        \
      SymI_HasProto(ENT_AP_ctr)                         \
      SymI_HasProto(ENT_AP_STACK_ctr)                   \
      SymI_HasProto(ENT_BH_ctr)                         \
      SymI_HasProto(ENT_LNE_ctr)                        \
      SymI_HasProto(UNKNOWN_CALL_ctr)                   \
      SymI_HasProto(SLOW_CALL_fast_v16_ctr)                  \
      SymI_HasProto(SLOW_CALL_fast_v_ctr)                    \
      SymI_HasProto(SLOW_CALL_fast_f_ctr)                    \
      SymI_HasProto(SLOW_CALL_fast_d_ctr)                    \
      SymI_HasProto(SLOW_CALL_fast_l_ctr)                    \
      SymI_HasProto(SLOW_CALL_fast_n_ctr)                    \
      SymI_HasProto(SLOW_CALL_fast_p_ctr)                    \
      SymI_HasProto(SLOW_CALL_fast_pv_ctr)                   \
      SymI_HasProto(SLOW_CALL_fast_pp_ctr)                   \
      SymI_HasProto(SLOW_CALL_fast_ppv_ctr)                  \
      SymI_HasProto(SLOW_CALL_fast_ppp_ctr)                  \
      SymI_HasProto(SLOW_CALL_fast_pppv_ctr)                 \
      SymI_HasProto(SLOW_CALL_fast_pppp_ctr)                 \
      SymI_HasProto(SLOW_CALL_fast_ppppp_ctr)                \
      SymI_HasProto(SLOW_CALL_fast_pppppp_ctr)               \
      SymI_HasProto(VERY_SLOW_CALL_ctr)                \
      SymI_HasProto(ticky_slow_call_unevald)            \
      SymI_HasProto(SLOW_CALL_ctr)                      \
      SymI_HasProto(MULTI_CHUNK_SLOW_CALL_ctr)          \
      SymI_HasProto(MULTI_CHUNK_SLOW_CALL_CHUNKS_ctr)   \
      SymI_HasProto(KNOWN_CALL_ctr)                     \
      SymI_HasProto(KNOWN_CALL_TOO_FEW_ARGS_ctr)        \
      SymI_HasProto(KNOWN_CALL_EXTRA_ARGS_ctr)          \
      SymI_HasProto(SLOW_CALL_FUN_TOO_FEW_ctr)          \
      SymI_HasProto(SLOW_CALL_FUN_CORRECT_ctr)          \
      SymI_HasProto(SLOW_CALL_FUN_TOO_MANY_ctr)         \
      SymI_HasProto(SLOW_CALL_PAP_TOO_FEW_ctr)          \
      SymI_HasProto(SLOW_CALL_PAP_CORRECT_ctr)          \
      SymI_HasProto(SLOW_CALL_PAP_TOO_MANY_ctr)         \
      SymI_HasProto(SLOW_CALL_UNEVALD_ctr)              \
      SymI_HasProto(UPDF_OMITTED_ctr)                   \
      SymI_HasProto(UPDF_PUSHED_ctr)                    \
      SymI_HasProto(CATCHF_PUSHED_ctr)                  \
      SymI_HasProto(UPDF_RCC_PUSHED_ctr)                \
      SymI_HasProto(UPDF_RCC_OMITTED_ctr)               \
      SymI_HasProto(UPD_SQUEEZED_ctr)                   \
      SymI_HasProto(UPD_CON_IN_NEW_ctr)                 \
      SymI_HasProto(UPD_CON_IN_PLACE_ctr)               \
      SymI_HasProto(UPD_PAP_IN_NEW_ctr)                 \
      SymI_HasProto(UPD_PAP_IN_PLACE_ctr)               \
      SymI_HasProto(ALLOC_HEAP_ctr)                     \
      SymI_HasProto(ALLOC_HEAP_tot)                     \
      SymI_HasProto(HEAP_CHK_ctr)                       \
      SymI_HasProto(STK_CHK_ctr)                        \
      SymI_HasProto(ALLOC_RTS_ctr)                      \
      SymI_HasProto(ALLOC_RTS_tot)                      \
      SymI_HasProto(ALLOC_FUN_ctr)                      \
      SymI_HasProto(ALLOC_FUN_adm)                      \
      SymI_HasProto(ALLOC_FUN_gds)                      \
      SymI_HasProto(ALLOC_FUN_slp)                      \
      SymI_HasProto(UPD_NEW_IND_ctr)                    \
      SymI_HasProto(UPD_NEW_PERM_IND_ctr)               \
      SymI_HasProto(UPD_OLD_IND_ctr)                    \
      SymI_HasProto(UPD_OLD_PERM_IND_ctr)               \
      SymI_HasProto(UPD_CAF_BH_UPDATABLE_ctr)           \
      SymI_HasProto(UPD_CAF_BH_SINGLE_ENTRY_ctr)        \
      SymI_HasProto(GC_SEL_ABANDONED_ctr)               \
      SymI_HasProto(GC_SEL_MINOR_ctr)                   \
      SymI_HasProto(GC_SEL_MAJOR_ctr)                   \
      SymI_HasProto(GC_FAILED_PROMOTION_ctr)            \
      SymI_HasProto(ALLOC_UP_THK_ctr)                   \
      SymI_HasProto(ALLOC_SE_THK_ctr)                   \
      SymI_HasProto(ALLOC_THK_adm)                      \
      SymI_HasProto(ALLOC_THK_gds)                      \
      SymI_HasProto(ALLOC_THK_slp)                      \
      SymI_HasProto(ALLOC_CON_ctr)                      \
      SymI_HasProto(ALLOC_CON_adm)                      \
      SymI_HasProto(ALLOC_CON_gds)                      \
      SymI_HasProto(ALLOC_CON_slp)                      \
      SymI_HasProto(ALLOC_TUP_ctr)                      \
      SymI_HasProto(ALLOC_TUP_adm)                      \
      SymI_HasProto(ALLOC_TUP_gds)                      \
      SymI_HasProto(ALLOC_TUP_slp)                      \
      SymI_HasProto(ALLOC_BH_ctr)                       \
      SymI_HasProto(ALLOC_BH_adm)                       \
      SymI_HasProto(ALLOC_BH_gds)                       \
      SymI_HasProto(ALLOC_BH_slp)                       \
      SymI_HasProto(ALLOC_PRIM_ctr)                     \
      SymI_HasProto(ALLOC_PRIM_adm)                     \
      SymI_HasProto(ALLOC_PRIM_gds)                     \
      SymI_HasProto(ALLOC_PRIM_slp)                     \
      SymI_HasProto(ALLOC_PAP_ctr)                      \
      SymI_HasProto(ALLOC_PAP_adm)                      \
      SymI_HasProto(ALLOC_PAP_gds)                      \
      SymI_HasProto(ALLOC_PAP_slp)                      \
      SymI_HasProto(ALLOC_TSO_ctr)                      \
      SymI_HasProto(ALLOC_TSO_adm)                      \
      SymI_HasProto(ALLOC_TSO_gds)                      \
      SymI_HasProto(ALLOC_TSO_slp)                      \
      SymI_HasProto(RET_NEW_ctr)                        \
      SymI_HasProto(RET_OLD_ctr)                        \
      SymI_HasProto(RET_UNBOXED_TUP_ctr)                \
      SymI_HasProto(RET_SEMI_loads_avoided)


// On most platforms, the garbage collector rewrites references
//      to small integer and char objects to a set of common, shared ones.
//
// We don't do this when compiling to Windows DLLs at the moment because
//      it doesn't support cross package data references well.
//
#if defined(COMPILING_WINDOWS_DLL)
#define RTS_INTCHAR_SYMBOLS
#else
#define RTS_INTCHAR_SYMBOLS                             \
      SymI_HasProto(stg_CHARLIKE_closure)               \
      SymI_HasProto(stg_INTLIKE_closure)
#endif


#define RTS_SYMBOLS                                                     \
      Maybe_Stable_Names                                                \
      RTS_TICKY_SYMBOLS                                                 \
      SymI_HasProto(StgReturn)                                          \
      SymI_HasProto(stg_gc_noregs)                                      \
      SymI_HasProto(stg_ret_v_info)                                     \
      SymI_HasProto(stg_ret_p_info)                                     \
      SymI_HasProto(stg_ret_n_info)                                     \
      SymI_HasProto(stg_ret_f_info)                                     \
      SymI_HasProto(stg_ret_d_info)                                     \
      SymI_HasProto(stg_ret_l_info)                                     \
      SymI_HasProto(stg_gc_prim_p)                                      \
      SymI_HasProto(stg_gc_prim_pp)                                     \
      SymI_HasProto(stg_gc_prim_n)                                      \
      SymI_HasProto(stg_enter_info)                                     \
      SymI_HasProto(__stg_gc_enter_1)                                   \
      SymI_HasProto(stg_gc_unpt_r1)                                     \
      SymI_HasProto(stg_gc_unbx_r1)                                     \
      SymI_HasProto(stg_gc_f1)                                          \
      SymI_HasProto(stg_gc_d1)                                          \
      SymI_HasProto(stg_gc_l1)                                          \
      SymI_HasProto(stg_gc_pp)                                          \
      SymI_HasProto(stg_gc_ppp)                                         \
      SymI_HasProto(stg_gc_pppp)                                        \
      SymI_HasProto(__stg_gc_fun)                                       \
      SymI_HasProto(stg_gc_fun_info)                                    \
      SymI_HasProto(stg_yield_noregs)                                   \
      SymI_HasProto(stg_yield_to_interpreter)                           \
      SymI_HasProto(stg_block_noregs)                                   \
      SymI_HasProto(stg_block_takemvar)                                 \
      SymI_HasProto(stg_block_readmvar)                           \
      SymI_HasProto(stg_block_putmvar)                                  \
      MAIN_CAP_SYM                                                      \
      SymI_HasProto(MallocFailHook)                                     \
      SymI_HasProto(OnExitHook)                                         \
      SymI_HasProto(OutOfHeapHook)                                      \
      SymI_HasProto(StackOverflowHook)                                  \
      SymI_HasProto(addDLL)                                             \
      SymI_HasProto(__int_encodeDouble)                                 \
      SymI_HasProto(__word_encodeDouble)                                \
      SymI_HasProto(__int_encodeFloat)                                  \
      SymI_HasProto(__word_encodeFloat)                                 \
      SymI_HasProto(stg_atomicallyzh)                                   \
      SymI_HasProto(barf)                                               \
      SymI_HasProto(deRefStablePtr)                                     \
      SymI_HasProto(debugBelch)                                         \
      SymI_HasProto(errorBelch)                                         \
      SymI_HasProto(sysErrorBelch)                                      \
      SymI_HasProto(stg_getMaskingStatezh)                              \
      SymI_HasProto(stg_maskAsyncExceptionszh)                          \
      SymI_HasProto(stg_maskUninterruptiblezh)                          \
      SymI_HasProto(stg_catchzh)                                        \
      SymI_HasProto(stg_catchRetryzh)                                   \
      SymI_HasProto(stg_catchSTMzh)                                     \
      SymI_HasProto(stg_checkzh)                                        \
      SymI_HasProto(closure_flags)                                      \
      SymI_HasProto(cmp_thread)                                         \
      SymI_HasProto(createAdjustor)                                     \
      SymI_HasProto(stg_decodeDoublezu2Intzh)                           \
      SymI_HasProto(stg_decodeDoublezuInt64zh)                          \
      SymI_HasProto(stg_decodeFloatzuIntzh)                             \
      SymI_HasProto(defaultsHook)                                       \
      SymI_HasProto(stg_delayzh)                                        \
      SymI_HasProto(stg_deRefWeakzh)                                    \
      SymI_HasProto(stg_deRefStablePtrzh)                               \
      SymI_HasProto(dirty_MUT_VAR)                                      \
      SymI_HasProto(dirty_TVAR)                                         \
      SymI_HasProto(stg_forkzh)                                         \
      SymI_HasProto(stg_forkOnzh)                                       \
      SymI_HasProto(forkProcess)                                        \
      SymI_HasProto(forkOS_createThread)                                \
      SymI_HasProto(freeHaskellFunctionPtr)                             \
      SymI_HasProto(getOrSetGHCConcSignalSignalHandlerStore)            \
      SymI_HasProto(getOrSetGHCConcWindowsPendingDelaysStore)           \
      SymI_HasProto(getOrSetGHCConcWindowsIOManagerThreadStore)         \
      SymI_HasProto(getOrSetGHCConcWindowsProddingStore)                \
      SymI_HasProto(getOrSetSystemEventThreadEventManagerStore)         \
      SymI_HasProto(getOrSetSystemEventThreadIOManagerThreadStore)      \
      SymI_HasProto(getOrSetSystemTimerThreadEventManagerStore)         \
      SymI_HasProto(getOrSetSystemTimerThreadIOManagerThreadStore)      \
      SymI_HasProto(getOrSetLibHSghcFastStringTable)                    \
      SymI_HasProto(getGCStats)                                         \
      SymI_HasProto(getGCStatsEnabled)                                  \
      SymI_HasProto(genericRaise)                                       \
      SymI_HasProto(getProgArgv)                                        \
      SymI_HasProto(getFullProgArgv)                                    \
      SymI_HasProto(getStablePtr)                                       \
      SymI_HasProto(foreignExportStablePtr)                             \
      SymI_HasProto(hs_init)                                            \
      SymI_HasProto(hs_exit)                                            \
      SymI_HasProto(hs_set_argv)                                        \
      SymI_HasProto(hs_add_root)                                        \
      SymI_HasProto(hs_perform_gc)                                      \
      SymI_HasProto(hs_lock_stable_tables)                              \
      SymI_HasProto(hs_unlock_stable_tables)                            \
      SymI_HasProto(hs_free_stable_ptr)                                 \
      SymI_HasProto(hs_free_stable_ptr_unsafe)                          \
      SymI_HasProto(hs_free_fun_ptr)                                    \
      SymI_HasProto(hs_hpc_rootModule)                                  \
      SymI_HasProto(hs_hpc_module)                                      \
      SymI_HasProto(initLinker)                                         \
      SymI_HasProto(initLinker_)                                        \
      SymI_HasProto(stg_unpackClosurezh)                                \
      SymI_HasProto(stg_getApStackValzh)                                \
      SymI_HasProto(stg_getSparkzh)                                     \
      SymI_HasProto(stg_numSparkszh)                                    \
      SymI_HasProto(stg_isCurrentThreadBoundzh)                         \
      SymI_HasProto(stg_isEmptyMVarzh)                                  \
      SymI_HasProto(stg_killThreadzh)                                   \
      SymI_HasProto(loadArchive)                                        \
      SymI_HasProto(loadObj)                                            \
      SymI_HasProto(insertSymbol)                                       \
      SymI_HasProto(lookupSymbol)                                       \
      SymI_HasProto(stg_makeStablePtrzh)                                \
      SymI_HasProto(stg_mkApUpd0zh)                                     \
      SymI_HasProto(stg_myThreadIdzh)                                   \
      SymI_HasProto(stg_labelThreadzh)                                  \
      SymI_HasProto(stg_newArrayzh)                                     \
      SymI_HasProto(stg_copyArrayzh)                                    \
      SymI_HasProto(stg_copyMutableArrayzh)                             \
      SymI_HasProto(stg_copyArrayArrayzh)                               \
      SymI_HasProto(stg_copyMutableArrayArrayzh)                        \
      SymI_HasProto(stg_cloneArrayzh)                                   \
      SymI_HasProto(stg_cloneMutableArrayzh)                            \
      SymI_HasProto(stg_freezzeArrayzh)                                 \
      SymI_HasProto(stg_thawArrayzh)                                    \
      SymI_HasProto(stg_newArrayArrayzh)                                \
      SymI_HasProto(stg_casArrayzh)                                     \
      SymI_HasProto(stg_newSmallArrayzh)                                \
      SymI_HasProto(stg_unsafeThawSmallArrayzh)                         \
      SymI_HasProto(stg_cloneSmallArrayzh)                              \
      SymI_HasProto(stg_cloneSmallMutableArrayzh)                       \
      SymI_HasProto(stg_freezzeSmallArrayzh)                            \
      SymI_HasProto(stg_thawSmallArrayzh)                               \
      SymI_HasProto(stg_copySmallArrayzh)                               \
      SymI_HasProto(stg_copySmallMutableArrayzh)                        \
      SymI_HasProto(stg_casSmallArrayzh)                                \
      SymI_HasProto(stg_newBCOzh)                                       \
      SymI_HasProto(stg_newByteArrayzh)                                 \
      SymI_HasProto(stg_casIntArrayzh)                                  \
      SymI_HasProto(stg_newMVarzh)                                      \
      SymI_HasProto(stg_newMutVarzh)                                    \
      SymI_HasProto(stg_newTVarzh)                                      \
      SymI_HasProto(stg_noDuplicatezh)                                  \
      SymI_HasProto(stg_atomicModifyMutVarzh)                           \
      SymI_HasProto(stg_casMutVarzh)                                    \
      SymI_HasProto(stg_newPinnedByteArrayzh)                           \
      SymI_HasProto(stg_newAlignedPinnedByteArrayzh)                    \
      SymI_HasProto(stg_shrinkMutableByteArrayzh)                       \
      SymI_HasProto(stg_resizzeMutableByteArrayzh)                      \
      SymI_HasProto(newSpark)                                           \
      SymI_HasProto(performGC)                                          \
      SymI_HasProto(performMajorGC)                                     \
      SymI_HasProto(prog_argc)                                          \
      SymI_HasProto(prog_argv)                                          \
      SymI_HasProto(stg_putMVarzh)                                      \
      SymI_HasProto(stg_raisezh)                                        \
      SymI_HasProto(stg_raiseIOzh)                                      \
      SymI_HasProto(stg_readTVarzh)                                     \
      SymI_HasProto(stg_readTVarIOzh)                                   \
      SymI_HasProto(resumeThread)                                       \
      SymI_HasProto(setNumCapabilities)                                 \
      SymI_HasProto(getNumberOfProcessors)                              \
      SymI_HasProto(resolveObjs)                                        \
      SymI_HasProto(stg_retryzh)                                        \
      SymI_HasProto(rts_apply)                                          \
      SymI_HasProto(rts_checkSchedStatus)                               \
      SymI_HasProto(rts_eval)                                           \
      SymI_HasProto(rts_evalIO)                                         \
      SymI_HasProto(rts_evalLazyIO)                                     \
      SymI_HasProto(rts_evalStableIO)                                   \
      SymI_HasProto(rts_eval_)                                          \
      SymI_HasProto(rts_getBool)                                        \
      SymI_HasProto(rts_getChar)                                        \
      SymI_HasProto(rts_getDouble)                                      \
      SymI_HasProto(rts_getFloat)                                       \
      SymI_HasProto(rts_getInt)                                         \
      SymI_HasProto(rts_getInt8)                                        \
      SymI_HasProto(rts_getInt16)                                       \
      SymI_HasProto(rts_getInt32)                                       \
      SymI_HasProto(rts_getInt64)                                       \
      SymI_HasProto(rts_getPtr)                                         \
      SymI_HasProto(rts_getFunPtr)                                      \
      SymI_HasProto(rts_getStablePtr)                                   \
      SymI_HasProto(rts_getThreadId)                                    \
      SymI_HasProto(rts_getWord)                                        \
      SymI_HasProto(rts_getWord8)                                       \
      SymI_HasProto(rts_getWord16)                                      \
      SymI_HasProto(rts_getWord32)                                      \
      SymI_HasProto(rts_getWord64)                                      \
      SymI_HasProto(rts_lock)                                           \
      SymI_HasProto(rts_mkBool)                                         \
      SymI_HasProto(rts_mkChar)                                         \
      SymI_HasProto(rts_mkDouble)                                       \
      SymI_HasProto(rts_mkFloat)                                        \
      SymI_HasProto(rts_mkInt)                                          \
      SymI_HasProto(rts_mkInt8)                                         \
      SymI_HasProto(rts_mkInt16)                                        \
      SymI_HasProto(rts_mkInt32)                                        \
      SymI_HasProto(rts_mkInt64)                                        \
      SymI_HasProto(rts_mkPtr)                                          \
      SymI_HasProto(rts_mkFunPtr)                                       \
      SymI_HasProto(rts_mkStablePtr)                                    \
      SymI_HasProto(rts_mkString)                                       \
      SymI_HasProto(rts_mkWord)                                         \
      SymI_HasProto(rts_mkWord8)                                        \
      SymI_HasProto(rts_mkWord16)                                       \
      SymI_HasProto(rts_mkWord32)                                       \
      SymI_HasProto(rts_mkWord64)                                       \
      SymI_HasProto(rts_unlock)                                         \
      SymI_HasProto(rts_unsafeGetMyCapability)                          \
      SymI_HasProto(rtsSupportsBoundThreads)                            \
      SymI_HasProto(rts_isProfiled)                                     \
      SymI_HasProto(rts_isDynamic)                                      \
      SymI_HasProto(setProgArgv)                                        \
      SymI_HasProto(startupHaskell)                                     \
      SymI_HasProto(shutdownHaskell)                                    \
      SymI_HasProto(shutdownHaskellAndExit)                             \
      SymI_HasProto(stable_name_table)                                  \
      SymI_HasProto(stable_ptr_table)                                   \
      SymI_HasProto(stackOverflow)                                      \
      SymI_HasProto(stg_CAF_BLACKHOLE_info)                             \
      SymI_HasProto(stg_BLACKHOLE_info)                                 \
      SymI_HasProto(__stg_EAGER_BLACKHOLE_info)                         \
      SymI_HasProto(stg_BLOCKING_QUEUE_CLEAN_info)                      \
      SymI_HasProto(stg_BLOCKING_QUEUE_DIRTY_info)                      \
      SymI_HasProto(startTimer)                                         \
      SymI_HasProto(stg_MVAR_CLEAN_info)                                \
      SymI_HasProto(stg_MVAR_DIRTY_info)                                \
      SymI_HasProto(stg_TVAR_CLEAN_info)                                \
      SymI_HasProto(stg_TVAR_DIRTY_info)                                \
      SymI_HasProto(stg_IND_STATIC_info)                                \
      SymI_HasProto(stg_ARR_WORDS_info)                                 \
      SymI_HasProto(stg_MUT_ARR_PTRS_DIRTY_info)                        \
      SymI_HasProto(stg_MUT_ARR_PTRS_FROZEN_info)                       \
      SymI_HasProto(stg_MUT_ARR_PTRS_FROZEN0_info)                      \
      SymI_HasProto(stg_SMALL_MUT_ARR_PTRS_DIRTY_info)                  \
      SymI_HasProto(stg_SMALL_MUT_ARR_PTRS_FROZEN_info)                 \
      SymI_HasProto(stg_SMALL_MUT_ARR_PTRS_FROZEN0_info)                \
      SymI_HasProto(stg_MUT_VAR_CLEAN_info)                             \
      SymI_HasProto(stg_MUT_VAR_DIRTY_info)                             \
      SymI_HasProto(stg_WEAK_info)                                      \
      SymI_HasProto(stg_ap_v_info)                                      \
      SymI_HasProto(stg_ap_f_info)                                      \
      SymI_HasProto(stg_ap_d_info)                                      \
      SymI_HasProto(stg_ap_l_info)                                      \
      SymI_HasProto(stg_ap_v16_info)                                    \
      SymI_HasProto(stg_ap_v32_info)                                    \
      SymI_HasProto(stg_ap_v64_info)                                    \
      SymI_HasProto(stg_ap_n_info)                                      \
      SymI_HasProto(stg_ap_p_info)                                      \
      SymI_HasProto(stg_ap_pv_info)                                     \
      SymI_HasProto(stg_ap_pp_info)                                     \
      SymI_HasProto(stg_ap_ppv_info)                                    \
      SymI_HasProto(stg_ap_ppp_info)                                    \
      SymI_HasProto(stg_ap_pppv_info)                                   \
      SymI_HasProto(stg_ap_pppp_info)                                   \
      SymI_HasProto(stg_ap_ppppp_info)                                  \
      SymI_HasProto(stg_ap_pppppp_info)                                 \
      SymI_HasProto(stg_ap_0_fast)                                      \
      SymI_HasProto(stg_ap_v_fast)                                      \
      SymI_HasProto(stg_ap_f_fast)                                      \
      SymI_HasProto(stg_ap_d_fast)                                      \
      SymI_HasProto(stg_ap_l_fast)                                      \
      SymI_HasProto(stg_ap_v16_fast)                                    \
      SymI_HasProto(stg_ap_v32_fast)                                    \
      SymI_HasProto(stg_ap_v64_fast)                                    \
      SymI_HasProto(stg_ap_n_fast)                                      \
      SymI_HasProto(stg_ap_p_fast)                                      \
      SymI_HasProto(stg_ap_pv_fast)                                     \
      SymI_HasProto(stg_ap_pp_fast)                                     \
      SymI_HasProto(stg_ap_ppv_fast)                                    \
      SymI_HasProto(stg_ap_ppp_fast)                                    \
      SymI_HasProto(stg_ap_pppv_fast)                                   \
      SymI_HasProto(stg_ap_pppp_fast)                                   \
      SymI_HasProto(stg_ap_ppppp_fast)                                  \
      SymI_HasProto(stg_ap_pppppp_fast)                                 \
      SymI_HasProto(stg_ap_1_upd_info)                                  \
      SymI_HasProto(stg_ap_2_upd_info)                                  \
      SymI_HasProto(stg_ap_3_upd_info)                                  \
      SymI_HasProto(stg_ap_4_upd_info)                                  \
      SymI_HasProto(stg_ap_5_upd_info)                                  \
      SymI_HasProto(stg_ap_6_upd_info)                                  \
      SymI_HasProto(stg_ap_7_upd_info)                                  \
      SymI_HasProto(stg_exit)                                           \
      SymI_HasProto(stg_sel_0_upd_info)                                 \
      SymI_HasProto(stg_sel_1_upd_info)                                 \
      SymI_HasProto(stg_sel_2_upd_info)                                 \
      SymI_HasProto(stg_sel_3_upd_info)                                 \
      SymI_HasProto(stg_sel_4_upd_info)                                 \
      SymI_HasProto(stg_sel_5_upd_info)                                 \
      SymI_HasProto(stg_sel_6_upd_info)                                 \
      SymI_HasProto(stg_sel_7_upd_info)                                 \
      SymI_HasProto(stg_sel_8_upd_info)                                 \
      SymI_HasProto(stg_sel_9_upd_info)                                 \
      SymI_HasProto(stg_sel_10_upd_info)                                \
      SymI_HasProto(stg_sel_11_upd_info)                                \
      SymI_HasProto(stg_sel_12_upd_info)                                \
      SymI_HasProto(stg_sel_13_upd_info)                                \
      SymI_HasProto(stg_sel_14_upd_info)                                \
      SymI_HasProto(stg_sel_15_upd_info)                                \
      SymI_HasProto(stg_sel_0_noupd_info)                                 \
      SymI_HasProto(stg_sel_1_noupd_info)                                 \
      SymI_HasProto(stg_sel_2_noupd_info)                                 \
      SymI_HasProto(stg_sel_3_noupd_info)                                 \
      SymI_HasProto(stg_sel_4_noupd_info)                                 \
      SymI_HasProto(stg_sel_5_noupd_info)                                 \
      SymI_HasProto(stg_sel_6_noupd_info)                                 \
      SymI_HasProto(stg_sel_7_noupd_info)                                 \
      SymI_HasProto(stg_sel_8_noupd_info)                                 \
      SymI_HasProto(stg_sel_9_noupd_info)                                 \
      SymI_HasProto(stg_sel_10_noupd_info)                                \
      SymI_HasProto(stg_sel_11_noupd_info)                                \
      SymI_HasProto(stg_sel_12_noupd_info)                                \
      SymI_HasProto(stg_sel_13_noupd_info)                                \
      SymI_HasProto(stg_sel_14_noupd_info)                                \
      SymI_HasProto(stg_sel_15_noupd_info)                                \
      SymI_HasProto(stg_upd_frame_info)                                 \
      SymI_HasProto(stg_bh_upd_frame_info)                              \
      SymI_HasProto(suspendThread)                                      \
      SymI_HasProto(stg_takeMVarzh)                                     \
      SymI_HasProto(stg_readMVarzh)                               \
      SymI_HasProto(stg_threadStatuszh)                                 \
      SymI_HasProto(stg_tryPutMVarzh)                                   \
      SymI_HasProto(stg_tryTakeMVarzh)                                  \
      SymI_HasProto(stg_tryReadMVarzh)                            \
      SymI_HasProto(stg_unmaskAsyncExceptionszh)                        \
      SymI_HasProto(unloadObj)                                          \
      SymI_HasProto(stg_unsafeThawArrayzh)                              \
      SymI_HasProto(stg_waitReadzh)                                     \
      SymI_HasProto(stg_waitWritezh)                                    \
      SymI_HasProto(stg_writeTVarzh)                                    \
      SymI_HasProto(stg_yieldzh)                                        \
      SymI_NeedsProto(stg_interp_constr_entry)                          \
      SymI_HasProto(stg_arg_bitmaps)                                    \
      SymI_HasProto(large_alloc_lim)                                    \
      SymI_HasProto(g0)                                                 \
      SymI_HasProto(allocate)                                           \
      SymI_HasProto(allocateExec)                                       \
      SymI_HasProto(flushExec)                                          \
      SymI_HasProto(freeExec)                                           \
      SymI_HasProto(getAllocations)                                     \
      SymI_HasProto(revertCAFs)                                         \
      SymI_HasProto(RtsFlags)                                           \
      SymI_NeedsProto(rts_breakpoint_io_action)                         \
      SymI_NeedsProto(rts_stop_next_breakpoint)                         \
      SymI_NeedsProto(rts_stop_on_exception)                            \
      SymI_HasProto(stopTimer)                                          \
      SymI_HasProto(n_capabilities)                                     \
      SymI_HasProto(enabled_capabilities)                               \
      SymI_HasProto(stg_traceCcszh)                                     \
      SymI_HasProto(stg_traceEventzh)                                   \
      SymI_HasProto(stg_traceMarkerzh)                                  \
      SymI_HasProto(getMonotonicNSec)                                   \
      SymI_HasProto(lockFile)                                           \
      SymI_HasProto(unlockFile)                                         \
      SymI_HasProto(startProfTimer)                                     \
      SymI_HasProto(stopProfTimer)                                      \
      SymI_HasProto(atomic_inc)                                         \
      SymI_HasProto(atomic_dec)                                         \
      RTS_USER_SIGNALS_SYMBOLS                                          \
      RTS_INTCHAR_SYMBOLS


// 64-bit support functions in libgcc.a
#if defined(__GNUC__) && SIZEOF_VOID_P <= 4 && !defined(_ABIN32)
#define RTS_LIBGCC_SYMBOLS                             \
      SymI_NeedsProto(__divdi3)                        \
      SymI_NeedsProto(__udivdi3)                       \
      SymI_NeedsProto(__moddi3)                        \
      SymI_NeedsProto(__umoddi3)                       \
      SymI_NeedsProto(__muldi3)                        \
      SymI_NeedsProto(__ashldi3)                       \
      SymI_NeedsProto(__ashrdi3)                       \
      SymI_NeedsProto(__lshrdi3)                       \
      SymI_NeedsProto(__fixunsdfdi)
#else
#define RTS_LIBGCC_SYMBOLS
#endif

#if defined(darwin_HOST_OS) && defined(powerpc_HOST_ARCH)
      // Symbols that don't have a leading underscore
      // on Mac OS X. They have to receive special treatment,
      // see machoInitSymbolsWithoutUnderscore()
#define RTS_MACHO_NOUNDERLINE_SYMBOLS                   \
      SymI_NeedsProto(saveFP)                           \
      SymI_NeedsProto(restFP)
#endif

/* entirely bogus claims about types of these symbols */
#define SymI_NeedsProto(vvv)  extern void vvv(void);
#if defined(COMPILING_WINDOWS_DLL)
#define SymE_HasProto(vvv)    SymE_HasProto(vvv);
#  if defined(x86_64_HOST_ARCH)
#    define SymE_NeedsProto(vvv)    extern void __imp_ ## vvv (void);
#  else
#    define SymE_NeedsProto(vvv)    extern void _imp__ ## vvv (void);
#  endif
#else
#define SymE_NeedsProto(vvv)  SymI_NeedsProto(vvv);
#define SymE_HasProto(vvv)    SymI_HasProto(vvv)
#endif
#define SymI_HasProto(vvv) /**/
#define SymI_HasProto_redirect(vvv,xxx) /**/
RTS_SYMBOLS
RTS_RET_SYMBOLS
RTS_POSIX_ONLY_SYMBOLS
RTS_MINGW_ONLY_SYMBOLS
RTS_CYGWIN_ONLY_SYMBOLS
RTS_DARWIN_ONLY_SYMBOLS
RTS_LIBGCC_SYMBOLS
RTS_LIBFFI_SYMBOLS
#undef SymI_NeedsProto
#undef SymI_HasProto
#undef SymI_HasProto_redirect
#undef SymE_HasProto
#undef SymE_NeedsProto

#ifdef LEADING_UNDERSCORE
#define MAYBE_LEADING_UNDERSCORE_STR(s) ("_" s)
#else
#define MAYBE_LEADING_UNDERSCORE_STR(s) (s)
#endif

#define SymI_HasProto(vvv) { MAYBE_LEADING_UNDERSCORE_STR(#vvv), \
                    (void*)(&(vvv)) },
#define SymE_HasProto(vvv) { MAYBE_LEADING_UNDERSCORE_STR(#vvv), \
            (void*)DLL_IMPORT_DATA_REF(vvv) },

#define SymI_NeedsProto(vvv) SymI_HasProto(vvv)
#define SymE_NeedsProto(vvv) SymE_HasProto(vvv)

// SymI_HasProto_redirect allows us to redirect references to one symbol to
// another symbol.  See newCAF/newDynCAF for an example.
#define SymI_HasProto_redirect(vvv,xxx)   \
    { MAYBE_LEADING_UNDERSCORE_STR(#vvv), \
      (void*)(&(xxx)) },

static RtsSymbolVal rtsSyms[] = {
      RTS_SYMBOLS
      RTS_RET_SYMBOLS
      RTS_POSIX_ONLY_SYMBOLS
      RTS_MINGW_ONLY_SYMBOLS
      RTS_CYGWIN_ONLY_SYMBOLS
      RTS_DARWIN_ONLY_SYMBOLS
      RTS_LIBGCC_SYMBOLS
      RTS_LIBFFI_SYMBOLS
#if defined(darwin_HOST_OS) && defined(i386_HOST_ARCH)
      // dyld stub code contains references to this,
      // but it should never be called because we treat
      // lazy pointers as nonlazy.
      { "dyld_stub_binding_helper", (void*)0xDEADBEEF },
#endif
      { 0, 0 } /* sentinel */
};


/* -----------------------------------------------------------------------------
 * Insert symbols into hash tables, checking for duplicates.
 *
 * Returns: 0 on failure, nonzero on success
 */

static int ghciInsertSymbolTable(
   pathchar* obj_name,
   HashTable *table,
   char* key,
   void *data,
   HsBool weak,
   ObjectCode *owner)
{
   RtsSymbolInfo *pinfo = lookupStrHashTable(table, key);
   if (!pinfo) /* new entry */
   {
      pinfo = stgMallocBytes(sizeof (*pinfo), "ghciInsertToSymbolTable");
      pinfo->value = data;
      pinfo->owner = owner;
      pinfo->weak = weak;
      insertStrHashTable(table, key, pinfo);
      return 1;
   }
   else if ((!pinfo->weak || pinfo->value) && weak)
   {
     return 1; /* duplicate weak symbol, throw it away */
   }
   else if (pinfo->weak) /* weak symbol is in the table */
   {
      /* override the weak definition with the non-weak one */
      pinfo->value = data;
      pinfo->owner = owner;
      pinfo->weak = HS_BOOL_FALSE;
      return 1;
   }
   debugBelch(
      "GHC runtime linker: fatal error: I found a duplicate definition for symbol\n"
      "   %s\n"
      "whilst processing object file\n"
      "   %" PATH_FMT "\n"
      "This could be caused by:\n"
      "   * Loading two different object files which export the same symbol\n"
      "   * Specifying the same object file twice on the GHCi command line\n"
      "   * An incorrect `package.conf' entry, causing some object to be\n"
      "     loaded twice.\n",
      (char*)key,
      obj_name
   );
   return 0;
}

static HsBool ghciLookupSymbolTable(HashTable *table,
    const char *key, void **result)
{
    RtsSymbolInfo *pinfo = lookupStrHashTable(table, key);
    if (!pinfo) {
        *result = NULL;
        return HS_BOOL_FALSE;
    }
    if (pinfo->weak)
        IF_DEBUG(linker, debugBelch("lookup: promoting %s\n", key));
    /* Once it's looked up, it can no longer be overridden */
    pinfo->weak = HS_BOOL_FALSE;

    *result = pinfo->value;
    return HS_BOOL_TRUE;
}

static void ghciRemoveSymbolTable(HashTable *table, const char *key,
    ObjectCode *owner)
{
    RtsSymbolInfo *pinfo = lookupStrHashTable(table, key);
    if (!pinfo || owner != pinfo->owner) return;
    removeStrHashTable(table, key, NULL);
    stgFree(pinfo);
}
/* -----------------------------------------------------------------------------
 * initialize the object linker
 */


static int linker_init_done = 0 ;

#if defined(OBJFORMAT_ELF) || defined(OBJFORMAT_MACHO)
static void *dl_prog_handle;
static regex_t re_invalid;
static regex_t re_realso;
#ifdef THREADED_RTS
static Mutex dl_mutex; // mutex to protect dlopen/dlerror critical section
#endif
#elif defined(OBJFORMAT_PEi386)
void addDLLHandle(pathchar* dll_name, HINSTANCE instance);
#endif

void initLinker (void)
{
    // default to retaining CAFs for backwards compatibility.  Most
    // users will want initLinker_(0): otherwise unloadObj() will not
    // be able to unload object files when they contain CAFs.
    initLinker_(1);
}

void
initLinker_ (int retain_cafs)
{
    RtsSymbolVal *sym;
#if defined(OBJFORMAT_ELF) || defined(OBJFORMAT_MACHO)
    int compileResult;
#endif

    IF_DEBUG(linker, debugBelch("initLinker: start\n"));

    /* Make initLinker idempotent, so we can call it
       before every relevant operation; that means we
       don't need to initialise the linker separately */
    if (linker_init_done == 1) {
        IF_DEBUG(linker, debugBelch("initLinker: idempotent return\n"));
        return;
    } else {
        linker_init_done = 1;
    }

    objects = NULL;
    unloaded_objects = NULL;

#if defined(THREADED_RTS) && (defined(OBJFORMAT_ELF) || defined(OBJFORMAT_MACHO))
    initMutex(&dl_mutex);
#endif
    symhash = allocStrHashTable();

    /* populate the symbol table with stuff from the RTS */
    for (sym = rtsSyms; sym->lbl != NULL; sym++) {
        if (! ghciInsertSymbolTable(WSTR("(GHCi built-in symbols)"),
                                    symhash, sym->lbl, sym->addr, HS_BOOL_FALSE, NULL)) {
            barf("ghciInsertSymbolTable failed");
        }
        IF_DEBUG(linker, debugBelch("initLinker: inserting rts symbol %s, %p\n", sym->lbl, sym->addr));
    }
#   if defined(OBJFORMAT_MACHO) && defined(powerpc_HOST_ARCH)
    machoInitSymbolsWithoutUnderscore();
#   endif
    /* GCC defines a special symbol __dso_handle which is resolved to NULL if
       referenced from a statically linked module. We need to mimic this, but
       we cannot use NULL because we use it to mean nonexistent symbols. So we
       use an arbitrary (hopefully unique) address here.
    */
    if (! ghciInsertSymbolTable(WSTR("(GHCi special symbols)"),
                                symhash, "__dso_handle", (void *)0x12345687, HS_BOOL_FALSE, NULL)) {
        barf("ghciInsertSymbolTable failed");
    }

    // Redurect newCAF to newDynCAF if retain_cafs is true.
    if (! ghciInsertSymbolTable(WSTR("(GHCi built-in symbols)"), symhash,
                                MAYBE_LEADING_UNDERSCORE_STR("newCAF"),
                                retain_cafs ? newDynCAF : newCAF,
                                HS_BOOL_FALSE, NULL)) {
        barf("ghciInsertSymbolTable failed");
    }

#   if defined(OBJFORMAT_ELF) || defined(OBJFORMAT_MACHO)
#   if defined(RTLD_DEFAULT)
    dl_prog_handle = RTLD_DEFAULT;
#   else
    dl_prog_handle = dlopen(NULL, RTLD_LAZY);
#   endif /* RTLD_DEFAULT */

    compileResult = regcomp(&re_invalid,
           "(([^ \t()])+\\.so([^ \t:()])*):([ \t])*(invalid ELF header|file too short)",
           REG_EXTENDED);
    if (compileResult != 0) {
        barf("Compiling re_invalid failed");
    }
    compileResult = regcomp(&re_realso,
           "(GROUP|INPUT) *\\( *([^ )]+)",
           REG_EXTENDED);
    if (compileResult != 0) {
        barf("Compiling re_realso failed");
    }
#   endif

#if !defined(ALWAYS_PIC) && defined(x86_64_HOST_ARCH)
    if (RtsFlags.MiscFlags.linkerMemBase != 0) {
        // User-override for mmap_32bit_base
        mmap_32bit_base = (void*)RtsFlags.MiscFlags.linkerMemBase;
    }
#endif

#if defined(mingw32_HOST_OS)
    /*
     * These two libraries cause problems when added to the static link,
     * but are necessary for resolving symbols in GHCi, hence we load
     * them manually here.
     */
    addDLL(WSTR("msvcrt"));
    addDLL(WSTR("kernel32"));
    addDLLHandle(WSTR("*.exe"), GetModuleHandle(NULL));
#endif

    IF_DEBUG(linker, debugBelch("initLinker: done\n"));
    return;
}

void
exitLinker( void ) {
#if defined(OBJFORMAT_ELF) || defined(OBJFORMAT_MACHO)
   if (linker_init_done == 1) {
      regfree(&re_invalid);
      regfree(&re_realso);
#ifdef THREADED_RTS
      closeMutex(&dl_mutex);
#endif
   }
#endif
   if (linker_init_done == 1) {
       freeHashTable(symhash, free);
   }
}

/* -----------------------------------------------------------------------------
 *                  Loading DLL or .so dynamic libraries
 * -----------------------------------------------------------------------------
 *
 * Add a DLL from which symbols may be found.  In the ELF case, just
 * do RTLD_GLOBAL-style add, so no further messing around needs to
 * happen in order that symbols in the loaded .so are findable --
 * lookupSymbol() will subsequently see them by dlsym on the program's
 * dl-handle.  Returns NULL if success, otherwise ptr to an err msg.
 *
 * In the PEi386 case, open the DLLs and put handles to them in a
 * linked list.  When looking for a symbol, try all handles in the
 * list.  This means that we need to load even DLLs that are guaranteed
 * to be in the ghc.exe image already, just so we can get a handle
 * to give to loadSymbol, so that we can find the symbols.  For such
 * libraries, the LoadLibrary call should be a no-op except for returning
 * the handle.
 *
 */

#if defined(OBJFORMAT_PEi386)
/* A record for storing handles into DLLs. */

typedef
   struct _OpenedDLL {
      pathchar*          name;
      struct _OpenedDLL* next;
      HINSTANCE instance;
   }
   OpenedDLL;

/* A list thereof. */
static OpenedDLL* opened_dlls = NULL;

/* A record for storing indirectly linked functions from DLLs. */
typedef
   struct _IndirectAddr {
      void*                 addr;
      struct _IndirectAddr* next;
   }
   IndirectAddr;

/* A list thereof. */
static IndirectAddr* indirects = NULL;

/* Adds a DLL instance to the list of DLLs in which to search for symbols. */
void addDLLHandle(pathchar* dll_name, HINSTANCE instance) {
   OpenedDLL* o_dll;
   o_dll = stgMallocBytes( sizeof(OpenedDLL), "addDLLHandle" );
   o_dll->name     = dll_name ? pathdup(dll_name) : NULL;
   o_dll->instance = instance;
   o_dll->next     = opened_dlls;
   opened_dlls     = o_dll;
}

#endif

#  if defined(OBJFORMAT_ELF) || defined(OBJFORMAT_MACHO)

/* Suppose in ghci we load a temporary SO for a module containing
       f = 1
   and then modify the module, recompile, and load another temporary
   SO with
       f = 2
   Then as we don't unload the first SO, dlsym will find the
       f = 1
   symbol whereas we want the
       f = 2
   symbol. We therefore need to keep our own SO handle list, and
   try SOs in the right order. */

typedef
   struct _OpenedSO {
      struct _OpenedSO* next;
      void *handle;
   }
   OpenedSO;

/* A list thereof. */
static OpenedSO* openedSOs = NULL;

static const char *
internal_dlopen(const char *dll_name)
{
   OpenedSO* o_so;
   void *hdl;
   const char *errmsg;
   char *errmsg_copy;

   // omitted: RTLD_NOW
   // see http://www.haskell.org/pipermail/cvs-ghc/2007-September/038570.html
   IF_DEBUG(linker,
      debugBelch("internal_dlopen: dll_name = '%s'\n", dll_name));

   //-------------- Begin critical section ------------------
   // This critical section is necessary because dlerror() is not
   // required to be reentrant (see POSIX -- IEEE Std 1003.1-2008)
   // Also, the error message returned must be copied to preserve it
   // (see POSIX also)

   ACQUIRE_LOCK(&dl_mutex);
   hdl = dlopen(dll_name, RTLD_LAZY | RTLD_GLOBAL);

   errmsg = NULL;
   if (hdl == NULL) {
      /* dlopen failed; return a ptr to the error msg. */
      errmsg = dlerror();
      if (errmsg == NULL) errmsg = "addDLL: unknown error";
      errmsg_copy = stgMallocBytes(strlen(errmsg)+1, "addDLL");
      strcpy(errmsg_copy, errmsg);
      errmsg = errmsg_copy;
   }
   o_so = stgMallocBytes(sizeof(OpenedSO), "addDLL");
   o_so->handle = hdl;
   o_so->next   = openedSOs;
   openedSOs    = o_so;

   RELEASE_LOCK(&dl_mutex);
   //--------------- End critical section -------------------

   return errmsg;
}

static void *
internal_dlsym(void *hdl, const char *symbol) {
    OpenedSO* o_so;
    void *v;

    // We acquire dl_mutex as concurrent dl* calls may alter dlerror
    ACQUIRE_LOCK(&dl_mutex);
    dlerror();
    for (o_so = openedSOs; o_so != NULL; o_so = o_so->next) {
        v = dlsym(o_so->handle, symbol);
        if (dlerror() == NULL) {
            RELEASE_LOCK(&dl_mutex);
            return v;
        }
    }
    v = dlsym(hdl, symbol);
    RELEASE_LOCK(&dl_mutex);
    return v;
}
#  endif

const char *
addDLL( pathchar *dll_name )
{
#  if defined(OBJFORMAT_ELF) || defined(OBJFORMAT_MACHO)
   /* ------------------- ELF DLL loader ------------------- */

#define NMATCH 5
   regmatch_t match[NMATCH];
   const char *errmsg;
   FILE* fp;
   size_t match_length;
#define MAXLINE 1000
   char line[MAXLINE];
   int result;

   initLinker();

   IF_DEBUG(linker, debugBelch("addDLL: dll_name = '%s'\n", dll_name));
   errmsg = internal_dlopen(dll_name);

   if (errmsg == NULL) {
      return NULL;
   }

   // GHC Trac ticket #2615
   // On some systems (e.g., Gentoo Linux) dynamic files (e.g. libc.so)
   // contain linker scripts rather than ELF-format object code. This
   // code handles the situation by recognizing the real object code
   // file name given in the linker script.
   //
   // If an "invalid ELF header" error occurs, it is assumed that the
   // .so file contains a linker script instead of ELF object code.
   // In this case, the code looks for the GROUP ( ... ) linker
   // directive. If one is found, the first file name inside the
   // parentheses is treated as the name of a dynamic library and the
   // code attempts to dlopen that file. If this is also unsuccessful,
   // an error message is returned.

   // see if the error message is due to an invalid ELF header
   IF_DEBUG(linker, debugBelch("errmsg = '%s'\n", errmsg));
   result = regexec(&re_invalid, errmsg, (size_t) NMATCH, match, 0);
   IF_DEBUG(linker, debugBelch("result = %i\n", result));
   if (result == 0) {
      // success -- try to read the named file as a linker script
      match_length = (size_t) stg_min((match[1].rm_eo - match[1].rm_so),
                                 MAXLINE-1);
      strncpy(line, (errmsg+(match[1].rm_so)),match_length);
      line[match_length] = '\0'; // make sure string is null-terminated
      IF_DEBUG(linker, debugBelch ("file name = '%s'\n", line));
      if ((fp = fopen(line, "r")) == NULL) {
         return errmsg; // return original error if open fails
      }
      // try to find a GROUP or INPUT ( ... ) command
      while (fgets(line, MAXLINE, fp) != NULL) {
         IF_DEBUG(linker, debugBelch("input line = %s", line));
         if (regexec(&re_realso, line, (size_t) NMATCH, match, 0) == 0) {
            // success -- try to dlopen the first named file
            IF_DEBUG(linker, debugBelch("match%s\n",""));
            line[match[2].rm_eo] = '\0';
            stgFree((void*)errmsg); // Free old message before creating new one
            errmsg = internal_dlopen(line+match[2].rm_so);
            break;
         }
         // if control reaches here, no GROUP or INPUT ( ... ) directive
         // was found and the original error message is returned to the
         // caller
      }
      fclose(fp);
   }
   return errmsg;

#  elif defined(OBJFORMAT_PEi386)
   /* ------------------- Win32 DLL loader ------------------- */

   pathchar*      buf;
   OpenedDLL* o_dll;
   HINSTANCE  instance;

   initLinker();

   /* debugBelch("\naddDLL; dll_name = `%s'\n", dll_name); */

   /* See if we've already got it, and ignore if so. */
   for (o_dll = opened_dlls; o_dll != NULL; o_dll = o_dll->next) {
      if (0 == pathcmp(o_dll->name, dll_name))
         return NULL;
   }

   /* The file name has no suffix (yet) so that we can try
      both foo.dll and foo.drv

      The documentation for LoadLibrary says:
        If no file name extension is specified in the lpFileName
        parameter, the default library extension .dll is
        appended. However, the file name string can include a trailing
        point character (.) to indicate that the module name has no
        extension. */

   size_t bufsize = pathlen(dll_name) + 10;
   buf = stgMallocBytes(bufsize * sizeof(wchar_t), "addDLL");
   snwprintf(buf, bufsize, L"%s.DLL", dll_name);
   instance = LoadLibraryW(buf);
   if (instance == NULL) {
       if (GetLastError() != ERROR_MOD_NOT_FOUND) goto error;
       // KAA: allow loading of drivers (like winspool.drv)
       snwprintf(buf, bufsize, L"%s.DRV", dll_name);
       instance = LoadLibraryW(buf);
       if (instance == NULL) {
           if (GetLastError() != ERROR_MOD_NOT_FOUND) goto error;
           // #1883: allow loading of unix-style libfoo.dll DLLs
           snwprintf(buf, bufsize, L"lib%s.DLL", dll_name);
           instance = LoadLibraryW(buf);
           if (instance == NULL) {
               goto error;
           }
       }
   }
   stgFree(buf);

   addDLLHandle(dll_name, instance);

   return NULL;

error:
   stgFree(buf);
   sysErrorBelch("%" PATH_FMT, dll_name);

   /* LoadLibrary failed; return a ptr to the error msg. */
   return "addDLL: could not load DLL";

#  else
   barf("addDLL: not implemented on this platform");
#  endif
}

/* -----------------------------------------------------------------------------
 * insert a symbol in the hash table
 *
 * Returns: 0 on failure, nozero on success
 */
HsInt insertSymbol(pathchar* obj_name, char* key, void* data)
{
    return ghciInsertSymbolTable(obj_name, symhash, key, data, HS_BOOL_FALSE, NULL);
}

/* -----------------------------------------------------------------------------
 * lookup a symbol in the hash table
 */
void *
lookupSymbol( char *lbl )
{
    void *val;
    IF_DEBUG(linker, debugBelch("lookupSymbol: looking up %s\n", lbl));
    initLinker() ;
    ASSERT(symhash != NULL);

    if (!ghciLookupSymbolTable(symhash, lbl, &val)) {
        IF_DEBUG(linker, debugBelch("lookupSymbol: symbol not found\n"));
#       if defined(OBJFORMAT_ELF)
        return internal_dlsym(dl_prog_handle, lbl);
#       elif defined(OBJFORMAT_MACHO)
#       if HAVE_DLFCN_H
        /* On OS X 10.3 and later, we use dlsym instead of the old legacy
           interface.

           HACK: On OS X, all symbols are prefixed with an underscore.
                 However, dlsym wants us to omit the leading underscore from the
                 symbol name -- the dlsym routine puts it back on before searching
                 for the symbol. For now, we simply strip it off here (and ONLY
                 here).
        */
        IF_DEBUG(linker, debugBelch("lookupSymbol: looking up %s with dlsym\n", lbl));
        ASSERT(lbl[0] == '_');
        return internal_dlsym(dl_prog_handle, lbl + 1);
#       else
        if (NSIsSymbolNameDefined(lbl)) {
            NSSymbol symbol = NSLookupAndBindSymbol(lbl);
            return NSAddressOfSymbol(symbol);
        } else {
            return NULL;
        }
#       endif /* HAVE_DLFCN_H */
#       elif defined(OBJFORMAT_PEi386)
        void* sym;

        sym = lookupSymbolInDLLs((unsigned char*)lbl);
        if (sym != NULL) { return sym; };

        // Also try looking up the symbol without the @N suffix.  Some
        // DLLs have the suffixes on their symbols, some don't.
        zapTrailingAtSign ( (unsigned char*)lbl );
        sym = lookupSymbolInDLLs((unsigned char*)lbl);
        if (sym != NULL) { return sym; };
        return NULL;

#       else
        ASSERT(2+2 == 5);
        return NULL;
#       endif
    } else {
        IF_DEBUG(linker, debugBelch("lookupSymbol: value of %s is %p\n", lbl, val));
        return val;
    }
}

/* -----------------------------------------------------------------------------
   Create a StablePtr for a foreign export.  This is normally called by
   a C function with __attribute__((constructor)), which is generated
   by GHC and linked into the module.

   If the object code is being loaded dynamically, then we remember
   which StablePtrs were allocated by the constructors and free them
   again in unloadObj().
   -------------------------------------------------------------------------- */

static ObjectCode *loading_obj = NULL;

StgStablePtr foreignExportStablePtr (StgPtr p)
{
    ForeignExportStablePtr *fe_sptr;
    StgStablePtr *sptr;

    sptr = getStablePtr(p);

    if (loading_obj != NULL) {
        fe_sptr = stgMallocBytes(sizeof(ForeignExportStablePtr),
                                 "foreignExportStablePtr");
        fe_sptr->stable_ptr = sptr;
        fe_sptr->next = loading_obj->stable_ptrs;
        loading_obj->stable_ptrs = fe_sptr;
    }

    return sptr;
}


/* -----------------------------------------------------------------------------
 * Debugging aid: look in GHCi's object symbol tables for symbols
 * within DELTA bytes of the specified address, and show their names.
 */
#ifdef DEBUG
void ghci_enquire ( char* addr );

void ghci_enquire ( char* addr )
{
   int   i;
   char* sym;
   char* a;
   const int DELTA = 64;
   ObjectCode* oc;

   initLinker();

   for (oc = objects; oc; oc = oc->next) {
      for (i = 0; i < oc->n_symbols; i++) {
         sym = oc->symbols[i];
         if (sym == NULL) continue;
         a = NULL;
         if (a == NULL) {
            ghciLookupSymbolTable(symhash, sym, (void **)&a);
         }
         if (a == NULL) {
             // debugBelch("ghci_enquire: can't find %s\n", sym);
         }
         else if (addr-DELTA <= a && a <= addr+DELTA) {
            debugBelch("%p + %3d  ==  `%s'\n", addr, (int)(a - addr), sym);
         }
      }
   }
}
#endif

#ifdef USE_MMAP
#define ROUND_UP(x,size) ((x + size - 1) & ~(size - 1))

//
// Returns NULL on failure.
//
static void * mmapForLinker (size_t bytes, nat flags, int fd)
{
   void *map_addr = NULL;
   void *result;
   int pagesize;
   StgWord size;
   static nat fixed = 0;

   IF_DEBUG(linker, debugBelch("mmapForLinker: start\n"));
   pagesize = getpagesize();
   size = ROUND_UP(bytes, pagesize);

#if !defined(ALWAYS_PIC) && defined(x86_64_HOST_ARCH)
mmap_again:

   if (mmap_32bit_base != 0) {
       map_addr = mmap_32bit_base;
   }
#endif

   IF_DEBUG(linker,
            debugBelch("mmapForLinker: \tprotection %#0x\n",
                       PROT_EXEC | PROT_READ | PROT_WRITE));
   IF_DEBUG(linker,
            debugBelch("mmapForLinker: \tflags      %#0x\n",
                       MAP_PRIVATE | TRY_MAP_32BIT | fixed | flags));

   result = mmap(map_addr, size,
                 PROT_EXEC|PROT_READ|PROT_WRITE,
                 MAP_PRIVATE|TRY_MAP_32BIT|fixed|flags, fd, 0);

   if (result == MAP_FAILED) {
       sysErrorBelch("mmap %" FMT_Word " bytes at %p",(W_)size,map_addr);
       errorBelch("Try specifying an address with +RTS -xm<addr> -RTS");
       return NULL;
   }

#if !defined(ALWAYS_PIC) && defined(x86_64_HOST_ARCH)
   if (mmap_32bit_base != 0) {
       if (result == map_addr) {
           mmap_32bit_base = (StgWord8*)map_addr + size;
       } else {
           if ((W_)result > 0x80000000) {
               // oops, we were given memory over 2Gb
               munmap(result,size);
#if defined(freebsd_HOST_OS)  || \
    defined(kfreebsdgnu_HOST_OS) || \
    defined(dragonfly_HOST_OS)
               // Some platforms require MAP_FIXED.  This is normally
               // a bad idea, because MAP_FIXED will overwrite
               // existing mappings.
               fixed = MAP_FIXED;
               goto mmap_again;
#else
               errorBelch("loadObj: failed to mmap() memory below 2Gb; "
                          "asked for %lu bytes at %p. "
                          "Try specifying an address with +RTS -xm<addr> -RTS",
                          size, map_addr);
               return NULL;
#endif
           } else {
               // hmm, we were given memory somewhere else, but it's
               // still under 2Gb so we can use it.  Next time, ask
               // for memory right after the place we just got some
               mmap_32bit_base = (StgWord8*)result + size;
           }
       }
   } else {
       if ((W_)result > 0x80000000) {
           // oops, we were given memory over 2Gb
           // ... try allocating memory somewhere else?;
           debugTrace(DEBUG_linker,
                      "MAP_32BIT didn't work; gave us %lu bytes at 0x%p",
                      bytes, result);
           munmap(result, size);

           // Set a base address and try again... (guess: 1Gb)
           mmap_32bit_base = (void*)0x40000000;
           goto mmap_again;
       }
   }
#endif

   IF_DEBUG(linker,
            debugBelch("mmapForLinker: mapped %" FMT_Word
                       " bytes starting at %p\n", (W_)size, result));
   IF_DEBUG(linker,
            debugBelch("mmapForLinker: done\n"));

   return result;
}
#endif // USE_MMAP

static void removeOcSymbols (ObjectCode *oc)
{
    if (oc->symbols == NULL) return;

    /* Remove all the mappings for the symbols within this object..
     */
    int i;
    for (i = 0; i < oc->n_symbols; i++) {
        if (oc->symbols[i] != NULL) {
            ghciRemoveSymbolTable(symhash, oc->symbols[i], oc);
        }
    }
}

/*
 * freeObjectCode() releases all the pieces of an ObjectCode.  It is called by
 * the GC when a previously unloaded ObjectCode has been determined to be
 * unused, and when an error occurs during loadObj().
 */
void freeObjectCode (ObjectCode *oc)
{
    if (oc->symbols != NULL) {
        stgFree(oc->symbols);
        oc->symbols = NULL;
    }

    {
        Section *s, *nexts;

        for (s = oc->sections; s != NULL; s = nexts) {
            nexts = s->next;
            stgFree(s);
        }
    }

    freeProddableBlocks(oc);

#ifdef USE_MMAP
    int pagesize, size, r;

    pagesize = getpagesize();
    size = ROUND_UP(oc->fileSize, pagesize);

    r = munmap(oc->image, size);
    if (r == -1) {
        sysErrorBelch("munmap");
    }

#if defined(powerpc_HOST_ARCH) || defined(x86_64_HOST_ARCH) || defined(arm_HOST_ARCH)
#if !defined(x86_64_HOST_ARCH) || !defined(mingw32_HOST_OS)
    if (!USE_CONTIGUOUS_MMAP && oc->symbol_extras != NULL)
    {
        munmap(oc->symbol_extras,
               ROUND_UP(sizeof(SymbolExtra) * oc->n_symbol_extras, pagesize));
    }
#endif
#endif

#else

#ifndef mingw32_HOST_OS
    stgFree(oc->image);
#else
    VirtualFree(oc->image - PEi386_IMAGE_OFFSET, 0, MEM_RELEASE);

    IndirectAddr *ia, *ia_next;
    ia = indirects;
    while (ia != NULL) {
      ia_next = ia->next;
      stgFree(ia);
      ia = ia_next;
    }

#endif

#if defined(powerpc_HOST_ARCH) || defined(x86_64_HOST_ARCH) || defined(arm_HOST_ARCH)
#if !defined(x86_64_HOST_ARCH) || !defined(mingw32_HOST_OS)
    stgFree(oc->symbol_extras);
#endif
#endif

#endif

    stgFree(oc->fileName);
    stgFree(oc->archiveMemberName);
    stgFree(oc);
}


static ObjectCode*
mkOc( pathchar *path, char *image, int imageSize,
      char *archiveMemberName
#ifndef USE_MMAP
#ifdef darwin_HOST_OS
    , int misalignment
#endif
#endif
    ) {
   ObjectCode* oc;

   IF_DEBUG(linker, debugBelch("mkOc: start\n"));
   oc = stgMallocBytes(sizeof(ObjectCode), "mkOc(oc)");

#  if defined(OBJFORMAT_ELF)
   oc->formatName = "ELF";
#  elif defined(OBJFORMAT_PEi386)
   oc->formatName = "PEi386";
#  elif defined(OBJFORMAT_MACHO)
   oc->formatName = "Mach-O";
#  else
   stgFree(oc);
   barf("loadObj: not implemented on this platform");
#  endif

   oc->image = image;
   oc->fileName = pathdup(path);

   if (archiveMemberName) {
       oc->archiveMemberName = stgMallocBytes( strlen(archiveMemberName)+1, "loadObj" );
       strcpy(oc->archiveMemberName, archiveMemberName);
   }
   else {
       oc->archiveMemberName = NULL;
   }

   oc->fileSize          = imageSize;
   oc->symbols           = NULL;
   oc->sections          = NULL;
   oc->proddables        = NULL;
   oc->stable_ptrs       = NULL;
#if powerpc_HOST_ARCH || x86_64_HOST_ARCH || arm_HOST_ARCH
   oc->symbol_extras     = NULL;
#endif

#ifndef USE_MMAP
#ifdef darwin_HOST_OS
   oc->misalignment = misalignment;
#endif
#endif

   /* chain it onto the list of objects */
   oc->next              = NULL;

   IF_DEBUG(linker, debugBelch("mkOc: done\n"));
   return oc;
}

/* -----------------------------------------------------------------------------
 * Check if an object or archive is already loaded.
 *
 * Returns: 1 if the path is already loaded, 0 otherwise.
 */
static HsInt
isAlreadyLoaded( pathchar *path )
{
    ObjectCode *o;
    for (o = objects; o; o = o->next) {
       if (0 == pathcmp(o->fileName, path)) {
           return 1; /* already loaded */
       }
    }
    return 0; /* not loaded yet */
}

HsInt
loadArchive( pathchar *path )
{
    ObjectCode* oc;
    char *image;
    int memberSize;
    FILE *f;
    int n;
    size_t thisFileNameSize;
    char *fileName;
    size_t fileNameSize;
    int isObject, isGnuIndex, isThin;
    char tmp[20];
    char *gnuFileIndex;
    int gnuFileIndexSize;
#if defined(darwin_HOST_OS)
    int i;
    uint32_t nfat_arch, nfat_offset, cputype, cpusubtype;
#if defined(i386_HOST_ARCH)
    const uint32_t mycputype = CPU_TYPE_X86;
    const uint32_t mycpusubtype = CPU_SUBTYPE_X86_ALL;
#elif defined(x86_64_HOST_ARCH)
    const uint32_t mycputype = CPU_TYPE_X86_64;
    const uint32_t mycpusubtype = CPU_SUBTYPE_X86_64_ALL;
#elif defined(powerpc_HOST_ARCH)
    const uint32_t mycputype = CPU_TYPE_POWERPC;
    const uint32_t mycpusubtype = CPU_SUBTYPE_POWERPC_ALL;
#elif defined(powerpc64_HOST_ARCH)
    const uint32_t mycputype = CPU_TYPE_POWERPC64;
    const uint32_t mycpusubtype = CPU_SUBTYPE_POWERPC_ALL;
#else
#error Unknown Darwin architecture
#endif
#if !defined(USE_MMAP)
    int misalignment;
#endif
#endif

    /* TODO: don't call barf() on error, instead return an error code, freeing
     * all resources correctly.  This function is pretty complex, so it needs
     * to be refactored to make this practical. */

    initLinker();

    IF_DEBUG(linker, debugBelch("loadArchive: start\n"));
    IF_DEBUG(linker, debugBelch("loadArchive: Loading archive `%" PATH_FMT" '\n", path));

    /* Check that we haven't already loaded this archive.
       Ignore requests to load multiple times */
    if (isAlreadyLoaded(path)) {
        IF_DEBUG(linker,
                 debugBelch("ignoring repeated load of %" PATH_FMT "\n", path));
        return 1; /* success */
    }

    gnuFileIndex = NULL;
    gnuFileIndexSize = 0;

    fileNameSize = 32;
    fileName = stgMallocBytes(fileNameSize, "loadArchive(fileName)");

    isThin = 0;

    f = pathopen(path, WSTR("rb"));
    if (!f)
        barf("loadObj: can't read `%s'", path);

    /* Check if this is an archive by looking for the magic "!<arch>\n"
     * string.  Usually, if this fails, we barf and quit.  On Darwin however,
     * we may have a fat archive, which contains archives for more than
     * one architecture.  Fat archives start with the magic number 0xcafebabe,
     * always stored big endian.  If we find a fat_header, we scan through
     * the fat_arch structs, searching through for one for our host
     * architecture.  If a matching struct is found, we read the offset
     * of our archive data (nfat_offset) and seek forward nfat_offset bytes
     * from the start of the file.
     *
     * A subtlety is that all of the members of the fat_header and fat_arch
     * structs are stored big endian, so we need to call byte order
     * conversion functions.
     *
     * If we find the appropriate architecture in a fat archive, we gobble
     * its magic "!<arch>\n" string and continue processing just as if
     * we had a single architecture archive.
     */

    n = fread ( tmp, 1, 8, f );
    if (n != 8)
        barf("loadArchive: Failed reading header from `%s'", path);
    if (strncmp(tmp, "!<arch>\n", 8) == 0) {}
#if !defined(mingw32_HOST_OS)
    /* See Note [thin archives on Windows] */
    else if (strncmp(tmp, "!<thin>\n", 8) == 0) {
        isThin = 1;
    }
#endif
#if defined(darwin_HOST_OS)
    /* Not a standard archive, look for a fat archive magic number: */
    else if (ntohl(*(uint32_t *)tmp) == FAT_MAGIC) {
        nfat_arch = ntohl(*(uint32_t *)(tmp + 4));
        IF_DEBUG(linker, debugBelch("loadArchive: found a fat archive containing %d architectures\n", nfat_arch));
        nfat_offset = 0;

        for (i = 0; i < (int)nfat_arch; i++) {
            /* search for the right arch */
            n = fread( tmp, 1, 20, f );
            if (n != 8)
                barf("loadArchive: Failed reading arch from `%s'", path);
            cputype = ntohl(*(uint32_t *)tmp);
            cpusubtype = ntohl(*(uint32_t *)(tmp + 4));

            if (cputype == mycputype && cpusubtype == mycpusubtype) {
                IF_DEBUG(linker, debugBelch("loadArchive: found my archive in a fat archive\n"));
                nfat_offset = ntohl(*(uint32_t *)(tmp + 8));
                break;
            }
        }

        if (nfat_offset == 0) {
           barf ("loadArchive: searched %d architectures, but no host arch found", (int)nfat_arch);
        }
        else {
            n = fseek( f, nfat_offset, SEEK_SET );
            if (n != 0)
                barf("loadArchive: Failed to seek to arch in `%s'", path);
            n = fread ( tmp, 1, 8, f );
            if (n != 8)
                barf("loadArchive: Failed reading header from `%s'", path);
            if (strncmp(tmp, "!<arch>\n", 8) != 0) {
                barf("loadArchive: couldn't find archive in `%s' at offset %d", path, nfat_offset);
            }
        }
    }
    else {
        barf("loadArchive: Neither an archive, nor a fat archive: `%s'", path);
    }
#else
    else {
        barf("loadArchive: Not an archive: `%s'", path);
    }
#endif

    IF_DEBUG(linker, debugBelch("loadArchive: loading archive contents\n"));

    while(1) {
        n = fread ( fileName, 1, 16, f );
        if (n != 16) {
            if (feof(f)) {
                IF_DEBUG(linker, debugBelch("loadArchive: EOF while reading from '%" PATH_FMT "'\n", path));
                break;
            }
            else {
                barf("loadArchive: Failed reading file name from `%s'", path);
            }
        }

#if defined(darwin_HOST_OS)
        if (strncmp(fileName, "!<arch>\n", 8) == 0) {
            IF_DEBUG(linker, debugBelch("loadArchive: found the start of another archive, breaking\n"));
            break;
        }
#endif

        n = fread ( tmp, 1, 12, f );
        if (n != 12)
            barf("loadArchive: Failed reading mod time from `%s'", path);
        n = fread ( tmp, 1, 6, f );
        if (n != 6)
            barf("loadArchive: Failed reading owner from `%s'", path);
        n = fread ( tmp, 1, 6, f );
        if (n != 6)
            barf("loadArchive: Failed reading group from `%s'", path);
        n = fread ( tmp, 1, 8, f );
        if (n != 8)
            barf("loadArchive: Failed reading mode from `%s'", path);
        n = fread ( tmp, 1, 10, f );
        if (n != 10)
            barf("loadArchive: Failed reading size from `%s'", path);
        tmp[10] = '\0';
        for (n = 0; isdigit(tmp[n]); n++);
        tmp[n] = '\0';
        memberSize = atoi(tmp);

        IF_DEBUG(linker, debugBelch("loadArchive: size of this archive member is %d\n", memberSize));
        n = fread ( tmp, 1, 2, f );
        if (n != 2)
            barf("loadArchive: Failed reading magic from `%s'", path);
        if (strncmp(tmp, "\x60\x0A", 2) != 0)
            barf("loadArchive: Failed reading magic from `%s' at %ld. Got %c%c",
                 path, ftell(f), tmp[0], tmp[1]);

        isGnuIndex = 0;
        /* Check for BSD-variant large filenames */
        if (0 == strncmp(fileName, "#1/", 3)) {
            fileName[16] = '\0';
            if (isdigit(fileName[3])) {
                for (n = 4; isdigit(fileName[n]); n++);
                fileName[n] = '\0';
                thisFileNameSize = atoi(fileName + 3);
                memberSize -= thisFileNameSize;
                if (thisFileNameSize >= fileNameSize) {
                    /* Double it to avoid potentially continually
                       increasing it by 1 */
                    fileNameSize = thisFileNameSize * 2;
                    fileName = stgReallocBytes(fileName, fileNameSize, "loadArchive(fileName)");
                }
                n = fread ( fileName, 1, thisFileNameSize, f );
                if (n != (int)thisFileNameSize) {
                    barf("loadArchive: Failed reading filename from `%s'",
                         path);
                }
                fileName[thisFileNameSize] = 0;

                /* On OS X at least, thisFileNameSize is the size of the
                   fileName field, not the length of the fileName
                   itself. */
                thisFileNameSize = strlen(fileName);
            }
            else {
                barf("loadArchive: BSD-variant filename size not found while reading filename from `%s'", path);
            }
        }
        /* Check for GNU file index file */
        else if (0 == strncmp(fileName, "//", 2)) {
            fileName[0] = '\0';
            thisFileNameSize = 0;
            isGnuIndex = 1;
        }
        /* Check for a file in the GNU file index */
        else if (fileName[0] == '/') {
            if (isdigit(fileName[1])) {
                int i;

                for (n = 2; isdigit(fileName[n]); n++);
                fileName[n] = '\0';
                n = atoi(fileName + 1);

                if (gnuFileIndex == NULL) {
                    barf("loadArchive: GNU-variant filename without an index while reading from `%s'", path);
                }
                if (n < 0 || n > gnuFileIndexSize) {
                    barf("loadArchive: GNU-variant filename offset %d out of range [0..%d] while reading filename from `%s'", n, gnuFileIndexSize, path);
                }
                if (n != 0 && gnuFileIndex[n - 1] != '\n') {
                    barf("loadArchive: GNU-variant filename offset %d invalid (range [0..%d]) while reading filename from `%s'", n, gnuFileIndexSize, path);
                }
                for (i = n; gnuFileIndex[i] != '\n'; i++);
                thisFileNameSize = i - n - 1;
                if (thisFileNameSize >= fileNameSize) {
                    /* Double it to avoid potentially continually
                       increasing it by 1 */
                    fileNameSize = thisFileNameSize * 2;
                    fileName = stgReallocBytes(fileName, fileNameSize, "loadArchive(fileName)");
                }
                memcpy(fileName, gnuFileIndex + n, thisFileNameSize);
                fileName[thisFileNameSize] = '\0';
            }
            else if (fileName[1] == ' ') {
                fileName[0] = '\0';
                thisFileNameSize = 0;
            }
            else {
                barf("loadArchive: GNU-variant filename offset not found while reading filename from `%s'", path);
            }
        }
        /* Finally, the case where the filename field actually contains
           the filename */
        else {
            /* GNU ar terminates filenames with a '/', this allowing
               spaces in filenames. So first look to see if there is a
               terminating '/'. */
            for (thisFileNameSize = 0;
                 thisFileNameSize < 16;
                 thisFileNameSize++) {
                if (fileName[thisFileNameSize] == '/') {
                    fileName[thisFileNameSize] = '\0';
                    break;
                }
            }
            /* If we didn't find a '/', then a space teminates the
               filename. Note that if we don't find one, then
               thisFileNameSize ends up as 16, and we already have the
               '\0' at the end. */
            if (thisFileNameSize == 16) {
                for (thisFileNameSize = 0;
                     thisFileNameSize < 16;
                     thisFileNameSize++) {
                    if (fileName[thisFileNameSize] == ' ') {
                        fileName[thisFileNameSize] = '\0';
                        break;
                    }
                }
            }
        }

        IF_DEBUG(linker,
                 debugBelch("loadArchive: Found member file `%s'\n", fileName));

        isObject = thisFileNameSize >= 2
                && fileName[thisFileNameSize - 2] == '.'
                && fileName[thisFileNameSize - 1] == 'o';

        IF_DEBUG(linker, debugBelch("loadArchive: \tthisFileNameSize = %d\n", (int)thisFileNameSize));
        IF_DEBUG(linker, debugBelch("loadArchive: \tisObject = %d\n", isObject));

        if (isObject) {
            char *archiveMemberName;

            IF_DEBUG(linker, debugBelch("loadArchive: Member is an object file...loading...\n"));

            /* We can't mmap from the archive directly, as object
               files need to be 8-byte aligned but files in .ar
               archives are 2-byte aligned. When possible we use mmap
               to get some anonymous memory, as on 64-bit platforms if
               we use malloc then we can be given memory above 2^32.
               In the mmap case we're probably wasting lots of space;
               we could do better. */
#if defined(USE_MMAP)
            image = mmapForLinker(memberSize, MAP_ANONYMOUS, -1);
#elif defined(mingw32_HOST_OS)
        // TODO: We would like to use allocateExec here, but allocateExec
        //       cannot currently allocate blocks large enough.
            image = allocateImageAndTrampolines(path, fileName,
#if defined(x86_64_HOST_ARCH)
               f,
#endif
               memberSize);
#elif defined(darwin_HOST_OS)
            /* See loadObj() */
            misalignment = machoGetMisalignment(f);
            image = stgMallocBytes(memberSize + misalignment, "loadArchive(image)");
            image += misalignment;
#else
            image = stgMallocBytes(memberSize, "loadArchive(image)");
#endif

#if !defined(mingw32_HOST_OS)
            /*
             * Note [thin archives on Windows]
             * This doesn't compile on Windows because it assumes
             * char* pathnames, and we use wchar_t* on Windows.  It's
             * not trivial to fix, so I'm leaving it disabled on
             * Windows for now --SDM
             */
            if (isThin) {
                FILE *member;
                char *pathCopy, *dirName, *memberPath;

                /* Allocate and setup the dirname of the archive.  We'll need
                   this to locate the thin member */
                pathCopy = stgMallocBytes(strlen(path) + 1, "loadArchive(file)");
                strcpy(pathCopy, path);
                dirName = dirname(pathCopy);

                /* Append the relative member name to the dirname.  This should be
                   be the full path to the actual thin member. */
                memberPath = stgMallocBytes(
                    strlen(path) + 1 + strlen(fileName) + 1, "loadArchive(file)");
                strcpy(memberPath, dirName);
                memberPath[strlen(dirName)] = '/';
                strcpy(memberPath + strlen(dirName) + 1, fileName);

                member = pathopen(memberPath, WSTR("rb"));
                if (!member)
                    barf("loadObj: can't read `%s'", path);

                n = fread ( image, 1, memberSize, member );
                if (n != memberSize) {
                    barf("loadArchive: error whilst reading `%s'", fileName);
                }

                fclose(member);
                stgFree(memberPath);
                stgFree(pathCopy);
            }
            else
#endif
            {
                n = fread ( image, 1, memberSize, f );
                if (n != memberSize) {
                    barf("loadArchive: error whilst reading `%s'", path);
                }
            }

            archiveMemberName = stgMallocBytes(pathlen(path) + thisFileNameSize + 3,
                                               "loadArchive(file)");
            sprintf(archiveMemberName, "%" PATH_FMT "(%.*s)",
                    path, (int)thisFileNameSize, fileName);

            oc = mkOc(path, image, memberSize, archiveMemberName
#ifndef USE_MMAP
#ifdef darwin_HOST_OS
                     , misalignment
#endif
#endif
                     );

            stgFree(archiveMemberName);

            if (0 == loadOc(oc)) {
                stgFree(fileName);
                fclose(f);
                return 0;
            } else {
                oc->next = objects;
                objects = oc;
            }
        }
        else if (isGnuIndex) {
            if (gnuFileIndex != NULL) {
                barf("loadArchive: GNU-variant index found, but already have an index, while reading filename from `%s'", path);
            }
            IF_DEBUG(linker, debugBelch("loadArchive: Found GNU-variant file index\n"));
#ifdef USE_MMAP
            gnuFileIndex = mmapForLinker(memberSize + 1, MAP_ANONYMOUS, -1);
#else
            gnuFileIndex = stgMallocBytes(memberSize + 1, "loadArchive(image)");
#endif
            n = fread ( gnuFileIndex, 1, memberSize, f );
            if (n != memberSize) {
                barf("loadArchive: error whilst reading `%s'", path);
            }
            gnuFileIndex[memberSize] = '/';
            gnuFileIndexSize = memberSize;
        }
        else {
            IF_DEBUG(linker, debugBelch("loadArchive: '%s' does not appear to be an object file\n", fileName));
            if (!isThin || thisFileNameSize == 0) {
                n = fseek(f, memberSize, SEEK_CUR);
                if (n != 0)
                    barf("loadArchive: error whilst seeking by %d in `%s'",
                         memberSize, path);
            }
        }

        /* .ar files are 2-byte aligned */
        if (!(isThin && thisFileNameSize > 0) && memberSize % 2) {
            IF_DEBUG(linker, debugBelch("loadArchive: trying to read one pad byte\n"));
            n = fread ( tmp, 1, 1, f );
            if (n != 1) {
                if (feof(f)) {
                    IF_DEBUG(linker, debugBelch("loadArchive: found EOF while reading one pad byte\n"));
                    break;
                }
                else {
                    barf("loadArchive: Failed reading padding from `%s'", path);
                }
            }
            IF_DEBUG(linker, debugBelch("loadArchive: successfully read one pad byte\n"));
        }
        IF_DEBUG(linker, debugBelch("loadArchive: reached end of archive loading while loop\n"));
    }

    fclose(f);

    stgFree(fileName);
    if (gnuFileIndex != NULL) {
#ifdef USE_MMAP
        munmap(gnuFileIndex, gnuFileIndexSize + 1);
#else
        stgFree(gnuFileIndex);
#endif
    }

    IF_DEBUG(linker, debugBelch("loadArchive: done\n"));
    return 1;
}

/* -----------------------------------------------------------------------------
 * Load an obj (populate the global symbol table, but don't resolve yet)
 *
 * Returns: 1 if ok, 0 on error.
 */
HsInt
loadObj( pathchar *path )
{
   ObjectCode* oc;
   char *image;
   int fileSize;
   struct_stat st;
   int r;
#ifdef USE_MMAP
   int fd;
#else
   FILE *f;
#  if defined(darwin_HOST_OS)
   int misalignment;
#  endif
#endif
   IF_DEBUG(linker, debugBelch("loadObj %" PATH_FMT "\n", path));

   initLinker();

   /* debugBelch("loadObj %s\n", path ); */

   /* Check that we haven't already loaded this object.
      Ignore requests to load multiple times */

   if (isAlreadyLoaded(path)) {
       IF_DEBUG(linker,
                debugBelch("ignoring repeated load of %" PATH_FMT "\n", path));
       return 1; /* success */
   }

   r = pathstat(path, &st);
   if (r == -1) {
       IF_DEBUG(linker, debugBelch("File doesn't exist\n"));
       return 0;
   }

   fileSize = st.st_size;

#ifdef USE_MMAP
   /* On many architectures malloc'd memory isn't executable, so we need to use mmap. */

#if defined(openbsd_HOST_OS)
   /* coverity[toctou] */
   fd = open(path, O_RDONLY, S_IRUSR);
#else
   /* coverity[toctou] */
   fd = open(path, O_RDONLY);
#endif
   if (fd == -1) {
      errorBelch("loadObj: can't open `%s'", path);
      return 0;
   }

   image = mmapForLinker(fileSize, 0, fd);
   close(fd);
   if (image == NULL) return 0;

#else /* !USE_MMAP */
   /* load the image into memory */
   /* coverity[toctou] */
   f = pathopen(path, WSTR("rb"));
   if (!f) {
       errorBelch("loadObj: can't read `%" PATH_FMT "'", path);
       return 0;
   }

#   if defined(mingw32_HOST_OS)
        // TODO: We would like to use allocateExec here, but allocateExec
        //       cannot currently allocate blocks large enough.
    image = allocateImageAndTrampolines(path, "itself",
#if defined(x86_64_HOST_ARCH)
       f,
#endif
       fileSize);
    if (image == NULL) {
        fclose(f);
        return 0;
    }
#   elif defined(darwin_HOST_OS)
    // In a Mach-O .o file, all sections can and will be misaligned
    // if the total size of the headers is not a multiple of the
    // desired alignment. This is fine for .o files that only serve
    // as input for the static linker, but it's not fine for us,
    // as SSE (used by gcc for floating point) and Altivec require
    // 16-byte alignment.
    // We calculate the correct alignment from the header before
    // reading the file, and then we misalign image on purpose so
    // that the actual sections end up aligned again.
   misalignment = machoGetMisalignment(f);
   image = stgMallocBytes(fileSize + misalignment, "loadObj(image)");
   image += misalignment;
#  else
   image = stgMallocBytes(fileSize, "loadObj(image)");
#  endif

   {
       int n;
       n = fread ( image, 1, fileSize, f );
       fclose(f);
       if (n != fileSize) {
           errorBelch("loadObj: error whilst reading `%" PATH_FMT "'", path);
           stgFree(image);
           return 0;
       }
   }
#endif /* USE_MMAP */

   oc = mkOc(path, image, fileSize, NULL
#ifndef USE_MMAP
#ifdef darwin_HOST_OS
            , misalignment
#endif
#endif
            );

   if (! loadOc(oc)) {
       // failed; free everything we've allocated
       removeOcSymbols(oc);
       freeObjectCode(oc);
       return 0;
   }

   oc->next = objects;
   objects = oc;
   return 1;
}

static HsInt
loadOc( ObjectCode* oc ) {
   int r;

   IF_DEBUG(linker, debugBelch("loadOc: start\n"));

   /* verify the in-memory image */
#  if defined(OBJFORMAT_ELF)
   r = ocVerifyImage_ELF ( oc );
#  elif defined(OBJFORMAT_PEi386)
   r = ocVerifyImage_PEi386 ( oc );
#  elif defined(OBJFORMAT_MACHO)
   r = ocVerifyImage_MachO ( oc );
#  else
   barf("loadObj: no verify method");
#  endif
   if (!r) {
       IF_DEBUG(linker, debugBelch("loadOc: ocVerifyImage_* failed\n"));
       return r;
   }

#  if defined(OBJFORMAT_MACHO) && (defined(powerpc_HOST_ARCH) || defined(x86_64_HOST_ARCH))
   r = ocAllocateSymbolExtras_MachO ( oc );
   if (!r) {
       IF_DEBUG(linker, debugBelch("loadOc: ocAllocateSymbolExtras_MachO failed\n"));
       return r;
   }
#  elif defined(OBJFORMAT_ELF) && (defined(powerpc_HOST_ARCH) || defined(x86_64_HOST_ARCH) || defined(arm_HOST_ARCH))
   r = ocAllocateSymbolExtras_ELF ( oc );
   if (!r) {
       IF_DEBUG(linker, debugBelch("loadOc: ocAllocateSymbolExtras_ELF failed\n"));
       return r;
   }
#  elif defined(OBJFORMAT_PEi386) && defined(x86_64_HOST_ARCH)
   ocAllocateSymbolExtras_PEi386 ( oc );
#endif

   /* build the symbol list for this image */
#  if defined(OBJFORMAT_ELF)
   r = ocGetNames_ELF ( oc );
#  elif defined(OBJFORMAT_PEi386)
   r = ocGetNames_PEi386 ( oc );
#  elif defined(OBJFORMAT_MACHO)
   r = ocGetNames_MachO ( oc );
#  else
   barf("loadObj: no getNames method");
#  endif
   if (!r) {
       IF_DEBUG(linker, debugBelch("loadOc: ocGetNames_* failed\n"));
       return r;
   }

   /* loaded, but not resolved yet */
   oc->status = OBJECT_LOADED;
   IF_DEBUG(linker, debugBelch("loadOc: done.\n"));

   return 1;
}

/* -----------------------------------------------------------------------------
 * resolve all the currently unlinked objects in memory
 *
 * Returns: 1 if ok, 0 on error.
 */
HsInt
resolveObjs( void )
{
    ObjectCode *oc;
    int r;

    IF_DEBUG(linker, debugBelch("resolveObjs: start\n"));
    initLinker();

    for (oc = objects; oc; oc = oc->next) {
        if (oc->status != OBJECT_RESOLVED) {
#           if defined(OBJFORMAT_ELF)
            r = ocResolve_ELF ( oc );
#           elif defined(OBJFORMAT_PEi386)
            r = ocResolve_PEi386 ( oc );
#           elif defined(OBJFORMAT_MACHO)
            r = ocResolve_MachO ( oc );
#           else
            barf("resolveObjs: not implemented on this platform");
#           endif
            if (!r) { return r; }

            // run init/init_array/ctors/mod_init_func

            loading_obj = oc; // tells foreignExportStablePtr what to do
#if defined(OBJFORMAT_ELF)
            r = ocRunInit_ELF ( oc );
#elif defined(OBJFORMAT_PEi386)
            r = ocRunInit_PEi386 ( oc );
#elif defined(OBJFORMAT_MACHO)
            r = ocRunInit_MachO ( oc );
#else
            barf("resolveObjs: initializers not implemented on this platform");
#endif
            loading_obj = NULL;

            if (!r) { return r; }

            oc->status = OBJECT_RESOLVED;
        }
    }
    IF_DEBUG(linker, debugBelch("resolveObjs: done\n"));
    return 1;
}

/* -----------------------------------------------------------------------------
 * delete an object from the pool
 */
HsInt
unloadObj( pathchar *path )
{
    ObjectCode *oc, *prev, *next;
    HsBool unloadedAnyObj = HS_BOOL_FALSE;

    ASSERT(symhash != NULL);
    ASSERT(objects != NULL);

    initLinker();

    IF_DEBUG(linker, debugBelch("unloadObj: %" PATH_FMT "\n", path));

    prev = NULL;
    for (oc = objects; oc; oc = next) {
        next = oc->next; // oc might be freed

        if (!pathcmp(oc->fileName,path)) {

            removeOcSymbols(oc);

            if (prev == NULL) {
                objects = oc->next;
            } else {
                prev->next = oc->next;
            }
            oc->next = unloaded_objects;
            unloaded_objects = oc;

            // Release any StablePtrs that were created when this
            // object module was initialized.
            {
                ForeignExportStablePtr *fe_ptr, *next;

                for (fe_ptr = oc->stable_ptrs; fe_ptr != NULL; fe_ptr = next) {
                    next = fe_ptr->next;
                    freeStablePtr(fe_ptr->stable_ptr);
                    stgFree(fe_ptr);
                }
            }

            oc->status = OBJECT_UNLOADED;

            /* This could be a member of an archive so continue
             * unloading other members. */
            unloadedAnyObj = HS_BOOL_TRUE;
        } else {
            prev = oc;
        }
    }

    if (unloadedAnyObj) {
        return 1;
    }
    else {
        errorBelch("unloadObj: can't find `%" PATH_FMT "' to unload", path);
        return 0;
    }
}

/* -----------------------------------------------------------------------------
 * Sanity checking.  For each ObjectCode, maintain a list of address ranges
 * which may be prodded during relocation, and abort if we try and write
 * outside any of these.
 */
static void
addProddableBlock ( ObjectCode* oc, void* start, int size )
{
   ProddableBlock* pb
      = stgMallocBytes(sizeof(ProddableBlock), "addProddableBlock");

   IF_DEBUG(linker, debugBelch("addProddableBlock: %p %p %d\n", oc, start, size));
   ASSERT(size > 0);
   pb->start      = start;
   pb->size       = size;
   pb->next       = oc->proddables;
   oc->proddables = pb;
}

static void
checkProddableBlock (ObjectCode *oc, void *addr, size_t size )
{
   ProddableBlock* pb;

   for (pb = oc->proddables; pb != NULL; pb = pb->next) {
      char* s = (char*)(pb->start);
      char* e = s + pb->size;
      char* a = (char*)addr;
      if (a >= s && (a+size) <= e) return;
   }
   barf("checkProddableBlock: invalid fixup in runtime linker: %p", addr);
}

static void freeProddableBlocks (ObjectCode *oc)
{
    ProddableBlock *pb, *next;

    for (pb = oc->proddables; pb != NULL; pb = next) {
        next = pb->next;
        stgFree(pb);
    }
    oc->proddables = NULL;
}

/* -----------------------------------------------------------------------------
 * Section management.
 */
static void
addSection ( ObjectCode* oc, SectionKind kind,
                         void* start, void* end )
{
   Section* s   = stgMallocBytes(sizeof(Section), "addSection");
   s->start     = start;
   s->end       = end;
   s->kind      = kind;
   s->next      = oc->sections;
   oc->sections = s;

   IF_DEBUG(linker, debugBelch("addSection: %p-%p (size %lld), kind %d\n",
                               start, ((char*)end)-1, ((long long)(size_t)end) - ((long long)(size_t)start) + 1, kind ));
}


/* --------------------------------------------------------------------------
 * Symbol Extras.
 * This is about allocating a small chunk of memory for every symbol in the
 * object file. We make sure that the SymboLExtras are always "in range" of
 * limited-range PC-relative instructions on various platforms by allocating
 * them right next to the object code itself.
 */

#if defined(powerpc_HOST_ARCH) || defined(x86_64_HOST_ARCH) || defined(arm_HOST_ARCH)
#if !defined(x86_64_HOST_ARCH) || !defined(mingw32_HOST_OS)

/*
  ocAllocateSymbolExtras

  Allocate additional space at the end of the object file image to make room
  for jump islands (powerpc, x86_64, arm) and GOT entries (x86_64).

  PowerPC relative branch instructions have a 24 bit displacement field.
  As PPC code is always 4-byte-aligned, this yields a +-32MB range.
  If a particular imported symbol is outside this range, we have to redirect
  the jump to a short piece of new code that just loads the 32bit absolute
  address and jumps there.
  On x86_64, PC-relative jumps and PC-relative accesses to the GOT are limited
  to 32 bits (+-2GB).

  This function just allocates space for one SymbolExtra for every
  undefined symbol in the object file. The code for the jump islands is
  filled in by makeSymbolExtra below.
*/

static int ocAllocateSymbolExtras( ObjectCode* oc, int count, int first )
{
#ifdef USE_MMAP
  int pagesize, n, m;
#endif
  int aligned;
#ifndef USE_MMAP
  int misalignment = 0;
#ifdef darwin_HOST_OS
  misalignment = oc->misalignment;
#endif
#endif

  if( count > 0 )
  {
    // round up to the nearest 4
    aligned = (oc->fileSize + 3) & ~3;

#ifdef USE_MMAP
    pagesize = getpagesize();
    n = ROUND_UP( oc->fileSize, pagesize );
    m = ROUND_UP( aligned + sizeof (SymbolExtra) * count, pagesize );

    /* we try to use spare space at the end of the last page of the
     * image for the jump islands, but if there isn't enough space
     * then we have to map some (anonymously, remembering MAP_32BIT).
     */
    if( m > n ) // we need to allocate more pages
    {
        if (USE_CONTIGUOUS_MMAP)
        {
            /* Keep image and symbol_extras contiguous */
            void *new = mmapForLinker(n + (sizeof(SymbolExtra) * count),
                                  MAP_ANONYMOUS, -1);
            if (new)
            {
                memcpy(new, oc->image, oc->fileSize);
                munmap(oc->image, n);
                oc->image = new;
                oc->fileSize = n + (sizeof(SymbolExtra) * count);
                oc->symbol_extras = (SymbolExtra *) (oc->image + n);
            }
            else {
                oc->symbol_extras = NULL;
                return 0;
            }
        }
        else
        {
            oc->symbol_extras = mmapForLinker(sizeof(SymbolExtra) * count,
                                          MAP_ANONYMOUS, -1);
            if (oc->symbol_extras == NULL) return 0;
        }
    }
    else
    {
        oc->symbol_extras = (SymbolExtra *) (oc->image + aligned);
    }
#else
    oc->image -= misalignment;
    oc->image = stgReallocBytes( oc->image,
                                 misalignment +
                                 aligned + sizeof (SymbolExtra) * count,
                                 "ocAllocateSymbolExtras" );
    oc->image += misalignment;

    oc->symbol_extras = (SymbolExtra *) (oc->image + aligned);
#endif /* USE_MMAP */

    memset( oc->symbol_extras, 0, sizeof (SymbolExtra) * count );
  }
  else
    oc->symbol_extras = NULL;

  oc->first_symbol_extra = first;
  oc->n_symbol_extras = count;

  return 1;
}

#endif
#endif // defined(powerpc_HOST_ARCH) || defined(x86_64_HOST_ARCH) || defined(arm_HOST_ARCH)

#if defined(arm_HOST_ARCH)

static void
ocFlushInstructionCache( ObjectCode *oc )
{
    // Object code
    __clear_cache(oc->image, oc->image + oc->fileSize);
    // Jump islands
    __clear_cache(oc->symbol_extras, &oc->symbol_extras[oc->n_symbol_extras]);
}

#endif

#if defined(powerpc_HOST_ARCH) || defined(x86_64_HOST_ARCH)
#if !defined(x86_64_HOST_ARCH) || !defined(mingw32_HOST_OS)

static SymbolExtra* makeSymbolExtra( ObjectCode* oc,
                                     unsigned long symbolNumber,
                                     unsigned long target )
{
  SymbolExtra *extra;

  ASSERT( symbolNumber >= oc->first_symbol_extra
        && symbolNumber - oc->first_symbol_extra < oc->n_symbol_extras);

  extra = &oc->symbol_extras[symbolNumber - oc->first_symbol_extra];

#ifdef powerpc_HOST_ARCH
  // lis r12, hi16(target)
  extra->jumpIsland.lis_r12     = 0x3d80;
  extra->jumpIsland.hi_addr     = target >> 16;

  // ori r12, r12, lo16(target)
  extra->jumpIsland.ori_r12_r12 = 0x618c;
  extra->jumpIsland.lo_addr     = target & 0xffff;

  // mtctr r12
  extra->jumpIsland.mtctr_r12   = 0x7d8903a6;

  // bctr
  extra->jumpIsland.bctr        = 0x4e800420;
#endif
#ifdef x86_64_HOST_ARCH
  // jmp *-14(%rip)
  static uint8_t jmp[] = { 0xFF, 0x25, 0xF2, 0xFF, 0xFF, 0xFF };
  extra->addr = target;
  memcpy(extra->jumpIsland, jmp, 6);
#endif

  return extra;
}

#endif
#endif // defined(powerpc_HOST_ARCH) || defined(x86_64_HOST_ARCH)

#ifdef arm_HOST_ARCH
static SymbolExtra* makeArmSymbolExtra( ObjectCode* oc,
                                        unsigned long symbolNumber,
                                        unsigned long target,
                                        int fromThumb,
                                        int toThumb )
{
  SymbolExtra *extra;

  ASSERT( symbolNumber >= oc->first_symbol_extra
        && symbolNumber - oc->first_symbol_extra < oc->n_symbol_extras);

  extra = &oc->symbol_extras[symbolNumber - oc->first_symbol_extra];

  // Make sure instruction mode bit is set properly
  if (toThumb)
    target |= 1;
  else
    target &= ~1;

  if (!fromThumb) {
    // In ARM encoding:
    //   movw r12, #0
    //   movt r12, #0
    //   bx r12
    uint32_t code[] = { 0xe300c000, 0xe340c000, 0xe12fff1c };

    // Patch lower half-word into movw
    code[0] |= ((target>>12) & 0xf) << 16;
    code[0] |= target & 0xfff;
    // Patch upper half-word into movt
    target >>= 16;
    code[1] |= ((target>>12) & 0xf) << 16;
    code[1] |= target & 0xfff;

    memcpy(extra->jumpIsland, code, 12);

  } else {
    // In Thumb encoding:
    //   movw r12, #0
    //   movt r12, #0
    //   bx r12
    uint16_t code[] = { 0xf240,  0x0c00,
                        0xf2c0,  0x0c00,
                        0x4760 };

    // Patch lower half-word into movw
    code[0] |= (target>>12) & 0xf;
    code[0] |= ((target>>11) & 0x1) << 10;
    code[1] |= ((target>>8) & 0x7) << 12;
    code[1] |= target & 0xff;
    // Patch upper half-word into movt
    target >>= 16;
    code[2] |= (target>>12) & 0xf;
    code[2] |= ((target>>11) & 0x1) << 10;
    code[3] |= ((target>>8) & 0x7) << 12;
    code[3] |= target & 0xff;

    memcpy(extra->jumpIsland, code, 10);
  }

  return extra;
}
#endif // arm_HOST_ARCH

/* --------------------------------------------------------------------------
 * PowerPC specifics (instruction cache flushing)
 * ------------------------------------------------------------------------*/

#ifdef powerpc_HOST_ARCH
/*
   ocFlushInstructionCache

   Flush the data & instruction caches.
   Because the PPC has split data/instruction caches, we have to
   do that whenever we modify code at runtime.
 */

static void
ocFlushInstructionCacheFrom(void* begin, size_t length)
{
    size_t         n = (length + 3) / 4;
    unsigned long* p = begin;

    while (n--)
    {
        __asm__ volatile ( "dcbf 0,%0\n\t"
                           "sync\n\t"
                           "icbi 0,%0"
                           :
                           : "r" (p)
                         );
        p++;
    }
    __asm__ volatile ( "sync\n\t"
                       "isync"
                     );
}

static void
ocFlushInstructionCache( ObjectCode *oc )
{
    /* The main object code */
    ocFlushInstructionCacheFrom(oc->image
#ifdef darwin_HOST_OS
            + oc->misalignment
#endif
            , oc->fileSize);

    /* Jump Islands */
    ocFlushInstructionCacheFrom(oc->symbol_extras, sizeof(SymbolExtra) * oc->n_symbol_extras);
}
#endif /* powerpc_HOST_ARCH */


/* --------------------------------------------------------------------------
 * PEi386 specifics (Win32 targets)
 * ------------------------------------------------------------------------*/

/* The information for this linker comes from
      Microsoft Portable Executable
      and Common Object File Format Specification
      revision 5.1 January 1998
   which SimonM says comes from the MS Developer Network CDs.

   It can be found there (on older CDs), but can also be found
   online at:

      http://www.microsoft.com/hwdev/hardware/PECOFF.asp

   (this is Rev 6.0 from February 1999).

   Things move, so if that fails, try searching for it via

      http://www.google.com/search?q=PE+COFF+specification

   The ultimate reference for the PE format is the Winnt.h
   header file that comes with the Platform SDKs; as always,
   implementations will drift wrt their documentation.

   A good background article on the PE format is Matt Pietrek's
   March 1994 article in Microsoft System Journal (MSJ)
   (Vol.9, No. 3): "Peering Inside the PE: A Tour of the
   Win32 Portable Executable File Format." The info in there
   has recently been updated in a two part article in
   MSDN magazine, issues Feb and March 2002,
   "Inside Windows: An In-Depth Look into the Win32 Portable
   Executable File Format"

   John Levine's book "Linkers and Loaders" contains useful
   info on PE too.
*/


#if defined(OBJFORMAT_PEi386)



typedef unsigned char          UChar;
typedef unsigned short         UInt16;
typedef unsigned int           UInt32;
typedef          int           Int32;
typedef unsigned long long int UInt64;


typedef
   struct {
      UInt16 Machine;
      UInt16 NumberOfSections;
      UInt32 TimeDateStamp;
      UInt32 PointerToSymbolTable;
      UInt32 NumberOfSymbols;
      UInt16 SizeOfOptionalHeader;
      UInt16 Characteristics;
   }
   COFF_header;

#define sizeof_COFF_header 20


typedef
   struct {
      UChar  Name[8];
      UInt32 VirtualSize;
      UInt32 VirtualAddress;
      UInt32 SizeOfRawData;
      UInt32 PointerToRawData;
      UInt32 PointerToRelocations;
      UInt32 PointerToLinenumbers;
      UInt16 NumberOfRelocations;
      UInt16 NumberOfLineNumbers;
      UInt32 Characteristics;
   }
   COFF_section;

#define sizeof_COFF_section 40


typedef
   struct {
      UChar  Name[8];
      UInt32 Value;
      UInt16 SectionNumber;
      UInt16 Type;
      UChar  StorageClass;
      UChar  NumberOfAuxSymbols;
   }
   COFF_symbol;

#define sizeof_COFF_symbol 18


typedef
   struct {
      UInt32 VirtualAddress;
      UInt32 SymbolTableIndex;
      UInt16 Type;
   }
   COFF_reloc;

#define sizeof_COFF_reloc 10


/* From PE spec doc, section 3.3.2 */
/* Note use of MYIMAGE_* since IMAGE_* are already defined in
   windows.h -- for the same purpose, but I want to know what I'm
   getting, here. */
#define MYIMAGE_FILE_RELOCS_STRIPPED     0x0001
#define MYIMAGE_FILE_EXECUTABLE_IMAGE    0x0002
#define MYIMAGE_FILE_DLL                 0x2000
#define MYIMAGE_FILE_SYSTEM              0x1000
#define MYIMAGE_FILE_BYTES_REVERSED_HI   0x8000
#define MYIMAGE_FILE_BYTES_REVERSED_LO   0x0080
#define MYIMAGE_FILE_32BIT_MACHINE       0x0100

/* From PE spec doc, section 5.4.2 and 5.4.4 */
#define MYIMAGE_SYM_CLASS_EXTERNAL       2
#define MYIMAGE_SYM_CLASS_STATIC         3
#define MYIMAGE_SYM_UNDEFINED            0

/* From PE spec doc, section 4.1 */
#define MYIMAGE_SCN_CNT_CODE             0x00000020
#define MYIMAGE_SCN_CNT_INITIALIZED_DATA 0x00000040
#define MYIMAGE_SCN_LNK_NRELOC_OVFL      0x01000000

/* From PE spec doc, section 5.2.1 */
#define MYIMAGE_REL_I386_DIR32           0x0006
#define MYIMAGE_REL_I386_REL32           0x0014

static int verifyCOFFHeader ( COFF_header *hdr, pathchar *filename);

/* We assume file pointer is right at the
   beginning of COFF object.
 */
static char *
allocateImageAndTrampolines (
   pathchar* arch_name, char* member_name,
#if defined(x86_64_HOST_ARCH)
   FILE* f,
#endif
   int size )
{
   char* image;
#if defined(x86_64_HOST_ARCH)
   /* PeCoff contains number of symbols right in it's header, so
      we can reserve the room for symbolExtras right here. */
   COFF_header hdr;
   size_t n;

   n = fread ( &hdr, 1, sizeof_COFF_header, f );
   if (n != sizeof( COFF_header )) {
       errorBelch("getNumberOfSymbols: error whilst reading `%s' header in `%S'",
                  member_name, arch_name);
       return NULL;
   }
   fseek( f, -sizeof_COFF_header, SEEK_CUR );

   if (!verifyCOFFHeader(&hdr, arch_name)) {
       return 0;
   }

   /* We get back 8-byte aligned memory (is that guaranteed?), but
      the offsets to the sections within the file are all 4 mod 8
      (is that guaranteed?). We therefore need to offset the image
      by 4, so that all the pointers are 8-byte aligned, so that
      pointer tagging works. */
   /* For 32-bit case we don't need this, hence we use macro PEi386_IMAGE_OFFSET,
      which equals to 4 for 64-bit case and 0 for 32-bit case. */
   /* We allocate trampolines area for all symbols right behind
      image data, aligned on 8. */
   size = ((PEi386_IMAGE_OFFSET + size + 0x7) & ~0x7)
              + hdr.NumberOfSymbols * sizeof(SymbolExtra);
#endif
   image = VirtualAlloc(NULL, size,
                        MEM_RESERVE | MEM_COMMIT,
                        PAGE_EXECUTE_READWRITE);

   if (image == NULL) {
<<<<<<< HEAD
/*       errorBelch("%" PATH_FMT ": failed to allocate memory for image",
                  arch_name);
*/
       errorBelch( "Failed to allocate memory for image (windows)" );
=======
       errorBelch("%" PATH_FMT ": failed to allocate memory for image for %s",
                  arch_name, member_name);
>>>>>>> 8e66365b
       return NULL;
   }

   return image + PEi386_IMAGE_OFFSET;
}

/* We use myindex to calculate array addresses, rather than
   simply doing the normal subscript thing.  That's because
   some of the above structs have sizes which are not
   a whole number of words.  GCC rounds their sizes up to a
   whole number of words, which means that the address calcs
   arising from using normal C indexing or pointer arithmetic
   are just plain wrong.  Sigh.
*/
static UChar *
myindex ( int scale, void* base, int index )
{
   return
      ((UChar*)base) + scale * index;
}


static void
printName ( UChar* name, UChar* strtab )
{
   if (name[0]==0 && name[1]==0 && name[2]==0 && name[3]==0) {
      UInt32 strtab_offset = * (UInt32*)(name+4);
      debugBelch("%s", strtab + strtab_offset );
   } else {
      int i;
      for (i = 0; i < 8; i++) {
         if (name[i] == 0) break;
         debugBelch("%c", name[i] );
      }
   }
}


static void
copyName ( UChar* name, UChar* strtab, UChar* dst, int dstSize )
{
   if (name[0]==0 && name[1]==0 && name[2]==0 && name[3]==0) {
      UInt32 strtab_offset = * (UInt32*)(name+4);
      strncpy ( (char*)dst, (char*)strtab+strtab_offset, dstSize );
      dst[dstSize-1] = 0;
   } else {
      int i = 0;
      while (1) {
         if (i >= 8) break;
         if (name[i] == 0) break;
         dst[i] = name[i];
         i++;
      }
      dst[i] = 0;
   }
}


static UChar *
cstring_from_COFF_symbol_name ( UChar* name, UChar* strtab )
{
   UChar* newstr;
   /* If the string is longer than 8 bytes, look in the
      string table for it -- this will be correctly zero terminated.
   */
   if (name[0]==0 && name[1]==0 && name[2]==0 && name[3]==0) {
      UInt32 strtab_offset = * (UInt32*)(name+4);
      return ((UChar*)strtab) + strtab_offset;
   }
   /* Otherwise, if shorter than 8 bytes, return the original,
      which by defn is correctly terminated.
   */
   if (name[7]==0) return name;
   /* The annoying case: 8 bytes.  Copy into a temporary
      (XXX which is never freed ...)
   */
   newstr = stgMallocBytes(9, "cstring_from_COFF_symbol_name");
   ASSERT(newstr);
   strncpy((char*)newstr,(char*)name,8);
   newstr[8] = 0;
   return newstr;
}

/* Getting the name of a section is mildly tricky, so we make a
   function for it.  Sadly, in one case we have to copy the string
   (when it is exactly 8 bytes long there's no trailing '\0'), so for
   consistency we *always* copy the string; the caller must free it
*/
static char *
cstring_from_section_name (UChar* name, UChar* strtab)
{
    char *newstr;

    if (name[0]=='/') {
        int strtab_offset = strtol((char*)name+1,NULL,10);
        int len = strlen(((char*)strtab) + strtab_offset);

        newstr = stgMallocBytes(len+1, "cstring_from_section_symbol_name");
        strcpy((char*)newstr, (char*)((UChar*)strtab) + strtab_offset);
        return newstr;
    }
    else
    {
        newstr = stgMallocBytes(9, "cstring_from_section_symbol_name");
        ASSERT(newstr);
        strncpy((char*)newstr,(char*)name,8);
        newstr[8] = 0;
        return newstr;
    }
}

/* Just compares the short names (first 8 chars) */
static COFF_section *
findPEi386SectionCalled ( ObjectCode* oc,  UChar* name, UChar* strtab )
{
   int i;
   rtsBool long_name = rtsFalse;
   COFF_header* hdr
      = (COFF_header*)(oc->image);
   COFF_section* sectab
      = (COFF_section*) (
           ((UChar*)(oc->image))
           + sizeof_COFF_header + hdr->SizeOfOptionalHeader
        );
   // String is longer than 8 bytes, swap in the proper
   // (NULL-terminated) version, and make a note that this
   // is a long name.
   if (name[0]==0 && name[1]==0 && name[2]==0 && name[3]==0) {
      UInt32 strtab_offset = * (UInt32*)(name+4);
      name = ((UChar*)strtab) + strtab_offset;
      long_name = rtsTrue;
   }
   for (i = 0; i < hdr->NumberOfSections; i++) {
      UChar* n1;
      UChar* n2;
      COFF_section* section_i
         = (COFF_section*)
           myindex ( sizeof_COFF_section, sectab, i );
      n1 = (UChar*) &(section_i->Name);
      n2 = name;
      // Long section names are prefixed with a slash, see
      // also cstring_from_section_name
      if (n1[0] == '/' && long_name) {
         // Long name check
         // We don't really want to make an assumption that the string
         // table indexes are the same, so we'll do a proper check.
         int n1_strtab_offset = strtol((char*)n1+1,NULL,10);
         n1 = (UChar*) (((char*)strtab) + n1_strtab_offset);
         if (0==strcmp((const char*)n1, (const char*)n2)) {
            return section_i;
         }
      } else if (n1[0] != '/' && !long_name) {
         // Short name check
         if (n1[0]==n2[0] && n1[1]==n2[1] && n1[2]==n2[2] &&
             n1[3]==n2[3] && n1[4]==n2[4] && n1[5]==n2[5] &&
             n1[6]==n2[6] && n1[7]==n2[7]) {
            return section_i;
         }
      } else {
         // guaranteed to mismatch, because we never attempt to link
         // in an executable where the section name may be truncated
      }
   }

   return NULL;
}

static void
zapTrailingAtSign ( UChar* sym )
{
#  define my_isdigit(c) ((c) >= '0' && (c) <= '9')
   int i, j;
   if (sym[0] == 0) return;
   i = 0;
   while (sym[i] != 0) i++;
   i--;
   j = i;
   while (j > 0 && my_isdigit(sym[j])) j--;
   if (j > 0 && sym[j] == '@' && j != i) sym[j] = 0;
#  undef my_isdigit
}

static void *
lookupSymbolInDLLs ( UChar *lbl )
{
    OpenedDLL* o_dll;
    void *sym;

    for (o_dll = opened_dlls; o_dll != NULL; o_dll = o_dll->next) {
        /* debugBelch("look in %s for %s\n", o_dll->name, lbl); */

        if (lbl[0] == '_') {
            /* HACK: if the name has an initial underscore, try stripping
               it off & look that up first. I've yet to verify whether there's
               a Rule that governs whether an initial '_' *should always* be
               stripped off when mapping from import lib name to the DLL name.
            */
            sym = GetProcAddress(o_dll->instance, (char*)(lbl+1));
            if (sym != NULL) {
                /*debugBelch("found %s in %s\n", lbl+1,o_dll->name);*/
                return sym;
            }
        }

        /* Ticket #2283.
           Long description: http://support.microsoft.com/kb/132044
           tl;dr:
             If C/C++ compiler sees __declspec(dllimport) ... foo ...
             it generates call *__imp_foo, and __imp_foo here has exactly
             the same semantics as in __imp_foo = GetProcAddress(..., "foo")
         */
        if (sym == NULL && strncmp ((const char*)lbl, "__imp_", 6) == 0) {
            sym = GetProcAddress(o_dll->instance, (char*)(lbl+6));
            if (sym != NULL) {
                IndirectAddr* ret;
                ret = stgMallocBytes( sizeof(IndirectAddr), "lookupSymbolInDLLs" );
                ret->addr = sym;
                ret->next = indirects;
                indirects = ret;
                errorBelch("warning: %s from %S is linked instead of %s",
                              (char*)(lbl+6), o_dll->name, (char*)lbl);
                return (void*) & ret->addr;
               }
        }

        sym = GetProcAddress(o_dll->instance, (char*)lbl);
        if (sym != NULL) {
            /*debugBelch("found %s in %s\n", lbl,o_dll->name);*/
            return sym;
           }
    }
    return NULL;
}

static int
verifyCOFFHeader (COFF_header *hdr, pathchar *fileName)
{
#if defined(i386_HOST_ARCH)
   if (hdr->Machine != 0x14c) {
      errorBelch("%" PATH_FMT ": Not x86 PEi386", fileName);
      return 0;
   }
#elif defined(x86_64_HOST_ARCH)
   if (hdr->Machine != 0x8664) {
      errorBelch("%" PATH_FMT ": Not x86_64 PEi386", fileName);
      return 0;
   }
#else
   errorBelch("PEi386 not supported on this arch");
#endif

   if (hdr->SizeOfOptionalHeader != 0) {
      errorBelch("%" PATH_FMT ": PEi386 with nonempty optional header",
                 fileName);
      return 0;
   }
   if ( /* (hdr->Characteristics & MYIMAGE_FILE_RELOCS_STRIPPED) || */
        (hdr->Characteristics & MYIMAGE_FILE_EXECUTABLE_IMAGE) ||
        (hdr->Characteristics & MYIMAGE_FILE_DLL) ||
        (hdr->Characteristics & MYIMAGE_FILE_SYSTEM) ) {
      errorBelch("%" PATH_FMT ": Not a PEi386 object file", fileName);
      return 0;
   }
   if ( (hdr->Characteristics & MYIMAGE_FILE_BYTES_REVERSED_HI)
        /* || !(hdr->Characteristics & MYIMAGE_FILE_32BIT_MACHINE) */ ) {
      errorBelch("%" PATH_FMT ": Invalid PEi386 word size or endiannness: %d",
                 fileName,
                 (int)(hdr->Characteristics));
      return 0;
   }
   return 1;
}

static int
ocVerifyImage_PEi386 ( ObjectCode* oc )
{
   int i;
   UInt32 j, noRelocs;
   COFF_header*  hdr;
   COFF_section* sectab;
   COFF_symbol*  symtab;
   UChar*        strtab;
   /* debugBelch("\nLOADING %s\n", oc->fileName); */
   hdr = (COFF_header*)(oc->image);
   sectab = (COFF_section*) (
               ((UChar*)(oc->image))
               + sizeof_COFF_header + hdr->SizeOfOptionalHeader
            );
   symtab = (COFF_symbol*) (
               ((UChar*)(oc->image))
               + hdr->PointerToSymbolTable
            );
   strtab = ((UChar*)symtab)
            + hdr->NumberOfSymbols * sizeof_COFF_symbol;

   if (!verifyCOFFHeader(hdr, oc->fileName)) {
       return 0;
   }

   /* If the string table size is way crazy, this might indicate that
      there are more than 64k relocations, despite claims to the
      contrary.  Hence this test. */
   /* debugBelch("strtab size %d\n", * (UInt32*)strtab); */
#if 0
   if ( (*(UInt32*)strtab) > 600000 ) {
      /* Note that 600k has no special significance other than being
         big enough to handle the almost-2MB-sized lumps that
         constitute HSwin32*.o. */
      debugBelch("PEi386 object has suspiciously large string table; > 64k relocs?");
      return 0;
   }
#endif

   /* No further verification after this point; only debug printing. */
   i = 0;
   IF_DEBUG(linker, i=1);
   if (i == 0) return 1;

   debugBelch( "sectab offset = %" FMT_Int "\n", ((UChar*)sectab) - ((UChar*)hdr) );
   debugBelch( "symtab offset = %" FMT_Int "\n", ((UChar*)symtab) - ((UChar*)hdr) );
   debugBelch( "strtab offset = %" FMT_Int "\n", ((UChar*)strtab) - ((UChar*)hdr) );

   debugBelch("\n" );
   debugBelch( "Machine:           0x%x\n", (UInt32)(hdr->Machine) );
   debugBelch( "# sections:        %d\n",   (UInt32)(hdr->NumberOfSections) );
   debugBelch( "time/date:         0x%x\n", (UInt32)(hdr->TimeDateStamp) );
   debugBelch( "symtab offset:     %d\n",   (UInt32)(hdr->PointerToSymbolTable) );
   debugBelch( "# symbols:         %d\n",   (UInt32)(hdr->NumberOfSymbols) );
   debugBelch( "sz of opt hdr:     %d\n",   (UInt32)(hdr->SizeOfOptionalHeader) );
   debugBelch( "characteristics:   0x%x\n", (UInt32)(hdr->Characteristics) );

   /* Print the section table. */
   debugBelch("\n" );
   for (i = 0; i < hdr->NumberOfSections; i++) {
      COFF_reloc* reltab;
      COFF_section* sectab_i
         = (COFF_section*)
           myindex ( sizeof_COFF_section, sectab, i );
      debugBelch(
                "\n"
                "section %d\n"
                "     name `",
                i
              );
      printName ( sectab_i->Name, strtab );
      debugBelch(
                "'\n"
                "    vsize %d\n"
                "    vaddr %d\n"
                "  data sz %d\n"
                " data off %d\n"
                "  num rel %d\n"
                "  off rel %d\n"
                "  ptr raw 0x%x\n",
                sectab_i->VirtualSize,
                sectab_i->VirtualAddress,
                sectab_i->SizeOfRawData,
                sectab_i->PointerToRawData,
                sectab_i->NumberOfRelocations,
                sectab_i->PointerToRelocations,
                sectab_i->PointerToRawData
              );
      reltab = (COFF_reloc*) (
                  ((UChar*)(oc->image)) + sectab_i->PointerToRelocations
               );

      if ( sectab_i->Characteristics & MYIMAGE_SCN_LNK_NRELOC_OVFL ) {
        /* If the relocation field (a short) has overflowed, the
         * real count can be found in the first reloc entry.
         *
         * See Section 4.1 (last para) of the PE spec (rev6.0).
         */
        COFF_reloc* rel = (COFF_reloc*)
                           myindex ( sizeof_COFF_reloc, reltab, 0 );
        noRelocs = rel->VirtualAddress;
        j = 1;
      } else {
        noRelocs = sectab_i->NumberOfRelocations;
        j = 0;
      }

      for (; j < noRelocs; j++) {
         COFF_symbol* sym;
         COFF_reloc* rel = (COFF_reloc*)
                           myindex ( sizeof_COFF_reloc, reltab, j );
         debugBelch(
                   "        type 0x%-4x   vaddr 0x%-8x   name `",
                   (UInt32)rel->Type,
                   rel->VirtualAddress );
         sym = (COFF_symbol*)
               myindex ( sizeof_COFF_symbol, symtab, rel->SymbolTableIndex );
         /* Hmm..mysterious looking offset - what's it for? SOF */
         printName ( sym->Name, strtab -10 );
         debugBelch("'\n" );
      }

      debugBelch("\n" );
   }
   debugBelch("\n" );
   debugBelch("string table has size 0x%x\n", * (UInt32*)strtab );
   debugBelch("---START of string table---\n");
   for (i = 4; i < *(Int32*)strtab; i++) {
      if (strtab[i] == 0)
         debugBelch("\n"); else
         debugBelch("%c", strtab[i] );
   }
   debugBelch("--- END  of string table---\n");

   debugBelch("\n" );
   i = 0;
   while (1) {
      COFF_symbol* symtab_i;
      if (i >= (Int32)(hdr->NumberOfSymbols)) break;
      symtab_i = (COFF_symbol*)
                 myindex ( sizeof_COFF_symbol, symtab, i );
      debugBelch(
                "symbol %d\n"
                "     name `",
                i
              );
      printName ( symtab_i->Name, strtab );
      debugBelch(
                "'\n"
                "    value 0x%x\n"
                "   1+sec# %d\n"
                "     type 0x%x\n"
                "   sclass 0x%x\n"
                "     nAux %d\n",
                symtab_i->Value,
                (Int32)(symtab_i->SectionNumber),
                (UInt32)symtab_i->Type,
                (UInt32)symtab_i->StorageClass,
                (UInt32)symtab_i->NumberOfAuxSymbols
              );
      i += symtab_i->NumberOfAuxSymbols;
      i++;
   }

   debugBelch("\n" );
   return 1;
}


static int
ocGetNames_PEi386 ( ObjectCode* oc )
{
   COFF_header*  hdr;
   COFF_section* sectab;
   COFF_symbol*  symtab;
   UChar*        strtab;

   UChar* sname;
   void*  addr;
   int    i;

   hdr = (COFF_header*)(oc->image);
   sectab = (COFF_section*) (
               ((UChar*)(oc->image))
               + sizeof_COFF_header + hdr->SizeOfOptionalHeader
            );
   symtab = (COFF_symbol*) (
               ((UChar*)(oc->image))
               + hdr->PointerToSymbolTable
            );
   strtab = ((UChar*)(oc->image))
            + hdr->PointerToSymbolTable
            + hdr->NumberOfSymbols * sizeof_COFF_symbol;

   /* Allocate space for any (local, anonymous) .bss sections. */

   for (i = 0; i < hdr->NumberOfSections; i++) {
      UInt32 bss_sz;
      UChar* zspace;
      COFF_section* sectab_i
         = (COFF_section*)
           myindex ( sizeof_COFF_section, sectab, i );

      char *secname = cstring_from_section_name(sectab_i->Name, strtab);

      if (0 != strcmp(secname, ".bss")) {
          stgFree(secname);
          continue;
      }

      stgFree(secname);

      /* sof 10/05: the PE spec text isn't too clear regarding what
       * the SizeOfRawData field is supposed to hold for object
       * file sections containing just uninitialized data -- for executables,
       * it is supposed to be zero; unclear what it's supposed to be
       * for object files. However, VirtualSize is guaranteed to be
       * zero for object files, which definitely suggests that SizeOfRawData
       * will be non-zero (where else would the size of this .bss section be
       * stored?) Looking at the COFF_section info for incoming object files,
       * this certainly appears to be the case.
       *
       * => I suspect we've been incorrectly handling .bss sections in (relocatable)
       * object files up until now. This turned out to bite us with ghc-6.4.1's use
       * of gcc-3.4.x, which has started to emit initially-zeroed-out local 'static'
       * variable decls into the .bss section. (The specific function in Q which
       * triggered this is libraries/base/cbits/dirUtils.c:__hscore_getFolderPath())
       */
      if (sectab_i->VirtualSize == 0 && sectab_i->SizeOfRawData == 0) continue;
      /* This is a non-empty .bss section.  Allocate zeroed space for
         it, and set its PointerToRawData field such that oc->image +
         PointerToRawData == addr_of_zeroed_space.  */
      bss_sz = sectab_i->VirtualSize;
      if ( bss_sz < sectab_i->SizeOfRawData) { bss_sz = sectab_i->SizeOfRawData; }
      zspace = stgCallocBytes(1, bss_sz, "ocGetNames_PEi386(anonymous bss)");
      sectab_i->PointerToRawData = ((UChar*)zspace) - ((UChar*)(oc->image));
      addProddableBlock(oc, zspace, bss_sz);
      /* debugBelch("BSS anon section at 0x%x\n", zspace); */
   }

   /* Copy section information into the ObjectCode. */

   for (i = 0; i < hdr->NumberOfSections; i++) {
      UChar* start;
      UChar* end;
      UInt32 sz;

      SectionKind kind
         = SECTIONKIND_OTHER;
      COFF_section* sectab_i
         = (COFF_section*)
           myindex ( sizeof_COFF_section, sectab, i );

      char *secname = cstring_from_section_name(sectab_i->Name, strtab);

      IF_DEBUG(linker, debugBelch("section name = %s\n", secname ));

#     if 0
      /* I'm sure this is the Right Way to do it.  However, the
         alternative of testing the sectab_i->Name field seems to
         work ok with Cygwin.

         EZY: We should strongly consider using this style, because
         it lets us pick up sections that should be added (e.g.
         for a while the linker did not work due to missing .eh_frame
         in this section.)
      */
      if (sectab_i->Characteristics & MYIMAGE_SCN_CNT_CODE ||
          sectab_i->Characteristics & MYIMAGE_SCN_CNT_INITIALIZED_DATA)
         kind = SECTIONKIND_CODE_OR_RODATA;
#     endif

      if (0==strcmp(".text",(char*)secname) ||
          0==strcmp(".text.startup",(char*)secname) ||
          0==strcmp(".text.unlikely", (char*)secname) ||
          0==strcmp(".rdata",(char*)secname)||
          0==strcmp(".eh_frame", (char*)secname)||
          0==strcmp(".rodata",(char*)secname))
         kind = SECTIONKIND_CODE_OR_RODATA;
      if (0==strcmp(".data",(char*)secname) ||
          0==strcmp(".bss",(char*)secname))
         kind = SECTIONKIND_RWDATA;
      if (0==strcmp(".ctors", (char*)secname))
         kind = SECTIONKIND_INIT_ARRAY;

      ASSERT(sectab_i->SizeOfRawData == 0 || sectab_i->VirtualSize == 0);
      sz = sectab_i->SizeOfRawData;
      if (sz < sectab_i->VirtualSize) sz = sectab_i->VirtualSize;

      start = ((UChar*)(oc->image)) + sectab_i->PointerToRawData;
      end   = start + sz - 1;

      if (kind == SECTIONKIND_OTHER
          /* Ignore sections called which contain stabs debugging
             information. */
          && 0 != strcmp(".stab", (char*)secname)
          && 0 != strcmp(".stabstr", (char*)secname)
          /* Ignore sections called which contain exception information. */
          && 0 != strncmp(".pdata", (char*)secname, 6)
          && 0 != strncmp(".xdata", (char*)secname, 6)
          /* ignore section generated from .ident */
          && 0!= strncmp(".debug", (char*)secname, 6)
          /* ignore unknown section that appeared in gcc 3.4.5(?) */
          && 0!= strcmp(".reloc", (char*)secname)
          && 0 != strcmp(".rdata$zzz", (char*)secname)
          /* ignore linker directive sections */
          && 0 != strcmp(".drectve", (char*)secname)
         ) {
         errorBelch("Unknown PEi386 section name `%s' (while processing: %" PATH_FMT")", secname, oc->fileName);
         stgFree(secname);
         return 0;
      }

      if (kind != SECTIONKIND_OTHER && end >= start) {
          if ((((size_t)(start)) % 4) != 0) {
              errorBelch("Misaligned section %s: %p", (char*)secname, start);
              stgFree(secname);
              return 0;
          }

         addSection(oc, kind, start, end);
         addProddableBlock(oc, start, end - start + 1);
      }

      stgFree(secname);
   }

   /* Copy exported symbols into the ObjectCode. */

   oc->n_symbols = hdr->NumberOfSymbols;
   oc->symbols   = stgMallocBytes(oc->n_symbols * sizeof(char*),
                                  "ocGetNames_PEi386(oc->symbols)");
   /* Call me paranoid; I don't care. */
   for (i = 0; i < oc->n_symbols; i++)
      oc->symbols[i] = NULL;

   i = 0;
   while (1) {
      COFF_symbol* symtab_i;
      if (i >= (Int32)(hdr->NumberOfSymbols)) break;
      symtab_i = (COFF_symbol*)
                 myindex ( sizeof_COFF_symbol, symtab, i );

      addr  = NULL;

      if (symtab_i->StorageClass == MYIMAGE_SYM_CLASS_EXTERNAL
          && symtab_i->SectionNumber != MYIMAGE_SYM_UNDEFINED) {
         /* This symbol is global and defined, viz, exported */
         /* for MYIMAGE_SYMCLASS_EXTERNAL
                && !MYIMAGE_SYM_UNDEFINED,
            the address of the symbol is:
                address of relevant section + offset in section
         */
         COFF_section* sectabent
            = (COFF_section*) myindex ( sizeof_COFF_section,
                                        sectab,
                                        symtab_i->SectionNumber-1 );
         addr = ((UChar*)(oc->image))
                + (sectabent->PointerToRawData
                   + symtab_i->Value);
      }
      else
      if (symtab_i->SectionNumber == MYIMAGE_SYM_UNDEFINED
          && symtab_i->Value > 0) {
         /* This symbol isn't in any section at all, ie, global bss.
            Allocate zeroed space for it. */
         addr = stgCallocBytes(1, symtab_i->Value,
                               "ocGetNames_PEi386(non-anonymous bss)");
         addSection(oc, SECTIONKIND_RWDATA, addr,
                        ((UChar*)addr) + symtab_i->Value - 1);
         addProddableBlock(oc, addr, symtab_i->Value);
         /* debugBelch("BSS      section at 0x%x\n", addr); */
      }

      if (addr != NULL ) {
         sname = cstring_from_COFF_symbol_name ( symtab_i->Name, strtab );
         /* debugBelch("addSymbol %p `%s \n", addr,sname);  */
         IF_DEBUG(linker, debugBelch("addSymbol %p `%s'\n", addr,sname);)
         ASSERT(i >= 0 && i < oc->n_symbols);
         /* cstring_from_COFF_symbol_name always succeeds. */
         oc->symbols[i] = (char*)sname;
         if (! ghciInsertSymbolTable(oc->fileName, symhash, (char*)sname, addr,
                                     HS_BOOL_FALSE, oc)) {
             return 0;
         }
      } else {
#        if 0
         debugBelch(
                   "IGNORING symbol %d\n"
                   "     name `",
                   i
                 );
         printName ( symtab_i->Name, strtab );
         debugBelch(
                   "'\n"
                   "    value 0x%x\n"
                   "   1+sec# %d\n"
                   "     type 0x%x\n"
                   "   sclass 0x%x\n"
                   "     nAux %d\n",
                   symtab_i->Value,
                   (Int32)(symtab_i->SectionNumber),
                   (UInt32)symtab_i->Type,
                   (UInt32)symtab_i->StorageClass,
                   (UInt32)symtab_i->NumberOfAuxSymbols
                 );
#        endif
      }

      i += symtab_i->NumberOfAuxSymbols;
      i++;
   }

   return 1;
}

#if defined(x86_64_HOST_ARCH)

/* We've already reserved a room for symbol extras in loadObj,
 * so simply set correct pointer here.
 */
static int
ocAllocateSymbolExtras_PEi386 ( ObjectCode* oc )
{
   oc->symbol_extras = (SymbolExtra*)(oc->image - PEi386_IMAGE_OFFSET
                                      + ((PEi386_IMAGE_OFFSET + oc->fileSize + 0x7) & ~0x7));
   oc->first_symbol_extra = 0;
   oc->n_symbol_extras = ((COFF_header*)oc->image)->NumberOfSymbols;

   return 1;
}

static size_t
makeSymbolExtra_PEi386( ObjectCode* oc, size_t s, char* symbol )
{
    unsigned int curr_thunk;
    SymbolExtra *extra;

    curr_thunk = oc->first_symbol_extra;
    if (curr_thunk >= oc->n_symbol_extras) {
      barf("Can't allocate thunk for %s", symbol);
    }

    extra = oc->symbol_extras + curr_thunk;

    // jmp *-14(%rip)
    static uint8_t jmp[] = { 0xFF, 0x25, 0xF2, 0xFF, 0xFF, 0xFF };
    extra->addr = (uint64_t)s;
    memcpy(extra->jumpIsland, jmp, 6);

    oc->first_symbol_extra++;

    return (size_t)extra->jumpIsland;
}

#endif

static int
ocResolve_PEi386 ( ObjectCode* oc )
{
   COFF_header*  hdr;
   COFF_section* sectab;
   COFF_symbol*  symtab;
   UChar*        strtab;

   UInt32        A;
   size_t        S;
   void *        pP;

   int i;
   UInt32 j, noRelocs;

   /* ToDo: should be variable-sized?  But is at least safe in the
      sense of buffer-overrun-proof. */
   UChar symbol[1000];
   /* debugBelch("resolving for %s\n", oc->fileName); */

   hdr = (COFF_header*)(oc->image);
   sectab = (COFF_section*) (
               ((UChar*)(oc->image))
               + sizeof_COFF_header + hdr->SizeOfOptionalHeader
            );
   symtab = (COFF_symbol*) (
               ((UChar*)(oc->image))
               + hdr->PointerToSymbolTable
            );
   strtab = ((UChar*)(oc->image))
            + hdr->PointerToSymbolTable
            + hdr->NumberOfSymbols * sizeof_COFF_symbol;

   for (i = 0; i < hdr->NumberOfSections; i++) {
      COFF_section* sectab_i
         = (COFF_section*)
           myindex ( sizeof_COFF_section, sectab, i );
      COFF_reloc* reltab
         = (COFF_reloc*) (
              ((UChar*)(oc->image)) + sectab_i->PointerToRelocations
           );

      char *secname = cstring_from_section_name(sectab_i->Name, strtab);

      /* Ignore sections called which contain stabs debugging
         information. */
      if (0 == strcmp(".stab", (char*)secname)
          || 0 == strcmp(".stabstr", (char*)secname)
          || 0 == strncmp(".pdata", (char*)secname, 6)
          || 0 == strncmp(".xdata", (char*)secname, 6)
          || 0 == strncmp(".debug", (char*)secname, 6)
          || 0 == strcmp(".rdata$zzz", (char*)secname)) {
          stgFree(secname);
          continue;
      }

      stgFree(secname);

      if ( sectab_i->Characteristics & MYIMAGE_SCN_LNK_NRELOC_OVFL ) {
        /* If the relocation field (a short) has overflowed, the
         * real count can be found in the first reloc entry.
         *
         * See Section 4.1 (last para) of the PE spec (rev6.0).
         *
         * Nov2003 update: the GNU linker still doesn't correctly
         * handle the generation of relocatable object files with
         * overflown relocations. Hence the output to warn of potential
         * troubles.
         */
        COFF_reloc* rel = (COFF_reloc*)
                           myindex ( sizeof_COFF_reloc, reltab, 0 );
        noRelocs = rel->VirtualAddress;

        /* 10/05: we now assume (and check for) a GNU ld that is capable
         * of handling object files with (>2^16) of relocs.
         */
#if 0
        debugBelch("WARNING: Overflown relocation field (# relocs found: %u)\n",
                   noRelocs);
#endif
        j = 1;
      } else {
        noRelocs = sectab_i->NumberOfRelocations;
        j = 0;
      }

      for (; j < noRelocs; j++) {
         COFF_symbol* sym;
         COFF_reloc* reltab_j
            = (COFF_reloc*)
              myindex ( sizeof_COFF_reloc, reltab, j );

         /* the location to patch */
         pP = (
                 ((UChar*)(oc->image))
                 + (sectab_i->PointerToRawData
                    + reltab_j->VirtualAddress
                    - sectab_i->VirtualAddress )
              );
         /* the existing contents of pP */
         A = *(UInt32*)pP;
         /* the symbol to connect to */
         sym = (COFF_symbol*)
               myindex ( sizeof_COFF_symbol,
                         symtab, reltab_j->SymbolTableIndex );
         IF_DEBUG(linker,
                  debugBelch(
                            "reloc sec %2d num %3d:  type 0x%-4x   "
                            "vaddr 0x%-8x   name `",
                            i, j,
                            (UInt32)reltab_j->Type,
                            reltab_j->VirtualAddress );
                            printName ( sym->Name, strtab );
                            debugBelch("'\n" ));

         if (sym->StorageClass == MYIMAGE_SYM_CLASS_STATIC) {
            COFF_section* section_sym
               = findPEi386SectionCalled ( oc, sym->Name, strtab );
            if (!section_sym) {
               errorBelch("%" PATH_FMT ": can't find section named: ", oc->fileName);
               printName(sym->Name, strtab);
               errorBelch(" in %s", secname);
               return 0;
            }
            S = ((size_t)(oc->image))
              + ((size_t)(section_sym->PointerToRawData))
              + ((size_t)(sym->Value));
         } else {
            copyName ( sym->Name, strtab, symbol, 1000-1 );
            S = (size_t) lookupSymbol( (char*)symbol );
            if ((void*)S != NULL) goto foundit;
            errorBelch("%" PATH_FMT ": unknown symbol `%s'", oc->fileName, symbol);
            return 0;
           foundit:;
         }
         /* All supported relocations write at least 4 bytes */
         checkProddableBlock(oc, pP, 4);
         switch (reltab_j->Type) {
#if defined(i386_HOST_ARCH)
            case MYIMAGE_REL_I386_DIR32:
               *(UInt32 *)pP = ((UInt32)S) + A;
               break;
            case MYIMAGE_REL_I386_REL32:
               /* Tricky.  We have to insert a displacement at
                  pP which, when added to the PC for the _next_
                  insn, gives the address of the target (S).
                  Problem is to know the address of the next insn
                  when we only know pP.  We assume that this
                  literal field is always the last in the insn,
                  so that the address of the next insn is pP+4
                  -- hence the constant 4.
                  Also I don't know if A should be added, but so
                  far it has always been zero.

                  SOF 05/2005: 'A' (old contents of *pP) have been observed
                  to contain values other than zero (the 'wx' object file
                  that came with wxhaskell-0.9.4; dunno how it was compiled..).
                  So, add displacement to old value instead of asserting
                  A to be zero. Fixes wxhaskell-related crashes, and no other
                  ill effects have been observed.

                  Update: the reason why we're seeing these more elaborate
                  relocations is due to a switch in how the NCG compiles SRTs
                  and offsets to them from info tables. SRTs live in .(ro)data,
                  while info tables live in .text, causing GAS to emit REL32/DISP32
                  relocations with non-zero values. Adding the displacement is
                  the right thing to do.
               */
               *(UInt32 *)pP = ((UInt32)S) + A - ((UInt32)(size_t)pP) - 4;
               break;
#elif defined(x86_64_HOST_ARCH)
            case 2:  /* R_X86_64_32 */
            case 17: /* R_X86_64_32S */
               {
                   size_t v;
                   v = S + ((size_t)A);
                   if (v >> 32) {
                       copyName ( sym->Name, strtab, symbol, 1000-1 );
                       S = makeSymbolExtra_PEi386(oc, S, (char *)symbol);
                       /* And retry */
                       v = S + ((size_t)A);
                       if (v >> 32) {
                           barf("R_X86_64_32[S]: High bits are set in %zx for %s",
                                v, (char *)symbol);
                       }
                   }
                   *(UInt32 *)pP = (UInt32)v;
                   break;
               }
            case 4: /* R_X86_64_PC32 */
               {
                   intptr_t v;
                   v = ((intptr_t)S) + ((intptr_t)(Int32)A) - ((intptr_t)pP) - 4;
                   if ((v >> 32) && ((-v) >> 32)) {
                       /* Make the trampoline then */
                       copyName ( sym->Name, strtab, symbol, 1000-1 );
                       S = makeSymbolExtra_PEi386(oc, S, (char *)symbol);
                       /* And retry */
                       v = ((intptr_t)S) + ((intptr_t)(Int32)A) - ((intptr_t)pP) - 4;
                       if ((v >> 32) && ((-v) >> 32)) {
                           barf("R_X86_64_PC32: High bits are set in %zx for %s",
                                v, (char *)symbol);
                       }
                   }
                   *(UInt32 *)pP = (UInt32)v;
                   break;
               }
            case 1: /* R_X86_64_64 */
               {
                 UInt64 A;
                 checkProddableBlock(oc, pP, 8);
                 A = *(UInt64*)pP;
                 *(UInt64 *)pP = ((UInt64)S) + ((UInt64)A);
                 break;
               }
#endif
            default:
               debugBelch("%" PATH_FMT ": unhandled PEi386 relocation type %d",
                     oc->fileName, reltab_j->Type);
               return 0;
         }

      }
   }

   IF_DEBUG(linker, debugBelch("completed %" PATH_FMT, oc->fileName));
   return 1;
}

static int
ocRunInit_PEi386 ( ObjectCode *oc )
{
    COFF_header*  hdr;
    COFF_section* sectab;
    UChar*        strtab;
    int i;

    hdr = (COFF_header*)(oc->image);
    sectab = (COFF_section*) (
                ((UChar*)(oc->image))
                + sizeof_COFF_header + hdr->SizeOfOptionalHeader
             );
    strtab = ((UChar*)(oc->image))
             + hdr->PointerToSymbolTable
             + hdr->NumberOfSymbols * sizeof_COFF_symbol;

    int argc, envc;
    char **argv, **envv;

    getProgArgv(&argc, &argv);
    getProgEnvv(&envc, &envv);

    for (i = 0; i < hdr->NumberOfSections; i++) {
        COFF_section* sectab_i
            = (COFF_section*)
                myindex ( sizeof_COFF_section, sectab, i );
        char *secname = cstring_from_section_name(sectab_i->Name, strtab);
        if (0 == strcmp(".ctors", (char*)secname)) {
            UChar *init_startC = (UChar*)(oc->image) + sectab_i->PointerToRawData;
            init_t *init_start, *init_end, *init;
            init_start = (init_t*)init_startC;
            init_end = (init_t*)(init_startC + sectab_i->SizeOfRawData);
            // ctors are run *backwards*!
            for (init = init_end - 1; init >= init_start; init--) {
                (*init)(argc, argv, envv);
            }
        }
    }
    freeProgEnvv(envc, envv);
    return 1;
}

#endif /* defined(OBJFORMAT_PEi386) */


/* --------------------------------------------------------------------------
 * ELF specifics
 * ------------------------------------------------------------------------*/

#if defined(OBJFORMAT_ELF)

#define FALSE 0
#define TRUE  1

#if defined(sparc_HOST_ARCH)
#  define ELF_TARGET_SPARC  /* Used inside <elf.h> */
#elif defined(i386_HOST_ARCH)
#  define ELF_TARGET_386    /* Used inside <elf.h> */
#elif defined(x86_64_HOST_ARCH)
#  define ELF_TARGET_X64_64
#  define ELF_64BIT
#  define ELF_TARGET_AMD64 /* Used inside <elf.h> on Solaris 11 */
#elif defined(powerpc64_HOST_ARCH)
#  define ELF_64BIT
#endif

#if !defined(openbsd_HOST_OS)
#  include <elf.h>
#else
/* openbsd elf has things in different places, with diff names */
#  include <elf_abi.h>
#  include <machine/reloc.h>
#  define R_386_32    RELOC_32
#  define R_386_PC32  RELOC_PC32
#endif

/* If elf.h doesn't define it */
#  ifndef R_X86_64_PC64
#    define R_X86_64_PC64 24
#  endif

/*
 * Workaround for libc implementations (e.g. eglibc) with incomplete
 * relocation lists
 */
#ifndef R_ARM_THM_CALL
#  define R_ARM_THM_CALL      10
#endif
#ifndef R_ARM_CALL
#  define R_ARM_CALL      28
#endif
#ifndef R_ARM_JUMP24
#  define R_ARM_JUMP24      29
#endif
#ifndef R_ARM_THM_JUMP24
#  define R_ARM_THM_JUMP24      30
#endif
#ifndef R_ARM_TARGET1
#  define R_ARM_TARGET1      38
#endif
#ifndef R_ARM_MOVW_ABS_NC
#  define R_ARM_MOVW_ABS_NC      43
#endif
#ifndef R_ARM_MOVT_ABS
#  define R_ARM_MOVT_ABS      44
#endif
#ifndef R_ARM_THM_MOVW_ABS_NC
#  define R_ARM_THM_MOVW_ABS_NC   47
#endif
#ifndef R_ARM_THM_MOVT_ABS
#  define R_ARM_THM_MOVT_ABS      48
#endif
#ifndef R_ARM_THM_JUMP11
#  define R_ARM_THM_JUMP11      102
#endif
#ifndef R_ARM_THM_JUMP8
#  define R_ARM_THM_JUMP8      103
#endif

/*
 * Define a set of types which can be used for both ELF32 and ELF64
 */

#ifdef ELF_64BIT
#define ELFCLASS    ELFCLASS64
#define Elf_Addr    Elf64_Addr
#define Elf_Word    Elf64_Word
#define Elf_Sword   Elf64_Sword
#define Elf_Ehdr    Elf64_Ehdr
#define Elf_Phdr    Elf64_Phdr
#define Elf_Shdr    Elf64_Shdr
#define Elf_Sym     Elf64_Sym
#define Elf_Rel     Elf64_Rel
#define Elf_Rela    Elf64_Rela
#ifndef ELF_ST_TYPE
#define ELF_ST_TYPE ELF64_ST_TYPE
#endif
#ifndef ELF_ST_BIND
#define ELF_ST_BIND ELF64_ST_BIND
#endif
#ifndef ELF_R_TYPE
#define ELF_R_TYPE  ELF64_R_TYPE
#endif
#ifndef ELF_R_SYM
#define ELF_R_SYM   ELF64_R_SYM
#endif
#else
#define ELFCLASS    ELFCLASS32
#define Elf_Addr    Elf32_Addr
#define Elf_Word    Elf32_Word
#define Elf_Sword   Elf32_Sword
#define Elf_Ehdr    Elf32_Ehdr
#define Elf_Phdr    Elf32_Phdr
#define Elf_Shdr    Elf32_Shdr
#define Elf_Sym     Elf32_Sym
#define Elf_Rel     Elf32_Rel
#define Elf_Rela    Elf32_Rela
#ifndef ELF_ST_TYPE
#define ELF_ST_TYPE ELF32_ST_TYPE
#endif
#ifndef ELF_ST_BIND
#define ELF_ST_BIND ELF32_ST_BIND
#endif
#ifndef ELF_R_TYPE
#define ELF_R_TYPE  ELF32_R_TYPE
#endif
#ifndef ELF_R_SYM
#define ELF_R_SYM   ELF32_R_SYM
#endif
#endif


/*
 * Functions to allocate entries in dynamic sections.  Currently we simply
 * preallocate a large number, and we don't check if a entry for the given
 * target already exists (a linear search is too slow).  Ideally these
 * entries would be associated with symbols.
 */

/* These sizes sufficient to load HSbase + HShaskell98 + a few modules */
#define GOT_SIZE            0x20000
#define FUNCTION_TABLE_SIZE 0x10000
#define PLT_SIZE            0x08000

#ifdef ELF_NEED_GOT
static Elf_Addr got[GOT_SIZE];
static unsigned int gotIndex;
static Elf_Addr gp_val = (Elf_Addr)got;

static Elf_Addr
allocateGOTEntry(Elf_Addr target)
{
   Elf_Addr *entry;

   if (gotIndex >= GOT_SIZE)
      barf("Global offset table overflow");

   entry = &got[gotIndex++];
   *entry = target;
   return (Elf_Addr)entry;
}
#endif

#ifdef ELF_FUNCTION_DESC
typedef struct {
   Elf_Addr ip;
   Elf_Addr gp;
} FunctionDesc;

static FunctionDesc functionTable[FUNCTION_TABLE_SIZE];
static unsigned int functionTableIndex;

static Elf_Addr
allocateFunctionDesc(Elf_Addr target)
{
   FunctionDesc *entry;

   if (functionTableIndex >= FUNCTION_TABLE_SIZE)
      barf("Function table overflow");

   entry = &functionTable[functionTableIndex++];
   entry->ip = target;
   entry->gp = (Elf_Addr)gp_val;
   return (Elf_Addr)entry;
}

static Elf_Addr
copyFunctionDesc(Elf_Addr target)
{
   FunctionDesc *olddesc = (FunctionDesc *)target;
   FunctionDesc *newdesc;

   newdesc = (FunctionDesc *)allocateFunctionDesc(olddesc->ip);
   newdesc->gp = olddesc->gp;
   return (Elf_Addr)newdesc;
}
#endif

#ifdef ELF_NEED_PLT

typedef struct {
   unsigned char code[sizeof(plt_code)];
} PLTEntry;

static Elf_Addr
allocatePLTEntry(Elf_Addr target, ObjectCode *oc)
{
   PLTEntry *plt = (PLTEntry *)oc->plt;
   PLTEntry *entry;

   if (oc->pltIndex >= PLT_SIZE)
      barf("Procedure table overflow");

   entry = &plt[oc->pltIndex++];
   memcpy(entry->code, plt_code, sizeof(entry->code));
   PLT_RELOC(entry->code, target);
   return (Elf_Addr)entry;
}

static unsigned int
PLTSize(void)
{
   return (PLT_SIZE * sizeof(PLTEntry));
}
#endif


/*
 * Generic ELF functions
 */

static int
ocVerifyImage_ELF ( ObjectCode* oc )
{
   Elf_Shdr* shdr;
   Elf_Sym*  stab;
   int i, j, nent, nstrtab, nsymtabs;
   char* sh_strtab;

   char*     ehdrC = (char*)(oc->image);
   Elf_Ehdr* ehdr  = (Elf_Ehdr*)ehdrC;

   if (ehdr->e_ident[EI_MAG0] != ELFMAG0 ||
       ehdr->e_ident[EI_MAG1] != ELFMAG1 ||
       ehdr->e_ident[EI_MAG2] != ELFMAG2 ||
       ehdr->e_ident[EI_MAG3] != ELFMAG3) {
      errorBelch("%s: not an ELF object", oc->fileName);
      return 0;
   }

   if (ehdr->e_ident[EI_CLASS] != ELFCLASS) {
      errorBelch("%s: unsupported ELF format", oc->fileName);
      return 0;
   }

   if (ehdr->e_ident[EI_DATA] == ELFDATA2LSB) {
       IF_DEBUG(linker,debugBelch( "Is little-endian\n" ));
   } else
   if (ehdr->e_ident[EI_DATA] == ELFDATA2MSB) {
       IF_DEBUG(linker,debugBelch( "Is big-endian\n" ));
   } else {
       errorBelch("%s: unknown endiannness", oc->fileName);
       return 0;
   }

   if (ehdr->e_type != ET_REL) {
      errorBelch("%s: not a relocatable object (.o) file", oc->fileName);
      return 0;
   }
   IF_DEBUG(linker, debugBelch( "Is a relocatable object (.o) file\n" ));

   IF_DEBUG(linker,debugBelch( "Architecture is " ));
   switch (ehdr->e_machine) {
#ifdef EM_ARM
      case EM_ARM:   IF_DEBUG(linker,debugBelch( "arm" )); break;
#endif
      case EM_386:   IF_DEBUG(linker,debugBelch( "x86" )); break;
#ifdef EM_SPARC32PLUS
      case EM_SPARC32PLUS:
#endif
      case EM_SPARC: IF_DEBUG(linker,debugBelch( "sparc" )); break;
#ifdef EM_IA_64
      case EM_IA_64: IF_DEBUG(linker,debugBelch( "ia64" )); break;
#endif
      case EM_PPC:   IF_DEBUG(linker,debugBelch( "powerpc32" )); break;
#ifdef EM_X86_64
      case EM_X86_64: IF_DEBUG(linker,debugBelch( "x86_64" )); break;
#elif defined(EM_AMD64)
      case EM_AMD64: IF_DEBUG(linker,debugBelch( "amd64" )); break;
#endif
      default:       IF_DEBUG(linker,debugBelch( "unknown" ));
                     errorBelch("%s: unknown architecture (e_machine == %d)"
                                , oc->fileName, ehdr->e_machine);
                     return 0;
   }

   IF_DEBUG(linker,debugBelch(
             "\nSection header table: start %ld, n_entries %d, ent_size %d\n",
             (long)ehdr->e_shoff, ehdr->e_shnum, ehdr->e_shentsize  ));

   ASSERT (ehdr->e_shentsize == sizeof(Elf_Shdr));

   shdr = (Elf_Shdr*) (ehdrC + ehdr->e_shoff);

   if (ehdr->e_shstrndx == SHN_UNDEF) {
      errorBelch("%s: no section header string table", oc->fileName);
      return 0;
   } else {
      IF_DEBUG(linker,debugBelch( "Section header string table is section %d\n",
                          ehdr->e_shstrndx));
      sh_strtab = ehdrC + shdr[ehdr->e_shstrndx].sh_offset;
   }

   for (i = 0; i < ehdr->e_shnum; i++) {
      IF_DEBUG(linker,debugBelch("%2d:  ", i ));
      IF_DEBUG(linker,debugBelch("type=%2d  ", (int)shdr[i].sh_type ));
      IF_DEBUG(linker,debugBelch("size=%4d  ", (int)shdr[i].sh_size ));
      IF_DEBUG(linker,debugBelch("offs=%4d  ", (int)shdr[i].sh_offset ));
      IF_DEBUG(linker,debugBelch("  (%p .. %p)  ",
               ehdrC + shdr[i].sh_offset,
                      ehdrC + shdr[i].sh_offset + shdr[i].sh_size - 1));

#define SECTION_INDEX_VALID(ndx) (ndx > SHN_UNDEF && ndx < ehdr->e_shnum)

      switch (shdr[i].sh_type) {

        case SHT_REL:
        case SHT_RELA:
          IF_DEBUG(linker,debugBelch( shdr[i].sh_type == SHT_REL ? "Rel  " : "RelA "));

          if (!SECTION_INDEX_VALID(shdr[i].sh_link)) {
            if (shdr[i].sh_link == SHN_UNDEF)
              errorBelch("\n%s: relocation section #%d has no symbol table\n"
                         "This object file has probably been fully striped. "
                         "Such files cannot be linked.\n",
                         oc->archiveMemberName ? oc->archiveMemberName : oc->fileName, i);
            else
              errorBelch("\n%s: relocation section #%d has an invalid link field (%d)\n",
                         oc->archiveMemberName ? oc->archiveMemberName : oc->fileName,
                         i, shdr[i].sh_link);
            return 0;
          }
          if (shdr[shdr[i].sh_link].sh_type != SHT_SYMTAB) {
            errorBelch("\n%s: relocation section #%d does not link to a symbol table\n",
                       oc->archiveMemberName ? oc->archiveMemberName : oc->fileName, i);
            return 0;
          }
          if (!SECTION_INDEX_VALID(shdr[i].sh_info)) {
            errorBelch("\n%s: relocation section #%d has an invalid info field (%d)\n",
                       oc->archiveMemberName ? oc->archiveMemberName : oc->fileName,
                       i, shdr[i].sh_info);
            return 0;
          }

          break;
        case SHT_SYMTAB:
          IF_DEBUG(linker,debugBelch("Sym  "));

          if (!SECTION_INDEX_VALID(shdr[i].sh_link)) {
            errorBelch("\n%s: symbol table section #%d has an invalid link field (%d)\n",
                       oc->archiveMemberName ? oc->archiveMemberName : oc->fileName,
                       i, shdr[i].sh_link);
            return 0;
          }
          if (shdr[shdr[i].sh_link].sh_type != SHT_STRTAB) {
            errorBelch("\n%s: symbol table section #%d does not link to a string table\n",
                       oc->archiveMemberName ? oc->archiveMemberName : oc->fileName, i);

            return 0;
          }
          break;
        case SHT_STRTAB: IF_DEBUG(linker,debugBelch("Str  ")); break;
        default:         IF_DEBUG(linker,debugBelch("     ")); break;
      }
      if (sh_strtab) {
          IF_DEBUG(linker,debugBelch("sname=%s\n", sh_strtab + shdr[i].sh_name ));
      }
   }

   IF_DEBUG(linker,debugBelch( "\nString tables\n" ));
   nstrtab = 0;
   for (i = 0; i < ehdr->e_shnum; i++) {
      if (shdr[i].sh_type == SHT_STRTAB
          /* Ignore the section header's string table. */
          && i != ehdr->e_shstrndx
          /* Ignore string tables named .stabstr, as they contain
             debugging info. */
          && 0 != memcmp(".stabstr", sh_strtab + shdr[i].sh_name, 8)
         ) {
         IF_DEBUG(linker,debugBelch("   section %d is a normal string table\n", i ));
         nstrtab++;
      }
   }
   if (nstrtab == 0) {
      IF_DEBUG(linker,debugBelch("   no normal string tables (potentially, but not necessarily a problem)\n"));
   }

   nsymtabs = 0;
   IF_DEBUG(linker,debugBelch( "Symbol tables\n" ));
   for (i = 0; i < ehdr->e_shnum; i++) {
      if (shdr[i].sh_type != SHT_SYMTAB) continue;
      IF_DEBUG(linker,debugBelch( "section %d is a symbol table\n", i ));
      nsymtabs++;
      stab = (Elf_Sym*) (ehdrC + shdr[i].sh_offset);
      nent = shdr[i].sh_size / sizeof(Elf_Sym);
      IF_DEBUG(linker,debugBelch( "   number of entries is apparently %d (%ld rem)\n",
               nent,
               (long)shdr[i].sh_size % sizeof(Elf_Sym)
             ));
      if (0 != shdr[i].sh_size % sizeof(Elf_Sym)) {
         errorBelch("%s: non-integral number of symbol table entries", oc->fileName);
         return 0;
      }
      for (j = 0; j < nent; j++) {
         IF_DEBUG(linker,debugBelch("   %2d  ", j ));
         IF_DEBUG(linker,debugBelch("  sec=%-5d  size=%-3d  val=%5p  ",
                             (int)stab[j].st_shndx,
                             (int)stab[j].st_size,
                             (char*)stab[j].st_value ));

         IF_DEBUG(linker,debugBelch("type=" ));
         switch (ELF_ST_TYPE(stab[j].st_info)) {
            case STT_NOTYPE:  IF_DEBUG(linker,debugBelch("notype " )); break;
            case STT_OBJECT:  IF_DEBUG(linker,debugBelch("object " )); break;
            case STT_FUNC  :  IF_DEBUG(linker,debugBelch("func   " )); break;
            case STT_SECTION: IF_DEBUG(linker,debugBelch("section" )); break;
            case STT_FILE:    IF_DEBUG(linker,debugBelch("file   " )); break;
            default:          IF_DEBUG(linker,debugBelch("?      " )); break;
         }
         IF_DEBUG(linker,debugBelch("  " ));

         IF_DEBUG(linker,debugBelch("bind=" ));
         switch (ELF_ST_BIND(stab[j].st_info)) {
            case STB_LOCAL :  IF_DEBUG(linker,debugBelch("local " )); break;
            case STB_GLOBAL:  IF_DEBUG(linker,debugBelch("global" )); break;
            case STB_WEAK  :  IF_DEBUG(linker,debugBelch("weak  " )); break;
            default:          IF_DEBUG(linker,debugBelch("?     " )); break;
         }
         IF_DEBUG(linker,debugBelch("  " ));

         IF_DEBUG(linker,debugBelch("name=%s\n",
                        ehdrC + shdr[shdr[i].sh_link].sh_offset
                              + stab[j].st_name ));
      }
   }

   if (nsymtabs == 0) {
     // Not having a symbol table is not in principle a problem.
     // When an object file has no symbols then the 'strip' program
     // typically will remove the symbol table entirely.
     IF_DEBUG(linker,debugBelch("   no symbol tables (potentially, but not necessarily a problem)\n"));
   }

   return 1;
}

static int getSectionKind_ELF( Elf_Shdr *hdr, int *is_bss )
{
    *is_bss = FALSE;

    if (hdr->sh_type == SHT_PROGBITS
        && (hdr->sh_flags & SHF_ALLOC) && (hdr->sh_flags & SHF_EXECINSTR)) {
        /* .text-style section */
        return SECTIONKIND_CODE_OR_RODATA;
    }

    if (hdr->sh_type == SHT_PROGBITS
            && (hdr->sh_flags & SHF_ALLOC) && (hdr->sh_flags & SHF_WRITE)) {
            /* .data-style section */
            return SECTIONKIND_RWDATA;
    }

    if (hdr->sh_type == SHT_PROGBITS
        && (hdr->sh_flags & SHF_ALLOC) && !(hdr->sh_flags & SHF_WRITE)) {
        /* .rodata-style section */
        return SECTIONKIND_CODE_OR_RODATA;
    }

    if (hdr->sh_type == SHT_INIT_ARRAY
        && (hdr->sh_flags & SHF_ALLOC) && (hdr->sh_flags & SHF_WRITE)) {
       /* .init_array section */
        return SECTIONKIND_INIT_ARRAY;
    }

    if (hdr->sh_type == SHT_NOBITS
        && (hdr->sh_flags & SHF_ALLOC) && (hdr->sh_flags & SHF_WRITE)) {
        /* .bss-style section */
        *is_bss = TRUE;
        return SECTIONKIND_RWDATA;
    }

    return SECTIONKIND_OTHER;
}


static int
ocGetNames_ELF ( ObjectCode* oc )
{
   int i, j, nent;
   Elf_Sym* stab;

   char*     ehdrC    = (char*)(oc->image);
   Elf_Ehdr* ehdr     = (Elf_Ehdr*)ehdrC;
   char*     strtab;
   Elf_Shdr* shdr     = (Elf_Shdr*) (ehdrC + ehdr->e_shoff);

   ASSERT(symhash != NULL);

   for (i = 0; i < ehdr->e_shnum; i++) {
      /* Figure out what kind of section it is.  Logic derived from
         Figure 1.14 ("Special Sections") of the ELF document
         ("Portable Formats Specification, Version 1.1"). */
      int         is_bss = FALSE;
      SectionKind kind   = getSectionKind_ELF(&shdr[i], &is_bss);

      if (is_bss && shdr[i].sh_size > 0) {
         /* This is a non-empty .bss section.  Allocate zeroed space for
            it, and set its .sh_offset field such that
            ehdrC + .sh_offset == addr_of_zeroed_space.  */
         char* zspace = stgCallocBytes(1, shdr[i].sh_size,
                                       "ocGetNames_ELF(BSS)");
         shdr[i].sh_offset = ((char*)zspace) - ((char*)ehdrC);
         /*
         debugBelch("BSS section at 0x%x, size %d\n",
                         zspace, shdr[i].sh_size);
         */
      }

      /* fill in the section info */
      if (kind != SECTIONKIND_OTHER && shdr[i].sh_size > 0) {
         addProddableBlock(oc, ehdrC + shdr[i].sh_offset, shdr[i].sh_size);
         addSection(oc, kind, ehdrC + shdr[i].sh_offset,
                        ehdrC + shdr[i].sh_offset + shdr[i].sh_size - 1);
      }

      if (shdr[i].sh_type != SHT_SYMTAB) continue;

      /* copy stuff into this module's object symbol table */
      stab = (Elf_Sym*) (ehdrC + shdr[i].sh_offset);
      strtab = ehdrC + shdr[shdr[i].sh_link].sh_offset;
      nent = shdr[i].sh_size / sizeof(Elf_Sym);

      oc->n_symbols = nent;
      oc->symbols = stgCallocBytes(oc->n_symbols, sizeof(char*),
                                   "ocGetNames_ELF(oc->symbols)");
      // Note calloc: if we fail partway through initializing symbols, we need
      // to undo the additions to the symbol table so far. We know which ones
      // have been added by whether the entry is NULL or not.

      //TODO: we ignore local symbols anyway right? So we can use the
      //      shdr[i].sh_info to get the index of the first non-local symbol
      // ie we should use j = shdr[i].sh_info
      for (j = 0; j < nent; j++) {

         char  isLocal = FALSE; /* avoids uninit-var warning */
         HsBool isWeak = HS_BOOL_FALSE;
         char* ad      = NULL;
         char* nm      = strtab + stab[j].st_name;
         int   secno   = stab[j].st_shndx;

         /* Figure out if we want to add it; if so, set ad to its
            address.  Otherwise leave ad == NULL. */

         if (secno == SHN_COMMON) {
            isLocal = FALSE;
            ad = stgCallocBytes(1, stab[j].st_size, "ocGetNames_ELF(COMMON)");
            /*
            debugBelch("COMMON symbol, size %d name %s\n",
                            stab[j].st_size, nm);
            */
            /* Pointless to do addProddableBlock() for this area,
               since the linker should never poke around in it. */
         }
         else
         if ( ( ELF_ST_BIND(stab[j].st_info)==STB_GLOBAL
                || ELF_ST_BIND(stab[j].st_info)==STB_LOCAL
                || ELF_ST_BIND(stab[j].st_info)==STB_WEAK
              )
              /* and not an undefined symbol */
              && stab[j].st_shndx != SHN_UNDEF
              /* and not in a "special section" */
              && stab[j].st_shndx < SHN_LORESERVE
              &&
              /* and it's a not a section or string table or anything silly */
              ( ELF_ST_TYPE(stab[j].st_info)==STT_FUNC ||
                ELF_ST_TYPE(stab[j].st_info)==STT_OBJECT ||
                ELF_ST_TYPE(stab[j].st_info)==STT_NOTYPE
              )
            ) {
            /* Section 0 is the undefined section, hence > and not >=. */
            ASSERT(secno > 0 && secno < ehdr->e_shnum);
            /*
            if (shdr[secno].sh_type == SHT_NOBITS) {
               debugBelch("   BSS symbol, size %d off %d name %s\n",
                               stab[j].st_size, stab[j].st_value, nm);
            }
            */
            ad = ehdrC + shdr[ secno ].sh_offset + stab[j].st_value;
            if (ELF_ST_BIND(stab[j].st_info)==STB_LOCAL) {
               isLocal = TRUE;
               isWeak = FALSE;
            } else { /* STB_GLOBAL or STB_WEAK */
#ifdef ELF_FUNCTION_DESC
               /* dlsym() and the initialisation table both give us function
                * descriptors, so to be consistent we store function descriptors
                * in the symbol table */
               if (ELF_ST_TYPE(stab[j].st_info) == STT_FUNC)
                   ad = (char *)allocateFunctionDesc((Elf_Addr)ad);
#endif
               IF_DEBUG(linker,debugBelch( "addOTabName(GLOB): %10p  %s %s\n",
                                      ad, oc->fileName, nm ));
               isLocal = FALSE;
               isWeak = (ELF_ST_BIND(stab[j].st_info)==STB_WEAK);
            }
         }

         /* And the decision is ... */

         if (ad != NULL) {
            ASSERT(nm != NULL);
            /* Acquire! */
            if (isLocal) {
               /* Ignore entirely. */
            } else {
                if (! ghciInsertSymbolTable(oc->fileName, symhash,
                                            nm, ad, isWeak, oc)) {
                    return 0;
                }
                oc->symbols[j] = nm;
            }
         } else {
            /* Skip. */
            IF_DEBUG(linker,debugBelch( "skipping `%s'\n",
                                   strtab + stab[j].st_name ));
            /*
            debugBelch(
                    "skipping   bind = %d,  type = %d,  shndx = %d   `%s'\n",
                    (int)ELF_ST_BIND(stab[j].st_info),
                    (int)ELF_ST_TYPE(stab[j].st_info),
                    (int)stab[j].st_shndx,
                    strtab + stab[j].st_name
                   );
            */
            oc->symbols[j] = NULL;
         }

      }
   }

   return 1;
}

/* Do ELF relocations which lack an explicit addend.  All x86-linux
   and arm-linux relocations appear to be of this form. */
static int
do_Elf_Rel_relocations ( ObjectCode* oc, char* ehdrC,
                         Elf_Shdr* shdr, int shnum )
{
   int j;
   char *symbol;
   Elf_Word* targ;
   Elf_Rel*  rtab = (Elf_Rel*) (ehdrC + shdr[shnum].sh_offset);
   Elf_Sym*  stab;
   char*     strtab;
   int         nent = shdr[shnum].sh_size / sizeof(Elf_Rel);
   int target_shndx = shdr[shnum].sh_info;
   int symtab_shndx = shdr[shnum].sh_link;
   int strtab_shndx = shdr[symtab_shndx].sh_link;

   stab  = (Elf_Sym*) (ehdrC + shdr[ symtab_shndx ].sh_offset);
   strtab= (char*)    (ehdrC + shdr[ strtab_shndx ].sh_offset);
   targ  = (Elf_Word*)(ehdrC + shdr[ target_shndx ].sh_offset);
   IF_DEBUG(linker,debugBelch( "relocations for section %d using symtab %d and strtab %d\n",
                          target_shndx, symtab_shndx, strtab_shndx ));

   /* Skip sections that we're not interested in. */
   {
       int is_bss;
       SectionKind kind = getSectionKind_ELF(&shdr[target_shndx], &is_bss);
       if (kind == SECTIONKIND_OTHER) {
           IF_DEBUG(linker,debugBelch( "skipping (target section not loaded)"));
           return 1;
       }
   }

   for (j = 0; j < nent; j++) {
      Elf_Addr offset = rtab[j].r_offset;
      Elf_Addr info   = rtab[j].r_info;

      Elf_Addr  P  = ((Elf_Addr)targ) + offset;
      Elf_Word* pP = (Elf_Word*)P;
#if defined(i386_HOST_ARCH) || defined(DEBUG)
      Elf_Addr  A  = *pP;
#endif
      Elf_Addr  S;
      void*     S_tmp;
#ifdef i386_HOST_ARCH
      Elf_Addr  value;
#endif
#ifdef arm_HOST_ARCH
      int is_target_thm=0, T=0;
#endif

      IF_DEBUG(linker,debugBelch( "Rel entry %3d is raw(%6p %6p)",
                             j, (void*)offset, (void*)info ));
      if (!info) {
         IF_DEBUG(linker,debugBelch( " ZERO" ));
         S = 0;
      } else {
         Elf_Sym sym = stab[ELF_R_SYM(info)];
         /* First see if it is a local symbol. */
         if (ELF_ST_BIND(sym.st_info) == STB_LOCAL) {
            /* Yes, so we can get the address directly from the ELF symbol
               table. */
            symbol = sym.st_name==0 ? "(noname)" : strtab+sym.st_name;
            S = (Elf_Addr)
                (ehdrC + shdr[ sym.st_shndx ].sh_offset
                       + stab[ELF_R_SYM(info)].st_value);

         } else {
            symbol = strtab + sym.st_name;
            S_tmp = lookupSymbol( symbol );
            if (S_tmp == NULL) return 0;
            S = (Elf_Addr)S_tmp;
         }
         if (!S) {
            errorBelch("%s: unknown symbol `%s'", oc->fileName, symbol);
            return 0;
         }
         IF_DEBUG(linker,debugBelch( "`%s' resolves to %p\n", symbol, (void*)S ));

#ifdef arm_HOST_ARCH
         // Thumb instructions have bit 0 of symbol's st_value set
         is_target_thm = S & 0x1;
         T = sym.st_info & STT_FUNC && is_target_thm;

         // Make sure we clear bit 0. Strictly speaking we should have done
         // this to st_value above but I believe alignment requirements should
         // ensure that no instructions start on an odd address
         S &= ~1;
#endif
      }

      IF_DEBUG(linker,debugBelch( "Reloc: P = %p   S = %p   A = %p\n",
                             (void*)P, (void*)S, (void*)A ));
      checkProddableBlock ( oc, pP, sizeof(Elf_Word) );

#ifdef i386_HOST_ARCH
      value = S + A;
#endif

      switch (ELF_R_TYPE(info)) {
#        ifdef i386_HOST_ARCH
         case R_386_32:   *pP = value;     break;
         case R_386_PC32: *pP = value - P; break;
#        endif

#        ifdef arm_HOST_ARCH
         case R_ARM_ABS32:
         case R_ARM_TARGET1:  // Specified by Linux ARM ABI to be equivalent to ABS32
            *(Elf32_Word *)P += S;
            *(Elf32_Word *)P |= T;
            break;

         case R_ARM_REL32:
            *(Elf32_Word *)P += S;
            *(Elf32_Word *)P |= T;
            *(Elf32_Word *)P -= P;
            break;

         case R_ARM_CALL:
         case R_ARM_JUMP24:
         {
            StgWord32 *word = (StgWord32 *)P;
            StgInt32 imm = (*word & 0x00ffffff) << 2;
            StgInt32 offset;
            int overflow;

            // Sign extend 24 to 32 bits
            if (imm & 0x02000000)
               imm -= 0x04000000;
            offset = ((S + imm) | T) - P;

            overflow = offset <= (StgInt32)0xfe000000 || offset >= (StgInt32)0x02000000;

            if ((is_target_thm && ELF_R_TYPE(info) == R_ARM_JUMP24) || overflow) {
               // Generate veneer
               // The +8 below is to undo the PC-bias compensation done by the object producer
               SymbolExtra *extra = makeArmSymbolExtra(oc, ELF_R_SYM(info), S+imm+8, 0, is_target_thm);
               // The -8 below is to compensate for PC bias
               offset = (StgWord32) &extra->jumpIsland - P - 8;
               offset &= ~1; // Clear thumb indicator bit
            } else if (is_target_thm && ELF_R_TYPE(info) == R_ARM_CALL) {
               StgWord32 cond = (*word & 0xf0000000) >> 28;
               if (cond == 0xe) {
                  // Change instruction to BLX
                  *word |= 0xf0000000; // Set first nibble
                  *word = (*word & ~0x01ffffff)
                        | ((offset >> 2) & 0x00ffffff)  // imm24
                        | ((offset & 0x2) << 23);       // H
                  break;
               } else {
                  errorBelch("%s: Can't transition from ARM to Thumb when cond != 0xe\n",
                        oc->fileName);
                  return 0;
               }
            }

            offset >>= 2;
            *word = (*word & ~0x00ffffff)
                  | (offset & 0x00ffffff);
            break;
         }

         case R_ARM_MOVT_ABS:
         case R_ARM_MOVW_ABS_NC:
         {
            StgWord32 *word = (StgWord32 *)P;
            StgInt32 offset = ((*word & 0xf0000) >> 4)
                            | (*word & 0xfff);
            // Sign extend from 16 to 32 bits
            offset = (offset ^ 0x8000) - 0x8000;

            offset += S;
            if (ELF_R_TYPE(info) == R_ARM_MOVT_ABS)
               offset >>= 16;
            else
               offset |= T;

            *word = (*word & 0xfff0f000)
                  | ((offset & 0xf000) << 4)
                  | (offset & 0x0fff);
            break;
         }

         case R_ARM_THM_CALL:
         case R_ARM_THM_JUMP24:
         {
            StgWord16 *upper = (StgWord16 *)P;
            StgWord16 *lower = (StgWord16 *)(P + 2);

            int overflow;
            int to_thm = (*lower >> 12) & 1;
            int sign = (*upper >> 10) & 1;
            int j1, j2, i1, i2;

            // Decode immediate value
            j1 = (*lower >> 13) & 1; i1 = ~(j1 ^ sign) & 1;
            j2 = (*lower >> 11) & 1; i2 = ~(j2 ^ sign) & 1;
            StgInt32 imm = (sign << 24)
                         | (i1 << 23)
                         | (i2 << 22)
                         | ((*upper & 0x03ff) << 12)
                         | ((*lower & 0x07ff) << 1);

            // Sign extend 25 to 32 bits
            if (imm & 0x01000000)
               imm -= 0x02000000;

            offset = ((imm + S) | T) - P;
            overflow = offset <= (StgWord32)0xff000000 || offset >= (StgWord32)0x01000000;

            if ((!is_target_thm && ELF_R_TYPE(info) == R_ARM_THM_JUMP24) || overflow) {
               // Generate veneer
               SymbolExtra *extra = makeArmSymbolExtra(oc, ELF_R_SYM(info), S+imm+4, 1, is_target_thm);
               offset = (StgWord32) &extra->jumpIsland - P - 4;
               sign = offset >> 31;
               to_thm = 1;
            } else if (!is_target_thm && ELF_R_TYPE(info) == R_ARM_THM_CALL) {
               offset &= ~0x3;
               to_thm = 0;
            }

            // Reencode instruction
            i1 = ~(offset >> 23) & 1; j1 = sign ^ i1;
            i2 = ~(offset >> 22) & 1; j2 = sign ^ i2;
            *upper = ( (*upper & 0xf800)
                   | (sign << 10)
                   | ((offset >> 12) & 0x03ff) );
            *lower = ( (*lower & 0xd000)
                   | (j1 << 13)
                   | (to_thm << 12)
                   | (j2 << 11)
                   | ((offset >> 1) & 0x07ff) );
            break;
         }

         case R_ARM_THM_MOVT_ABS:
         case R_ARM_THM_MOVW_ABS_NC:
         {
            StgWord16 *upper = (StgWord16 *)P;
            StgWord16 *lower = (StgWord16 *)(P + 2);
            StgInt32 offset = ((*upper & 0x000f) << 12)
                            | ((*upper & 0x0400) << 1)
                            | ((*lower & 0x7000) >> 4)
                            | (*lower & 0x00ff);

            offset = (offset ^ 0x8000) - 0x8000; // Sign extend
            offset += S;
            if (ELF_R_TYPE(info) == R_ARM_THM_MOVW_ABS_NC)
                   offset |= T;
            else if (ELF_R_TYPE(info) == R_ARM_THM_MOVT_ABS)
                   offset >>= 16;

            *upper = ( (*upper & 0xfbf0)
                   | ((offset & 0xf000) >> 12)
                   | ((offset & 0x0800) >> 1) );
            *lower = ( (*lower & 0x8f00)
                   | ((offset & 0x0700) << 4)
                   | (offset & 0x00ff) );
            break;
         }

         case R_ARM_THM_JUMP8:
         {
            StgWord16 *word = (StgWord16 *)P;
            StgWord offset = *word & 0x01fe;
            offset += S - P;
            if (!is_target_thm) {
               errorBelch("%s: Thumb to ARM transition with JUMP8 relocation not supported\n",
                     oc->fileName);
               return 0;
            }

            *word = (*word & ~0x01fe)
                  | (offset & 0x01fe);
            break;
         }

         case R_ARM_THM_JUMP11:
         {
            StgWord16 *word = (StgWord16 *)P;
            StgWord offset = *word & 0x0ffe;
            offset += S - P;
            if (!is_target_thm) {
               errorBelch("%s: Thumb to ARM transition with JUMP11 relocation not supported\n",
                     oc->fileName);
               return 0;
            }

            *word = (*word & ~0x0ffe)
                  | (offset & 0x0ffe);
            break;
         }

#        endif // arm_HOST_ARCH

         default:
            errorBelch("%s: unhandled ELF relocation(Rel) type %" FMT_Word "\n",
                  oc->fileName, (W_)ELF_R_TYPE(info));
            return 0;
      }

   }
   return 1;
}

/* Do ELF relocations for which explicit addends are supplied.
   sparc-solaris relocations appear to be of this form. */
static int
do_Elf_Rela_relocations ( ObjectCode* oc, char* ehdrC,
                          Elf_Shdr* shdr, int shnum )
{
   int j;
   char *symbol = NULL;
   Elf_Rela* rtab = (Elf_Rela*) (ehdrC + shdr[shnum].sh_offset);
   Elf_Sym*  stab;
   char*     strtab;
   int         nent = shdr[shnum].sh_size / sizeof(Elf_Rela);
   int symtab_shndx = shdr[shnum].sh_link;
   int strtab_shndx = shdr[symtab_shndx].sh_link;
#if defined(DEBUG) || defined(sparc_HOST_ARCH) || defined(ia64_HOST_ARCH) || defined(powerpc_HOST_ARCH) || defined(x86_64_HOST_ARCH)
   /* This #ifdef only serves to avoid unused-var warnings. */
   Elf_Addr targ;
   int target_shndx = shdr[shnum].sh_info;
#endif

   stab  = (Elf_Sym*) (ehdrC + shdr[ symtab_shndx ].sh_offset);
   strtab= (char*)    (ehdrC + shdr[ strtab_shndx ].sh_offset);
#if defined(DEBUG) || defined(sparc_HOST_ARCH) || defined(ia64_HOST_ARCH) || defined(powerpc_HOST_ARCH) || defined(x86_64_HOST_ARCH)
   /* This #ifdef only serves to avoid set-but-not-used warnings */
   targ  = (Elf_Addr) (ehdrC + shdr[ target_shndx ].sh_offset);
#endif
   IF_DEBUG(linker,debugBelch( "relocations for section %d using symtab %d\n",
                          target_shndx, symtab_shndx ));

   for (j = 0; j < nent; j++) {
#if defined(DEBUG) || defined(sparc_HOST_ARCH) || defined(ia64_HOST_ARCH) || defined(powerpc_HOST_ARCH) || defined(x86_64_HOST_ARCH)
      /* This #ifdef only serves to avoid unused-var warnings. */
      Elf_Addr  offset = rtab[j].r_offset;
      Elf_Addr  P      = targ + offset;
      Elf_Addr  A      = rtab[j].r_addend;
#endif
#if defined(sparc_HOST_ARCH) || defined(ia64_HOST_ARCH) || defined(powerpc_HOST_ARCH) || defined(x86_64_HOST_ARCH)
      Elf_Addr  value;
#endif
      Elf_Addr  info   = rtab[j].r_info;
      Elf_Addr  S;
      void*     S_tmp;
#     if defined(sparc_HOST_ARCH)
      Elf_Word* pP = (Elf_Word*)P;
      Elf_Word  w1, w2;
#     elif defined(powerpc_HOST_ARCH)
      Elf_Sword delta;
#     endif

      IF_DEBUG(linker,debugBelch( "Rel entry %3d is raw(%6p %6p %6p)   ",
                             j, (void*)offset, (void*)info,
                                (void*)A ));
      if (!info) {
         IF_DEBUG(linker,debugBelch( " ZERO" ));
         S = 0;
      } else {
         Elf_Sym sym = stab[ELF_R_SYM(info)];
         /* First see if it is a local symbol. */
         if (ELF_ST_BIND(sym.st_info) == STB_LOCAL) {
            /* Yes, so we can get the address directly from the ELF symbol
               table. */
            symbol = sym.st_name==0 ? "(noname)" : strtab+sym.st_name;
            S = (Elf_Addr)
                (ehdrC + shdr[ sym.st_shndx ].sh_offset
                       + stab[ELF_R_SYM(info)].st_value);
#ifdef ELF_FUNCTION_DESC
            /* Make a function descriptor for this function */
            if (S && ELF_ST_TYPE(sym.st_info) == STT_FUNC) {
               S = allocateFunctionDesc(S + A);
               A = 0;
            }
#endif
         } else {
            /* No, so look up the name in our global table. */
            symbol = strtab + sym.st_name;
            S_tmp = lookupSymbol( symbol );
            S = (Elf_Addr)S_tmp;

#ifdef ELF_FUNCTION_DESC
            /* If a function, already a function descriptor - we would
               have to copy it to add an offset. */
            if (S && (ELF_ST_TYPE(sym.st_info) == STT_FUNC) && (A != 0))
               errorBelch("%s: function %s with addend %p", oc->fileName, symbol, (void *)A);
#endif
         }
         if (!S) {
           errorBelch("%s: unknown symbol `%s'", oc->fileName, symbol);
           return 0;
         }
         IF_DEBUG(linker,debugBelch( "`%s' resolves to %p\n", symbol, (void*)S ));
      }

      IF_DEBUG(linker,debugBelch("Reloc: P = %p   S = %p   A = %p\n",
                                        (void*)P, (void*)S, (void*)A ));
      /* checkProddableBlock ( oc, (void*)P ); */

#if defined(sparc_HOST_ARCH) || defined(ia64_HOST_ARCH) || defined(powerpc_HOST_ARCH) || defined(x86_64_HOST_ARCH)
      value = S + A;
#endif

      switch (ELF_R_TYPE(info)) {
#        if defined(sparc_HOST_ARCH)
         case R_SPARC_WDISP30:
            w1 = *pP & 0xC0000000;
            w2 = (Elf_Word)((value - P) >> 2);
            ASSERT((w2 & 0xC0000000) == 0);
            w1 |= w2;
            *pP = w1;
            break;
         case R_SPARC_HI22:
            w1 = *pP & 0xFFC00000;
            w2 = (Elf_Word)(value >> 10);
            ASSERT((w2 & 0xFFC00000) == 0);
            w1 |= w2;
            *pP = w1;
            break;
         case R_SPARC_LO10:
            w1 = *pP & ~0x3FF;
            w2 = (Elf_Word)(value & 0x3FF);
            ASSERT((w2 & ~0x3FF) == 0);
            w1 |= w2;
            *pP = w1;
            break;

         /* According to the Sun documentation:
            R_SPARC_UA32
            This relocation type resembles R_SPARC_32, except it refers to an
            unaligned word. That is, the word to be relocated must be treated
            as four separate bytes with arbitrary alignment, not as a word
            aligned according to the architecture requirements.
         */
         case R_SPARC_UA32:
            w2  = (Elf_Word)value;

            // SPARC doesn't do misaligned writes of 32 bit words,
            //       so we have to do this one byte-at-a-time.
            char *pPc   = (char*)pP;
            pPc[0]      = (char) ((Elf_Word)(w2 & 0xff000000) >> 24);
            pPc[1]      = (char) ((Elf_Word)(w2 & 0x00ff0000) >> 16);
            pPc[2]      = (char) ((Elf_Word)(w2 & 0x0000ff00) >> 8);
            pPc[3]      = (char) ((Elf_Word)(w2 & 0x000000ff));
            break;

         case R_SPARC_32:
            w2 = (Elf_Word)value;
            *pP = w2;
            break;
#        elif defined(powerpc_HOST_ARCH)
         case R_PPC_ADDR16_LO:
            *(Elf32_Half*) P = value;
            break;

         case R_PPC_ADDR16_HI:
            *(Elf32_Half*) P = value >> 16;
            break;

         case R_PPC_ADDR16_HA:
            *(Elf32_Half*) P = (value + 0x8000) >> 16;
            break;

         case R_PPC_ADDR32:
            *(Elf32_Word *) P = value;
            break;

         case R_PPC_REL32:
            *(Elf32_Word *) P = value - P;
            break;

         case R_PPC_REL24:
            delta = value - P;

            if( delta << 6 >> 6 != delta )
            {
               value = (Elf_Addr) (&makeSymbolExtra( oc, ELF_R_SYM(info), value )
                                        ->jumpIsland);
               delta = value - P;

               if( value == 0 || delta << 6 >> 6 != delta )
               {
                  barf( "Unable to make SymbolExtra for #%d",
                        ELF_R_SYM(info) );
                  return 0;
               }
            }

            *(Elf_Word *) P = (*(Elf_Word *) P & 0xfc000003)
                                          | (delta & 0x3fffffc);
            break;
#        endif

#if x86_64_HOST_ARCH
      case R_X86_64_64:
          *(Elf64_Xword *)P = value;
          break;

      case R_X86_64_PC32:
      {
#if defined(ALWAYS_PIC)
          barf("R_X86_64_PC32 relocation, but ALWAYS_PIC.");
#else
          StgInt64 off = value - P;
          if (off >= 0x7fffffffL || off < -0x80000000L) {
#if X86_64_ELF_NONPIC_HACK
              StgInt64 pltAddress = (StgInt64) &makeSymbolExtra(oc, ELF_R_SYM(info), S)
                                                -> jumpIsland;
              off = pltAddress + A - P;
#else
              errorBelch("R_X86_64_PC32 relocation out of range: %s = %p\nRecompile %s with -fPIC.",
                         symbol, off, oc->fileName );
              return 0;
#endif
          }
          *(Elf64_Word *)P = (Elf64_Word)off;
#endif
          break;
      }

      case R_X86_64_PC64:
      {
          StgInt64 off = value - P;
          *(Elf64_Word *)P = (Elf64_Word)off;
          break;
      }

      case R_X86_64_32:
#if defined(ALWAYS_PIC)
          barf("R_X86_64_32 relocation, but ALWAYS_PIC.");
#else
          if (value >= 0x7fffffffL) {
#if X86_64_ELF_NONPIC_HACK
              StgInt64 pltAddress = (StgInt64) &makeSymbolExtra(oc, ELF_R_SYM(info), S)
                                                -> jumpIsland;
              value = pltAddress + A;
#else
              errorBelch("R_X86_64_32 relocation out of range: %s = %p\nRecompile %s with -fPIC.",
                         symbol, value, oc->fileName );
              return 0;
#endif
          }
          *(Elf64_Word *)P = (Elf64_Word)value;
#endif
          break;

      case R_X86_64_32S:
#if defined(ALWAYS_PIC)
          barf("R_X86_64_32S relocation, but ALWAYS_PIC.");
#else
          if ((StgInt64)value > 0x7fffffffL || (StgInt64)value < -0x80000000L) {
#if X86_64_ELF_NONPIC_HACK
              StgInt64 pltAddress = (StgInt64) &makeSymbolExtra(oc, ELF_R_SYM(info), S)
                                                -> jumpIsland;
              value = pltAddress + A;
#else
              errorBelch("R_X86_64_32S relocation out of range: %s = %p\nRecompile %s with -fPIC.",
                         symbol, value, oc->fileName );
              return 0;
#endif
          }
          *(Elf64_Sword *)P = (Elf64_Sword)value;
#endif
          break;

      case R_X86_64_GOTPCREL:
      {
          StgInt64 gotAddress = (StgInt64) &makeSymbolExtra(oc, ELF_R_SYM(info), S)->addr;
          StgInt64 off = gotAddress + A - P;
          *(Elf64_Word *)P = (Elf64_Word)off;
          break;
      }
#if defined(dragonfly_HOST_OS)
      case R_X86_64_GOTTPOFF:
      {
#if defined(ALWAYS_PIC)
          barf("R_X86_64_GOTTPOFF relocation, but ALWAYS_PIC.");
#else
        /* determine the offset of S to the current thread's tls
           area
           XXX: Move this to the beginning of function */
          struct tls_info ti;
          get_tls_area(0, &ti, sizeof(ti));
          /* make entry in GOT that contains said offset */
          StgInt64 gotEntry = (StgInt64) &makeSymbolExtra(oc, ELF_R_SYM(info),
                                         (S - (Elf64_Addr)(ti.base)))->addr;
          *(Elf64_Word *)P = gotEntry + A - P;
#endif
          break;
      }
#endif



      case R_X86_64_PLT32:
      {
#if defined(ALWAYS_PIC)
          barf("R_X86_64_PLT32 relocation, but ALWAYS_PIC.");
#else
          StgInt64 off = value - P;
          if (off >= 0x7fffffffL || off < -0x80000000L) {
              StgInt64 pltAddress = (StgInt64) &makeSymbolExtra(oc, ELF_R_SYM(info), S)
                                                    -> jumpIsland;
              off = pltAddress + A - P;
          }
          *(Elf64_Word *)P = (Elf64_Word)off;
#endif
          break;
      }
#endif

         default:
            errorBelch("%s: unhandled ELF relocation(RelA) type %" FMT_Word "\n",
                  oc->fileName, (W_)ELF_R_TYPE(info));
            return 0;
      }

   }
   return 1;
}

static int
ocResolve_ELF ( ObjectCode* oc )
{
   int   shnum, ok;
   char*     ehdrC = (char*)(oc->image);
   Elf_Ehdr* ehdr  = (Elf_Ehdr*) ehdrC;
   Elf_Shdr* shdr  = (Elf_Shdr*) (ehdrC + ehdr->e_shoff);

   /* Process the relocation sections. */
   for (shnum = 0; shnum < ehdr->e_shnum; shnum++) {
      if (shdr[shnum].sh_type == SHT_REL) {
         ok = do_Elf_Rel_relocations ( oc, ehdrC, shdr, shnum );
         if (!ok) return ok;
      }
      else
      if (shdr[shnum].sh_type == SHT_RELA) {
         ok = do_Elf_Rela_relocations ( oc, ehdrC, shdr, shnum );
         if (!ok) return ok;
      }
   }

#if defined(powerpc_HOST_ARCH) || defined(arm_HOST_ARCH)
   ocFlushInstructionCache( oc );
#endif

   return 1;
}

static int ocRunInit_ELF( ObjectCode *oc )
{
   int   i;
   char*     ehdrC = (char*)(oc->image);
   Elf_Ehdr* ehdr  = (Elf_Ehdr*) ehdrC;
   Elf_Shdr* shdr  = (Elf_Shdr*) (ehdrC + ehdr->e_shoff);
   char* sh_strtab = ehdrC + shdr[ehdr->e_shstrndx].sh_offset;
   int argc, envc;
   char **argv, **envv;

   getProgArgv(&argc, &argv);
   getProgEnvv(&envc, &envv);

   // XXX Apparently in some archs .init may be something
   // special!  See DL_DT_INIT_ADDRESS macro in glibc
   // as well as ELF_FUNCTION_PTR_IS_SPECIAL.  We've not handled
   // it here, please file a bug report if it affects you.
   for (i = 0; i < ehdr->e_shnum; i++) {
      init_t *init_start, *init_end, *init;
      int is_bss = FALSE;
      SectionKind kind = getSectionKind_ELF(&shdr[i], &is_bss);
      if (kind == SECTIONKIND_CODE_OR_RODATA
       && 0 == memcmp(".init", sh_strtab + shdr[i].sh_name, 5)) {
         init_t init_f = (init_t)(ehdrC + shdr[i].sh_offset);
         init_f(argc, argv, envv);
      }

      if (kind == SECTIONKIND_INIT_ARRAY) {
         char *init_startC = ehdrC + shdr[i].sh_offset;
         init_start = (init_t*)init_startC;
         init_end = (init_t*)(init_startC + shdr[i].sh_size);
         for (init = init_start; init < init_end; init++) {
            (*init)(argc, argv, envv);
         }
      }

      // XXX could be more strict and assert that it's
      // SECTIONKIND_RWDATA; but allowing RODATA seems harmless enough.
      if ((kind == SECTIONKIND_RWDATA || kind == SECTIONKIND_CODE_OR_RODATA)
       && 0 == memcmp(".ctors", sh_strtab + shdr[i].sh_name, 6)) {
         char *init_startC = ehdrC + shdr[i].sh_offset;
         init_start = (init_t*)init_startC;
         init_end = (init_t*)(init_startC + shdr[i].sh_size);
         // ctors run in reverse
         for (init = init_end - 1; init >= init_start; init--) {
            (*init)(argc, argv, envv);
         }
      }
   }

   freeProgEnvv(envc, envv);
   return 1;
}

/*
 * PowerPC & X86_64 ELF specifics
 */

#if defined(powerpc_HOST_ARCH) || defined(x86_64_HOST_ARCH) || defined(arm_HOST_ARCH)

static int ocAllocateSymbolExtras_ELF( ObjectCode *oc )
{
  Elf_Ehdr *ehdr;
  Elf_Shdr* shdr;
  int i;

  ehdr = (Elf_Ehdr *) oc->image;
  shdr = (Elf_Shdr *) ( ((char *)oc->image) + ehdr->e_shoff );

  for( i = 0; i < ehdr->e_shnum; i++ )
    if( shdr[i].sh_type == SHT_SYMTAB )
      break;

  if( i == ehdr->e_shnum )
  {
    // Not having a symbol table is not in principle a problem.
    // When an object file has no symbols then the 'strip' program
    // typically will remove the symbol table entirely.
    IF_DEBUG(linker, debugBelch( "The ELF file %s contains no symtab\n",
             oc->archiveMemberName ? oc->archiveMemberName : oc->fileName ));
    return 1;
  }

  if( shdr[i].sh_entsize != sizeof( Elf_Sym ) )
  {
    errorBelch( "The entry size (%d) of the symtab isn't %d\n",
      (int) shdr[i].sh_entsize, (int) sizeof( Elf_Sym ) );

    return 0;
  }

  return ocAllocateSymbolExtras( oc, shdr[i].sh_size / sizeof( Elf_Sym ), 0 );
}

#endif /* powerpc */

#endif /* ELF */

/* --------------------------------------------------------------------------
 * Mach-O specifics
 * ------------------------------------------------------------------------*/

#if defined(OBJFORMAT_MACHO)

/*
  Support for MachO linking on Darwin/MacOS X
  by Wolfgang Thaller (wolfgang.thaller@gmx.net)

  I hereby formally apologize for the hackish nature of this code.
  Things that need to be done:
  *) implement ocVerifyImage_MachO
  *) add still more sanity checks.
*/

#if x86_64_HOST_ARCH || powerpc64_HOST_ARCH
#define mach_header mach_header_64
#define segment_command segment_command_64
#define section section_64
#define nlist nlist_64
#endif

#ifdef powerpc_HOST_ARCH
static int
ocAllocateSymbolExtras_MachO(ObjectCode* oc)
{
    struct mach_header *header = (struct mach_header *) oc->image;
    struct load_command *lc = (struct load_command *) (header + 1);
    unsigned i;

    IF_DEBUG(linker, debugBelch("ocAllocateSymbolExtras_MachO: start\n"));

    for (i = 0; i < header->ncmds; i++) {
        if (lc->cmd == LC_SYMTAB) {

                // Find out the first and last undefined external
                // symbol, so we don't have to allocate too many
            // jump islands/GOT entries.

            struct symtab_command *symLC = (struct symtab_command *) lc;
            unsigned min = symLC->nsyms, max = 0;
            struct nlist *nlist =
                symLC ? (struct nlist*) ((char*) oc->image + symLC->symoff)
                      : NULL;

            for (i = 0; i < symLC->nsyms; i++) {

                if (nlist[i].n_type & N_STAB) {
                    ;
                } else if (nlist[i].n_type & N_EXT) {

                    if((nlist[i].n_type & N_TYPE) == N_UNDF
                        && (nlist[i].n_value == 0)) {

                        if (i < min) {
                            min = i;
                        }

                        if (i > max) {
                            max = i;
                    }
                }
            }
            }

            if (max >= min) {
                return ocAllocateSymbolExtras(oc, max - min + 1, min);
            }

            break;
        }

        lc = (struct load_command *) ( ((char *)lc) + lc->cmdsize );
    }

    return ocAllocateSymbolExtras(oc,0,0);
}

#endif
#ifdef x86_64_HOST_ARCH
static int
ocAllocateSymbolExtras_MachO(ObjectCode* oc)
{
    struct mach_header *header = (struct mach_header *) oc->image;
    struct load_command *lc = (struct load_command *) (header + 1);
    unsigned i;

    IF_DEBUG(linker, debugBelch("ocAllocateSymbolExtras_MachO: start\n"));

    for (i = 0; i < header->ncmds; i++) {
        if (lc->cmd == LC_SYMTAB) {

                // Just allocate one entry for every symbol
            struct symtab_command *symLC = (struct symtab_command *) lc;

            IF_DEBUG(linker, debugBelch("ocAllocateSymbolExtras_MachO: allocate %d symbols\n", symLC->nsyms));
            IF_DEBUG(linker, debugBelch("ocAllocateSymbolExtras_MachO: done\n"));
            return ocAllocateSymbolExtras(oc, symLC->nsyms, 0);
        }

        lc = (struct load_command *) ( ((char *)lc) + lc->cmdsize );
    }

    IF_DEBUG(linker, debugBelch("ocAllocateSymbolExtras_MachO: allocated no symbols\n"));
    IF_DEBUG(linker, debugBelch("ocAllocateSymbolExtras_MachO: done\n"));
    return ocAllocateSymbolExtras(oc,0,0);
}
#endif

static int
ocVerifyImage_MachO(ObjectCode * oc)
{
    char *image = (char*) oc->image;
    struct mach_header *header = (struct mach_header*) image;

    IF_DEBUG(linker, debugBelch("ocVerifyImage_MachO: start\n"));

#if x86_64_HOST_ARCH || powerpc64_HOST_ARCH
    if(header->magic != MH_MAGIC_64) {
        errorBelch("Could not load image %s: bad magic!\n"
                   "  Expected %08x (64bit), got %08x%s\n",
                   oc->fileName, MH_MAGIC_64, header->magic,
                   header->magic == MH_MAGIC ? " (32bit)." : ".");
        return 0;
    }
#else
    if(header->magic != MH_MAGIC) {
        errorBelch("Could not load image %s: bad magic!\n"
                   "  Expected %08x (32bit), got %08x%s\n",
                   oc->fileName, MH_MAGIC, header->magic,
                   header->magic == MH_MAGIC_64 ? " (64bit)." : ".");
        return 0;
    }
#endif

    // FIXME: do some more verifying here
    IF_DEBUG(linker, debugBelch("ocVerifyImage_MachO: done\n"));
    return 1;
}

static int
resolveImports(
    ObjectCode* oc,
    char *image,
    struct symtab_command *symLC,
    struct section *sect,    // ptr to lazy or non-lazy symbol pointer section
    unsigned long *indirectSyms,
    struct nlist *nlist)
{
    unsigned i;
    size_t itemSize = 4;

    IF_DEBUG(linker, debugBelch("resolveImports: start\n"));

#if i386_HOST_ARCH
    int isJumpTable = 0;

    if (strcmp(sect->sectname,"__jump_table") == 0) {
        isJumpTable = 1;
        itemSize = 5;
        ASSERT(sect->reserved2 == itemSize);
    }

#endif

    for(i = 0; i * itemSize < sect->size; i++)
    {
        // according to otool, reserved1 contains the first index into the indirect symbol table
        struct nlist *symbol = &nlist[indirectSyms[sect->reserved1+i]];
        char *nm = image + symLC->stroff + symbol->n_un.n_strx;
        void *addr = NULL;

        IF_DEBUG(linker, debugBelch("resolveImports: resolving %s\n", nm));

        if ((symbol->n_type & N_TYPE) == N_UNDF
            && (symbol->n_type & N_EXT) && (symbol->n_value != 0)) {
            addr = (void*) (symbol->n_value);
            IF_DEBUG(linker, debugBelch("resolveImports: undefined external %s has value %p\n", nm, addr));
        } else {
            addr = lookupSymbol(nm);
            IF_DEBUG(linker, debugBelch("resolveImports: looking up %s, %p\n", nm, addr));
        }

        if (addr == NULL)
        {
            errorBelch("\nlookupSymbol failed in resolveImports\n"
                       "%s: unknown symbol `%s'", oc->fileName, nm);
            return 0;
        }
        ASSERT(addr);

#if i386_HOST_ARCH
        if (isJumpTable) {
            checkProddableBlock(oc,image + sect->offset + i*itemSize, 5);

            *(image + sect->offset + i * itemSize) = 0xe9; // jmp opcode
            *(unsigned*)(image + sect->offset + i*itemSize + 1)
                = (char*)addr - (image + sect->offset + i*itemSize + 5);
        }
        else
#endif
        {
            checkProddableBlock(oc,
                                ((void**)(image + sect->offset)) + i,
                                sizeof(void *));
            ((void**)(image + sect->offset))[i] = addr;
        }
    }

    IF_DEBUG(linker, debugBelch("resolveImports: done\n"));
    return 1;
}

static unsigned long
relocateAddress(
    ObjectCode* oc,
    int nSections,
    struct section* sections,
    unsigned long address)
{
    int i;
    IF_DEBUG(linker, debugBelch("relocateAddress: start\n"));
    for (i = 0; i < nSections; i++)
    {
            IF_DEBUG(linker, debugBelch("    relocating address in section %d\n", i));
        if (sections[i].addr <= address
            && address < sections[i].addr + sections[i].size)
        {
            return (unsigned long)oc->image
                    + sections[i].offset + address - sections[i].addr;
        }
    }
    barf("Invalid Mach-O file:"
         "Address out of bounds while relocating object file");
    return 0;
}

static int
relocateSection(
    ObjectCode* oc,
    char *image,
    struct symtab_command *symLC, struct nlist *nlist,
    int nSections, struct section* sections, struct section *sect)
{
    struct relocation_info *relocs;
    int i, n;

    IF_DEBUG(linker, debugBelch("relocateSection: start\n"));

    if(!strcmp(sect->sectname,"__la_symbol_ptr"))
        return 1;
    else if(!strcmp(sect->sectname,"__nl_symbol_ptr"))
        return 1;
    else if(!strcmp(sect->sectname,"__la_sym_ptr2"))
        return 1;
    else if(!strcmp(sect->sectname,"__la_sym_ptr3"))
        return 1;

    n = sect->nreloc;
    IF_DEBUG(linker, debugBelch("relocateSection: number of relocations: %d\n", n));

    relocs = (struct relocation_info*) (image + sect->reloff);

    for(i = 0; i < n; i++)
    {
#ifdef x86_64_HOST_ARCH
        struct relocation_info *reloc = &relocs[i];

        char    *thingPtr = image + sect->offset + reloc->r_address;
        uint64_t thing;
        /* We shouldn't need to initialise this, but gcc on OS X 64 bit
           complains that it may be used uninitialized if we don't */
        uint64_t value = 0;
        uint64_t baseValue;
        int type = reloc->r_type;

        IF_DEBUG(linker, debugBelch("relocateSection: relocation %d\n", i));
        IF_DEBUG(linker, debugBelch("               : type      = %d\n", reloc->r_type));
        IF_DEBUG(linker, debugBelch("               : address   = %d\n", reloc->r_address));
        IF_DEBUG(linker, debugBelch("               : symbolnum = %u\n", reloc->r_symbolnum));
        IF_DEBUG(linker, debugBelch("               : pcrel     = %d\n", reloc->r_pcrel));
        IF_DEBUG(linker, debugBelch("               : length    = %d\n", reloc->r_length));
        IF_DEBUG(linker, debugBelch("               : extern    = %d\n", reloc->r_extern));
        IF_DEBUG(linker, debugBelch("               : type      = %d\n", reloc->r_type));

        switch(reloc->r_length)
        {
            case 0:
                checkProddableBlock(oc,thingPtr,1);
                thing = *(uint8_t*)thingPtr;
                baseValue = (uint64_t)thingPtr + 1;
                break;
            case 1:
                checkProddableBlock(oc,thingPtr,2);
                thing = *(uint16_t*)thingPtr;
                baseValue = (uint64_t)thingPtr + 2;
                break;
            case 2:
                checkProddableBlock(oc,thingPtr,4);
                thing = *(uint32_t*)thingPtr;
                baseValue = (uint64_t)thingPtr + 4;
                break;
            case 3:
                checkProddableBlock(oc,thingPtr,8);
                thing = *(uint64_t*)thingPtr;
                baseValue = (uint64_t)thingPtr + 8;
                break;
            default:
                barf("Unknown size.");
        }

        IF_DEBUG(linker,
                 debugBelch("relocateSection: length = %d, thing = %" PRId64 ", baseValue = %p\n",
                            reloc->r_length, thing, (char *)baseValue));

        if (type == X86_64_RELOC_GOT
         || type == X86_64_RELOC_GOT_LOAD)
        {
            struct nlist *symbol = &nlist[reloc->r_symbolnum];
            char *nm = image + symLC->stroff + symbol->n_un.n_strx;
            void *addr = NULL;

            IF_DEBUG(linker, debugBelch("relocateSection: making jump island for %s, extern = %d, X86_64_RELOC_GOT\n", nm, reloc->r_extern));

            ASSERT(reloc->r_extern);
            if (reloc->r_extern == 0) {
                    errorBelch("\nrelocateSection: global offset table relocation for symbol with r_extern == 0\n");
            }

            if (symbol->n_type & N_EXT) {
                    // The external bit is set, meaning the symbol is exported,
                    // and therefore can be looked up in this object module's
                    // symtab, or it is undefined, meaning dlsym must be used
                    // to resolve it.

                    addr = lookupSymbol(nm);
                    IF_DEBUG(linker, debugBelch("relocateSection: looked up %s, "
                                                "external X86_64_RELOC_GOT or X86_64_RELOC_GOT_LOAD\n", nm));
                    IF_DEBUG(linker, debugBelch("               : addr = %p\n", addr));

                    if (addr == NULL) {
                            errorBelch("\nlookupSymbol failed in relocateSection (RELOC_GOT)\n"
                                       "%s: unknown symbol `%s'", oc->fileName, nm);
                            return 0;
                    }
            } else {
                    IF_DEBUG(linker, debugBelch("relocateSection: %s is not an exported symbol\n", nm));

                    // The symbol is not exported, or defined in another
                    // module, so it must be in the current object module,
                    // at the location given by the section index and
                    // symbol address (symbol->n_value)

                    if ((symbol->n_type & N_TYPE) == N_SECT) {
                            addr = (void *)relocateAddress(oc, nSections, sections, symbol->n_value);
                            IF_DEBUG(linker, debugBelch("relocateSection: calculated relocation %p of "
                                                        "non-external X86_64_RELOC_GOT or X86_64_RELOC_GOT_LOAD\n",
                                                        (void *)symbol->n_value));
                            IF_DEBUG(linker, debugBelch("               : addr = %p\n", addr));
                    } else {
                            errorBelch("\nrelocateSection: %s is not exported,"
                                       " and should be defined in a section, but isn't!\n", nm);
                    }
            }

            value = (uint64_t) &makeSymbolExtra(oc, reloc->r_symbolnum, (unsigned long)addr)->addr;

            type = X86_64_RELOC_SIGNED;
        }
        else if (reloc->r_extern)
        {
            struct nlist *symbol = &nlist[reloc->r_symbolnum];
            char *nm = image + symLC->stroff + symbol->n_un.n_strx;
            void *addr = NULL;

            IF_DEBUG(linker, debugBelch("relocateSection: looking up external symbol %s\n", nm));
            IF_DEBUG(linker, debugBelch("               : type  = %d\n", symbol->n_type));
            IF_DEBUG(linker, debugBelch("               : sect  = %d\n", symbol->n_sect));
            IF_DEBUG(linker, debugBelch("               : desc  = %d\n", symbol->n_desc));
            IF_DEBUG(linker, debugBelch("               : value = %p\n", (void *)symbol->n_value));

            if ((symbol->n_type & N_TYPE) == N_SECT) {
                value = relocateAddress(oc, nSections, sections,
                                        symbol->n_value);
                IF_DEBUG(linker, debugBelch("relocateSection, defined external symbol %s, relocated address %p\n", nm, (void *)value));
            }
            else {
                addr = lookupSymbol(nm);
                if (addr == NULL)
                {
                     errorBelch("\nlookupSymbol failed in relocateSection (relocate external)\n"
                                "%s: unknown symbol `%s'", oc->fileName, nm);
                     return 0;
                }

                value = (uint64_t) addr;
                IF_DEBUG(linker, debugBelch("relocateSection: external symbol %s, address %p\n", nm, (void *)value));
            }
        }
        else
        {
            // If the relocation is not through the global offset table
            // or external, then set the value to the baseValue.  This
            // will leave displacements into the __const section
            // unchanged (as they ought to be).

            value = baseValue;
        }

        IF_DEBUG(linker, debugBelch("relocateSection: value = %p\n", (void *)value));

        if (type == X86_64_RELOC_BRANCH)
        {
            if((int32_t)(value - baseValue) != (int64_t)(value - baseValue))
            {
                ASSERT(reloc->r_extern);
                value = (uint64_t) &makeSymbolExtra(oc, reloc->r_symbolnum, value)
                                        -> jumpIsland;
            }
            ASSERT((int32_t)(value - baseValue) == (int64_t)(value - baseValue));
            type = X86_64_RELOC_SIGNED;
        }

        switch(type)
        {
            case X86_64_RELOC_UNSIGNED:
                ASSERT(!reloc->r_pcrel);
                thing += value;
                break;
            case X86_64_RELOC_SIGNED:
            case X86_64_RELOC_SIGNED_1:
            case X86_64_RELOC_SIGNED_2:
            case X86_64_RELOC_SIGNED_4:
                ASSERT(reloc->r_pcrel);
                thing += value - baseValue;
                break;
            case X86_64_RELOC_SUBTRACTOR:
                ASSERT(!reloc->r_pcrel);
                thing -= value;
                break;
            default:
                barf("unkown relocation");
        }

        switch(reloc->r_length)
        {
            case 0:
                *(uint8_t*)thingPtr = thing;
                break;
            case 1:
                *(uint16_t*)thingPtr = thing;
                break;
            case 2:
                *(uint32_t*)thingPtr = thing;
                break;
            case 3:
                *(uint64_t*)thingPtr = thing;
                break;
        }
#else
        if(relocs[i].r_address & R_SCATTERED)
        {
            struct scattered_relocation_info *scat =
                (struct scattered_relocation_info*) &relocs[i];

            if(!scat->r_pcrel)
            {
                if(scat->r_length == 2)
                {
                    unsigned long word = 0;
                    unsigned long* wordPtr = (unsigned long*) (image + sect->offset + scat->r_address);

                    /* In this check we assume that sizeof(unsigned long) = 2 * sizeof(unsigned short)
                       on powerpc_HOST_ARCH */
                    checkProddableBlock(oc,wordPtr,sizeof(unsigned long));

                    // Note on relocation types:
                    // i386 uses the GENERIC_RELOC_* types,
                    // while ppc uses special PPC_RELOC_* types.
                    // *_RELOC_VANILLA and *_RELOC_PAIR have the same value
                    // in both cases, all others are different.
                    // Therefore, we use GENERIC_RELOC_VANILLA
                    // and GENERIC_RELOC_PAIR instead of the PPC variants,
                    // and use #ifdefs for the other types.

                    // Step 1: Figure out what the relocated value should be
                    if (scat->r_type == GENERIC_RELOC_VANILLA) {
                        word = *wordPtr
                             + (unsigned long) relocateAddress(oc,
                                                                nSections,
                                                                sections,
                                                                scat->r_value)
                                        - scat->r_value;
                    }
#ifdef powerpc_HOST_ARCH
                    else if(scat->r_type == PPC_RELOC_SECTDIFF
                        || scat->r_type == PPC_RELOC_LO16_SECTDIFF
                        || scat->r_type == PPC_RELOC_HI16_SECTDIFF
                        || scat->r_type == PPC_RELOC_HA16_SECTDIFF
                        || scat->r_type == PPC_RELOC_LOCAL_SECTDIFF)
#else
                    else if(scat->r_type == GENERIC_RELOC_SECTDIFF
                        || scat->r_type == GENERIC_RELOC_LOCAL_SECTDIFF)
#endif
                    {
                        struct scattered_relocation_info *pair =
                                (struct scattered_relocation_info*) &relocs[i+1];

                        if (!pair->r_scattered || pair->r_type != GENERIC_RELOC_PAIR) {
                            barf("Invalid Mach-O file: "
                                 "RELOC_*_SECTDIFF not followed by RELOC_PAIR");
                        }

                        word = (unsigned long)
                               (relocateAddress(oc, nSections, sections, scat->r_value)
                              - relocateAddress(oc, nSections, sections, pair->r_value));
                        i++;
                    }
#ifdef powerpc_HOST_ARCH
                    else if(scat->r_type == PPC_RELOC_HI16
                         || scat->r_type == PPC_RELOC_LO16
                         || scat->r_type == PPC_RELOC_HA16
                         || scat->r_type == PPC_RELOC_LO14)
                    {   // these are generated by label+offset things
                        struct relocation_info *pair = &relocs[i+1];

                        if ((pair->r_address & R_SCATTERED) || pair->r_type != PPC_RELOC_PAIR) {
                            barf("Invalid Mach-O file: "
                                 "PPC_RELOC_* not followed by PPC_RELOC_PAIR");
                        }

                        if(scat->r_type == PPC_RELOC_LO16)
                        {
                            word = ((unsigned short*) wordPtr)[1];
                            word |= ((unsigned long) relocs[i+1].r_address & 0xFFFF) << 16;
                        }
                        else if(scat->r_type == PPC_RELOC_LO14)
                        {
                            barf("Unsupported Relocation: PPC_RELOC_LO14");
                            word = ((unsigned short*) wordPtr)[1] & 0xFFFC;
                            word |= ((unsigned long) relocs[i+1].r_address & 0xFFFF) << 16;
                        }
                        else if(scat->r_type == PPC_RELOC_HI16)
                        {
                            word = ((unsigned short*) wordPtr)[1] << 16;
                            word |= ((unsigned long) relocs[i+1].r_address & 0xFFFF);
                        }
                        else if(scat->r_type == PPC_RELOC_HA16)
                        {
                            word = ((unsigned short*) wordPtr)[1] << 16;
                            word += ((short)relocs[i+1].r_address & (short)0xFFFF);
                        }


                        word += (unsigned long) relocateAddress(oc, nSections, sections, scat->r_value)
                                                - scat->r_value;

                        i++;
                    }
 #endif
                    else {
                        barf ("Don't know how to handle this Mach-O "
                              "scattered relocation entry: "
                              "object file %s; entry type %ld; "
                              "address %#lx\n",
                              OC_INFORMATIVE_FILENAME(oc),
                              scat->r_type,
                              scat->r_address);
                        return 0;
                     }

#ifdef powerpc_HOST_ARCH
                    if(scat->r_type == GENERIC_RELOC_VANILLA
                        || scat->r_type == PPC_RELOC_SECTDIFF)
#else
                    if(scat->r_type == GENERIC_RELOC_VANILLA
                        || scat->r_type == GENERIC_RELOC_SECTDIFF
                        || scat->r_type == GENERIC_RELOC_LOCAL_SECTDIFF)
#endif
                    {
                        *wordPtr = word;
                    }
#ifdef powerpc_HOST_ARCH
                    else if (scat->r_type == PPC_RELOC_LO16_SECTDIFF
                          || scat->r_type == PPC_RELOC_LO16)
                    {
                        ((unsigned short*) wordPtr)[1] = word & 0xFFFF;
                    }
                    else if (scat->r_type == PPC_RELOC_HI16_SECTDIFF
                          || scat->r_type == PPC_RELOC_HI16)
                    {
                        ((unsigned short*) wordPtr)[1] = (word >> 16) & 0xFFFF;
                    }
                    else if (scat->r_type == PPC_RELOC_HA16_SECTDIFF
                          || scat->r_type == PPC_RELOC_HA16)
                    {
                        ((unsigned short*) wordPtr)[1] = ((word >> 16) & 0xFFFF)
                            + ((word & (1<<15)) ? 1 : 0);
                    }
#endif
                }
                else
                {
                    barf("Can't handle Mach-O scattered relocation entry "
                         "with this r_length tag: "
                         "object file %s; entry type %ld; "
                         "r_length tag %ld; address %#lx\n",
                         OC_INFORMATIVE_FILENAME(oc),
                         scat->r_type,
                         scat->r_length,
                         scat->r_address);
                    return 0;
                }
            }
            else /* scat->r_pcrel */
            {
                barf("Don't know how to handle *PC-relative* Mach-O "
                     "scattered relocation entry: "
                     "object file %s; entry type %ld; address %#lx\n",
                     OC_INFORMATIVE_FILENAME(oc),
                     scat->r_type,
                     scat->r_address);
               return 0;
            }

        }
        else /* !(relocs[i].r_address & R_SCATTERED) */
        {
            struct relocation_info *reloc = &relocs[i];
            if (reloc->r_pcrel && !reloc->r_extern) {
                IF_DEBUG(linker, debugBelch("relocateSection: pc relative but not external, skipping\n"));
                continue;
            }

            if (reloc->r_length == 2) {
                unsigned long word = 0;
#ifdef powerpc_HOST_ARCH
                unsigned long jumpIsland = 0;
                long offsetToJumpIsland = 0xBADBAD42; // initialise to bad value
                                                      // to avoid warning and to catch
                                                      // bugs.
#endif

                unsigned long* wordPtr = (unsigned long*) (image + sect->offset + reloc->r_address);

                /* In this check we assume that sizeof(unsigned long) = 2 * sizeof(unsigned short)
                   on powerpc_HOST_ARCH */
                checkProddableBlock(oc,wordPtr, sizeof(unsigned long));

                if (reloc->r_type == GENERIC_RELOC_VANILLA) {
                    word = *wordPtr;
                }
#ifdef powerpc_HOST_ARCH
                else if (reloc->r_type == PPC_RELOC_LO16) {
                    word = ((unsigned short*) wordPtr)[1];
                    word |= ((unsigned long) relocs[i+1].r_address & 0xFFFF) << 16;
                }
                else if (reloc->r_type == PPC_RELOC_HI16) {
                    word = ((unsigned short*) wordPtr)[1] << 16;
                    word |= ((unsigned long) relocs[i+1].r_address & 0xFFFF);
                }
                else if (reloc->r_type == PPC_RELOC_HA16) {
                    word = ((unsigned short*) wordPtr)[1] << 16;
                    word += ((short)relocs[i+1].r_address & (short)0xFFFF);
                }
                else if (reloc->r_type == PPC_RELOC_BR24) {
                    word = *wordPtr;
                    word = (word & 0x03FFFFFC) | ((word & 0x02000000) ? 0xFC000000 : 0);
                }
#endif
                else {
                    barf("Can't handle this Mach-O relocation entry "
                         "(not scattered): "
                         "object file %s; entry type %ld; address %#lx\n",
                         OC_INFORMATIVE_FILENAME(oc),
                         reloc->r_type,
                         reloc->r_address);
                    return 0;
                }

                if (!reloc->r_extern) {
                    long delta = sections[reloc->r_symbolnum-1].offset
                        - sections[reloc->r_symbolnum-1].addr
                        + ((long) image);

                    word += delta;
                }
                else {
                    struct nlist *symbol = &nlist[reloc->r_symbolnum];
                    char *nm = image + symLC->stroff + symbol->n_un.n_strx;
                    void *symbolAddress = lookupSymbol(nm);

                    if (!symbolAddress) {
                        errorBelch("\nunknown symbol `%s'", nm);
                        return 0;
                    }

                    if (reloc->r_pcrel) {
#ifdef powerpc_HOST_ARCH
                            // In the .o file, this should be a relative jump to NULL
                            // and we'll change it to a relative jump to the symbol
                        ASSERT(word + reloc->r_address == 0);
                        jumpIsland = (unsigned long)
                                        &makeSymbolExtra(oc,
                                                         reloc->r_symbolnum,
                                                         (unsigned long) symbolAddress)
                                         -> jumpIsland;
                        if (jumpIsland != 0) {
                            offsetToJumpIsland = word + jumpIsland
                                - (((long)image) + sect->offset - sect->addr);
                        }
#endif
                        word += (unsigned long) symbolAddress
                                - (((long)image) + sect->offset - sect->addr);
                    }
                    else {
                        word += (unsigned long) symbolAddress;
                    }
                }

                if (reloc->r_type == GENERIC_RELOC_VANILLA) {
                    *wordPtr = word;
                    continue;
                }
#ifdef powerpc_HOST_ARCH
                else if(reloc->r_type == PPC_RELOC_LO16)
                {
                    ((unsigned short*) wordPtr)[1] = word & 0xFFFF;
                    i++;
                    continue;
                }
                else if(reloc->r_type == PPC_RELOC_HI16)
                {
                    ((unsigned short*) wordPtr)[1] = (word >> 16) & 0xFFFF;
                    i++;
                    continue;
                }
                else if(reloc->r_type == PPC_RELOC_HA16)
                {
                    ((unsigned short*) wordPtr)[1] = ((word >> 16) & 0xFFFF)
                        + ((word & (1<<15)) ? 1 : 0);
                    i++;
                    continue;
                }
                else if(reloc->r_type == PPC_RELOC_BR24)
                {
                    if ((word & 0x03) != 0) {
                        barf("%s: unconditional relative branch with a displacement "
                             "which isn't a multiple of 4 bytes: %#lx",
                             OC_INFORMATIVE_FILENAME(oc),
                             word);
                    }

                    if((word & 0xFE000000) != 0xFE000000 &&
                        (word & 0xFE000000) != 0x00000000) {
                        // The branch offset is too large.
                        // Therefore, we try to use a jump island.
                        if (jumpIsland == 0) {
                            barf("%s: unconditional relative branch out of range: "
                                 "no jump island available: %#lx",
                                 OC_INFORMATIVE_FILENAME(oc),
                                 word);
                        }

                        word = offsetToJumpIsland;

                        if((word & 0xFE000000) != 0xFE000000 &&
                            (word & 0xFE000000) != 0x00000000) {
                            barf("%s: unconditional relative branch out of range: "
                                 "jump island out of range: %#lx",
                                 OC_INFORMATIVE_FILENAME(oc),
                                 word);
                    }
                    }
                    *wordPtr = (*wordPtr & 0xFC000003) | (word & 0x03FFFFFC);
                    continue;
                }
#endif
            }
            else
            {
                 barf("Can't handle Mach-O relocation entry (not scattered) "
                      "with this r_length tag: "
                      "object file %s; entry type %ld; "
                      "r_length tag %ld; address %#lx\n",
                      OC_INFORMATIVE_FILENAME(oc),
                      reloc->r_type,
                      reloc->r_length,
                      reloc->r_address);
                 return 0;
            }
        }
#endif
    }

    IF_DEBUG(linker, debugBelch("relocateSection: done\n"));
    return 1;
}

static int
ocGetNames_MachO(ObjectCode* oc)
{
    char *image = (char*) oc->image;
    struct mach_header *header = (struct mach_header*) image;
    struct load_command *lc = (struct load_command*) (image + sizeof(struct mach_header));
    unsigned i,curSymbol = 0;
    struct segment_command *segLC = NULL;
    struct section *sections;
    struct symtab_command *symLC = NULL;
    struct nlist *nlist;
    unsigned long commonSize = 0;
    char    *commonStorage = NULL;
    unsigned long commonCounter;

    IF_DEBUG(linker,debugBelch("ocGetNames_MachO: start\n"));

    for(i=0;i<header->ncmds;i++)
    {
        if (lc->cmd == LC_SEGMENT || lc->cmd == LC_SEGMENT_64) {
            segLC = (struct segment_command*) lc;
        }
        else if (lc->cmd == LC_SYMTAB) {
            symLC = (struct symtab_command*) lc;
        }

        lc = (struct load_command *) ( ((char*)lc) + lc->cmdsize );
    }

    sections = (struct section*) (segLC+1);
    nlist = symLC ? (struct nlist*) (image + symLC->symoff)
                  : NULL;

    if (!segLC) {
        barf("ocGetNames_MachO: no segment load command");
    }

    IF_DEBUG(linker, debugBelch("ocGetNames_MachO: will load %d sections\n", segLC->nsects));
    for(i=0;i<segLC->nsects;i++)
    {
        IF_DEBUG(linker, debugBelch("ocGetNames_MachO: section %d\n", i));

        if (sections[i].size == 0) {
            IF_DEBUG(linker, debugBelch("ocGetNames_MachO: found a zero length section, skipping\n"));
            continue;
        }

        if((sections[i].flags & SECTION_TYPE) == S_ZEROFILL)
        {
#ifdef USE_MMAP
            char * zeroFillArea = mmapForLinker(sections[i].size, MAP_ANONYMOUS, -1);
            if (zeroFillArea == NULL) return 0;
            memset(zeroFillArea, 0, sections[i].size);
#else
            char * zeroFillArea = stgCallocBytes(1,sections[i].size,
                                      "ocGetNames_MachO(common symbols)");
#endif
            sections[i].offset = zeroFillArea - image;
        }

        SectionKind kind = SECTIONKIND_OTHER;

        if (0==strcmp(sections[i].sectname,"__text")) {
            kind = SECTIONKIND_CODE_OR_RODATA;
        }
        else if (0==strcmp(sections[i].sectname,"__const") ||
                 0==strcmp(sections[i].sectname,"__data") ||
                 0==strcmp(sections[i].sectname,"__bss") ||
                 0==strcmp(sections[i].sectname,"__common") ||
                 0==strcmp(sections[i].sectname,"__mod_init_func")) {
            kind = SECTIONKIND_RWDATA;
        }

        if (kind != SECTIONKIND_OTHER) {
            addSection(oc, kind,
                (void*) (image + sections[i].offset),
                (void*) (image + sections[i].offset + sections[i].size));
        }
        addProddableBlock(oc,
                          (void *) (image + sections[i].offset),
                                        sections[i].size);
    }

        // count external symbols defined here
    oc->n_symbols = 0;
    if (symLC) {
        for (i = 0; i < symLC->nsyms; i++) {
            if (nlist[i].n_type & N_STAB) {
                ;
            }
            else if(nlist[i].n_type & N_EXT)
            {
                if((nlist[i].n_type & N_TYPE) == N_UNDF
                    && (nlist[i].n_value != 0))
                {
                    commonSize += nlist[i].n_value;
                    oc->n_symbols++;
                }
                else if((nlist[i].n_type & N_TYPE) == N_SECT)
                    oc->n_symbols++;
            }
        }
    }
    IF_DEBUG(linker, debugBelch("ocGetNames_MachO: %d external symbols\n", oc->n_symbols));
    oc->symbols = stgMallocBytes(oc->n_symbols * sizeof(char*),
                                   "ocGetNames_MachO(oc->symbols)");

    if(symLC)
    {
        for(i=0;i<symLC->nsyms;i++)
        {
            if(nlist[i].n_type & N_STAB)
                ;
            else if((nlist[i].n_type & N_TYPE) == N_SECT)
            {
                if(nlist[i].n_type & N_EXT)
                {
                    char *nm = image + symLC->stroff + nlist[i].n_un.n_strx;
                    if ((nlist[i].n_desc & N_WEAK_DEF) && lookupSymbol(nm)) {
                        // weak definition, and we already have a definition
                        IF_DEBUG(linker, debugBelch("    weak: %s\n", nm));
                    }
                    else
                    {
                            IF_DEBUG(linker, debugBelch("ocGetNames_MachO: inserting %s\n", nm));
                            ghciInsertSymbolTable(oc->fileName, symhash, nm,
                                                    image
                                                    + sections[nlist[i].n_sect-1].offset
                                                    - sections[nlist[i].n_sect-1].addr
                                                    + nlist[i].n_value,
                                                    HS_BOOL_FALSE,
                                                    oc);
                            oc->symbols[curSymbol++] = nm;
                    }
                }
                else
                {
                    IF_DEBUG(linker, debugBelch("ocGetNames_MachO: \t...not external, skipping\n"));
                }
            }
            else
            {
                IF_DEBUG(linker, debugBelch("ocGetNames_MachO: \t...not defined in this section, skipping\n"));
            }
        }
    }

    commonStorage = stgCallocBytes(1,commonSize,"ocGetNames_MachO(common symbols)");
    commonCounter = (unsigned long)commonStorage;

    if (symLC) {
        for (i = 0; i < symLC->nsyms; i++) {
            if((nlist[i].n_type & N_TYPE) == N_UNDF
             && (nlist[i].n_type & N_EXT)
             && (nlist[i].n_value != 0)) {

                char *nm = image + symLC->stroff + nlist[i].n_un.n_strx;
                unsigned long sz = nlist[i].n_value;

                nlist[i].n_value = commonCounter;

                IF_DEBUG(linker, debugBelch("ocGetNames_MachO: inserting common symbol: %s\n", nm));
                ghciInsertSymbolTable(oc->fileName, symhash, nm,
                                       (void*)commonCounter, HS_BOOL_FALSE, oc);
                oc->symbols[curSymbol++] = nm;

                commonCounter += sz;
            }
        }
    }

    IF_DEBUG(linker, debugBelch("ocGetNames_MachO: done\n"));
    return 1;
}

static int
ocResolve_MachO(ObjectCode* oc)
{
    char *image = (char*) oc->image;
    struct mach_header *header = (struct mach_header*) image;
    struct load_command *lc = (struct load_command*) (image + sizeof(struct mach_header));
    unsigned i;
    struct segment_command *segLC = NULL;
    struct section *sections;
    struct symtab_command *symLC = NULL;
    struct dysymtab_command *dsymLC = NULL;
    struct nlist *nlist;

    IF_DEBUG(linker, debugBelch("ocResolve_MachO: start\n"));
    for (i = 0; i < header->ncmds; i++)
    {
        if (lc->cmd == LC_SEGMENT || lc->cmd == LC_SEGMENT_64) {
            segLC = (struct segment_command*) lc;
            IF_DEBUG(linker, debugBelch("ocResolve_MachO: found a 32 or 64 bit segment load command\n"));
        }
        else if (lc->cmd == LC_SYMTAB) {
            symLC = (struct symtab_command*) lc;
            IF_DEBUG(linker, debugBelch("ocResolve_MachO: found a symbol table load command\n"));
        }
        else if (lc->cmd == LC_DYSYMTAB) {
            dsymLC = (struct dysymtab_command*) lc;
            IF_DEBUG(linker, debugBelch("ocResolve_MachO: found a dynamic symbol table load command\n"));
        }

        lc = (struct load_command *) ( ((char*)lc) + lc->cmdsize );
    }

    sections = (struct section*) (segLC+1);
    nlist = symLC ? (struct nlist*) (image + symLC->symoff)
                  : NULL;

    if(dsymLC)
    {
        unsigned long *indirectSyms
            = (unsigned long*) (image + dsymLC->indirectsymoff);

        IF_DEBUG(linker, debugBelch("ocResolve_MachO: resolving dsymLC\n"));
        for (i = 0; i < segLC->nsects; i++)
        {
            if(    !strcmp(sections[i].sectname,"__la_symbol_ptr")
                || !strcmp(sections[i].sectname,"__la_sym_ptr2")
                || !strcmp(sections[i].sectname,"__la_sym_ptr3"))
            {
                if(!resolveImports(oc,image,symLC,&sections[i],indirectSyms,nlist))
                    return 0;
            }
            else if(!strcmp(sections[i].sectname,"__nl_symbol_ptr")
                ||  !strcmp(sections[i].sectname,"__pointers"))
            {
                if(!resolveImports(oc,image,symLC,&sections[i],indirectSyms,nlist))
                    return 0;
            }
            else if(!strcmp(sections[i].sectname,"__jump_table"))
            {
                if(!resolveImports(oc,image,symLC,&sections[i],indirectSyms,nlist))
                    return 0;
            }
            else
            {
                IF_DEBUG(linker, debugBelch("ocResolve_MachO: unknown section\n"));
            }
        }
    }

    for(i=0;i<segLC->nsects;i++)
    {
            IF_DEBUG(linker, debugBelch("ocResolve_MachO: relocating section %d\n", i));

        if (!relocateSection(oc,image,symLC,nlist,segLC->nsects,sections,&sections[i]))
            return 0;
    }

#if defined (powerpc_HOST_ARCH)
    ocFlushInstructionCache( oc );
#endif

    return 1;
}

static int ocRunInit_MachO ( ObjectCode *oc )
{
    char *image = (char*) oc->image;
    struct mach_header *header = (struct mach_header*) image;
    struct load_command *lc = (struct load_command*) (image + sizeof(struct mach_header));
    struct segment_command *segLC = NULL;
    struct section *sections;
    nat i;

    for (i = 0; i < header->ncmds; i++) {
        if (lc->cmd == LC_SEGMENT || lc->cmd == LC_SEGMENT_64) {
            segLC = (struct segment_command*) lc;
        }
        lc = (struct load_command *) ( ((char*)lc) + lc->cmdsize );
    }
    if (!segLC) {
        barf("ocRunInit_MachO: no segment load command");
    }
    sections = (struct section*) (segLC+1);

    int argc, envc;
    char **argv, **envv;

    getProgArgv(&argc, &argv);
    getProgEnvv(&envc, &envv);

    for (i = 0; i < segLC->nsects; i++) {
        // ToDo: replace this with a proper check for the S_MOD_INIT_FUNC_POINTERS
        // flag.  We should do this elsewhere in the Mach-O linker code
        // too.  Note that the system linker will *refuse* to honor
        // sections which don't have this flag, so this could cause
        // weird behavior divergence (albeit reproduceable).
        if (0 == strcmp(sections[i].sectname,"__mod_init_func")) {
            char *init_startC = image + sections[i].offset;
            init_t *init = (init_t*)init_startC;
            init_t *init_end = (init_t*)(init_startC + sections[i].size);
            for (; init < init_end; init++) {
                (*init)(argc, argv, envv);
            }
        }
    }

    freeProgEnvv(envc, envv);
    return 1;
}

#ifdef powerpc_HOST_ARCH
/*
 * The Mach-O object format uses leading underscores. But not everywhere.
 * There is a small number of runtime support functions defined in
 * libcc_dynamic.a whose name does not have a leading underscore.
 * As a consequence, we can't get their address from C code.
 * We have to use inline assembler just to take the address of a function.
 * Yuck.
 */

extern void* symbolsWithoutUnderscore[];

static void
machoInitSymbolsWithoutUnderscore(void)
{
    void **p = symbolsWithoutUnderscore;
    __asm__ volatile(".globl _symbolsWithoutUnderscore\n.data\n_symbolsWithoutUnderscore:");

#undef SymI_NeedsProto
#define SymI_NeedsProto(x)  \
    __asm__ volatile(".long " # x);

    RTS_MACHO_NOUNDERLINE_SYMBOLS

    __asm__ volatile(".text");

#undef SymI_NeedsProto
#define SymI_NeedsProto(x)  \
    ghciInsertSymbolTable("(GHCi built-in symbols)", symhash, #x, *p++, HS_BOOL_FALSE, NULL);

    RTS_MACHO_NOUNDERLINE_SYMBOLS

#undef SymI_NeedsProto
}
#endif

#ifndef USE_MMAP
/*
 * Figure out by how much to shift the entire Mach-O file in memory
 * when loading so that its single segment ends up 16-byte-aligned
 */
static int
machoGetMisalignment( FILE * f )
{
    struct mach_header header;
    int misalignment;

    {
        int n = fread(&header, sizeof(header), 1, f);
        if (n != 1) {
            barf("machoGetMisalignment: can't read the Mach-O header");
        }
    }
    fseek(f, -sizeof(header), SEEK_CUR);

#if x86_64_HOST_ARCH || powerpc64_HOST_ARCH
    if(header.magic != MH_MAGIC_64) {
        barf("Bad magic. Expected: %08x, got: %08x.",
             MH_MAGIC_64, header.magic);
    }
#else
    if(header.magic != MH_MAGIC) {
        barf("Bad magic. Expected: %08x, got: %08x.",
             MH_MAGIC, header.magic);
    }
#endif

    misalignment = (header.sizeofcmds + sizeof(header))
                    & 0xF;

    return misalignment ? (16 - misalignment) : 0;
}
#endif

#endif<|MERGE_RESOLUTION|>--- conflicted
+++ resolved
@@ -3707,15 +3707,8 @@
                         PAGE_EXECUTE_READWRITE);
 
    if (image == NULL) {
-<<<<<<< HEAD
-/*       errorBelch("%" PATH_FMT ": failed to allocate memory for image",
-                  arch_name);
-*/
-       errorBelch( "Failed to allocate memory for image (windows)" );
-=======
        errorBelch("%" PATH_FMT ": failed to allocate memory for image for %s",
                   arch_name, member_name);
->>>>>>> 8e66365b
        return NULL;
    }
 

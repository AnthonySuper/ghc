--- conflicted
+++ resolved
@@ -174,37 +174,6 @@
    We use round-robin scheduling, each thread returning to the
    scheduler loop when one of these conditions is detected:
 
-<<<<<<< HEAD
- * out of heap space
- * timer expires (thread yields)
- * thread blocks
- * thread ends
- * stack overflow
-
- GRAN version:
- In a GranSim setup this loop iterates over the global event queue.
- This revolves around the global event queue, which determines what
- to do next. Therefore, it's more complicated than either the
- concurrent or the parallel (GUM) setup.
- This version has been entirely removed (JB 2008/08).
-
- GUM version:
- GUM iterates over incoming messages.
- It starts with nothing to do (thus CurrentTSO == END_TSO_QUEUE),
- and sends out a fish whenever it has nothing to do; in-between
- doing the actual reductions (shared code below) it processes the
- incoming messages and deals with delayed operations
- (see PendingFetches).
- This is not the ugliest code you could imagine, but it's bloody close.
-
- (JB 2008/08) This version was formerly indicated by a PP-Flag PAR,
- now by PP-flag PARALLEL_HASKELL. The Eden RTS (in GHC-6.x) uses it,
- as well as future GUM versions. This file has been refurbished to
- only contain valid code, which is however incomplete, refers to
- invalid includes etc.
-
- ------------------------------------------------------------------------ */
-=======
       * out of heap space
       * timer expires (thread yields)
       * thread blocks
@@ -212,7 +181,6 @@
       * stack overflow
 
    ------------------------------------------------------------------------ */
->>>>>>> 96ce0b02
 
 static Capability *
 schedule (Capability *initialCapability, Task *task)
@@ -487,25 +455,6 @@
         dirty_TSO(cap,t);
         dirty_STACK(cap,t->stackobj);
 
-<<<<<<< HEAD
-#if defined(THREADED_RTS)
-        if (recent_activity == ACTIVITY_DONE_GC) {
-            // ACTIVITY_DONE_GC means we turned off the timer signal to
-            // conserve power (see #1623).  Re-enable it here.
-            nat prev;
-            prev = xchg((P_)&recent_activity, ACTIVITY_YES);
-            if (prev == ACTIVITY_DONE_GC) {
-                startTimer();
-            }
-        } else if (recent_activity != ACTIVITY_INACTIVE) {
-            // If we reached ACTIVITY_INACTIVE, then don't reset it until
-            // we've done the GC.  The thread running here might just be
-            // the IO manager thread that handle_tick() woke up via
-            // wakeUpRts().
-            recent_activity = ACTIVITY_YES;
-        }
-#endif
-=======
     switch (recent_activity)
     {
     case ACTIVITY_DONE_GC: {
@@ -529,7 +478,6 @@
     default:
         recent_activity = ACTIVITY_YES;
     }
->>>>>>> 96ce0b02
 
         traceEventRunThread(cap, t);
 
@@ -753,16 +701,9 @@
 
     return ((pending_sync && !didGcLast) ||
             cap->returning_tasks_hd != NULL ||
-<<<<<<< HEAD
-            (!emptyRunQueue (cap) &&
-             (task->incall->tso == NULL
-              ? cap->run_queue_hd->bound != NULL
-              : cap->run_queue_hd->bound != task->incall)));
-=======
             (!emptyRunQueue(cap) && (task->incall->tso == NULL
                                      ? peekRunQueue(cap)->bound != NULL
                                      : peekRunQueue(cap)->bound != task->incall)));
->>>>>>> 96ce0b02
 }
 
 // This is the single place where a Task goes to sleep.  There are
@@ -867,21 +808,12 @@
         rtsBool pushed_to_all;
 #endif
 
-<<<<<<< HEAD
-        debugTrace(DEBUG_sched,
-                   "cap %d: %s and %d free capabilities, sharing...",
-                   cap->no,
-                   (!emptyRunQueue(cap) && cap->run_queue_hd->_link != END_TSO_QUEUE)?
-                   "excess threads on run queue":"sparks to share (>=2)",
-                   n_free_caps);
-=======
-	debugTrace(DEBUG_sched, 
-		   "cap %d: %s and %d free capabilities, sharing...", 
-		   cap->no, 
+	debugTrace(DEBUG_sched,
+		   "cap %d: %s and %d free capabilities, sharing...",
+		   cap->no,
 		   (!emptyRunQueue(cap) && !singletonRunQueue(cap))?
 		   "excess threads on run queue":"sparks to share (>=2)",
 		   n_free_caps);
->>>>>>> 96ce0b02
 
         i = 0;
 #ifdef SPARK_PUSHING
@@ -1260,28 +1192,19 @@
     IF_DEBUG (sanity, checkTSO (t));
     // did the task ask for a large block?
     if (cap->r.rHpAlloc > BLOCK_SIZE) {
-<<<<<<< HEAD
-        // if so, get one and push it on the front of the nursery.
-        bdescr *bd;
-        lnat blocks;
-
-        blocks = (lnat)BLOCK_ROUND_UP(cap->r.rHpAlloc) / BLOCK_SIZE;
-
-=======
-	// if so, get one and push it on the front of the nursery.
-	bdescr *bd;
-	W_ blocks;
-	
-	blocks = (W_)BLOCK_ROUND_UP(cap->r.rHpAlloc) / BLOCK_SIZE;
-	
->>>>>>> 96ce0b02
-        if (blocks > BLOCKS_PER_MBLOCK) {
-            barf("allocation of %ld bytes too large (GHC should have complained at compile-time)", (long)cap->r.rHpAlloc);
-        }
-
-        debugTrace(DEBUG_sched,
-                   "--<< thread %ld (%s) stopped: requesting a large block (size %ld)\n",
-                   (long)t->id, what_next_strs[t->what_next], blocks);
+      // if so, get one and push it on the front of the nursery.
+      bdescr *bd;
+      W_ blocks;
+
+      blocks = (W_)BLOCK_ROUND_UP(cap->r.rHpAlloc) / BLOCK_SIZE;
+
+      if (blocks > BLOCKS_PER_MBLOCK) {
+        barf("allocation of %ld bytes too large (GHC should have complained at compile-time)", (long)cap->r.rHpAlloc);
+      }
+
+      debugTrace(DEBUG_sched,
+                 "--<< thread %ld (%s) stopped: requesting a large block (size %ld)\n",
+                 (long)t->id, what_next_strs[t->what_next], blocks);
 
         // don't do this if the nursery is (nearly) full, we'll GC first.
         if (cap->r.rCurrentNursery->link != NULL ||
@@ -2845,7 +2768,7 @@
     // associated with a particular Capability, and chained onto the
     // suspended_ccalls queue.
     task = newBoundTask();
-    
+
     // TODO: do we need to traceTask*() here?
 
     waitForReturnCapability(&cap,task);
@@ -3050,57 +2973,9 @@
    not be created within memory transactions.
    -------------------------------------------------------------------------- */
 
-    StgWord
+StgWord
 findRetryFrameHelper (Capability *cap, StgTSO *tso)
 {
-<<<<<<< HEAD
-    StgPtr           p, next;
-    StgRetInfoTable *info;
-
-    p = tso->stackobj->sp;
-    while (1) {
-        info = get_ret_itbl((StgClosure *)p);
-        next = p + stack_frame_sizeW((StgClosure *)p);
-        switch (info->i.type) {
-
-            case ATOMICALLY_FRAME:
-                debugTrace(DEBUG_stm,
-                           "found ATOMICALLY_FRAME at %p during retry", p);
-                tso->stackobj->sp = p;
-                return ATOMICALLY_FRAME;
-
-            case CATCH_RETRY_FRAME:
-                debugTrace(DEBUG_stm,
-                           "found CATCH_RETRY_FRAME at %p during retrry", p);
-                tso->stackobj->sp = p;
-                return CATCH_RETRY_FRAME;
-
-            case CATCH_STM_FRAME: {
-                                      StgTRecHeader *trec = tso -> trec;
-                                      StgTRecHeader *outer = trec -> enclosing_trec;
-                                      debugTrace(DEBUG_stm,
-                                                 "found CATCH_STM_FRAME at %p during retry", p);
-                                      debugTrace(DEBUG_stm, "trec=%p outer=%p", trec, outer);
-                                      stmAbortTransaction(cap, trec);
-                                      stmFreeAbortedTRec(cap, trec);
-                                      tso -> trec = outer;
-                                      p = next;
-                                      continue;
-                                  }
-
-            case UNDERFLOW_FRAME:
-                                  threadStackUnderflow(cap,tso);
-                                  p = tso->stackobj->sp;
-                                  continue;
-
-            default:
-                                  ASSERT(info->i.type != CATCH_FRAME);
-                                  ASSERT(info->i.type != STOP_FRAME);
-                                  p = next;
-                                  continue;
-        }
-    }
-=======
   StgPtr           p, next;
   StgRetInfoTable *info;
 
@@ -3109,46 +2984,44 @@
     info = get_ret_itbl((StgClosure *)p);
     next = p + stack_frame_sizeW((StgClosure *)p);
     switch (info->i.type) {
-      
-    case ATOMICALLY_FRAME:
-	debugTrace(DEBUG_stm,
-		   "found ATOMICALLY_FRAME at %p during retry", p);
+
+      case ATOMICALLY_FRAME:
+        debugTrace(DEBUG_stm,
+                   "found ATOMICALLY_FRAME at %p during retry", p);
         tso->stackobj->sp = p;
-	return ATOMICALLY_FRAME;
-      
-    case CATCH_RETRY_FRAME:
-	debugTrace(DEBUG_stm,
+        return ATOMICALLY_FRAME;
+
+      case CATCH_RETRY_FRAME:
+        debugTrace(DEBUG_stm,
                    "found CATCH_RETRY_FRAME at %p during retry", p);
         tso->stackobj->sp = p;
-	return CATCH_RETRY_FRAME;
-      
-    case CATCH_STM_FRAME: {
+        return CATCH_RETRY_FRAME;
+
+      case CATCH_STM_FRAME:
         StgTRecHeader *trec = tso -> trec;
-	StgTRecHeader *outer = trec -> enclosing_trec;
+        StgTRecHeader *outer = trec -> enclosing_trec;
         debugTrace(DEBUG_stm,
-		   "found CATCH_STM_FRAME at %p during retry", p);
+                   "found CATCH_STM_FRAME at %p during retry", p);
         debugTrace(DEBUG_stm, "trec=%p outer=%p", trec, outer);
         stmAbortTransaction(cap, trec);
         stmFreeAbortedTRec(cap, trec);
-	tso -> trec = outer;
-        p = next; 
+        tso -> trec = outer;
+        p = next;
         continue;
-    }
-      
-    case UNDERFLOW_FRAME:
+
+      case UNDERFLOW_FRAME:
         tso->stackobj->sp = p;
         threadStackUnderflow(cap,tso);
         p = tso->stackobj->sp;
         continue;
 
-    default:
-      ASSERT(info->i.type != CATCH_FRAME);
-      ASSERT(info->i.type != STOP_FRAME);
-      p = next; 
-      continue;
+      default:
+        ASSERT(info->i.type != CATCH_FRAME);
+        ASSERT(info->i.type != STOP_FRAME);
+        p = next;
+        continue;
     }
   }
->>>>>>> 96ce0b02
 }
 
 /* -----------------------------------------------------------------------------

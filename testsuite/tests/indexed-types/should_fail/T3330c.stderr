
T3330c.hs:23:43: error:
    • Couldn't match kind ‘* -> *’ with ‘*’
      When matching types
        f1 :: * -> *
        Der f1 x :: *
      Expected type: Der ((->) x) (Der f1 x)
      Actual type: R f1
<<<<<<< HEAD
    • In the first argument of ‘plug’, namely ‘rf’
      In the first argument of ‘Inl’, namely ‘(plug rf df x)’
    • Relevant bindings include
        x :: x (bound at T3330c.hs:23:29)
        df :: Der f1 x (bound at T3330c.hs:23:25)
        rf :: R f1 (bound at T3330c.hs:23:13)
        plug' :: R f -> Der f x -> x -> f x (bound at T3330c.hs:23:1)
=======
    Relevant bindings include
      x :: x (bound at T3330c.hs:23:29)
      df :: Der f1 x (bound at T3330c.hs:23:25)
      plug' :: R f -> Der f x -> x -> f x (bound at T3330c.hs:23:1)
    In the first argument of ‘plug’, namely ‘rf’
    In the first argument of ‘Inl’, namely ‘(plug rf df x)’
    In the expression: Inl (plug rf df x)
>>>>>>> cd82a2e1
<|MERGE_RESOLUTION|>--- conflicted
+++ resolved
@@ -1,25 +1,15 @@
 
 T3330c.hs:23:43: error:
-    • Couldn't match kind ‘* -> *’ with ‘*’
-      When matching types
-        f1 :: * -> *
-        Der f1 x :: *
-      Expected type: Der ((->) x) (Der f1 x)
+    Couldn't match kind ‘*’ with ‘* -> *’
+    When matching types
+      Der ((->) x) :: * -> *
+      R :: (* -> *) -> *
+    Expected type: Der ((->) x) (Der f1 x)
       Actual type: R f1
-<<<<<<< HEAD
-    • In the first argument of ‘plug’, namely ‘rf’
-      In the first argument of ‘Inl’, namely ‘(plug rf df x)’
-    • Relevant bindings include
-        x :: x (bound at T3330c.hs:23:29)
-        df :: Der f1 x (bound at T3330c.hs:23:25)
-        rf :: R f1 (bound at T3330c.hs:23:13)
-        plug' :: R f -> Der f x -> x -> f x (bound at T3330c.hs:23:1)
-=======
     Relevant bindings include
       x :: x (bound at T3330c.hs:23:29)
       df :: Der f1 x (bound at T3330c.hs:23:25)
       plug' :: R f -> Der f x -> x -> f x (bound at T3330c.hs:23:1)
     In the first argument of ‘plug’, namely ‘rf’
     In the first argument of ‘Inl’, namely ‘(plug rf df x)’
-    In the expression: Inl (plug rf df x)
->>>>>>> cd82a2e1
+    In the expression: Inl (plug rf df x)

T5439.hs:82:28: error:
<<<<<<< HEAD
    • Couldn't match type ‘Attempt (WaitOpResult (WaitOps rs))’
                     with ‘Attempt (HNth n0 l0) -> Attempt (HElemOf l0)’
      Expected type: f (Attempt (HNth n0 l0) -> Attempt (HElemOf l0))
        Actual type: f (Attempt (WaitOpResult (WaitOps rs)))
    • In the first argument of ‘complete’, namely ‘ev’
      In the expression: complete ev
    • Relevant bindings include
        register :: Bool -> Peano n -> WaitOps (HDrop n rs) -> IO Bool
          (bound at T5439.hs:64:9)
        ev :: f (Attempt (WaitOpResult (WaitOps rs)))
          (bound at T5439.hs:61:22)
        ops :: WaitOps rs (bound at T5439.hs:61:18)
        registerWaitOp :: WaitOps rs
                          -> f (Attempt (WaitOpResult (WaitOps rs))) -> IO Bool
          (bound at T5439.hs:61:3)

T5439.hs:82:39: error:
    • Couldn't match expected type ‘Peano n0’
                  with actual type ‘Attempt α0’
    • In the second argument of ‘($)’, namely
        ‘Failure (e :: SomeException)’
      In the second argument of ‘($)’, namely
        ‘inj $ Failure (e :: SomeException)’
=======
    Couldn't match type ‘Attempt (HElemOf rs)’
                   with ‘Attempt (HHead (HDrop n0 l0)) -> Attempt (HElemOf l0)’
    Expected type: f (Attempt (HNth n0 l0) -> Attempt (HElemOf l0))
      Actual type: f (Attempt (WaitOpResult (WaitOps rs)))
    Relevant bindings include
      register :: Bool -> Peano n -> WaitOps (HDrop n rs) -> IO Bool
        (bound at T5439.hs:64:9)
      ev :: f (Attempt (WaitOpResult (WaitOps rs)))
        (bound at T5439.hs:61:22)
      ops :: WaitOps rs (bound at T5439.hs:61:18)
      registerWaitOp :: WaitOps rs
                        -> f (Attempt (WaitOpResult (WaitOps rs))) -> IO Bool
        (bound at T5439.hs:61:3)
    In the first argument of ‘complete’, namely ‘ev’
    In the expression: complete ev
    In a stmt of a 'do' block:
      c <- complete ev $ inj $ Failure (e :: SomeException)

T5439.hs:82:39: error:
    Couldn't match expected type ‘Peano n0’
                with actual type ‘Attempt α0’
    In the second argument of ‘($)’, namely
      ‘Failure (e :: SomeException)’
    In the second argument of ‘($)’, namely
      ‘inj $ Failure (e :: SomeException)’
    In a stmt of a 'do' block:
      c <- complete ev $ inj $ Failure (e :: SomeException)
>>>>>>> cd82a2e1
<|MERGE_RESOLUTION|>--- conflicted
+++ resolved
@@ -1,30 +1,5 @@
 
 T5439.hs:82:28: error:
-<<<<<<< HEAD
-    • Couldn't match type ‘Attempt (WaitOpResult (WaitOps rs))’
-                     with ‘Attempt (HNth n0 l0) -> Attempt (HElemOf l0)’
-      Expected type: f (Attempt (HNth n0 l0) -> Attempt (HElemOf l0))
-        Actual type: f (Attempt (WaitOpResult (WaitOps rs)))
-    • In the first argument of ‘complete’, namely ‘ev’
-      In the expression: complete ev
-    • Relevant bindings include
-        register :: Bool -> Peano n -> WaitOps (HDrop n rs) -> IO Bool
-          (bound at T5439.hs:64:9)
-        ev :: f (Attempt (WaitOpResult (WaitOps rs)))
-          (bound at T5439.hs:61:22)
-        ops :: WaitOps rs (bound at T5439.hs:61:18)
-        registerWaitOp :: WaitOps rs
-                          -> f (Attempt (WaitOpResult (WaitOps rs))) -> IO Bool
-          (bound at T5439.hs:61:3)
-
-T5439.hs:82:39: error:
-    • Couldn't match expected type ‘Peano n0’
-                  with actual type ‘Attempt α0’
-    • In the second argument of ‘($)’, namely
-        ‘Failure (e :: SomeException)’
-      In the second argument of ‘($)’, namely
-        ‘inj $ Failure (e :: SomeException)’
-=======
     Couldn't match type ‘Attempt (HElemOf rs)’
                    with ‘Attempt (HHead (HDrop n0 l0)) -> Attempt (HElemOf l0)’
     Expected type: f (Attempt (HNth n0 l0) -> Attempt (HElemOf l0))
@@ -51,5 +26,4 @@
     In the second argument of ‘($)’, namely
       ‘inj $ Failure (e :: SomeException)’
     In a stmt of a 'do' block:
-      c <- complete ev $ inj $ Failure (e :: SomeException)
->>>>>>> cd82a2e1
+      c <- complete ev $ inj $ Failure (e :: SomeException)
--- conflicted
+++ resolved
@@ -1,41 +1,4 @@
 
-<<<<<<< HEAD
-T2693.hs:12:15: error:
-    • Couldn't match expected type ‘(a8, b1)’ with actual type ‘TFn a6’
-      The type variables ‘b1’, ‘a6’, ‘a8’ are ambiguous
-    • In the first argument of ‘fst’, namely ‘x’
-      In the first argument of ‘(+)’, namely ‘fst x’
-    • Relevant bindings include n :: a8 (bound at T2693.hs:12:7)
-
-T2693.hs:12:23: error:
-    • Couldn't match expected type ‘(a8, b2)’ with actual type ‘TFn a7’
-      The type variables ‘b2’, ‘a7’, ‘a8’ are ambiguous
-    • In the first argument of ‘fst’, namely ‘x’
-      In the second argument of ‘(+)’, namely ‘fst x’
-    • Relevant bindings include n :: a8 (bound at T2693.hs:12:7)
-
-T2693.hs:19:15: error:
-    • Couldn't match expected type ‘(a5, b0)’ with actual type ‘TFn a2’
-      The type variables ‘b0’, ‘a2’, ‘a5’ are ambiguous
-    • In the first argument of ‘fst’, namely ‘x’
-      In the first argument of ‘(+)’, namely ‘fst x’
-    • Relevant bindings include n :: a5 (bound at T2693.hs:19:7)
-
-T2693.hs:19:23: error:
-    • Couldn't match expected type ‘(a3, a5)’ with actual type ‘TFn a4’
-      The type variables ‘a3’, ‘a4’, ‘a5’ are ambiguous
-    • In the first argument of ‘snd’, namely ‘x’
-      In the second argument of ‘(+)’, namely ‘snd x’
-    • Relevant bindings include n :: a5 (bound at T2693.hs:19:7)
-
-T2693.hs:29:20: error:
-    • Couldn't match type ‘TFn a0’ with ‘PVR a1’
-      The type variables ‘a0’, ‘a1’ are ambiguous
-      Expected type: () -> Maybe (PVR a1)
-        Actual type: () -> Maybe (TFn a0)
-    • In the first argument of ‘mapM’, namely ‘g’
-      In a stmt of a 'do' block: pvs <- mapM g undefined
-=======
 T2693.hs:11:7: error:
     Couldn't match expected type ‘TFn a’ with actual type ‘TFn a0’
     NB: ‘TFn’ is a type function, and may not be injective
@@ -78,5 +41,4 @@
     In the expression:
       do { pvs <- mapM g undefined;
            let n = (map pvrX pvs) `min` (map pvrX pvs);
-           undefined }
->>>>>>> cd82a2e1
+           undefined }
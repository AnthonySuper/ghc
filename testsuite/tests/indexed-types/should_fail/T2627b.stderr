--- conflicted
+++ resolved
@@ -1,15 +1,8 @@
 
-<<<<<<< HEAD
-T2627b.hs:20:24:
-    Occurs check: cannot construct the infinite type:
-      b0 ~ Dual (Dual b0)
-    The type variable ‘b0’ is ambiguous
-=======
 T2627b.hs:20:24: error:
     Occurs check: cannot construct the infinite type:
       t0 ~ Dual (Dual t0)
     The type variable ‘t0’ is ambiguous
->>>>>>> 96dc041a
     In the expression: conn undefined undefined
     In an equation for ‘conn’:
         conn (Rd k) (Wr a r) = conn undefined undefined
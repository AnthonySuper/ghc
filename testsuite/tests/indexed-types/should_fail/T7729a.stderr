--- conflicted
+++ resolved
@@ -4,16 +4,10 @@
     The type variable ‘t0’ is ambiguous
     Expected type: BasePrimMonad (Rand m) a
       Actual type: t0 (BasePrimMonad m) a
-    In the first argument of ‘liftPrim’, namely ‘(lift x)’
-    In the expression: liftPrim (lift x)
     Relevant bindings include
       x :: BasePrimMonad (Rand m) a (bound at T7729a.hs:36:12)
       liftPrim :: BasePrimMonad (Rand m) a -> Rand m a
-<<<<<<< HEAD
-        (bound at T7729a.hs:36:3)
-=======
         (bound at T7729a.hs:36:3)
     In the first argument of ‘liftPrim’, namely ‘(lift x)’
     In the expression: liftPrim (lift x)
-    In an equation for ‘liftPrim’: liftPrim x = liftPrim (lift x)
->>>>>>> cd82a2e1
+    In an equation for ‘liftPrim’: liftPrim x = liftPrim (lift x)
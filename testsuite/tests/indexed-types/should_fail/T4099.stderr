
T4099.hs:11:30: error:
    Couldn't match expected type ‘T a0’ with actual type ‘T b’
    NB: ‘T’ is a type function, and may not be injective
    The type variable ‘a0’ is ambiguous
    In the second argument of ‘foo’, namely ‘x’
    In the expression: foo (error "urk") x
    Relevant bindings include
      x :: T b (bound at T4099.hs:11:8)
      a :: b (bound at T4099.hs:11:6)
      bar1 :: b -> T b -> Int (bound at T4099.hs:11:1)
<<<<<<< HEAD
=======
    In the second argument of ‘foo’, namely ‘x’
    In the expression: foo (error "urk") x
    In an equation for ‘bar1’: bar1 a x = foo (error "urk") x
>>>>>>> cd82a2e1

T4099.hs:14:30: error:
    Couldn't match expected type ‘T a1’ with actual type ‘Maybe b’
    The type variable ‘a1’ is ambiguous
    In the second argument of ‘foo’, namely ‘x’
    In the expression: foo (error "urk") x
    Relevant bindings include
      x :: Maybe b (bound at T4099.hs:14:8)
      a :: b (bound at T4099.hs:14:6)
<<<<<<< HEAD
      bar2 :: b -> Maybe b -> Int (bound at T4099.hs:14:1)
=======
      bar2 :: b -> Maybe b -> Int (bound at T4099.hs:14:1)
    In the second argument of ‘foo’, namely ‘x’
    In the expression: foo (error "urk") x
    In an equation for ‘bar2’: bar2 a x = foo (error "urk") x
>>>>>>> cd82a2e1
<|MERGE_RESOLUTION|>--- conflicted
+++ resolved
@@ -3,32 +3,21 @@
     Couldn't match expected type ‘T a0’ with actual type ‘T b’
     NB: ‘T’ is a type function, and may not be injective
     The type variable ‘a0’ is ambiguous
-    In the second argument of ‘foo’, namely ‘x’
-    In the expression: foo (error "urk") x
     Relevant bindings include
       x :: T b (bound at T4099.hs:11:8)
       a :: b (bound at T4099.hs:11:6)
       bar1 :: b -> T b -> Int (bound at T4099.hs:11:1)
-<<<<<<< HEAD
-=======
     In the second argument of ‘foo’, namely ‘x’
     In the expression: foo (error "urk") x
     In an equation for ‘bar1’: bar1 a x = foo (error "urk") x
->>>>>>> cd82a2e1
 
 T4099.hs:14:30: error:
     Couldn't match expected type ‘T a1’ with actual type ‘Maybe b’
     The type variable ‘a1’ is ambiguous
-    In the second argument of ‘foo’, namely ‘x’
-    In the expression: foo (error "urk") x
     Relevant bindings include
       x :: Maybe b (bound at T4099.hs:14:8)
       a :: b (bound at T4099.hs:14:6)
-<<<<<<< HEAD
-      bar2 :: b -> Maybe b -> Int (bound at T4099.hs:14:1)
-=======
       bar2 :: b -> Maybe b -> Int (bound at T4099.hs:14:1)
     In the second argument of ‘foo’, namely ‘x’
     In the expression: foo (error "urk") x
-    In an equation for ‘bar2’: bar2 a x = foo (error "urk") x
->>>>>>> cd82a2e1
+    In an equation for ‘bar2’: bar2 a x = foo (error "urk") x
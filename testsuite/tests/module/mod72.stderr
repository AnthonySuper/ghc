
<<<<<<< HEAD
mod72.hs:3:7: error: Variable not in scope: g :: t -> t1
=======
mod72.hs:3:7: error: Variable not in scope: g :: t0 -> t1
>>>>>>> cd82a2e1
<|MERGE_RESOLUTION|>--- conflicted
+++ resolved
@@ -1,6 +1,2 @@
 
-<<<<<<< HEAD
-mod72.hs:3:7: error: Variable not in scope: g :: t -> t1
-=======
-mod72.hs:3:7: error: Variable not in scope: g :: t0 -> t1
->>>>>>> cd82a2e1
+mod72.hs:3:7: error: Variable not in scope: g :: t0 -> t1
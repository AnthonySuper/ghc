
<<<<<<< HEAD
T5498.hs:30:39:
    Couldn't match representation of type ‘c1 a’
                             with that of ‘c1 (Down a)’
    arising from the coercion of the method ‘intIso’
      from type ‘forall (c :: * -> *). c a -> c Int’
        to type ‘forall (c :: * -> *). c (Down a) -> c Int’
    Relevant role signatures: type role Down representational
    NB: We cannot know what roles the parameters to ‘c1’ have;
=======
T5498.hs:30:39: error:
    Couldn't match representation of type ‘c a’
                             with that of ‘c (Down a)’
      arising from the coercion of the method ‘intIso’
        from type ‘forall (c :: * -> *). c a -> c Int’
          to type ‘forall (c :: * -> *). c (Down a) -> c Int’
    NB: We cannot know what roles the parameters to ‘c’ have;
>>>>>>> 96dc041a
      we must assume that the role is nominal
    When deriving the instance for (IntIso (Down a))<|MERGE_RESOLUTION|>--- conflicted
+++ resolved
@@ -1,14 +1,4 @@
 
-<<<<<<< HEAD
-T5498.hs:30:39:
-    Couldn't match representation of type ‘c1 a’
-                             with that of ‘c1 (Down a)’
-    arising from the coercion of the method ‘intIso’
-      from type ‘forall (c :: * -> *). c a -> c Int’
-        to type ‘forall (c :: * -> *). c (Down a) -> c Int’
-    Relevant role signatures: type role Down representational
-    NB: We cannot know what roles the parameters to ‘c1’ have;
-=======
 T5498.hs:30:39: error:
     Couldn't match representation of type ‘c a’
                              with that of ‘c (Down a)’
@@ -16,6 +6,5 @@
         from type ‘forall (c :: * -> *). c a -> c Int’
           to type ‘forall (c :: * -> *). c (Down a) -> c Int’
     NB: We cannot know what roles the parameters to ‘c’ have;
->>>>>>> 96dc041a
       we must assume that the role is nominal
     When deriving the instance for (IntIso (Down a))
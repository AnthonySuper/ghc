<<<<<<< HEAD

WildcardInInstanceHead.hs:7:14: error:
    Unexpected wild card: ‘_’
    In the first argument of ‘Foo’, namely ‘_’
    In the instance declaration for ‘Foo _’
=======

WildcardInInstanceHead.hs:7:14: error:
    Wildcard ‘_’ not allowed
      in an instance declaration for ‘Foo’
>>>>>>> 1e041b73
<|MERGE_RESOLUTION|>--- conflicted
+++ resolved
@@ -1,12 +1,4 @@
-<<<<<<< HEAD
-
-WildcardInInstanceHead.hs:7:14: error:
-    Unexpected wild card: ‘_’
-    In the first argument of ‘Foo’, namely ‘_’
-    In the instance declaration for ‘Foo _’
-=======
-
-WildcardInInstanceHead.hs:7:14: error:
-    Wildcard ‘_’ not allowed
-      in an instance declaration for ‘Foo’
->>>>>>> 1e041b73
+
+WildcardInInstanceHead.hs:7:14: error:
+    Wildcard ‘_’ not allowed
+      in an instance declaration for ‘Foo’

T2993.hs:7:13: error:
<<<<<<< HEAD
    Variable not in scope: (<**>) :: t -> (a -> a) -> t1
=======
    Variable not in scope: (<**>) :: t0 -> (b0 -> b0) -> t1
>>>>>>> cd82a2e1
    Perhaps you meant ‘<*>’ (imported from Prelude)<|MERGE_RESOLUTION|>--- conflicted
+++ resolved
@@ -1,8 +1,4 @@
 
 T2993.hs:7:13: error:
-<<<<<<< HEAD
-    Variable not in scope: (<**>) :: t -> (a -> a) -> t1
-=======
     Variable not in scope: (<**>) :: t0 -> (b0 -> b0) -> t1
->>>>>>> cd82a2e1
     Perhaps you meant ‘<*>’ (imported from Prelude)
--- conflicted
+++ resolved
@@ -1,9 +1,2 @@
-<<<<<<< HEAD
- Str=DmdType m1,
- Str=DmdType m1,
- Str=DmdType m,
-[GblId, Arity=2, Str=DmdType <L,U(U)><L,U(U)>m]
-=======
 [GblId[sig], Arity=2, Str=DmdType <L,U(U)><L,U(U)>m]
->>>>>>> cd82a2e1
  Str=DmdType <L,U(U)><L,U(U)>,
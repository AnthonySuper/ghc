<<<<<<< HEAD

T9939.hs:5:7: warning:
    Redundant constraint: Eq a
    In the type signature for:
         f1 :: (Eq a, Ord a) => a -> a -> Bool

T9939.hs:9:7: warning:
    Redundant constraint: Eq a
    In the type signature for:
         f2 :: (Eq a, Ord a) => a -> a -> Bool

T9939.hs:13:7: warning:
    Redundant constraint: Eq b
    In the type signature for:
         f3 :: (Eq a, a ~ b, Eq b) => a -> b -> Bool

T9939.hs:20:7: warning:
    Redundant constraint: Eq a
    In the type signature for:
         f4 :: (Eq a, Eq b) => a -> b -> Equal a b -> Bool
=======

T9939.hs:5:1: warning:
    Redundant constraint: Eq a
    In the type signature for:
         f1 :: (Eq a, Ord a) => a -> a -> Bool

T9939.hs:9:1: warning:
    Redundant constraint: Eq a
    In the type signature for:
         f2 :: (Eq a, Ord a) => a -> a -> Bool

T9939.hs:13:1: warning:
    Redundant constraint: Eq b
    In the type signature for:
         f3 :: (Eq a, a ~ b, Eq b) => a -> b -> Bool

T9939.hs:20:1: warning:
    Redundant constraint: Eq b
    In the type signature for:
         f4 :: (Eq a, Eq b) => a -> b -> Equal a b -> Bool
>>>>>>> 1e041b73
<|MERGE_RESOLUTION|>--- conflicted
+++ resolved
@@ -1,43 +1,20 @@
-<<<<<<< HEAD
-
-T9939.hs:5:7: warning:
-    Redundant constraint: Eq a
-    In the type signature for:
-         f1 :: (Eq a, Ord a) => a -> a -> Bool
-
-T9939.hs:9:7: warning:
-    Redundant constraint: Eq a
-    In the type signature for:
-         f2 :: (Eq a, Ord a) => a -> a -> Bool
-
-T9939.hs:13:7: warning:
-    Redundant constraint: Eq b
-    In the type signature for:
-         f3 :: (Eq a, a ~ b, Eq b) => a -> b -> Bool
-
-T9939.hs:20:7: warning:
-    Redundant constraint: Eq a
-    In the type signature for:
-         f4 :: (Eq a, Eq b) => a -> b -> Equal a b -> Bool
-=======
-
-T9939.hs:5:1: warning:
-    Redundant constraint: Eq a
-    In the type signature for:
-         f1 :: (Eq a, Ord a) => a -> a -> Bool
-
-T9939.hs:9:1: warning:
-    Redundant constraint: Eq a
-    In the type signature for:
-         f2 :: (Eq a, Ord a) => a -> a -> Bool
-
-T9939.hs:13:1: warning:
-    Redundant constraint: Eq b
-    In the type signature for:
-         f3 :: (Eq a, a ~ b, Eq b) => a -> b -> Bool
-
-T9939.hs:20:1: warning:
-    Redundant constraint: Eq b
-    In the type signature for:
-         f4 :: (Eq a, Eq b) => a -> b -> Equal a b -> Bool
->>>>>>> 1e041b73
+
+T9939.hs:5:1: warning:
+    Redundant constraint: Eq a
+    In the type signature for:
+         f1 :: (Eq a, Ord a) => a -> a -> Bool
+
+T9939.hs:9:1: warning:
+    Redundant constraint: Eq a
+    In the type signature for:
+         f2 :: (Eq a, Ord a) => a -> a -> Bool
+
+T9939.hs:13:1: warning:
+    Redundant constraint: Eq b
+    In the type signature for:
+         f3 :: (Eq a, a ~ b, Eq b) => a -> b -> Bool
+
+T9939.hs:20:1: warning:
+    Redundant constraint: Eq b
+    In the type signature for:
+         f4 :: (Eq a, Eq b) => a -> b -> Equal a b -> Bool
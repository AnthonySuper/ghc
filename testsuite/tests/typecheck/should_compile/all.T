--- conflicted
+++ resolved
@@ -383,10 +383,6 @@
 test('TcLambdaCase', if_compiler_lt('ghc', '7.5', skip), compile, [''])
 test('T7147', normal, compile, [''])
 test('T7171',normal,run_command,
-<<<<<<< HEAD
-     ['$MAKE -s --no-print-directory T5792'])
-test('T7173', normal, compile, [''])
-=======
      ['$MAKE -s --no-print-directory T7171'])
 test('T7173', normal, compile, [''])
 test('T7196', normal, compile, [''])
@@ -397,5 +393,4 @@
 test('holes', normal, compile, ['-fdefer-type-errors'])
 test('holes2', normal, compile, ['-fdefer-type-errors'])
 test('holes3', normal, compile_fail, [''])
-test('T7408', normal, compile, [''])
->>>>>>> f3938cb5
+test('T7408', normal, compile, [''])
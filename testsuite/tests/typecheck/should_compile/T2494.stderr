
T2494.hs:15:14: error:
    Couldn't match type ‘b’ with ‘a’
    ‘b’ is a rigid type variable bound by
        the RULE "foo/foo" at T2494.hs:14:16
    ‘a’ is a rigid type variable bound by
        the RULE "foo/foo" at T2494.hs:13:16
    Expected type: Maybe (m a) -> Maybe (m a)
      Actual type: Maybe (m b) -> Maybe (m b)
    In the first argument of ‘foo’, namely ‘g’
    In the second argument of ‘foo’, namely ‘(foo g x)’
    Relevant bindings include
      f :: forall (m :: * -> *). Monad m => Maybe (m a) -> Maybe (m a)
        (bound at T2494.hs:13:11)
      g :: forall (m :: * -> *). Monad m => Maybe (m b) -> Maybe (m b)
        (bound at T2494.hs:14:11)
      x :: Maybe a (bound at T2494.hs:14:65)
<<<<<<< HEAD
=======
    In the first argument of ‘foo’, namely ‘g’
    In the second argument of ‘foo’, namely ‘(foo g x)’
    In the expression: foo f (foo g x)
>>>>>>> cd82a2e1

T2494.hs:15:30: error:
    Couldn't match type ‘b’ with ‘a’
    ‘b’ is a rigid type variable bound by
        the RULE "foo/foo" at T2494.hs:14:16
    ‘a’ is a rigid type variable bound by
        the RULE "foo/foo" at T2494.hs:13:16
    Expected type: Maybe (m b) -> Maybe (m a)
      Actual type: Maybe (m b) -> Maybe (m b)
    In the second argument of ‘(.)’, namely ‘g’
    In the first argument of ‘foo’, namely ‘(f . g)’
    Relevant bindings include
      f :: forall (m :: * -> *). Monad m => Maybe (m a) -> Maybe (m a)
        (bound at T2494.hs:13:11)
      g :: forall (m :: * -> *). Monad m => Maybe (m b) -> Maybe (m b)
        (bound at T2494.hs:14:11)
<<<<<<< HEAD
      x :: Maybe a (bound at T2494.hs:14:65)
=======
      x :: Maybe a (bound at T2494.hs:14:65)
    In the second argument of ‘(.)’, namely ‘g’
    In the first argument of ‘foo’, namely ‘(f . g)’
    In the expression: foo (f . g) x
>>>>>>> cd82a2e1
<|MERGE_RESOLUTION|>--- conflicted
+++ resolved
@@ -7,20 +7,15 @@
         the RULE "foo/foo" at T2494.hs:13:16
     Expected type: Maybe (m a) -> Maybe (m a)
       Actual type: Maybe (m b) -> Maybe (m b)
-    In the first argument of ‘foo’, namely ‘g’
-    In the second argument of ‘foo’, namely ‘(foo g x)’
     Relevant bindings include
       f :: forall (m :: * -> *). Monad m => Maybe (m a) -> Maybe (m a)
         (bound at T2494.hs:13:11)
       g :: forall (m :: * -> *). Monad m => Maybe (m b) -> Maybe (m b)
         (bound at T2494.hs:14:11)
       x :: Maybe a (bound at T2494.hs:14:65)
-<<<<<<< HEAD
-=======
     In the first argument of ‘foo’, namely ‘g’
     In the second argument of ‘foo’, namely ‘(foo g x)’
     In the expression: foo f (foo g x)
->>>>>>> cd82a2e1
 
 T2494.hs:15:30: error:
     Couldn't match type ‘b’ with ‘a’
@@ -30,18 +25,12 @@
         the RULE "foo/foo" at T2494.hs:13:16
     Expected type: Maybe (m b) -> Maybe (m a)
       Actual type: Maybe (m b) -> Maybe (m b)
-    In the second argument of ‘(.)’, namely ‘g’
-    In the first argument of ‘foo’, namely ‘(f . g)’
     Relevant bindings include
       f :: forall (m :: * -> *). Monad m => Maybe (m a) -> Maybe (m a)
         (bound at T2494.hs:13:11)
       g :: forall (m :: * -> *). Monad m => Maybe (m b) -> Maybe (m b)
         (bound at T2494.hs:14:11)
-<<<<<<< HEAD
-      x :: Maybe a (bound at T2494.hs:14:65)
-=======
       x :: Maybe a (bound at T2494.hs:14:65)
     In the second argument of ‘(.)’, namely ‘g’
     In the first argument of ‘foo’, namely ‘(f . g)’
-    In the expression: foo (f . g) x
->>>>>>> cd82a2e1
+    In the expression: foo (f . g) x
<<<<<<< HEAD

T10072.hs:3:31: error:
    Found hole: _ :: w_0
    Where: ‘w_0’ is a rigid type variable bound by
                 the RULE "map/empty" at T10072.hs:3:1
    To use the inferred type, enable PartialTypeSignatures
    In a RULE for ‘f’: a -> _
    When checking the transformation rule "map/empty"
=======

T10072.hs:3:31: error:
    Found type wildcard ‘_’ standing for ‘b’
    Where: ‘b’ is a rigid type variable bound by
               the RULE "map/empty" at T10072.hs:3:1
    To use the inferred type, enable PartialTypeSignatures
    In a RULE for ‘f’: a -> _
    When checking the transformation rule "map/empty"
>>>>>>> 64dba511
<|MERGE_RESOLUTION|>--- conflicted
+++ resolved
@@ -1,19 +1,8 @@
-<<<<<<< HEAD
-
-T10072.hs:3:31: error:
-    Found hole: _ :: w_0
-    Where: ‘w_0’ is a rigid type variable bound by
-                 the RULE "map/empty" at T10072.hs:3:1
-    To use the inferred type, enable PartialTypeSignatures
-    In a RULE for ‘f’: a -> _
-    When checking the transformation rule "map/empty"
-=======
-
-T10072.hs:3:31: error:
-    Found type wildcard ‘_’ standing for ‘b’
-    Where: ‘b’ is a rigid type variable bound by
-               the RULE "map/empty" at T10072.hs:3:1
-    To use the inferred type, enable PartialTypeSignatures
-    In a RULE for ‘f’: a -> _
-    When checking the transformation rule "map/empty"
->>>>>>> 64dba511
+
+T10072.hs:3:31: error:
+    Found type wildcard ‘_’ standing for ‘b’
+    Where: ‘b’ is a rigid type variable bound by
+               the RULE "map/empty" at T10072.hs:3:1
+    To use the inferred type, enable PartialTypeSignatures
+    In a RULE for ‘f’: a -> _
+    When checking the transformation rule "map/empty"
--- conflicted
+++ resolved
@@ -1,21 +1,5 @@
 
 T7869.hs:3:12: error:
-<<<<<<< HEAD
-    • Couldn't match type ‘a’ with ‘a1’
-        because type variable ‘a1’ would escape its scope
-      This (rigid, skolem) type variable is bound by
-        an expression type signature:
-          [a1] -> b1
-        at T7869.hs:3:5-27
-      Expected type: [a1] -> b1
-        Actual type: [a] -> b
-    • In the expression: f x
-      In the expression: (\ x -> f x) :: [a] -> b
-      In an equation for ‘f’: f = (\ x -> f x) :: [a] -> b
-    • Relevant bindings include
-        x :: [a1] (bound at T7869.hs:3:7)
-        f :: [a] -> b (bound at T7869.hs:3:1)
-=======
     Couldn't match type ‘a0’ with ‘a’
       because type variable ‘a’ would escape its scope
     This (rigid, skolem) type variable is bound by
@@ -41,5 +25,4 @@
     Relevant bindings include f :: [a0] -> b0 (bound at T7869.hs:3:1)
     In the expression: f x
     In the expression: (\ x -> f x) :: [a] -> b
-    In an equation for ‘f’: f = (\ x -> f x) :: [a] -> b
->>>>>>> cd82a2e1
+    In an equation for ‘f’: f = (\ x -> f x) :: [a] -> b
--- conflicted
+++ resolved
@@ -1,18 +1,5 @@
 
 tcfail032.hs:14:8: error:
-<<<<<<< HEAD
-    • Couldn't match expected type ‘a1 -> Int’ with actual type ‘r’
-        because type variable ‘a1’ would escape its scope
-      This (rigid, skolem) type variable is bound by
-        an expression type signature:
-          Eq a1 => a1 -> Int
-        at tcfail032.hs:14:8-30
-    • In the expression: (x :: (Eq a) => a -> Int)
-      In an equation for ‘f’: f x = (x :: (Eq a) => a -> Int)
-    • Relevant bindings include
-        x :: r (bound at tcfail032.hs:14:3)
-        f :: r -> a -> Int (bound at tcfail032.hs:14:1)
-=======
     Couldn't match expected type ‘a -> Int’ with actual type ‘r0’
       because type variable ‘a’ would escape its scope
     This (rigid, skolem) type variable is bound by
@@ -22,5 +9,4 @@
       x :: r0 (bound at tcfail032.hs:14:3)
       f :: r0 -> forall a. Eq a => a -> Int (bound at tcfail032.hs:14:1)
     In the expression: (x :: (Eq a) => a -> Int)
-    In an equation for ‘f’: f x = (x :: (Eq a) => a -> Int)
->>>>>>> cd82a2e1
+    In an equation for ‘f’: f x = (x :: (Eq a) => a -> Int)
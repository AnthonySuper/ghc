
tcfail032.hs:14:8:
    Couldn't match expected type ‘a1 -> Int’ with actual type ‘r’
      because type variable ‘a1’ would escape its scope
    This (rigid, skolem) type variable is bound by
      an expression type signature: Eq a1 => a1 -> Int
      at tcfail032.hs:14:8-30
    In the expression: (x :: (Eq a) => a -> Int)
    In an equation for ‘f’: f x = (x :: (Eq a) => a -> Int)
    Relevant bindings include
<<<<<<< HEAD
      x :: r (bound at tcfail032.hs:14:3)
      f :: r -> a -> Int (bound at tcfail032.hs:14:1)
    In the expression: (x :: (Eq a) => a -> Int)
    In an equation for ‘f’: f x = (x :: (Eq a) => a -> Int)
=======
      x :: t (bound at tcfail032.hs:14:3)
      f :: t -> a -> Int (bound at tcfail032.hs:14:1)
>>>>>>> 1e041b73
<|MERGE_RESOLUTION|>--- conflicted
+++ resolved
@@ -1,6 +1,6 @@
 
 tcfail032.hs:14:8:
-    Couldn't match expected type ‘a1 -> Int’ with actual type ‘r’
+    Couldn't match expected type ‘a1 -> Int’ with actual type ‘t’
       because type variable ‘a1’ would escape its scope
     This (rigid, skolem) type variable is bound by
       an expression type signature: Eq a1 => a1 -> Int
@@ -8,12 +8,5 @@
     In the expression: (x :: (Eq a) => a -> Int)
     In an equation for ‘f’: f x = (x :: (Eq a) => a -> Int)
     Relevant bindings include
-<<<<<<< HEAD
-      x :: r (bound at tcfail032.hs:14:3)
-      f :: r -> a -> Int (bound at tcfail032.hs:14:1)
-    In the expression: (x :: (Eq a) => a -> Int)
-    In an equation for ‘f’: f x = (x :: (Eq a) => a -> Int)
-=======
       x :: t (bound at tcfail032.hs:14:3)
       f :: t -> a -> Int (bound at tcfail032.hs:14:1)
->>>>>>> 1e041b73


<<<<<<< HEAD
T9201.hs:6:17:
    Expected kind ‘x’, but ‘a’ has kind ‘y’
    In the first argument of ‘f’, namely ‘a’
    In the second argument of ‘d’, namely ‘f a’
    In the type ‘d a (f a)’
=======
T9201.hs:6:17: error:
    The first argument of ‘f’ should have kind ‘x1’,
      but ‘a’ has kind ‘y1’
    In the type ‘d a (f a)’
    In the class declaration for ‘MonoidalCCC’
>>>>>>> 96dc041a
<|MERGE_RESOLUTION|>--- conflicted
+++ resolved
@@ -1,14 +1,6 @@
 
-<<<<<<< HEAD
-T9201.hs:6:17:
-    Expected kind ‘x’, but ‘a’ has kind ‘y’
-    In the first argument of ‘f’, namely ‘a’
-    In the second argument of ‘d’, namely ‘f a’
-    In the type ‘d a (f a)’
-=======
 T9201.hs:6:17: error:
     The first argument of ‘f’ should have kind ‘x1’,
       but ‘a’ has kind ‘y1’
     In the type ‘d a (f a)’
-    In the class declaration for ‘MonoidalCCC’
->>>>>>> 96dc041a
+    In the class declaration for ‘MonoidalCCC’

tcfail178.hs:15:7: error:
    Couldn't match type ‘()’ with ‘[a0]’
    Expected type: Bool -> [a0]
      Actual type: Bool -> ()
<<<<<<< HEAD
    In the first argument of ‘a’, namely ‘y’
    In the expression: a y
    Relevant bindings include c :: [a] (bound at tcfail178.hs:15:1)

tcfail178.hs:18:7:
    Couldn't match expected type ‘Bool -> [a]’ with actual type ‘()’
    In the first argument of ‘a’, namely ‘()’
    In the expression: a ()
    Relevant bindings include d :: [a] (bound at tcfail178.hs:18:1)
=======
    Relevant bindings include c :: [a0] (bound at tcfail178.hs:15:1)
    In the first argument of ‘a’, namely ‘y’
    In the expression: a y
    In an equation for ‘c’: c = a y

tcfail178.hs:18:7: error:
    Couldn't match expected type ‘Bool -> [a0]’ with actual type ‘()’
    Relevant bindings include d :: [a0] (bound at tcfail178.hs:18:1)
    In the first argument of ‘a’, namely ‘()’
    In the expression: a ()
    In an equation for ‘d’: d = a ()
>>>>>>> cd82a2e1
<|MERGE_RESOLUTION|>--- conflicted
+++ resolved
@@ -3,17 +3,6 @@
     Couldn't match type ‘()’ with ‘[a0]’
     Expected type: Bool -> [a0]
       Actual type: Bool -> ()
-<<<<<<< HEAD
-    In the first argument of ‘a’, namely ‘y’
-    In the expression: a y
-    Relevant bindings include c :: [a] (bound at tcfail178.hs:15:1)
-
-tcfail178.hs:18:7:
-    Couldn't match expected type ‘Bool -> [a]’ with actual type ‘()’
-    In the first argument of ‘a’, namely ‘()’
-    In the expression: a ()
-    Relevant bindings include d :: [a] (bound at tcfail178.hs:18:1)
-=======
     Relevant bindings include c :: [a0] (bound at tcfail178.hs:15:1)
     In the first argument of ‘a’, namely ‘y’
     In the expression: a y
@@ -24,5 +13,4 @@
     Relevant bindings include d :: [a0] (bound at tcfail178.hs:18:1)
     In the first argument of ‘a’, namely ‘()’
     In the expression: a ()
-    In an equation for ‘d’: d = a ()
->>>>>>> cd82a2e1
+    In an equation for ‘d’: d = a ()
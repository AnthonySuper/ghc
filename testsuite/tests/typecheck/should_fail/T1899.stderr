--- conflicted
+++ resolved
@@ -1,19 +1,5 @@
 
 T1899.hs:14:36: error:
-<<<<<<< HEAD
-    • Couldn't match type ‘a’ with ‘Proposition a0’
-      ‘a’ is a rigid type variable bound by
-        the type signature for:
-          transRHS :: forall a. [a] -> Int -> Constraint a
-        at T1899.hs:9:14
-      Expected type: [Proposition a0]
-        Actual type: [a]
-    • In the first argument of ‘Auxiliary’, namely ‘varSet’
-      In the first argument of ‘Prop’, namely ‘(Auxiliary varSet)’
-    • Relevant bindings include
-        varSet :: [a] (bound at T1899.hs:10:11)
-        transRHS :: [a] -> Int -> Constraint a (bound at T1899.hs:10:2)
-=======
     Couldn't match type ‘a’ with ‘Proposition a0’
     ‘a’ is a rigid type variable bound by
         the type signature for: transRHS :: [a] -> Int -> Constraint a
@@ -25,5 +11,4 @@
       transRHS :: [a] -> Int -> Constraint a (bound at T1899.hs:10:2)
     In the first argument of ‘Auxiliary’, namely ‘varSet’
     In the first argument of ‘Prop’, namely ‘(Auxiliary varSet)’
-    In the expression: Prop (Auxiliary varSet)
->>>>>>> cd82a2e1
+    In the expression: Prop (Auxiliary varSet)
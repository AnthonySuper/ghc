--- conflicted
+++ resolved
@@ -1,63 +1,4 @@
 
-<<<<<<< HEAD
-T7453.hs:9:15: error:
-    Couldn't match type ‘r’ with ‘t’
-      because type variable ‘t’ would escape its scope
-    This (rigid, skolem) type variable is bound by
-      the type signature for:
-        z :: Id t
-      at T7453.hs:8:16-19
-       Expected type: Id t
-         Actual type: Id r
-    Relevant bindings include
-      aux :: Id r (bound at T7453.hs:10:21)
-      z :: Id t (bound at T7453.hs:9:11)
-      v :: r (bound at T7453.hs:7:7)
-      cast1 :: r -> a (bound at T7453.hs:7:1)
-    In the expression: aux
-    In an equation for ‘z’:
-        z = aux
-          where
-              aux = Id v
-
-T7453.hs:15:15: error:
-    Couldn't match type ‘r’ with ‘t1’
-      because type variable ‘t1’ would escape its scope
-    This (rigid, skolem) type variable is bound by
-      the type signature for:
-        z :: () -> t1
-      at T7453.hs:14:16-22
-       Expected type: () -> t1
-         Actual type: () -> r
-    Relevant bindings include
-      aux :: forall b. b -> r (bound at T7453.hs:16:21)
-      z :: () -> t1 (bound at T7453.hs:15:11)
-      v :: r (bound at T7453.hs:13:7)
-      cast2 :: r -> t (bound at T7453.hs:13:1)
-    In the expression: aux
-    In an equation for ‘z’:
-        z = aux
-          where
-              aux = const v
-
-T7453.hs:21:15: error:
-    Couldn't match expected type ‘t1’ with actual type ‘r’
-      because type variable ‘t1’ would escape its scope
-    This (rigid, skolem) type variable is bound by
-      the type signature for:
-        z :: t1
-      at T7453.hs:20:16
-    Relevant bindings include
-      aux :: forall b. b -> r (bound at T7453.hs:22:21)
-      z :: t1 (bound at T7453.hs:21:11)
-      v :: r (bound at T7453.hs:19:7)
-      cast3 :: r -> t (bound at T7453.hs:19:1)
-    In the expression: v
-    In an equation for ‘z’:
-        z = v
-          where
-              aux = const v
-=======
 T7453.hs:10:30: error:
     • Couldn't match expected type ‘t1’ with actual type ‘t’
         because type variable ‘t1’ would escape its scope
@@ -104,5 +45,4 @@
         aux :: forall b. b -> t2 (bound at T7453.hs:22:21)
         z :: t2 (bound at T7453.hs:21:11)
         v :: t (bound at T7453.hs:19:7)
-        cast3 :: t -> t1 (bound at T7453.hs:19:1)
->>>>>>> 1e041b73
+        cast3 :: t -> t1 (bound at T7453.hs:19:1)
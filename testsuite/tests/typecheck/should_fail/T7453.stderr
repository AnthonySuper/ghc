--- conflicted
+++ resolved
@@ -1,82 +1,43 @@
 
-<<<<<<< HEAD
-T7453.hs:9:15:
-    Couldn't match type ‘r’ with ‘t’
-      because type variable ‘t’ would escape its scope
-    This (rigid, skolem) type variable is bound by
-      the type signature for z :: Id t
-=======
 T7453.hs:10:30: error:
     Couldn't match expected type ‘t1’ with actual type ‘t’
       because type variable ‘t1’ would escape its scope
     This (rigid, skolem) type variable is bound by
       the type signature for: z :: Id t1
->>>>>>> 96dc041a
       at T7453.hs:8:16-19
-       Expected type: Id t
-         Actual type: Id r
     Relevant bindings include
-      aux :: Id r (bound at T7453.hs:10:21)
-      z :: Id t (bound at T7453.hs:9:11)
-      v :: r (bound at T7453.hs:7:7)
-      cast1 :: r -> a (bound at T7453.hs:7:1)
-    In the expression: aux
-    In an equation for ‘z’:
-        z = aux
-          where
-              aux = Id v
+      aux :: Id t1 (bound at T7453.hs:10:21)
+      z :: Id t1 (bound at T7453.hs:9:11)
+      v :: t (bound at T7453.hs:7:7)
+      cast1 :: t -> a (bound at T7453.hs:7:1)
+    In the first argument of ‘Id’, namely ‘v’
+    In the expression: Id v
 
-<<<<<<< HEAD
-T7453.hs:15:15:
-    Couldn't match type ‘r’ with ‘t1’
-      because type variable ‘t1’ would escape its scope
-    This (rigid, skolem) type variable is bound by
-      the type signature for z :: () -> t1
-=======
 T7453.hs:16:33: error:
     Couldn't match expected type ‘t2’ with actual type ‘t’
       because type variable ‘t2’ would escape its scope
     This (rigid, skolem) type variable is bound by
       the type signature for: z :: () -> t2
->>>>>>> 96dc041a
       at T7453.hs:14:16-22
-       Expected type: () -> t1
-         Actual type: () -> r
     Relevant bindings include
-      aux :: forall b. b -> r (bound at T7453.hs:16:21)
-      z :: () -> t1 (bound at T7453.hs:15:11)
-      v :: r (bound at T7453.hs:13:7)
-      cast2 :: r -> t (bound at T7453.hs:13:1)
-    In the expression: aux
-    In an equation for ‘z’:
-        z = aux
-          where
-              aux = const v
+      aux :: b -> t2 (bound at T7453.hs:16:21)
+      z :: () -> t2 (bound at T7453.hs:15:11)
+      v :: t (bound at T7453.hs:13:7)
+      cast2 :: t -> t1 (bound at T7453.hs:13:1)
+    In the first argument of ‘const’, namely ‘v’
+    In the expression: const v
 
-<<<<<<< HEAD
-T7453.hs:21:15:
-    Couldn't match expected type ‘t1’ with actual type ‘r’
-      because type variable ‘t1’ would escape its scope
-=======
 T7453.hs:21:15: error:
     Couldn't match expected type ‘t2’ with actual type ‘t’
       because type variable ‘t2’ would escape its scope
->>>>>>> 96dc041a
     This (rigid, skolem) type variable is bound by
       the type signature for: z :: t2
       at T7453.hs:20:16
     Relevant bindings include
-<<<<<<< HEAD
-      aux :: forall b. b -> r (bound at T7453.hs:22:21)
-      z :: t1 (bound at T7453.hs:21:11)
-      v :: r (bound at T7453.hs:19:7)
-      cast3 :: r -> t (bound at T7453.hs:19:1)
-=======
       aux :: forall b. b -> t2 (bound at T7453.hs:22:21)
       z :: t2 (bound at T7453.hs:21:11)
       v :: t (bound at T7453.hs:19:7)
       cast3 :: t -> t1 (bound at T7453.hs:19:1)
->>>>>>> 96dc041a
     In the expression: v
     In an equation for ‘z’:
         z = v

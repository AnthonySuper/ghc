<<<<<<< HEAD

tcfail034.hs:17:13: error:
    Could not deduce (Integral a) arising from a use of ‘mod’
    from the context: (Num a, Eq a)
      bound by the type signature for:
                 test :: (Num a, Eq a) => a -> Bool
      at tcfail034.hs:16:1-32
    Possible fix:
      add (Integral a) to the context of
        the type signature for:
          test :: (Num a, Eq a) => a -> Bool
    In the first argument of ‘(==)’, namely ‘(x `mod` 3)’
    In the expression: (x `mod` 3) == 0
    In an equation for ‘test’: test x = (x `mod` 3) == 0
=======

tcfail034.hs:17:11: error:
    Could not deduce (Integral a) arising from a use of ‘mod’
    from the context: (Num a, Eq a)
      bound by the type signature for: test :: (Num a, Eq a) => a -> Bool
      at tcfail034.hs:16:7-32
    Possible fix:
      add (Integral a) to the context of
        the type signature for: test :: (Num a, Eq a) => a -> Bool
    In the first argument of ‘(==)’, namely ‘(x `mod` 3)’
    In the expression: (x `mod` 3) == 0
    In an equation for ‘test’: test x = (x `mod` 3) == 0
>>>>>>> cd82a2e1
<|MERGE_RESOLUTION|>--- conflicted
+++ resolved
@@ -1,19 +1,3 @@
-<<<<<<< HEAD
-
-tcfail034.hs:17:13: error:
-    Could not deduce (Integral a) arising from a use of ‘mod’
-    from the context: (Num a, Eq a)
-      bound by the type signature for:
-                 test :: (Num a, Eq a) => a -> Bool
-      at tcfail034.hs:16:1-32
-    Possible fix:
-      add (Integral a) to the context of
-        the type signature for:
-          test :: (Num a, Eq a) => a -> Bool
-    In the first argument of ‘(==)’, namely ‘(x `mod` 3)’
-    In the expression: (x `mod` 3) == 0
-    In an equation for ‘test’: test x = (x `mod` 3) == 0
-=======
 
 tcfail034.hs:17:11: error:
     Could not deduce (Integral a) arising from a use of ‘mod’
@@ -25,5 +9,4 @@
         the type signature for: test :: (Num a, Eq a) => a -> Bool
     In the first argument of ‘(==)’, namely ‘(x `mod` 3)’
     In the expression: (x `mod` 3) == 0
-    In an equation for ‘test’: test x = (x `mod` 3) == 0
->>>>>>> cd82a2e1
+    In an equation for ‘test’: test x = (x `mod` 3) == 0
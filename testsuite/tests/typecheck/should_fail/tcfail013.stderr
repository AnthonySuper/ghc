--- conflicted
+++ resolved
@@ -1,11 +1,6 @@
 
 tcfail013.hs:4:3:
-<<<<<<< HEAD
-    Couldn't match expected type ‘[r]’ with actual type ‘Bool’
-    Relevant bindings include f :: [r] -> a (bound at tcfail013.hs:3:1)
-=======
     Couldn't match expected type ‘[t]’ with actual type ‘Bool’
->>>>>>> 1e041b73
     In the pattern: True
     In an equation for ‘f’: f True = 2
     Relevant bindings include f :: [t] -> a (bound at tcfail013.hs:3:1)
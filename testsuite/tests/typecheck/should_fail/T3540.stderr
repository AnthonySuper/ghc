
T3540.hs:4:12: error:
<<<<<<< HEAD
    Expected a type, but ‘a ~ Int’ has kind ‘Constraint’
    In the type signature for ‘thing’: thing :: a ~ Int

T3540.hs:7:20: error:
    Expected a type, but ‘a ~ Int’ has kind ‘Constraint’
    In the type signature for ‘thing1’: thing1 :: Int -> (a ~ Int)

T3540.hs:10:13: error:
    Expected a type, but ‘a ~ Int’ has kind ‘Constraint’
    In the type signature for ‘thing2’: thing2 :: (a ~ Int) -> Int

T3540.hs:13:12: error:
    Expected a type, but ‘?dude::Int’ has kind ‘Constraint’
    In the type signature for ‘thing3’: thing3 :: (?dude :: Int) -> Int

T3540.hs:16:11: error:
    Expected a type, but ‘Eq a’ has kind ‘Constraint’
    In the type signature for ‘thing4’: thing4 :: (Eq a) -> Int
=======
    • Constraint ‘a ~ Int’ used as a type
    • In the type signature:
        thing :: a ~ Int

T3540.hs:7:20: error:
    • Constraint ‘a ~ Int’ used as a type
    • In the type signature:
        thing1 :: Int -> (a ~ Int)

T3540.hs:10:13: error:
    • Constraint ‘a ~ Int’ used as a type
    • In the type signature:
        thing2 :: (a ~ Int) -> Int

T3540.hs:13:12: error:
    • Constraint ‘?dude :: Int’ used as a type
    • In the type signature:
        thing3 :: (?dude :: Int) -> Int

T3540.hs:16:11: error:
    • Constraint ‘Eq a’ used as a type
    • In the type signature:
        thing4 :: (Eq a) -> Int
>>>>>>> 1e041b73
<|MERGE_RESOLUTION|>--- conflicted
+++ resolved
@@ -1,25 +1,5 @@
 
 T3540.hs:4:12: error:
-<<<<<<< HEAD
-    Expected a type, but ‘a ~ Int’ has kind ‘Constraint’
-    In the type signature for ‘thing’: thing :: a ~ Int
-
-T3540.hs:7:20: error:
-    Expected a type, but ‘a ~ Int’ has kind ‘Constraint’
-    In the type signature for ‘thing1’: thing1 :: Int -> (a ~ Int)
-
-T3540.hs:10:13: error:
-    Expected a type, but ‘a ~ Int’ has kind ‘Constraint’
-    In the type signature for ‘thing2’: thing2 :: (a ~ Int) -> Int
-
-T3540.hs:13:12: error:
-    Expected a type, but ‘?dude::Int’ has kind ‘Constraint’
-    In the type signature for ‘thing3’: thing3 :: (?dude :: Int) -> Int
-
-T3540.hs:16:11: error:
-    Expected a type, but ‘Eq a’ has kind ‘Constraint’
-    In the type signature for ‘thing4’: thing4 :: (Eq a) -> Int
-=======
     • Constraint ‘a ~ Int’ used as a type
     • In the type signature:
         thing :: a ~ Int
@@ -42,5 +22,4 @@
 T3540.hs:16:11: error:
     • Constraint ‘Eq a’ used as a type
     • In the type signature:
-        thing4 :: (Eq a) -> Int
->>>>>>> 1e041b73
+        thing4 :: (Eq a) -> Int
--- conflicted
+++ resolved
@@ -1,27 +1,5 @@
 
 T10285.hs:8:17: error:
-<<<<<<< HEAD
-    • Could not deduce: Coercible a b arising from a use of ‘coerce’
-      from the context: Coercible (N a) (N b)
-        bound by a pattern with constructor:
-                   Coercion :: forall k (a :: k) (b :: k).
-                               Coercible a b =>
-                               Coercion a b,
-                 in an equation for ‘oops’
-        at T10285.hs:8:6-13
-      ‘a’ is a rigid type variable bound by
-        the type signature for:
-          oops :: forall a b. Coercion (N a) (N b) -> a -> b
-        at T10285.hs:7:9
-      ‘b’ is a rigid type variable bound by
-        the type signature for:
-          oops :: forall a b. Coercion (N a) (N b) -> a -> b
-        at T10285.hs:7:9
-    • In the expression: coerce
-      In an equation for ‘oops’: oops Coercion = coerce
-    • Relevant bindings include
-        oops :: Coercion (N a) (N b) -> a -> b (bound at T10285.hs:8:1)
-=======
     Could not deduce: Coercible a b arising from a use of ‘coerce’
     from the context: Coercible (N a) (N b)
       bound by a pattern with constructor:
@@ -39,5 +17,4 @@
     Relevant bindings include
       oops :: Coercion (N a) (N b) -> a -> b (bound at T10285.hs:8:1)
     In the expression: coerce
-    In an equation for ‘oops’: oops Coercion = coerce
->>>>>>> cd82a2e1
+    In an equation for ‘oops’: oops Coercion = coerce
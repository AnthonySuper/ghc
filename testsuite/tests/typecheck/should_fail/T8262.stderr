--- conflicted
+++ resolved
@@ -1,13 +1,9 @@
 
 T8262.hs:5:15: error:
-<<<<<<< HEAD
-    Couldn't match a lifted type with an unlifted type
-=======
     Couldn't match kind ‘*’ with ‘#’
     When matching types
       a :: *
       Int# :: #
->>>>>>> 1e041b73
     In the first argument of ‘Just’, namely ‘(1#)’
     In the expression: Just (1#)
     In an equation for ‘foo’: foo x = Just (1#)

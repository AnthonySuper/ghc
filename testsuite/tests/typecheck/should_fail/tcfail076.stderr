--- conflicted
+++ resolved
@@ -1,23 +1,5 @@
 
 tcfail076.hs:18:82: error:
-<<<<<<< HEAD
-    • Couldn't match type ‘res’ with ‘res1’
-      ‘res’ is a rigid type variable bound by
-        a type expected by the context:
-          forall res. (a -> m res) -> m res
-        at tcfail076.hs:18:28
-      ‘res1’ is a rigid type variable bound by
-        a type expected by the context:
-          forall res1. (b -> m res1) -> m res1
-        at tcfail076.hs:18:64
-      Expected type: m res1
-        Actual type: m res
-    • In the expression: cont a
-      In the first argument of ‘KContT’, namely ‘(\ cont' -> cont a)’
-    • Relevant bindings include
-        cont' :: b -> m res1 (bound at tcfail076.hs:18:73)
-        cont :: a -> m res (bound at tcfail076.hs:18:37)
-=======
     Couldn't match type ‘res’ with ‘res1’
     ‘res’ is a rigid type variable bound by
           a type expected by the context: (a -> m res) -> m res
@@ -32,5 +14,4 @@
       cont :: a -> m res (bound at tcfail076.hs:18:37)
     In the expression: cont a
     In the first argument of ‘KContT’, namely ‘(\ cont' -> cont a)’
-    In the expression: KContT (\ cont' -> cont a)
->>>>>>> cd82a2e1
+    In the expression: KContT (\ cont' -> cont a)

T8883.hs:20:1: error:
<<<<<<< HEAD
    • Non type-variable argument in the constraint: Functor (PF a)
      (Use FlexibleContexts to permit this)
    • When checking the inferred type
        fold :: forall b a.
                (Regular a, Functor (PF a)) =>
                (PF a b -> b) -> a -> b
=======
    Non type-variable argument in the constraint: Functor (PF a0)
    (Use FlexibleContexts to permit this)
    When checking that ‘fold’ has the inferred type
      fold :: forall b0 a0.
              (Functor (PF a0), Regular a0) =>
              (PF a0 b0 -> b0) -> a0 -> b0
>>>>>>> cd82a2e1
<|MERGE_RESOLUTION|>--- conflicted
+++ resolved
@@ -1,17 +1,8 @@
 
 T8883.hs:20:1: error:
-<<<<<<< HEAD
-    • Non type-variable argument in the constraint: Functor (PF a)
-      (Use FlexibleContexts to permit this)
-    • When checking the inferred type
-        fold :: forall b a.
-                (Regular a, Functor (PF a)) =>
-                (PF a b -> b) -> a -> b
-=======
     Non type-variable argument in the constraint: Functor (PF a0)
     (Use FlexibleContexts to permit this)
     When checking that ‘fold’ has the inferred type
       fold :: forall b0 a0.
               (Functor (PF a0), Regular a0) =>
-              (PF a0 b0 -> b0) -> a0 -> b0
->>>>>>> cd82a2e1
+              (PF a0 b0 -> b0) -> a0 -> b0
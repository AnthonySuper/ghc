
tcfail014.hs:5:33: error:
<<<<<<< HEAD
    • Occurs check: cannot construct the infinite type: r8 ~ r8 -> r7
    • In the first argument of ‘z’, namely ‘z’
      In the expression: z z
    • Relevant bindings include
        z :: r8 -> r7 (bound at tcfail014.hs:5:27)
        h :: (r8 -> r7) -> r7 (bound at tcfail014.hs:5:25)
=======
    Occurs check: cannot construct the infinite type: r8 ~ r8 -> r7
    Relevant bindings include
      z :: r8 -> r7 (bound at tcfail014.hs:5:27)
      h :: (r8 -> r7) -> r7 (bound at tcfail014.hs:5:25)
    In the first argument of ‘z’, namely ‘z’
    In the expression: z z
    In an equation for ‘h’: h z = z z
>>>>>>> cd82a2e1
<|MERGE_RESOLUTION|>--- conflicted
+++ resolved
@@ -1,18 +1,9 @@
 
 tcfail014.hs:5:33: error:
-<<<<<<< HEAD
-    • Occurs check: cannot construct the infinite type: r8 ~ r8 -> r7
-    • In the first argument of ‘z’, namely ‘z’
-      In the expression: z z
-    • Relevant bindings include
-        z :: r8 -> r7 (bound at tcfail014.hs:5:27)
-        h :: (r8 -> r7) -> r7 (bound at tcfail014.hs:5:25)
-=======
     Occurs check: cannot construct the infinite type: r8 ~ r8 -> r7
     Relevant bindings include
       z :: r8 -> r7 (bound at tcfail014.hs:5:27)
       h :: (r8 -> r7) -> r7 (bound at tcfail014.hs:5:25)
     In the first argument of ‘z’, namely ‘z’
     In the expression: z z
-    In an equation for ‘h’: h z = z z
->>>>>>> cd82a2e1
+    In an equation for ‘h’: h z = z z
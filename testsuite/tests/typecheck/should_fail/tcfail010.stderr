
<<<<<<< HEAD
tcfail010.hs:3:17:
    No instance for (Num [r0]) arising from a use of ‘+’
=======
tcfail010.hs:3:16: error:
    No instance for (Num [t0]) arising from a use of ‘+’
>>>>>>> cd82a2e1
    In the expression: z + 2
    In the expression: \ (y : z) -> z + 2
    In an equation for ‘q’: q = \ (y : z) -> z + 2<|MERGE_RESOLUTION|>--- conflicted
+++ resolved
@@ -1,11 +1,6 @@
 
-<<<<<<< HEAD
-tcfail010.hs:3:17:
-    No instance for (Num [r0]) arising from a use of ‘+’
-=======
 tcfail010.hs:3:16: error:
     No instance for (Num [t0]) arising from a use of ‘+’
->>>>>>> cd82a2e1
     In the expression: z + 2
     In the expression: \ (y : z) -> z + 2
     In an equation for ‘q’: q = \ (y : z) -> z + 2
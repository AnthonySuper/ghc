
<<<<<<< HEAD
tcfail033.hs:4:12:
    Occurs check: cannot construct the infinite type: t ~ (t, t1)
    In the expression: x
    In the expression: [x | (x, y) <- buglet]
    Relevant bindings include
      y :: t1 (bound at tcfail033.hs:4:19)
      x :: t (bound at tcfail033.hs:4:17)
      buglet :: [(t, t1)] (bound at tcfail033.hs:4:1)
=======
tcfail033.hs:4:12: error:
    Occurs check: cannot construct the infinite type: t0 ~ (t0, t1)
    Relevant bindings include
      y :: t1 (bound at tcfail033.hs:4:19)
      x :: t0 (bound at tcfail033.hs:4:17)
      buglet :: [(t0, t1)] (bound at tcfail033.hs:4:1)
    In the expression: x
    In the expression: [x | (x, y) <- buglet]
    In an equation for ‘buglet’: buglet = [x | (x, y) <- buglet]
>>>>>>> cd82a2e1
<|MERGE_RESOLUTION|>--- conflicted
+++ resolved
@@ -1,14 +1,4 @@
 
-<<<<<<< HEAD
-tcfail033.hs:4:12:
-    Occurs check: cannot construct the infinite type: t ~ (t, t1)
-    In the expression: x
-    In the expression: [x | (x, y) <- buglet]
-    Relevant bindings include
-      y :: t1 (bound at tcfail033.hs:4:19)
-      x :: t (bound at tcfail033.hs:4:17)
-      buglet :: [(t, t1)] (bound at tcfail033.hs:4:1)
-=======
 tcfail033.hs:4:12: error:
     Occurs check: cannot construct the infinite type: t0 ~ (t0, t1)
     Relevant bindings include
@@ -17,5 +7,4 @@
       buglet :: [(t0, t1)] (bound at tcfail033.hs:4:1)
     In the expression: x
     In the expression: [x | (x, y) <- buglet]
-    In an equation for ‘buglet’: buglet = [x | (x, y) <- buglet]
->>>>>>> cd82a2e1
+    In an equation for ‘buglet’: buglet = [x | (x, y) <- buglet]
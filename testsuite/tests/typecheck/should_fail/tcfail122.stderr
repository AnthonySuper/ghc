--- conflicted
+++ resolved
@@ -1,20 +1,5 @@
 
 tcfail122.hs:8:9: error:
-<<<<<<< HEAD
-    • Couldn't match kind ‘* -> *’ with ‘*’
-      When matching the kind of ‘a’
-    • In the expression:
-          undefined :: forall (c :: (* -> *) -> *) (d :: * -> *). c d
-      In the expression:
-        [undefined :: forall a b. a b,
-         undefined :: forall (c :: (* -> *) -> *) (d :: * -> *). c d]
-      In an equation for ‘foo’:
-          foo
-            = [undefined :: forall a b. a b,
-               undefined :: forall (c :: (* -> *) -> *) (d :: * -> *). c d]
-    • Relevant bindings include
-        foo :: [a b] (bound at tcfail122.hs:7:1)
-=======
     Couldn't match kind ‘* -> *’ with ‘*’
     When matching types
       c0 :: (* -> *) -> *
@@ -31,5 +16,4 @@
     In an equation for ‘foo’:
         foo
           = [undefined :: forall a b. a b,
-             undefined :: forall (c :: (* -> *) -> *) (d :: * -> *). c d]
->>>>>>> cd82a2e1
+             undefined :: forall (c :: (* -> *) -> *) (d :: * -> *). c d]
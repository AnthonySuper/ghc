--- conflicted
+++ resolved
@@ -1,14 +1,6 @@
-<<<<<<< HEAD
-
-T7645.hs:6:23:
-    Expecting one more argument to ‘Maybe’
-    Expected a type, but ‘Maybe’ has kind ‘* -> *’
-    In the type signature for ‘f’: f :: ((+) a (a :: *), Maybe)
-=======
-
-T7645.hs:6:23: error:
-    Expecting one more argument to ‘Maybe’
-    The second argument of a tuple should have kind ‘*’,
-      but ‘Maybe’ has kind ‘* -> *’
-    In the type signature: f :: ((+) a (a :: *), Maybe)
->>>>>>> 1e041b73
+
+T7645.hs:6:23: error:
+    Expecting one more argument to ‘Maybe’
+    The second argument of a tuple should have kind ‘*’,
+      but ‘Maybe’ has kind ‘* -> *’
+    In the type signature: f :: ((+) a (a :: *), Maybe)
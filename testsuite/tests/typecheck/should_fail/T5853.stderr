
T5853.hs:15:52: error:
    Could not deduce: Subst t1 (Elem t2) ~ t2
      arising from a use of ‘<$>’
    from the context: (F t,
                       Elem t ~ Elem t,
                       Elem t2 ~ Elem t2,
                       Subst t (Elem t2) ~ t2,
                       Subst t2 (Elem t) ~ t,
                       F t1,
                       Elem t1 ~ Elem t1,
                       Elem t ~ Elem t,
                       Subst t1 (Elem t) ~ t,
                       Subst t (Elem t1) ~ t1)
      bound by the RULE "map/map" at T5853.hs:15:2-57
<<<<<<< HEAD
    ‘t2’ is a rigid type variable bound by
         the RULE "map/map" at T5853.hs:15:2
=======
      ‘t2’ is a rigid type variable bound by
           the RULE "map/map" at T5853.hs:15:2
    In the expression: (f . g) <$> xs
    When checking the transformation rule "map/map"
>>>>>>> 1e041b73
    Relevant bindings include
      f :: Elem t -> Elem t2 (bound at T5853.hs:15:19)
      g :: Elem t1 -> Elem t (bound at T5853.hs:15:21)
      xs :: t1 (bound at T5853.hs:15:23)<|MERGE_RESOLUTION|>--- conflicted
+++ resolved
@@ -1,27 +1,17 @@
 
 T5853.hs:15:52: error:
     Could not deduce: Subst t1 (Elem t2) ~ t2
-      arising from a use of ‘<$>’
     from the context: (F t,
-                       Elem t ~ Elem t,
-                       Elem t2 ~ Elem t2,
                        Subst t (Elem t2) ~ t2,
                        Subst t2 (Elem t) ~ t,
                        F t1,
-                       Elem t1 ~ Elem t1,
-                       Elem t ~ Elem t,
                        Subst t1 (Elem t) ~ t,
                        Subst t (Elem t1) ~ t1)
       bound by the RULE "map/map" at T5853.hs:15:2-57
-<<<<<<< HEAD
-    ‘t2’ is a rigid type variable bound by
-         the RULE "map/map" at T5853.hs:15:2
-=======
       ‘t2’ is a rigid type variable bound by
            the RULE "map/map" at T5853.hs:15:2
     In the expression: (f . g) <$> xs
     When checking the transformation rule "map/map"
->>>>>>> 1e041b73
     Relevant bindings include
       f :: Elem t -> Elem t2 (bound at T5853.hs:15:19)
       g :: Elem t1 -> Elem t (bound at T5853.hs:15:21)

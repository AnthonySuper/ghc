--- conflicted
+++ resolved
@@ -1,13 +1,4 @@
 
-<<<<<<< HEAD
-T2534.hs:3:13:
-    Couldn't match type ‘[b]’ with ‘a0 -> [b]’
-    Expected type: [a0] -> [b] -> [b]
-      Actual type: [a0] -> (a0 -> [b]) -> [b]
-    In the first argument of ‘foldr’, namely ‘(>>=)’
-    In the expression: foldr (>>=) [] []
-    Relevant bindings include foo :: [b] (bound at T2534.hs:3:1)
-=======
 T2534.hs:3:13: error:
     Couldn't match type ‘[b0]’ with ‘a0 -> [b0]’
     Expected type: [a0] -> [b0] -> [b0]
@@ -15,5 +6,4 @@
     Relevant bindings include foo :: [b0] (bound at T2534.hs:3:1)
     In the first argument of ‘foldr’, namely ‘(>>=)’
     In the expression: foldr (>>=) [] []
-    In an equation for ‘foo’: foo = foldr (>>=) [] []
->>>>>>> cd82a2e1
+    In an equation for ‘foo’: foo = foldr (>>=) [] []
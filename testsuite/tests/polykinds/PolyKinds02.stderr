--- conflicted
+++ resolved
@@ -1,13 +1,5 @@
-<<<<<<< HEAD
-
-PolyKinds02.hs:13:16:
-    Expected kind ‘Nat’, but ‘Nat’ has kind ‘*’
-    In the second argument of ‘Vec’, namely ‘Nat’
-    In the type signature for ‘vec’: vec :: Vec Nat Nat
-=======
-
-PolyKinds02.hs:13:16: error:
-    The second argument of ‘Vec’ should have kind ‘Nat’,
-      but ‘Nat’ has kind ‘*’
-    In the type signature: vec :: Vec Nat Nat
->>>>>>> 1e041b73
+
+PolyKinds02.hs:13:16: error:
+    The second argument of ‘Vec’ should have kind ‘Nat’,
+      but ‘Nat’ has kind ‘*’
+    In the type signature: vec :: Vec Nat Nat
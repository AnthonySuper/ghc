--- conflicted
+++ resolved
@@ -1,12 +1,5 @@
-<<<<<<< HEAD
-
-T6021.hs:5:22: error:
-    Variable ‘b’ used as both a kind and a type
-    Did you intend to use TypeInType?
-=======
-
-T6021.hs:5:22: error:
-    Type variable ‘b’ used as a kind
-    In the kind ‘b’
-    In the instance declaration for ‘Panic (a :: b) b’
->>>>>>> 1e041b73
+
+T6021.hs:5:22: error:
+    Type variable ‘b’ used as a kind
+    In the kind ‘b’
+    In the instance declaration for ‘Panic (a :: b) b’
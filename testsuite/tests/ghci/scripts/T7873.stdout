--- conflicted
+++ resolved
@@ -1,15 +1,6 @@
-<<<<<<< HEAD
-data D1 where
-  MkD1 :: (forall k1 (p :: k1 -> *) (a :: k1). p a -> Int) -> D1
-  	-- Defined at <interactive>:2:1
-data D2 where
-  MkD2 :: (forall (p :: k -> *) (a :: k). p a -> Int) -> D2
-  	-- Defined at <interactive>:3:1
-=======
-data D1 where
-  MkD1 :: (forall (p :: k -> *) (a :: k). p a -> Int) -> D1
-  	-- Defined at <interactive>:2:1
-data D2 where
-  MkD2 :: (forall (p :: k -> *) (a :: k). p a -> Int) -> D2
-  	-- Defined at <interactive>:3:1
->>>>>>> 1e041b73
+data D1 where
+  MkD1 :: (forall (p :: k -> *) (a :: k). p a -> Int) -> D1
+  	-- Defined at <interactive>:2:1
+data D2 where
+  MkD2 :: (forall (p :: k -> *) (a :: k). p a -> Int) -> D2
+  	-- Defined at <interactive>:3:1
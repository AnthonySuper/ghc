--- conflicted
+++ resolved
@@ -25,16 +25,9 @@
 instance Traversable ((,) a) -- Defined in ‘Data.Traversable’
 instance (Monoid a, Monoid b) => Monoid (a, b)
   -- Defined in ‘GHC.Base’
-data (#,#) (c :: TYPE a) (d :: TYPE b) = (#,#) c d
+data (#,#) (a :: OpenKind) (b :: OpenKind) = (#,#) a b
   	-- Defined in ‘GHC.Prim’
-<<<<<<< HEAD
-(,) :: a -> b -> (a, b)
-(#,#) :: c -> d -> (# c, d #)
-(  ,  ) :: a -> b -> (a, b)
-(#  ,  #) :: c -> d -> (# c, d #)
-=======
 (,) :: a0 -> b0 -> (a0, b0)
 (#,#) :: a0 -> b0 -> (# a0, b0 #)
 (  ,  ) :: a0 -> b0 -> (a0, b0)
-(#  ,  #) :: a0 -> b0 -> (# a0, b0 #)
->>>>>>> cd82a2e1
+(#  ,  #) :: a0 -> b0 -> (# a0, b0 #)
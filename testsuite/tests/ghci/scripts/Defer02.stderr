--- conflicted
+++ resolved
@@ -1,20 +1,11 @@
 
 ../../typecheck/should_run/Defer01.hs:11:40: warning:
-<<<<<<< HEAD
-    Couldn't match type ‘Char’ with ‘[Char]’
-       Expected type: String
-         Actual type: Char
-    In the first argument of ‘putStr’, namely ‘','’
-    In the second argument of ‘(>>)’, namely ‘putStr ','’
-    In the expression: putStr "Hello World" >> putStr ','
-=======
     • Couldn't match type ‘Char’ with ‘[Char]’
       Expected type: String
         Actual type: Char
     • In the first argument of ‘putStr’, namely ‘','’
       In the second argument of ‘(>>)’, namely ‘putStr ','’
       In the expression: putStr "Hello World" >> putStr ','
->>>>>>> 1e041b73
 
 ../../typecheck/should_run/Defer01.hs:14:5: warning:
     • Couldn't match expected type ‘Int’ with actual type ‘Char’
@@ -36,15 +27,6 @@
       In an equation for ‘d’: d = 1
 
 ../../typecheck/should_run/Defer01.hs:31:5: warning:
-<<<<<<< HEAD
-    Couldn't match expected type ‘Char -> r’ with actual type ‘Char’
-    Relevant bindings include
-      f :: r (bound at ../../typecheck/should_run/Defer01.hs:31:1)
-    The function ‘e’ is applied to one argument,
-    but its type ‘Char’ has none
-    In the expression: e 'q'
-    In an equation for ‘f’: f = e 'q'
-=======
     • Couldn't match expected type ‘Char -> t’ with actual type ‘Char’
     • The function ‘e’ is applied to one argument,
       but its type ‘Char’ has none
@@ -52,7 +34,6 @@
       In an equation for ‘f’: f = e 'q'
     • Relevant bindings include
         f :: t (bound at ../../typecheck/should_run/Defer01.hs:31:1)
->>>>>>> 1e041b73
 
 ../../typecheck/should_run/Defer01.hs:34:8: warning:
     • Couldn't match expected type ‘Char’ with actual type ‘a’
@@ -68,21 +49,12 @@
           (bound at ../../typecheck/should_run/Defer01.hs:34:1)
 
 ../../typecheck/should_run/Defer01.hs:39:17: warning:
-<<<<<<< HEAD
-    Couldn't match expected type ‘Bool’ with actual type ‘T r’
-    Relevant bindings include
-      a :: r (bound at ../../typecheck/should_run/Defer01.hs:39:3)
-      i :: r -> () (bound at ../../typecheck/should_run/Defer01.hs:39:1)
-    In the first argument of ‘not’, namely ‘(K a)’
-    In the expression: (not (K a))
-=======
     • Couldn't match expected type ‘Bool’ with actual type ‘T a’
     • In the first argument of ‘not’, namely ‘(K a)’
       In the expression: (not (K a))
     • Relevant bindings include
         a :: a (bound at ../../typecheck/should_run/Defer01.hs:39:3)
         i :: a -> () (bound at ../../typecheck/should_run/Defer01.hs:39:1)
->>>>>>> 1e041b73
 
 ../../typecheck/should_run/Defer01.hs:43:5: warning:
     • No instance for (MyClass a1) arising from a use of ‘myOp’
@@ -126,21 +98,12 @@
       In the first argument of ‘(>>)’, namely ‘putChar’
       In the expression: putChar >> putChar 'p'
 *** Exception: ../../typecheck/should_run/Defer01.hs:11:40: error:
-<<<<<<< HEAD
-    Couldn't match type ‘Char’ with ‘[Char]’
-       Expected type: String
-         Actual type: Char
-    In the first argument of ‘putStr’, namely ‘','’
-    In the second argument of ‘(>>)’, namely ‘putStr ','’
-    In the expression: putStr "Hello World" >> putStr ','
-=======
     • Couldn't match type ‘Char’ with ‘[Char]’
       Expected type: String
         Actual type: Char
     • In the first argument of ‘putStr’, namely ‘','’
       In the second argument of ‘(>>)’, namely ‘putStr ','’
       In the expression: putStr "Hello World" >> putStr ','
->>>>>>> 1e041b73
 (deferred type error)
 *** Exception: ../../typecheck/should_run/Defer01.hs:14:5: error:
     • Couldn't match expected type ‘Int’ with actual type ‘Char’
@@ -154,19 +117,11 @@
 (deferred type error)
 
 <interactive>:7:11: error:
-<<<<<<< HEAD
-    Couldn't match type ‘Bool’ with ‘Int’
-       Expected type: C Int
-         Actual type: C Bool
-    In the first argument of ‘c’, namely ‘(C2 True)’
-    In the first argument of ‘print’, namely ‘(c (C2 True))’
-=======
     • Couldn't match type ‘Bool’ with ‘Int’
       Expected type: C Int
         Actual type: C Bool
     • In the first argument of ‘c’, namely ‘(C2 True)’
       In the first argument of ‘print’, namely ‘(c (C2 True))’
->>>>>>> 1e041b73
 *** Exception: ../../typecheck/should_run/Defer01.hs:28:5: error:
     • No instance for (Num (a -> a)) arising from the literal ‘1’
         (maybe you haven't applied a function to enough arguments?)
@@ -174,15 +129,6 @@
       In an equation for ‘d’: d = 1
 (deferred type error)
 *** Exception: ../../typecheck/should_run/Defer01.hs:31:5: error:
-<<<<<<< HEAD
-    Couldn't match expected type ‘Char -> r’ with actual type ‘Char’
-    Relevant bindings include
-      f :: r (bound at ../../typecheck/should_run/Defer01.hs:31:1)
-    The function ‘e’ is applied to one argument,
-    but its type ‘Char’ has none
-    In the expression: e 'q'
-    In an equation for ‘f’: f = e 'q'
-=======
     • Couldn't match expected type ‘Char -> t’ with actual type ‘Char’
     • The function ‘e’ is applied to one argument,
       but its type ‘Char’ has none
@@ -190,7 +136,6 @@
       In an equation for ‘f’: f = e 'q'
     • Relevant bindings include
         f :: t (bound at ../../typecheck/should_run/Defer01.hs:31:1)
->>>>>>> 1e041b73
 (deferred type error)
 *** Exception: ../../typecheck/should_run/Defer01.hs:34:8: error:
     • Couldn't match expected type ‘Char’ with actual type ‘a’
@@ -206,21 +151,12 @@
           (bound at ../../typecheck/should_run/Defer01.hs:34:1)
 (deferred type error)
 *** Exception: ../../typecheck/should_run/Defer01.hs:39:17: error:
-<<<<<<< HEAD
-    Couldn't match expected type ‘Bool’ with actual type ‘T r’
-    Relevant bindings include
-      a :: r (bound at ../../typecheck/should_run/Defer01.hs:39:3)
-      i :: r -> () (bound at ../../typecheck/should_run/Defer01.hs:39:1)
-    In the first argument of ‘not’, namely ‘(K a)’
-    In the expression: (not (K a))
-=======
     • Couldn't match expected type ‘Bool’ with actual type ‘T a’
     • In the first argument of ‘not’, namely ‘(K a)’
       In the expression: (not (K a))
     • Relevant bindings include
         a :: a (bound at ../../typecheck/should_run/Defer01.hs:39:3)
         i :: a -> () (bound at ../../typecheck/should_run/Defer01.hs:39:1)
->>>>>>> 1e041b73
 (deferred type error)
 *** Exception: ../../typecheck/should_run/Defer01.hs:43:5: error:
     • No instance for (MyClass a1) arising from a use of ‘myOp’

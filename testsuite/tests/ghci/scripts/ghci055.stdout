<<<<<<< HEAD
x = _
x :: ?callStack::GHC.Stack.Types.CallStack => r = _
=======
*** Exception: Prelude.undefined
x :: a = *** Exception: Prelude.undefined
>>>>>>> cd82a2e1
y :: Integer = 3<|MERGE_RESOLUTION|>--- conflicted
+++ resolved
@@ -1,8 +1,3 @@
-<<<<<<< HEAD
-x = _
-x :: ?callStack::GHC.Stack.Types.CallStack => r = _
-=======
 *** Exception: Prelude.undefined
 x :: a = *** Exception: Prelude.undefined
->>>>>>> cd82a2e1
 y :: Integer = 3
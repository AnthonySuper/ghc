
<<<<<<< HEAD
<interactive>:3:1:
    No instance for (Show (r0 -> r0))
      (maybe you haven't applied enough arguments to a function?)
      arising from a use of ‘print’
    In a stmt of an interactive GHCi command: print it

<interactive>:11:1:
    No instance for (Show (r0 -> r0))
      (maybe you haven't applied enough arguments to a function?)
      arising from a use of ‘print’
    In a stmt of an interactive GHCi command: print it

<interactive>:20:1:
    No instance for (Show (r0 -> r0))
      (maybe you haven't applied enough arguments to a function?)
      arising from a use of ‘print’
    In a stmt of an interactive GHCi command: print it

<interactive>:29:1:
    No instance for (Show (r0 -> r0))
      (maybe you haven't applied enough arguments to a function?)
      arising from a use of ‘print’
    In a stmt of an interactive GHCi command: print it

<interactive>:50:1:
    No instance for (Show (r0 -> r0))
      (maybe you haven't applied enough arguments to a function?)
      arising from a use of ‘print’
=======
<interactive>:2:1: error:
    No instance for (Show (t0 -> t0)) arising from a use of ‘print’
      (maybe you haven't applied a function to enough arguments?)
    In a stmt of an interactive GHCi command: print it

<interactive>:10:1: error:
    No instance for (Show (t0 -> t0)) arising from a use of ‘print’
      (maybe you haven't applied a function to enough arguments?)
    In a stmt of an interactive GHCi command: print it

<interactive>:19:1: error:
    No instance for (Show (t0 -> t0)) arising from a use of ‘print’
      (maybe you haven't applied a function to enough arguments?)
    In a stmt of an interactive GHCi command: print it

<interactive>:28:1: error:
    No instance for (Show (t0 -> t0)) arising from a use of ‘print’
      (maybe you haven't applied a function to enough arguments?)
    In a stmt of an interactive GHCi command: print it

<interactive>:49:1: error:
    No instance for (Show (t0 -> t0)) arising from a use of ‘print’
      (maybe you haven't applied a function to enough arguments?)
>>>>>>> 96dc041a
    In a stmt of an interactive GHCi command: print it<|MERGE_RESOLUTION|>--- conflicted
+++ resolved
@@ -1,34 +1,4 @@
 
-<<<<<<< HEAD
-<interactive>:3:1:
-    No instance for (Show (r0 -> r0))
-      (maybe you haven't applied enough arguments to a function?)
-      arising from a use of ‘print’
-    In a stmt of an interactive GHCi command: print it
-
-<interactive>:11:1:
-    No instance for (Show (r0 -> r0))
-      (maybe you haven't applied enough arguments to a function?)
-      arising from a use of ‘print’
-    In a stmt of an interactive GHCi command: print it
-
-<interactive>:20:1:
-    No instance for (Show (r0 -> r0))
-      (maybe you haven't applied enough arguments to a function?)
-      arising from a use of ‘print’
-    In a stmt of an interactive GHCi command: print it
-
-<interactive>:29:1:
-    No instance for (Show (r0 -> r0))
-      (maybe you haven't applied enough arguments to a function?)
-      arising from a use of ‘print’
-    In a stmt of an interactive GHCi command: print it
-
-<interactive>:50:1:
-    No instance for (Show (r0 -> r0))
-      (maybe you haven't applied enough arguments to a function?)
-      arising from a use of ‘print’
-=======
 <interactive>:2:1: error:
     No instance for (Show (t0 -> t0)) arising from a use of ‘print’
       (maybe you haven't applied a function to enough arguments?)
@@ -52,5 +22,4 @@
 <interactive>:49:1: error:
     No instance for (Show (t0 -> t0)) arising from a use of ‘print’
       (maybe you haven't applied a function to enough arguments?)
->>>>>>> 96dc041a
     In a stmt of an interactive GHCi command: print it
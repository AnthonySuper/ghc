--- conflicted
+++ resolved
@@ -1,7 +1,2 @@
-<<<<<<< HEAD
-(+) :: Num a => a -> a -> a
-enumFromTo :: Enum a => a -> a -> [a]
-=======
 (+) :: Num a0 => a0 -> a0 -> a0
-enumFromTo :: Enum a0 => a0 -> a0 -> [a0]
->>>>>>> cd82a2e1
+enumFromTo :: Enum a0 => a0 -> a0 -> [a0]
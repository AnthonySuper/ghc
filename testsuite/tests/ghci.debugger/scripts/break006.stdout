<<<<<<< HEAD
Stopped at ../Test3.hs:(1,1)-(2,31)
_result :: [a2] = _
Stopped at ../Test3.hs:2:18-31
_result :: [a2] = _
f :: Integer -> a2 = _
=======
Stopped in Main.mymap, ../Test3.hs:2:18-31
_result :: [t] = _
f :: Integer -> t = _
>>>>>>> c12fc2e6
x :: Integer = 1
xs :: [Integer] = [2,3]
xs :: [Integer] = [2,3]
f :: Integer -> a2 = _
x :: Integer = 1
_result :: [a2] = _
y = (_t1::a2)
y = 2
xs :: [Integer] = [2,3]
f :: Integer -> Integer = _
x :: Integer = 1
_result :: [Integer] = _
y :: Integer = 2
_t1 :: Integer = 2
2<|MERGE_RESOLUTION|>--- conflicted
+++ resolved
@@ -1,25 +1,17 @@
-<<<<<<< HEAD
-Stopped at ../Test3.hs:(1,1)-(2,31)
-_result :: [a2] = _
-Stopped at ../Test3.hs:2:18-31
-_result :: [a2] = _
-f :: Integer -> a2 = _
-=======
 Stopped in Main.mymap, ../Test3.hs:2:18-31
 _result :: [t] = _
 f :: Integer -> t = _
->>>>>>> c12fc2e6
 x :: Integer = 1
 xs :: [Integer] = [2,3]
 xs :: [Integer] = [2,3]
-f :: Integer -> a2 = _
 x :: Integer = 1
-_result :: [a2] = _
-y = (_t1::a2)
+f :: Integer -> t = _
+_result :: [t] = _
+y = (_t1::t)
 y = 2
 xs :: [Integer] = [2,3]
+x :: Integer = 1
 f :: Integer -> Integer = _
-x :: Integer = 1
 _result :: [Integer] = _
 y :: Integer = 2
 _t1 :: Integer = 2

<<<<<<< HEAD
Breakpoint 0 activated at ../QSort.hs:(4,1)-(6,55)
Stopped at ../QSort.hs:(4,1)-(6,55)
_result :: [a2] = _
Stopped at ../QSort.hs:5:16-51
=======
Breakpoint 0 activated at ../QSort.hs:4:12-13
Breakpoint 1 activated at ../QSort.hs:5:16-51
Stopped in QSort.qsort, ../QSort.hs:5:16-51
>>>>>>> c12fc2e6
_result :: [Integer] = _
a :: Integer = 3
left :: [Integer] = _
right :: [Integer] = _
<<<<<<< HEAD
a :: Integer 	-- Defined in ‘interactive:Ghci2’
=======
a :: Integer 	-- Defined in ‘interactive:Ghci1’
>>>>>>> c12fc2e6
<|MERGE_RESOLUTION|>--- conflicted
+++ resolved
@@ -1,19 +1,8 @@
-<<<<<<< HEAD
-Breakpoint 0 activated at ../QSort.hs:(4,1)-(6,55)
-Stopped at ../QSort.hs:(4,1)-(6,55)
-_result :: [a2] = _
-Stopped at ../QSort.hs:5:16-51
-=======
 Breakpoint 0 activated at ../QSort.hs:4:12-13
 Breakpoint 1 activated at ../QSort.hs:5:16-51
 Stopped in QSort.qsort, ../QSort.hs:5:16-51
->>>>>>> c12fc2e6
 _result :: [Integer] = _
 a :: Integer = 3
 left :: [Integer] = _
 right :: [Integer] = _
-<<<<<<< HEAD
-a :: Integer 	-- Defined in ‘interactive:Ghci2’
-=======
-a :: Integer 	-- Defined in ‘interactive:Ghci1’
->>>>>>> c12fc2e6
+a :: Integer 	-- Defined in ‘interactive:Ghci1’
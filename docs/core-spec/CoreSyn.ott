--- conflicted
+++ resolved
@@ -43,11 +43,8 @@
 n, m, aname {{ tex \alpha }}, xname {{ tex x }} :: 'Var_' ::= {{ com Variable names, \coderef{basicTypes/Var.lhs}{Var} }}
   | z _ t           ::   :: IdOrTyVar   {{ com Name, labeled with type/kind }}
     {{ tex {[[z]]}^{[[t]]} }}
-<<<<<<< HEAD
   | z $             :: M :: NoSupScript {{ com Name without an explicit type/kind }}
-=======
   | K               :: M :: DataCon     {{ com Data constructor }}
->>>>>>> 3e633d9b
 
 vars :: 'Vars_' ::= {{ com List of variables }}
   | </ ni // , // i />       ::   :: List
@@ -69,18 +66,12 @@
   | e |> g                                       ::   :: Cast {{ com \ctor{Cast}: Cast }}
   | e { tick }                                   ::   :: Tick {{ com \ctor{Tick}: Internal note }}
     {{ tex {[[e]]}_{\{[[tick]]\} } }}
-<<<<<<< HEAD
   | t                                            ::   :: Type {{ com \ctor{Type}: Type }}
   | g                                            ::   :: Coercion {{ com \ctor{Coercion}: Coercion }}
-  | e [ n |-> t ]                                :: M :: TySubst {{ com Type substitution }}
-=======
-  | t                                            ::   :: Type {{ com Type }}
-  | g                                            ::   :: Coercion {{ com Coercion }}
-  | e subst                                      :: M :: Subst    {{ com Substitution }}
+  | e subst                                      :: M :: Subst {{ com Substitution }}
   | ( e )                                        :: M :: Parens {{ com Parenthesized expression }}
   | e </ ui // i />                              :: M :: Apps {{ com Nested application }}
   | S ( n )                                      :: M :: Lookup {{ com Lookup in the runtime store }}
->>>>>>> 3e633d9b
 
 binding :: 'Bind_' ::= {{ com Let-bindings, \coderef{coreSyn/CoreSyn.lhs}{Bind} }}
   | n = e                         ::   :: NonRec  {{ com \ctor{NonRec}: Non-recursive binding }}
@@ -112,17 +103,11 @@
   | t |> g                  ::   :: CastTy        {{ com \ctor{CastTy}: Kind cast }}
   | g                       ::   :: CoercionTy    {{ com \ctor{CoercionTy}: Coercion used in type }}
   | tyConKind T             :: M :: tyConKind     {{ com \coderef{types/TyCon.lhs}{tyConKind} }}
-<<<<<<< HEAD
   | t1 k1 ~# k2 t2          :: M :: unliftedEq    {{ com Metanotation for coercion types }}
     {{ tex [[t1]] \mathop{ {}^{[[k1]]}\!\! \sim_{\#}^{[[k2]]} } [[t2]] }}
+  | t1 k1 ~R# k2 t2         :: M :: unliftedREq   {{ com Metanotation for coercion types }}
+    {{ tex [[t1]] \mathop{ {}^{[[k1]]}\!\! \sim_{\mathsf{R}\#}^{[[k2]]} } [[t2]] }}
   | literalType lit         :: M :: literalType   {{ com \coderef{basicTypes/Literal.lhs}{literalType} }}
-=======
-  | t1 ~# k t2              :: M :: unliftedEq    {{ com Metanotation for coercion types }}
-    {{ tex [[t1]] \mathop{\sim_{\#}^{[[k]]} } [[t2]] }}
-  | t1 ~R# k t2             :: M :: unliftedREq   {{ com Metanotation for coercion types }}
-    {{ tex [[t1]] \mathop{\sim_{\mathsf{R}\#}^{[[k]]} } [[t2]] }}
-  | literalType t           :: M :: literalType   {{ com \coderef{basicTypes/Literal.lhs}{literalType} }}
->>>>>>> 3e633d9b
   | ( t )                   :: M :: parens        {{ com Parentheses }}
   | t [ n |-> s ]           :: M :: TySubst       {{ com Type substitution }}
   | subst ( k )             :: M :: TySubstList   {{ com Type substitution list }}
@@ -130,50 +115,32 @@
   | dataConRepType K        :: M :: dataConRepType {{ com Type of DataCon }}
   | forall </ ni // , // i /> . t
                             :: M :: ForAllTys     {{ com Nested polymorphism }}
-  | </ ti // i /> @ -> t'   :: M :: FunTys        {{ com Nested arrows }}
+  | </ ti // i /> $ -> t'   :: M :: FunTys        {{ com Nested arrows }}
 
 %% COERCIONS %%%%%%%%%%%%%%%%%%%%%%%%%%%%%%%%%%%%%%%%%%%%%%%%%%%
 
-<<<<<<< HEAD
 g {{ tex \gamma }}, h {{ tex \eta }} :: 'Coercion_' ::= {{ com Coercions, \coderef{types/TyCoRep.lhs}{Coercion} }}
-  | < t >                   ::   :: Refl          {{ com \ctor{Refl}: Reflexivity }}
-    {{ tex \langle [[t]] \rangle }}
-  | T </ wi // i />         ::   :: TyConAppCo    {{ com \ctor{TyConAppCo}: Type constructor application }}
+  | < t > _ R               ::   :: Refl          {{ com \ctor{Refl}: Reflexivity }}
+    {{ tex {\langle [[t]] \rangle}_{[[R]]} }}
+  | T RA </ wi // i />      ::   :: TyConAppCo    {{ com \ctor{TyConAppCo}: Type constructor application }}
   | g w                     ::   :: AppCo         {{ com \ctor{AppCo}: Application }}
   | forall cobndr . g       ::   :: ForAllCo      {{ com \ctor{ForAllCo}: Polymorphism }}
   | n                       ::   :: CoVarCo       {{ com \ctor{CoVarCo}: Variable }}
   | C ind </ wi // i />     ::   :: AxiomInstCo   {{ com \ctor{AxiomInstCo}: Axiom application }}
-  | t1 ==>! t2              ::   :: UnsafeCo      {{ com \ctor{UnsafeCo}: Unsafe coercion }}
+  | t1 ==>! RA t2           ::   :: UnivCo        {{ com \ctor{UnivCo}: Universal (unsafe) coercion }}
   | sym g                   ::   :: SymCo         {{ com \ctor{SymCo}: Symmetry }}
   | g1 ; g2                 ::   :: TransCo       {{ com \ctor{TransCo}: Transitivity }}
-  | nth ind g               ::   :: NthCo         {{ com \ctor{NthCo}: Projection (0-indexed) }}
-    {{ tex \textsf{nth}^{[[ind]]}\,[[g]] }}
+  | mu </ ti // i /> $ </ gj // j />
+                            ::   :: AxiomRuleCo   {{ com \ctor{AxiomRuleCo}: Axiom-rule application (for type-nats) }}
+  | nth I g                 ::   :: NthCo         {{ com \ctor{NthCo}: Projection (0-indexed) }}
+    {{ tex \textsf{nth}^{[[I]]}\,[[g]] }}
   | LorR g                  ::   :: LRCo          {{ com \ctor{LRCo}: Left/right projection }}
   | g @ w                   ::   :: InstCo        {{ com \ctor{InstCo}: Instantiation }}
   | g |> h                  ::   :: CoherenceCo   {{ com \ctor{CoherenceCo}: Coherence }}
   | kind g                  ::   :: KindCo        {{ com \ctor{KindCo}: Kind extraction }}
-=======
-g {{ tex \gamma }} :: 'Coercion_' ::= {{ com Coercions, \coderef{types/Coercion.lhs}{Coercion} }}
-  | < t > _ R               ::   :: Refl          {{ com Reflexivity }}
-    {{ tex {\langle [[t]] \rangle}_{[[R]]} }}
-  | T RA  </ gi // i />     ::   :: TyConAppCo    {{ com Type constructor application }}
-  | g1 g2                   ::   :: AppCo         {{ com Application }}
-  | forall n . g            ::   :: ForAllCo      {{ com Polymorphism }}
-  | n                       ::   :: CoVarCo       {{ com Variable }}
-  | C ind </ gj // j />     ::   :: AxiomInstCo   {{ com Axiom application }}
-  | t1 ==>! RA t2           ::   :: UnivCo        {{ com Universal coercion }}
-  | sym g                   ::   :: SymCo         {{ com Symmetry }}
-  | g1 ; g2                 ::   :: TransCo       {{ com Transitivity }}
-  | mu </ ti // i /> </ gj // j />
-                            ::   :: AxiomRuleCo   {{ com Axiom-rule application (for type-nats) }}
-  | nth I g                 ::   :: NthCo         {{ com Projection (0-indexed) }}
-    {{ tex \textsf{nth}_{[[I]]}\,[[g]] }}
-  | LorR g                  ::   :: LRCo          {{ com Left/right projection }}
-  | g t                     ::   :: InstCo        {{ com Type application }}
-  | sub g                   ::   :: SubCo         {{ com Sub-role --- convert nominal to representational }}
->>>>>>> 3e633d9b
+  | sub g                   ::   :: SubCo         {{ com \ctor{SubCo}: Sub-role --- convert nominal to representational }}
   | ( g )                   :: M :: Parens        {{ com Parentheses }}
-  | t @ liftingsubst        :: M :: Lifted        {{ com Type lifted to coercion }}
+  | t $ liftingsubst        :: M :: Lifted        {{ com Type lifted to coercion }}
 
 cobndr :: 'ForAllCoBndr_' ::= {{ com Binder to quantified coercion, \coderef{types/TyCoRep.lhs}{ForAllCoBndr} }}
   | aname                          ::   :: TyHomo
@@ -189,23 +156,16 @@
 
 w {{ tex \omega }} :: 'CoercionArg_' ::= {{ com Argument to a coercion application, \coderef{types/TyCoRep.lhs}{CoercionArg} }}
   | g                ::   :: TyCoArg         {{ com \ctor{TyCoArg}: Coercion between types }}
-  | ( g1 , g2 )      ::   :: CoCoArg         {{ com \ctor{CoCoArg}: ``Coercion'' between coercions }} 
+  | ( g1 , g2 ) RA   ::   :: CoCoArg         {{ com \ctor{CoCoArg}: ``Coercion'' between coercions }}
+    {{ tex ([[g1]], [[g2]])\, [[RA]] }} 
 
 LorR :: 'LeftOrRight_' ::= {{ com left or right deconstructor, \coderef{types/TyCoRep.lhs}{LeftOrRight} }}
   | Left             ::   :: CLeft                {{ com \ctor{CLeft}: Left projection }}
   | Right            ::   :: CRight               {{ com \ctor{CRight}: Right projection }}
 
 C :: 'CoAxiom_' ::= {{ com Axioms, \coderef{types/TyCon.lhs}{CoAxiom} }}
-<<<<<<< HEAD
-  | T </ axBranchi // ; // i />        ::   :: CoAxiom  {{ com \ctor{CoAxiom}: Axiom }}
+  | T RA </ axBranchi // ; // i />     ::   :: CoAxiom  {{ com \ctor{CoAxiom}: Axiom }}
   | ( C )                              :: M :: Parens   {{ com Parentheses }}
-
-axBranch, b :: 'CoAxBranch_' ::= {{ com Axiom branches, \coderef{types/TyCon.lhs}{CoAxBranch} }}
-  | forall </ ni // i /> . ( </ tj // j /> ~> s )  ::   :: CoAxBranch  {{ com \ctor{CoAxBranch}: Axiom branch }}
-  | ( </ axBranchi // i /> ) [ ind ]               :: M :: lookup      {{ com List lookup }}
-=======
-  | T RA </ axBranchi // ; // i /> ::   :: CoAxiom  {{ com Axiom }}
-  | ( C )                          :: M :: Parens   {{ com Parentheses }}
 
 R {{ tex \rho }} :: 'Role_' ::= {{ com Roles, \coderef{types/CoAxiom.lhs}{Role} }}
   | Nom              ::   :: Nominal              {{ com Nominal }}
@@ -217,13 +177,12 @@
   | role_list [ i ]  :: M :: RoleListIndex        {{ com Look up in list }}
 
 axBranch, b :: 'CoAxBranch_' ::= {{ com Axiom branches, \coderef{types/TyCon.lhs}{CoAxBranch} }}
-  | forall </ ni RAi // i /> . ( </ tj // j /> ~> s )  ::   :: CoAxBranch  {{ com Axiom branch }}
-  | ( </ axBranchi // i /> ) [ ind ]                   :: M :: lookup      {{ com List lookup }}
+  | forall </ ni RAi // i /> . ( </ tj // j /> ~> s )  ::   :: CoAxBranch  {{ com \ctor{CoAxBranch}: Axiom branch }}
+  | ( </ axBranchi // i /> ) [ ind ]               :: M :: lookup      {{ com List lookup }}
 
 mu {{ tex \mu }} :: 'CoAxiomRule_' ::= {{ com CoAxiomRules, \coderef{types/CoAxiom.lhs}{CoAxiomRule} }}
   | M ( I , role_list , R' )   ::  :: CoAxiomRule  {{ com Named rule, with parameter info }}
     {{ tex {[[M]]}_{([[I]], [[ role_list ]], [[R']])} }}
->>>>>>> 3e633d9b
 
 %% TYCONS %%%%%%%%%%%%%%%%%%%%%%%%%%%%%%%%%%%%%%%%%%%%%%%%%%%%%%
 
@@ -238,15 +197,6 @@
   | dataConTyCon K :: M :: dataConTyCon    {{ com TyCon extracted from DataCon }}
 
 H :: 'PrimTyCon_' ::= {{ com Primitive type constructors, \coderef{prelude/TysPrim.lhs}{} }}
-<<<<<<< HEAD
-  | Int#         ::   :: intPrimTyCon           {{ com Unboxed Int }}
-  | ( ~# )       ::   :: eqPrimTyCon            {{ com Unboxed equality }}
-  | *            ::   :: liftedTypeKindTyCon    {{ com Kind of lifted types }}
-  | #            ::   :: unliftedTypeKindTyCon  {{ com Kind of unlifted types }}
-  | BOX          ::   :: superKindTyCon         {{ com Kind of kinds }}
-  | OpenKind     ::   :: openTypeKindTyCon      {{ com Either $\star$ or \# }}
-  | Constraint   ::   :: constraintTyCon        {{ com Constraint }}
-=======
   | Int#         ::   :: intPrimTyCon           {{ com Unboxed Int (\texttt{intPrimTyCon}) }}
   | ( ~# )       ::   :: eqPrimTyCon            {{ com Unboxed equality (\texttt{eqPrimTyCon}) }}
   | ( ~R# )      ::   :: eqReprPrimTyCon        {{ com Unboxed representational equality (\texttt{eqReprPrimTyCon}) }}
@@ -255,7 +205,6 @@
   | #            ::   :: unliftedTypeKindTyCon  {{ com Kind of unlifted types (\texttt{unliftedTypeKindTyCon}) }}
   | OpenKind     ::   :: openTypeKindTyCon      {{ com Either $*$ or $\#$ (\texttt{openTypeKindTyCon}) }}
   | Constraint   ::   :: constraintTyCon        {{ com Constraint (\texttt{constraintTyCon}) }}
->>>>>>> 3e633d9b
 
 %% CONTEXTS %%%%%%%%%%%%%%%%%%%%%%%%%%%%%%%%%%%%%%%%%%%%%%%%%%%%
 
@@ -301,7 +250,8 @@
   | ind - 1                     :: M :: decrement
   | -1                          :: M :: minusOne
   | 0                           :: M :: zero
-<<<<<<< HEAD
+  | 1                           :: M :: one
+  | 2                           :: M :: two
 
 types :: 'Types_' ::= {{ com List of types }}
   | </ ti // i />      ::   :: List
@@ -315,16 +265,15 @@
   | </ ni // , // i />      ::   :: List
   | empty                   :: M :: Empty
   | names , n               :: M :: Snoc
-=======
-  | 1                           :: M :: one
-  | 2                           :: M :: two
-
-type_list :: 'TypeList_' ::= {{ com List of types }}
-  | </ si // i />     ::   :: List
-
-RA {{ tex {\!\!\!{}_{\rho} } }} :: 'RoleAnnot_' ::= {{ com Role annotation }}
+
+namesroles {{ tex \overline{n_i \!\! {}_{\rho_i} }^i }} :: 'NamesRoles_' ::= {{ com List of names, annotated with roles }}
+  | </ ni RAi // , // i />    ::   :: List
+  | empty                     :: M :: Empty
+  | namesroles , n RA         :: M :: Snoc
+
+RA {{ tex {\!\!{}_{\rho} } }} :: 'RoleAnnot_' ::= {{ com Role annotation }}
   | _ R                    :: M :: annotation
-  {{ tex {\!\!\!{}_{[[R]]} } }}
+  {{ tex {\!\!{}_{[[R]]} } }}
 
 role_list {{ tex {\overline{\rho_j} }^j }} :: 'RoleList_' ::= {{ com List of roles }}
   | </ Ri // , // i />       ::   :: List
@@ -333,7 +282,6 @@
   | ( role_list )            :: M :: Parens
   | { role_list }            :: M :: Braces
   | take ( ind , role_list ) :: M :: Take
->>>>>>> 3e633d9b
 
 %%%%%%%%%%%%%%%%%%%%%%%%%%%%%%%%%%%%%%%%%%%%%%%%%%%%%%%%%%%%%%%%
 %%  Terminals  %%%%%%%%%%%%%%%%%%%%%%%%%%%%%%%%%%%%%%%%%%%%%%%%%
@@ -390,12 +338,10 @@
   | Constraint   ::   :: Constraint       {{ tex \textsf{Constraint} }}
   | no_conflict  ::   :: no_conflict      {{ tex \textsf{no\_conflict} }}
   | apart        ::   :: apart            {{ tex \textsf{apart} }}
-<<<<<<< HEAD
   | kind         ::   :: kind             {{ tex \textsf{kind} }}
   | #            ::   :: free             {{ tex \mathop{ \# } }}
   | BOX          ::   :: BOX              {{ tex \square }}
   | *            ::   :: star             {{ tex \star }}
-=======
   | unify        ::   :: unify            {{ tex \textsf{unify} }}
   | tyConRolesX  ::   :: tyConRolesX      {{ tex \textsf{tyConRolesX} }}
   | tyConRoles   ::   :: tyConRoles       {{ tex \textsf{tyConRoles} }}
@@ -407,7 +353,6 @@
   | take         ::   :: take             {{ tex \textsf{take}\! }}
   | coaxrProves  ::   :: coaxrProves      {{ tex \textsf{coaxrProves} }}
   | Just         ::   :: Just             {{ tex \textsf{Just} }}
->>>>>>> 3e633d9b
 
 %%%%%%%%%%%%%%%%%%%%%%%%%%%%%%%%%%%%%%%%%%%%%%%%%%%%%%%%%%%%%%%%
 %%  Formulae  %%%%%%%%%%%%%%%%%%%%%%%%%%%%%%%%%%%%%%%%%%%%%%%%%%
@@ -443,17 +388,9 @@
   | k1 elt { </ ki // , // i /> }      ::   :: kind_elt
   | e is_a_type                        ::   :: is_a_type
     {{ tex \exists \tau \text{ s.t.~} [[e]] = \tau }}
-<<<<<<< HEAD
   | t is_a_coercion_type               ::   :: is_a_coercion_type
     {{ tex \exists \tau_1, \tau_2, \kappa_1, \kappa_2 \text{ s.t.~} [[t]] =
            \tau_1 \mathop{ {}^{\kappa_1} {\sim}_{\#}^{\kappa_2} } \tau_2 }}
-  | e is_a_coercion                    ::   :: is_a_coercion
-    {{ tex \exists \gamma \text{ s.t.~} [[e]] = \gamma }}
-  | axBranch1 = axBranch2              ::   :: branch_rewrite
-  | C1 = C2                            ::   :: axiom_rewrite
-  | apart ( </ ti // i /> , </ sj // j /> ) :: :: apart
-  | c # | g |                          ::   :: free_in_co
-=======
   | e is_a_coercion                    ::   :: is_a_coercion
     {{ tex \exists \gamma \text{ s.t.~} [[e]] = \gamma }}
   | t is_a_prop                        ::   :: is_a_prop
@@ -462,6 +399,7 @@
   | axBranch1 = axBranch2              ::   :: branch_rewrite
   | C1 = C2                            ::   :: axiom_rewrite
   | apart ( </ ti // i /> , </ sj // j /> ) :: :: apart
+  | c # | g |                          ::   :: free_in_co
   | unify ( </ ti // i /> , </ sj // j /> ) = subst :: :: unify
   | role_list1 = role_list2            ::   :: eq_role_list
   | R1 /= R2                           ::   :: role_neq
@@ -478,9 +416,8 @@
   | t = coercionKind g                 ::   :: coercionKind
   | Just ( t1 , t2 ) = coaxrProves mu </ si // i /> </ ( s'j , s''j ) // j />
                                        ::   :: coaxrProves
+  | mu1 = mu2                          ::   :: mu_rewrite
                           
->>>>>>> 3e633d9b
-
 %%%%%%%%%%%%%%%%%%%%%%%%%%%%%%%%%%%%%%%%%%%%%%%%%%%%%%%%%%%%%%%%
 %%  Subrules and Parsing  %%%%%%%%%%%%%%%%%%%%%%%%%%%%%%%%%%%%%%
 %%%%%%%%%%%%%%%%%%%%%%%%%%%%%%%%%%%%%%%%%%%%%%%%%%%%%%%%%%%%%%%%
@@ -501,8 +438,12 @@
 Subst_TmMapping <= Type_TySubstList
 Subst_List <= Type_TySubstList
 
-<<<<<<< HEAD
-Subst_Mapping <= Type_TySubstListPost
+Subst_TyMapping <= Type_TySubstListPost
+Subst_TmMapping <= Type_TySubstListPost
+
+Expr_Type <= formula_e_rewrite
+
+Coercion_TyConAppCo <= Coercion_AppCo
 
 Coercion_TyConAppCo <= Type_CoercionTy
 Coercion_CoVarCo <= Type_CoercionTy
@@ -511,13 +452,4 @@
 
 Name_Type <= ForAllCoBndr_CoHomo
 Name_Term <= ForAllCoBndr_TyHomo
-=======
-Subst_TyMapping <= Type_TySubstListPost
-Subst_TmMapping <= Type_TySubstListPost
-
-Expr_Type <= formula_e_rewrite
-
-Coercion_TyConAppCo <= Coercion_AppCo
-
 Expr_Coercion <= Subst_TmMapping
->>>>>>> 3e633d9b

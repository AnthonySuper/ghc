--- conflicted
+++ resolved
@@ -540,13 +540,8 @@
        ; let all_fvs = fvs `addOneFV` unLoc tycon'
              awcs = concatMap collectAnonymousWildCardNames pats'
        ; return (tycon',
-<<<<<<< HEAD
                  HsWB { hswb_cts = pats', hswb_vars = var_names
-                      , hswb_wcs = [] },
-=======
-                 HsWB { hswb_cts = pats', hswb_kvs = kv_names,
-                        hswb_tvs = tv_names, hswb_wcs = awcs },
->>>>>>> 96dc041a
+                      , hswb_wcs = awcs },
                  payload',
                  all_fvs) }
              -- type instance => use, hence addOneFV

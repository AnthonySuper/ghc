--- conflicted
+++ resolved
@@ -49,12 +49,7 @@
 import PrelNames
 import TyCon               ( tyConName )
 import ConLike
-<<<<<<< HEAD
-import DataCon             ( dataConTyCon )
 import Type                ( TyThing(..) )
-=======
-import TypeRep             ( TyThing(..) )
->>>>>>> 96dc041a
 import Name
 import NameSet
 import RdrName

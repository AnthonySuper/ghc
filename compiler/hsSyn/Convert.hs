--- conflicted
+++ resolved
@@ -443,12 +443,8 @@
   = do  { tvs'  <- cvtTvs tvs
         ; L loc ctxt' <- cvtContext ctxt
         ; L _ con' <- cvtConstr con
-<<<<<<< HEAD
         ; returnL $ con' { con_qvars = mkHsQTvs (hsQTvExplicit tvs' ++ hsQTvExplicit (con_qvars con'))
-=======
-        ; returnL $ con' { con_qvars = mkHsQTvs (hsQTvBndrs tvs' ++ hsQTvBndrs (con_qvars con'))
                          , con_explicit = True
->>>>>>> 1e041b73
                          , con_cxt = L loc (ctxt' ++ (unLoc $ con_cxt con')) } }
 
 cvt_arg :: (TH.Strict, TH.Type) -> CvtM (LHsType RdrName)
@@ -1060,20 +1056,15 @@
              -> do { tvs' <- cvtTvs tvs
                    ; cxt' <- cvtContext cxt
                    ; ty'  <- cvtType ty
-<<<<<<< HEAD
-                   ; returnL $ mkExplicitHsForAllTy (hsQTvExplicit tvs') cxt' ty'
-                   }
-=======
                    ; loc <- getL
                    ; let hs_ty | null tvs  = rho_ty
-                               | otherwise = L loc (HsForAllTy { hst_bndrs = hsQTvBndrs tvs'
+                               | otherwise = L loc (HsForAllTy { hst_bndrs = hsQTvExplicit tvs'
                                                                , hst_body  = rho_ty })
                          rho_ty | null cxt  = ty'
                                 | otherwise = L loc (HsQualTy { hst_ctxt = cxt'
                                                               , hst_body = ty' })
 
                    ; return hs_ty }
->>>>>>> 1e041b73
 
            SigT ty ki
              -> do { ty' <- cvtType ty

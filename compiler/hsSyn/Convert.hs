{-
(c) The University of Glasgow 2006
(c) The GRASP/AQUA Project, Glasgow University, 1992-1998


This module converts Template Haskell syntax into HsSyn
-}

{-# LANGUAGE CPP #-}

module Convert( convertToHsExpr, convertToPat, convertToHsDecls,
                convertToHsType,
                thRdrNameGuesses ) where

import HsSyn as Hs
import HsTypes  ( mkHsForAllTy )
import qualified Class
import RdrName
import qualified Name
import Module
import RdrHsSyn
import qualified OccName
import OccName
import SrcLoc
import Type
import qualified Coercion ( Role(..) )
import TysWiredIn
import TysPrim (eqPrimTyCon)
import BasicTypes as Hs
import ForeignCall
import Unique
import ErrUtils
import Bag
import Lexeme
import Util
import FastString
import Outputable

import qualified Data.ByteString as BS
import Control.Monad( unless, liftM, ap )
#if __GLASGOW_HASKELL__ < 709
import Control.Applicative (Applicative(..))
#endif

import Data.Char ( chr )
import Data.Word ( Word8 )
import Data.Maybe( catMaybes )
import Language.Haskell.TH as TH hiding (sigP)
import Language.Haskell.TH.Syntax as TH

-------------------------------------------------------------------
--              The external interface

convertToHsDecls :: SrcSpan -> [TH.Dec] -> Either MsgDoc [LHsDecl RdrName]
convertToHsDecls loc ds = initCvt loc (fmap catMaybes (mapM cvt_dec ds))
  where
    cvt_dec d = wrapMsg "declaration" d (cvtDec d)

convertToHsExpr :: SrcSpan -> TH.Exp -> Either MsgDoc (LHsExpr RdrName)
convertToHsExpr loc e
  = initCvt loc $ wrapMsg "expression" e $ cvtl e

convertToPat :: SrcSpan -> TH.Pat -> Either MsgDoc (LPat RdrName)
convertToPat loc p
  = initCvt loc $ wrapMsg "pattern" p $ cvtPat p

convertToHsType :: SrcSpan -> TH.Type -> Either MsgDoc (LHsType RdrName)
convertToHsType loc t
  = initCvt loc $ wrapMsg "type" t $ cvtType t

-------------------------------------------------------------------
newtype CvtM a = CvtM { unCvtM :: SrcSpan -> Either MsgDoc (SrcSpan, a) }
        -- Push down the source location;
        -- Can fail, with a single error message

-- NB: If the conversion succeeds with (Right x), there should
--     be no exception values hiding in x
-- Reason: so a (head []) in TH code doesn't subsequently
--         make GHC crash when it tries to walk the generated tree

-- Use the loc everywhere, for lack of anything better
-- In particular, we want it on binding locations, so that variables bound in
-- the spliced-in declarations get a location that at least relates to the splice point

instance Functor CvtM where
    fmap = liftM

instance Applicative CvtM where
    pure x = CvtM $ \loc -> Right (loc,x)
    (<*>) = ap

instance Monad CvtM where
  return = pure
  (CvtM m) >>= k = CvtM $ \loc -> case m loc of
                                  Left err -> Left err
                                  Right (loc',v) -> unCvtM (k v) loc'

initCvt :: SrcSpan -> CvtM a -> Either MsgDoc a
initCvt loc (CvtM m) = fmap snd (m loc)

force :: a -> CvtM ()
force a = a `seq` return ()

failWith :: MsgDoc -> CvtM a
failWith m = CvtM (\_ -> Left m)

getL :: CvtM SrcSpan
getL = CvtM (\loc -> Right (loc,loc))

setL :: SrcSpan -> CvtM ()
setL loc = CvtM (\_ -> Right (loc, ()))

returnL :: a -> CvtM (Located a)
returnL x = CvtM (\loc -> Right (loc, L loc x))

returnJustL :: a -> CvtM (Maybe (Located a))
returnJustL = fmap Just . returnL

wrapParL :: (Located a -> a) -> a -> CvtM a
wrapParL add_par x = CvtM (\loc -> Right (loc, add_par (L loc x)))

wrapMsg :: (Show a, TH.Ppr a) => String -> a -> CvtM b -> CvtM b
-- E.g  wrapMsg "declaration" dec thing
wrapMsg what item (CvtM m)
  = CvtM (\loc -> case m loc of
                     Left err -> Left (err $$ getPprStyle msg)
                     Right v  -> Right v)
  where
        -- Show the item in pretty syntax normally,
        -- but with all its constructors if you say -dppr-debug
    msg sty = hang (ptext (sLit "When splicing a TH") <+> text what <> colon)
                 2 (if debugStyle sty
                    then text (show item)
                    else text (pprint item))

wrapL :: CvtM a -> CvtM (Located a)
wrapL (CvtM m) = CvtM (\loc -> case m loc of
                               Left err -> Left err
                               Right (loc',v) -> Right (loc',L loc v))

-------------------------------------------------------------------
cvtDecs :: [TH.Dec] -> CvtM [LHsDecl RdrName]
cvtDecs = fmap catMaybes . mapM cvtDec

cvtDec :: TH.Dec -> CvtM (Maybe (LHsDecl RdrName))
cvtDec (TH.ValD pat body ds)
  | TH.VarP s <- pat
  = do  { s' <- vNameL s
        ; cl' <- cvtClause (Clause [] body ds)
        ; returnJustL $ Hs.ValD $ mkFunBind s' [cl'] }

  | otherwise
  = do  { pat' <- cvtPat pat
        ; body' <- cvtGuard body
        ; ds' <- cvtLocalDecs (ptext (sLit "a where clause")) ds
        ; returnJustL $ Hs.ValD $
          PatBind { pat_lhs = pat', pat_rhs = GRHSs body' ds'
                  , pat_rhs_ty = placeHolderType, bind_fvs = placeHolderNames
                  , pat_ticks = ([],[]) } }

cvtDec (TH.FunD nm cls)
  | null cls
  = failWith (ptext (sLit "Function binding for")
                 <+> quotes (text (TH.pprint nm))
                 <+> ptext (sLit "has no equations"))
  | otherwise
  = do  { nm' <- vNameL nm
        ; cls' <- mapM cvtClause cls
        ; returnJustL $ Hs.ValD $ mkFunBind nm' cls' }

cvtDec (TH.SigD nm typ)
  = do  { nm' <- vNameL nm
        ; ty' <- cvtType typ
        ; returnJustL $ Hs.SigD (TypeSig [nm'] ty' PlaceHolder) }

cvtDec (TH.InfixD fx nm)
  -- fixity signatures are allowed for variables, constructors, and types
  -- the renamer automatically looks for types during renaming, even when
  -- the RdrName says it's a variable or a constructor. So, just assume
  -- it's a variable or constructor and proceed.
  = do { nm' <- vcNameL nm
       ; returnJustL (Hs.SigD (FixSig (FixitySig [nm'] (cvtFixity fx)))) }

cvtDec (PragmaD prag)
  = cvtPragmaD prag

cvtDec (TySynD tc tvs rhs)
  = do  { (_, tc', tvs') <- cvt_tycl_hdr [] tc tvs
        ; rhs' <- cvtType rhs
        ; returnJustL $ TyClD $
          SynDecl { tcdLName = tc'
                  , tcdTyVars = tvs', tcdFVs = placeHolderNames
                  , tcdRhs = rhs' } }

cvtDec (DataD ctxt tc tvs constrs derivs)
  = do  { (ctxt', tc', tvs') <- cvt_tycl_hdr ctxt tc tvs
        ; cons' <- mapM cvtConstr constrs
        ; derivs' <- cvtDerivs derivs
        ; let defn = HsDataDefn { dd_ND = DataType, dd_cType = Nothing
                                , dd_ctxt = ctxt'
                                , dd_kindSig = Nothing
                                , dd_cons = cons', dd_derivs = derivs' }
        ; returnJustL $ TyClD (DataDecl { tcdLName = tc', tcdTyVars = tvs'
                                        , tcdDataDefn = defn
                                        , tcdFVs = placeHolderNames }) }

cvtDec (NewtypeD ctxt tc tvs constr derivs)
  = do  { (ctxt', tc', tvs') <- cvt_tycl_hdr ctxt tc tvs
        ; con' <- cvtConstr constr
        ; derivs' <- cvtDerivs derivs
        ; let defn = HsDataDefn { dd_ND = NewType, dd_cType = Nothing
                                , dd_ctxt = ctxt'
                                , dd_kindSig = Nothing
                                , dd_cons = [con']
                                , dd_derivs = derivs' }
        ; returnJustL $ TyClD (DataDecl { tcdLName = tc', tcdTyVars = tvs'
                                    , tcdDataDefn = defn
                                    , tcdFVs = placeHolderNames }) }

cvtDec (ClassD ctxt cl tvs fds decs)
  = do  { (cxt', tc', tvs') <- cvt_tycl_hdr ctxt cl tvs
        ; fds'  <- mapM cvt_fundep fds
        ; (binds', sigs', fams', ats', adts') <- cvt_ci_decs (ptext (sLit "a class declaration")) decs
        ; unless (null adts')
            (failWith $ (ptext (sLit "Default data instance declarations are not allowed:"))
                   $$ (Outputable.ppr adts'))
        ; at_defs <- mapM cvt_at_def ats'
        ; returnJustL $ TyClD $
          ClassDecl { tcdCtxt = cxt', tcdLName = tc', tcdTyVars = tvs'
                    , tcdFDs = fds', tcdSigs = sigs', tcdMeths = binds'
                    , tcdATs = fams', tcdATDefs = at_defs, tcdDocs = []
                    , tcdFVs = placeHolderNames }
                              -- no docs in TH ^^
        }
  where
    cvt_at_def :: LTyFamInstDecl RdrName -> CvtM (LTyFamDefltEqn RdrName)
    -- Very similar to what happens in RdrHsSyn.mkClassDecl
    cvt_at_def decl = case RdrHsSyn.mkATDefault decl of
                        Right def     -> return def
                        Left (_, msg) -> failWith msg

cvtDec (InstanceD ctxt ty decs)
  = do  { let doc = ptext (sLit "an instance declaration")
        ; (binds', sigs', fams', ats', adts') <- cvt_ci_decs doc decs
        ; unless (null fams') (failWith (mkBadDecMsg doc fams'))
        ; ctxt' <- cvtContext ctxt
        ; L loc ty' <- cvtType ty
        ; let inst_ty' = L loc $ mkHsForAllTy Implicit [] ctxt' $ L loc ty'
        ; returnJustL $ InstD $ ClsInstD $
          ClsInstDecl inst_ty' binds' sigs' ats' adts' Nothing }

cvtDec (ForeignD ford)
  = do { ford' <- cvtForD ford
       ; returnJustL $ ForD ford' }

cvtDec (DataFamilyD tc tvs kind)
  = do { (_, tc', tvs') <- cvt_tycl_hdr [] tc tvs
       ; result <- cvtMaybeKindToFamilyResultSig kind
       ; returnJustL $ TyClD $ FamDecl $
         FamilyDecl DataFamily tc' tvs' result Nothing }

cvtDec (DataInstD ctxt tc tys constrs derivs)
  = do { (ctxt', tc', typats') <- cvt_tyinst_hdr ctxt tc tys
       ; cons' <- mapM cvtConstr constrs
       ; derivs' <- cvtDerivs derivs
       ; let defn = HsDataDefn { dd_ND = DataType, dd_cType = Nothing
                               , dd_ctxt = ctxt'
                               , dd_kindSig = Nothing
                               , dd_cons = cons', dd_derivs = derivs' }

       ; returnJustL $ InstD $ DataFamInstD
           { dfid_inst = DataFamInstDecl { dfid_tycon = tc', dfid_pats = typats'
                                         , dfid_defn = defn
                                         , dfid_fvs = placeHolderNames } }}

cvtDec (NewtypeInstD ctxt tc tys constr derivs)
  = do { (ctxt', tc', typats') <- cvt_tyinst_hdr ctxt tc tys
       ; con' <- cvtConstr constr
       ; derivs' <- cvtDerivs derivs
       ; let defn = HsDataDefn { dd_ND = NewType, dd_cType = Nothing
                               , dd_ctxt = ctxt'
                               , dd_kindSig = Nothing
                               , dd_cons = [con'], dd_derivs = derivs' }
       ; returnJustL $ InstD $ DataFamInstD
           { dfid_inst = DataFamInstDecl { dfid_tycon = tc', dfid_pats = typats'
                                         , dfid_defn = defn
                                         , dfid_fvs = placeHolderNames } }}

cvtDec (TySynInstD tc eqn)
  = do  { tc' <- tconNameL tc
        ; eqn' <- cvtTySynEqn tc' eqn
        ; returnJustL $ InstD $ TyFamInstD
            { tfid_inst = TyFamInstDecl { tfid_eqn = eqn'
                                        , tfid_fvs = placeHolderNames } } }

cvtDec (OpenTypeFamilyD tc tvs result injectivity)
  = do { (_, tc', tvs') <- cvt_tycl_hdr [] tc tvs
       ; result' <- cvtFamilyResultSig result
       ; injectivity' <- traverse cvtInjectivityAnnotation injectivity
       ; returnJustL $ TyClD $ FamDecl $
         FamilyDecl OpenTypeFamily tc' tvs' result' injectivity' }

cvtDec (ClosedTypeFamilyD tc tyvars result injectivity eqns)
  = do { (_, tc', tvs') <- cvt_tycl_hdr [] tc tyvars
       ; result' <- cvtFamilyResultSig result
       ; eqns' <- mapM (cvtTySynEqn tc') eqns
       ; injectivity' <- traverse cvtInjectivityAnnotation injectivity
       ; returnJustL $ TyClD $ FamDecl $
         FamilyDecl (ClosedTypeFamily (Just eqns')) tc' tvs' result'
                                      injectivity' }

cvtDec (TH.RoleAnnotD tc roles)
  = do { tc' <- tconNameL tc
       ; let roles' = map (noLoc . cvtRole) roles
       ; returnJustL $ Hs.RoleAnnotD (RoleAnnotDecl tc' roles') }

cvtDec (TH.StandaloneDerivD cxt ty)
  = do { cxt' <- cvtContext cxt
       ; L loc ty'  <- cvtType ty
       ; let inst_ty' = L loc $ mkHsForAllTy Implicit [] cxt' $ L loc ty'
       ; returnJustL $ DerivD $
         DerivDecl { deriv_type = inst_ty', deriv_overlap_mode = Nothing } }

cvtDec (TH.DefaultSigD nm typ)
  = do { nm' <- vNameL nm
       ; ty' <- cvtType typ
       ; returnJustL $ Hs.SigD $ GenericSig [nm'] ty' }
----------------
cvtTySynEqn :: Located RdrName -> TySynEqn -> CvtM (LTyFamInstEqn RdrName)
cvtTySynEqn tc (TySynEqn lhs rhs)
  = do  { lhs' <- mapM cvtType lhs
        ; rhs' <- cvtType rhs
        ; returnL $ TyFamEqn { tfe_tycon = tc
                             , tfe_pats = mkHsWithBndrs lhs'
                             , tfe_rhs = rhs' } }

----------------
cvt_ci_decs :: MsgDoc -> [TH.Dec]
            -> CvtM (LHsBinds RdrName,
                     [LSig RdrName],
                     [LFamilyDecl RdrName],
                     [LTyFamInstDecl RdrName],
                     [LDataFamInstDecl RdrName])
-- Convert the declarations inside a class or instance decl
-- ie signatures, bindings, and associated types
cvt_ci_decs doc decs
  = do  { decs' <- cvtDecs decs
        ; let (ats', bind_sig_decs') = partitionWith is_tyfam_inst decs'
        ; let (adts', no_ats')       = partitionWith is_datafam_inst bind_sig_decs'
        ; let (sigs', prob_binds')   = partitionWith is_sig no_ats'
        ; let (binds', prob_fams')   = partitionWith is_bind prob_binds'
        ; let (fams', bads)          = partitionWith is_fam_decl prob_fams'
        ; unless (null bads) (failWith (mkBadDecMsg doc bads))
          --We use FromSource as the origin of the bind
          -- because the TH declaration is user-written
        ; return (listToBag binds', sigs', fams', ats', adts') }

----------------
cvt_tycl_hdr :: TH.Cxt -> TH.Name -> [TH.TyVarBndr]
             -> CvtM ( LHsContext RdrName
                     , Located RdrName
                     , LHsTyVarBndrs RdrName)
cvt_tycl_hdr cxt tc tvs
  = do { cxt' <- cvtContext cxt
       ; tc'  <- tconNameL tc
       ; tvs' <- cvtTvs tvs
       ; return (cxt', tc', tvs')
       }

cvt_tyinst_hdr :: TH.Cxt -> TH.Name -> [TH.Type]
               -> CvtM ( LHsContext RdrName
                       , Located RdrName
                       , HsWithBndrs RdrName [LHsType RdrName])
cvt_tyinst_hdr cxt tc tys
  = do { cxt' <- cvtContext cxt
       ; tc'  <- tconNameL tc
       ; tys' <- mapM cvtType tys
       ; return (cxt', tc', mkHsWithBndrs tys') }

-------------------------------------------------------------------
--              Partitioning declarations
-------------------------------------------------------------------

is_fam_decl :: LHsDecl RdrName -> Either (LFamilyDecl RdrName) (LHsDecl RdrName)
is_fam_decl (L loc (TyClD (FamDecl { tcdFam = d }))) = Left (L loc d)
is_fam_decl decl = Right decl

is_tyfam_inst :: LHsDecl RdrName -> Either (LTyFamInstDecl RdrName) (LHsDecl RdrName)
is_tyfam_inst (L loc (Hs.InstD (TyFamInstD { tfid_inst = d }))) = Left (L loc d)
is_tyfam_inst decl                                              = Right decl

is_datafam_inst :: LHsDecl RdrName -> Either (LDataFamInstDecl RdrName) (LHsDecl RdrName)
is_datafam_inst (L loc (Hs.InstD (DataFamInstD { dfid_inst = d }))) = Left (L loc d)
is_datafam_inst decl                                                = Right decl

is_sig :: LHsDecl RdrName -> Either (LSig RdrName) (LHsDecl RdrName)
is_sig (L loc (Hs.SigD sig)) = Left (L loc sig)
is_sig decl                  = Right decl

is_bind :: LHsDecl RdrName -> Either (LHsBind RdrName) (LHsDecl RdrName)
is_bind (L loc (Hs.ValD bind)) = Left (L loc bind)
is_bind decl                   = Right decl

mkBadDecMsg :: Outputable a => MsgDoc -> [a] -> MsgDoc
mkBadDecMsg doc bads
  = sep [ ptext (sLit "Illegal declaration(s) in") <+> doc <> colon
        , nest 2 (vcat (map Outputable.ppr bads)) ]

---------------------------------------------------
--      Data types
-- Can't handle GADTs yet
---------------------------------------------------

cvtConstr :: TH.Con -> CvtM (LConDecl RdrName)

cvtConstr (NormalC c strtys)
  = do  { c'   <- cNameL c
        ; cxt' <- returnL []
        ; tys' <- mapM cvt_arg strtys
        ; returnL $ mkSimpleConDecl c' noExistentials cxt' (PrefixCon tys') }

cvtConstr (RecC c varstrtys)
  = do  { c'    <- cNameL c
        ; cxt'  <- returnL []
        ; args' <- mapM cvt_id_arg varstrtys
        ; returnL $ mkSimpleConDecl c' noExistentials cxt'
                                   (RecCon (noLoc args')) }

cvtConstr (InfixC st1 c st2)
  = do  { c' <- cNameL c
        ; cxt' <- returnL []
        ; st1' <- cvt_arg st1
        ; st2' <- cvt_arg st2
        ; returnL $ mkSimpleConDecl c' noExistentials cxt' (InfixCon st1' st2') }

cvtConstr (ForallC tvs ctxt con)
  = do  { tvs'  <- cvtTvs tvs
        ; L loc ctxt' <- cvtContext ctxt
        ; L _ con' <- cvtConstr con
        ; returnL $ con' { con_qvars = mkHsQTvs (hsQTvExplicit tvs' ++ hsQTvExplicit (con_qvars con'))
                         , con_cxt = L loc (ctxt' ++ (unLoc $ con_cxt con')) } }

cvt_arg :: (TH.Strict, TH.Type) -> CvtM (LHsType RdrName)
cvt_arg (NotStrict, ty) = cvtType ty
cvt_arg (IsStrict,  ty)
  = do { ty' <- cvtType ty
       ; returnL $ HsBangTy (HsSrcBang Nothing NoSrcUnpack SrcStrict) ty' }
cvt_arg (Unpacked,  ty)
  = do { ty' <- cvtType ty
       ; returnL $ HsBangTy (HsSrcBang Nothing SrcUnpack   SrcStrict) ty' }

cvt_id_arg :: (TH.Name, TH.Strict, TH.Type) -> CvtM (LConDeclField RdrName)
cvt_id_arg (i, str, ty)
  = do  { i' <- vNameL i
        ; ty' <- cvt_arg (str,ty)
        ; return $ noLoc (ConDeclField { cd_fld_names = [fmap (flip FieldOcc PlaceHolder) i']
                                       , cd_fld_type =  ty'
                                       , cd_fld_doc = Nothing}) }

cvtDerivs :: [TH.Name] -> CvtM (Maybe (Located [LHsType RdrName]))
cvtDerivs [] = return Nothing
cvtDerivs cs = do { cs' <- mapM cvt_one cs
                  ; return (Just (noLoc cs')) }
        where
          cvt_one c = do { c' <- tconName c
                         ; returnL $ HsTyVar c' }

cvt_fundep :: FunDep -> CvtM (Located (Class.FunDep (Located RdrName)))
cvt_fundep (FunDep xs ys) = do { xs' <- mapM tName xs
                               ; ys' <- mapM tName ys
                               ; returnL (map noLoc xs', map noLoc ys') }

noExistentials :: [LHsTyVarBndr RdrName]
noExistentials = []

------------------------------------------
--      Foreign declarations
------------------------------------------

cvtForD :: Foreign -> CvtM (ForeignDecl RdrName)
cvtForD (ImportF callconv safety from nm ty)
  -- the prim and javascript calling conventions do not support headers
  -- and are inserted verbatim, analogous to mkImport in RdrHsSyn
  | callconv == TH.Prim || callconv == TH.JavaScript
  = mk_imp (CImport (noLoc (cvt_conv callconv)) (noLoc safety') Nothing
                    (CFunction (StaticTarget from (mkFastString from) Nothing
                                             True))
                    (noLoc from))
  | Just impspec <- parseCImport (noLoc (cvt_conv callconv)) (noLoc safety')
                                 (mkFastString (TH.nameBase nm))
                                 from (noLoc from)
  = mk_imp impspec
  | otherwise
  = failWith $ text (show from) <+> ptext (sLit "is not a valid ccall impent")
  where
    mk_imp impspec
      = do { nm' <- vNameL nm
           ; ty' <- cvtType ty
           ; return (ForeignImport nm' ty' noForeignImportCoercionYet impspec)
           }
    safety' = case safety of
                     Unsafe     -> PlayRisky
                     Safe       -> PlaySafe
                     Interruptible -> PlayInterruptible

cvtForD (ExportF callconv as nm ty)
  = do  { nm' <- vNameL nm
        ; ty' <- cvtType ty
        ; let e = CExport (noLoc (CExportStatic as
                                                (mkFastString as)
                                                (cvt_conv callconv)))
                                                (noLoc as)
        ; return $ ForeignExport nm' ty' noForeignExportCoercionYet e }

cvt_conv :: TH.Callconv -> CCallConv
cvt_conv TH.CCall      = CCallConv
cvt_conv TH.StdCall    = StdCallConv
cvt_conv TH.CApi       = CApiConv
cvt_conv TH.Prim       = PrimCallConv
cvt_conv TH.JavaScript = JavaScriptCallConv

------------------------------------------
--              Pragmas
------------------------------------------

cvtPragmaD :: Pragma -> CvtM (Maybe (LHsDecl RdrName))
cvtPragmaD (InlineP nm inline rm phases)
  = do { nm' <- vNameL nm
       ; let dflt = dfltActivation inline
       ; let ip   = InlinePragma { inl_src    = "{-# INLINE"
                                 , inl_inline = cvtInline inline
                                 , inl_rule   = cvtRuleMatch rm
                                 , inl_act    = cvtPhases phases dflt
                                 , inl_sat    = Nothing }
       ; returnJustL $ Hs.SigD $ InlineSig nm' ip }

cvtPragmaD (SpecialiseP nm ty inline phases)
  = do { nm' <- vNameL nm
       ; ty' <- cvtType ty
       ; let (inline', dflt) = case inline of
               Just inline1 -> (cvtInline inline1, dfltActivation inline1)
               Nothing      -> (EmptyInlineSpec,   AlwaysActive)
       ; let ip = InlinePragma { inl_src    = "{-# INLINE"
                               , inl_inline = inline'
                               , inl_rule   = Hs.FunLike
                               , inl_act    = cvtPhases phases dflt
                               , inl_sat    = Nothing }
       ; returnJustL $ Hs.SigD $ SpecSig nm' [ty'] ip }

cvtPragmaD (SpecialiseInstP ty)
  = do { ty' <- cvtType ty
       ; returnJustL $ Hs.SigD $ SpecInstSig "{-# SPECIALISE" ty' }

cvtPragmaD (RuleP nm bndrs lhs rhs phases)
  = do { let nm' = mkFastString nm
       ; let act = cvtPhases phases AlwaysActive
       ; bndrs' <- mapM cvtRuleBndr bndrs
       ; lhs'   <- cvtl lhs
       ; rhs'   <- cvtl rhs
       ; returnJustL $ Hs.RuleD
            $ HsRules "{-# RULES" [noLoc $ HsRule (noLoc (nm,nm')) act bndrs'
                                                  lhs' placeHolderNames
                                                  rhs' placeHolderNames]
       }

cvtPragmaD (AnnP target exp)
  = do { exp' <- cvtl exp
       ; target' <- case target of
         ModuleAnnotation  -> return ModuleAnnProvenance
         TypeAnnotation n  -> do
           n' <- tconName n
           return (TypeAnnProvenance  (noLoc n'))
         ValueAnnotation n -> do
           n' <- vcName n
           return (ValueAnnProvenance (noLoc n'))
       ; returnJustL $ Hs.AnnD $ HsAnnotation "{-# ANN" target' exp'
       }

cvtPragmaD (LineP line file)
  = do { setL (srcLocSpan (mkSrcLoc (fsLit file) line 1))
       ; return Nothing
       }

dfltActivation :: TH.Inline -> Activation
dfltActivation TH.NoInline = NeverActive
dfltActivation _           = AlwaysActive

cvtInline :: TH.Inline -> Hs.InlineSpec
cvtInline TH.NoInline  = Hs.NoInline
cvtInline TH.Inline    = Hs.Inline
cvtInline TH.Inlinable = Hs.Inlinable

cvtRuleMatch :: TH.RuleMatch -> RuleMatchInfo
cvtRuleMatch TH.ConLike = Hs.ConLike
cvtRuleMatch TH.FunLike = Hs.FunLike

cvtPhases :: TH.Phases -> Activation -> Activation
cvtPhases AllPhases       dflt = dflt
cvtPhases (FromPhase i)   _    = ActiveAfter i
cvtPhases (BeforePhase i) _    = ActiveBefore i

cvtRuleBndr :: TH.RuleBndr -> CvtM (Hs.LRuleBndr RdrName)
cvtRuleBndr (RuleVar n)
  = do { n' <- vNameL n
       ; return $ noLoc $ Hs.RuleBndr n' }
cvtRuleBndr (TypedRuleVar n ty)
  = do { n'  <- vNameL n
       ; ty' <- cvtType ty
       ; return $ noLoc $ Hs.RuleBndrSig n' $ mkHsWithBndrs ty' }

---------------------------------------------------
--              Declarations
---------------------------------------------------

cvtLocalDecs :: MsgDoc -> [TH.Dec] -> CvtM (HsLocalBinds RdrName)
cvtLocalDecs doc ds
  | null ds
  = return EmptyLocalBinds
  | otherwise
  = do { ds' <- cvtDecs ds
       ; let (binds, prob_sigs) = partitionWith is_bind ds'
       ; let (sigs, bads) = partitionWith is_sig prob_sigs
       ; unless (null bads) (failWith (mkBadDecMsg doc bads))
       ; return (HsValBinds (ValBindsIn (listToBag binds) sigs)) }

cvtClause :: TH.Clause -> CvtM (Hs.LMatch RdrName (LHsExpr RdrName))
cvtClause (Clause ps body wheres)
  = do  { ps' <- cvtPats ps
        ; g'  <- cvtGuard body
        ; ds' <- cvtLocalDecs (ptext (sLit "a where clause")) wheres
        ; returnL $ Hs.Match Nothing ps' Nothing (GRHSs g' ds') }


-------------------------------------------------------------------
--              Expressions
-------------------------------------------------------------------

cvtl :: TH.Exp -> CvtM (LHsExpr RdrName)
cvtl e = wrapL (cvt e)
  where
    cvt (VarE s)        = do { s' <- vName s; return $ HsVar s' }
    cvt (ConE s)        = do { s' <- cName s; return $ HsVar s' }
    cvt (LitE l)
      | overloadedLit l = do { l' <- cvtOverLit l; return $ HsOverLit l' }
      | otherwise       = do { l' <- cvtLit l;     return $ HsLit l' }

    cvt (AppE x y)     = do { x' <- cvtl x; y' <- cvtl y; return $ HsApp x' y' }
    cvt (LamE ps e)    = do { ps' <- cvtPats ps; e' <- cvtl e
                            ; return $ HsLam (mkMatchGroup FromSource [mkSimpleMatch ps' e']) }
    cvt (LamCaseE ms)  = do { ms' <- mapM cvtMatch ms
                            ; return $ HsLamCase placeHolderType
                                                 (mkMatchGroup FromSource ms')
                            }
    cvt (TupE [e])     = do { e' <- cvtl e; return $ HsPar e' }
                                 -- Note [Dropping constructors]
                                 -- Singleton tuples treated like nothing (just parens)
    cvt (TupE es)      = do { es' <- mapM cvtl es
                            ; return $ ExplicitTuple (map (noLoc . Present) es')
                                                      Boxed }
    cvt (UnboxedTupE es)      = do { es' <- mapM cvtl es
                                   ; return $ ExplicitTuple
                                           (map (noLoc . Present) es') Unboxed }
    cvt (CondE x y z)  = do { x' <- cvtl x; y' <- cvtl y; z' <- cvtl z;
                            ; return $ HsIf (Just noSyntaxExpr) x' y' z' }
    cvt (MultiIfE alts)
      | null alts      = failWith (ptext (sLit "Multi-way if-expression with no alternatives"))
      | otherwise      = do { alts' <- mapM cvtpair alts
                            ; return $ HsMultiIf placeHolderType alts' }
    cvt (LetE ds e)    = do { ds' <- cvtLocalDecs (ptext (sLit "a let expression")) ds
                            ; e' <- cvtl e; return $ HsLet ds' e' }
    cvt (CaseE e ms)   = do { e' <- cvtl e; ms' <- mapM cvtMatch ms
                            ; return $ HsCase e' (mkMatchGroup FromSource ms') }
    cvt (DoE ss)       = cvtHsDo DoExpr ss
    cvt (CompE ss)     = cvtHsDo ListComp ss
    cvt (ArithSeqE dd) = do { dd' <- cvtDD dd; return $ ArithSeq noPostTcExpr Nothing dd' }
    cvt (ListE xs)
      | Just s <- allCharLs xs       = do { l' <- cvtLit (StringL s); return (HsLit l') }
             -- Note [Converting strings]
      | otherwise       = do { xs' <- mapM cvtl xs
                             ; return $ ExplicitList placeHolderType Nothing xs'
                             }

    -- Infix expressions
    cvt (InfixE (Just x) s (Just y)) = do { x' <- cvtl x; s' <- cvtl s; y' <- cvtl y
                                          ; wrapParL HsPar $
                                            OpApp (mkLHsPar x') s' undefined (mkLHsPar y') }
                                            -- Parenthesise both arguments and result,
                                            -- to ensure this operator application does
                                            -- does not get re-associated
                            -- See Note [Operator association]
    cvt (InfixE Nothing  s (Just y)) = do { s' <- cvtl s; y' <- cvtl y
                                          ; wrapParL HsPar $ SectionR s' y' }
                                            -- See Note [Sections in HsSyn] in HsExpr
    cvt (InfixE (Just x) s Nothing ) = do { x' <- cvtl x; s' <- cvtl s
                                          ; wrapParL HsPar $ SectionL x' s' }

    cvt (InfixE Nothing  s Nothing ) = do { s' <- cvtl s; return $ HsPar s' }
                                       -- Can I indicate this is an infix thing?
                                       -- Note [Dropping constructors]

    cvt (UInfixE x s y)  = do { x' <- cvtl x
                              ; let x'' = case x' of
                                            L _ (OpApp {}) -> x'
                                            _ -> mkLHsPar x'
                              ; cvtOpApp x'' s y } --  Note [Converting UInfix]

    cvt (ParensE e)      = do { e' <- cvtl e; return $ HsPar e' }
    cvt (SigE e t)       = do { e' <- cvtl e; t' <- cvtType t
                              ; return $ ExprWithTySig e' t' PlaceHolder }
    cvt (RecConE c flds) = do { c' <- cNameL c
                              ; flds' <- mapM (cvtFld mkFieldOcc) flds
                              ; return $ RecordCon c' noPostTcExpr (HsRecFields flds' Nothing)}
    cvt (RecUpdE e flds) = do { e' <- cvtl e
                              ; flds' <- mapM (cvtFld mkAmbiguousFieldOcc) flds
                              ; return $ RecordUpd e' flds'
                                          PlaceHolder PlaceHolder PlaceHolder }
    cvt (StaticE e)      = fmap HsStatic $ cvtl e
    cvt (UnboundVarE s)  = do { s' <- vName s; return $ HsVar s' }

{- Note [Dropping constructors]
~~~~~~~~~~~~~~~~~~~~~~~~~~~~~~~
When we drop constructors from the input (for instance, when we encounter @TupE [e]@)
we must insert parentheses around the argument. Otherwise, @UInfix@ constructors in @e@
could meet @UInfix@ constructors containing the @TupE [e]@. For example:

  UInfixE x * (TupE [UInfixE y + z])

If we drop the singleton tuple but don't insert parentheses, the @UInfixE@s would meet
and the above expression would be reassociated to

  OpApp (OpApp x * y) + z

which we don't want.
-}

cvtFld :: (RdrName -> t) -> (TH.Name, TH.Exp) -> CvtM (LHsRecField' t (LHsExpr RdrName))
cvtFld f (v,e)
  = do  { v' <- vNameL v; e' <- cvtl e
        ; return (noLoc $ HsRecField { hsRecFieldLbl = fmap f v'
                                     , hsRecFieldArg = e'
                                     , hsRecPun      = False}) }

cvtDD :: Range -> CvtM (ArithSeqInfo RdrName)
cvtDD (FromR x)           = do { x' <- cvtl x; return $ From x' }
cvtDD (FromThenR x y)     = do { x' <- cvtl x; y' <- cvtl y; return $ FromThen x' y' }
cvtDD (FromToR x y)       = do { x' <- cvtl x; y' <- cvtl y; return $ FromTo x' y' }
cvtDD (FromThenToR x y z) = do { x' <- cvtl x; y' <- cvtl y; z' <- cvtl z; return $ FromThenTo x' y' z' }

{- Note [Operator assocation]
We must be quite careful about adding parens:
  * Infix (UInfix ...) op arg      Needs parens round the first arg
  * Infix (Infix ...) op arg       Needs parens round the first arg
  * UInfix (UInfix ...) op arg     No parens for first arg
  * UInfix (Infix ...) op arg      Needs parens round first arg


Note [Converting UInfix]
~~~~~~~~~~~~~~~~~~~~~~~~
When converting @UInfixE@, @UInfixP@, and @UInfixT@ values, we want to readjust
the trees to reflect the fixities of the underlying operators:

  UInfixE x * (UInfixE y + z) ---> (x * y) + z

This is done by the renamer (see @mkOppAppRn@, @mkConOppPatRn@, and
@mkHsOpTyRn@ in RnTypes), which expects that the input will be completely
right-biased for types and left-biased for everything else. So we left-bias the
trees of @UInfixP@ and @UInfixE@ and right-bias the trees of @UInfixT@.

Sample input:

  UInfixE
   (UInfixE x op1 y)
   op2
   (UInfixE z op3 w)

Sample output:

  OpApp
    (OpApp
      (OpApp x op1 y)
      op2
      z)
    op3
    w

The functions @cvtOpApp@, @cvtOpAppP@, and @cvtOpAppT@ are responsible for this
biasing.
-}

{- | @cvtOpApp x op y@ converts @op@ and @y@ and produces the operator application @x `op` y@.
The produced tree of infix expressions will be left-biased, provided @x@ is.

We can see that @cvtOpApp@ is correct as follows. The inductive hypothesis
is that @cvtOpApp x op y@ is left-biased, provided @x@ is. It is clear that
this holds for both branches (of @cvtOpApp@), provided we assume it holds for
the recursive calls to @cvtOpApp@.

When we call @cvtOpApp@ from @cvtl@, the first argument will always be left-biased
since we have already run @cvtl@ on it.
-}
cvtOpApp :: LHsExpr RdrName -> TH.Exp -> TH.Exp -> CvtM (HsExpr RdrName)
cvtOpApp x op1 (UInfixE y op2 z)
  = do { l <- wrapL $ cvtOpApp x op1 y
       ; cvtOpApp l op2 z }
cvtOpApp x op y
  = do { op' <- cvtl op
       ; y' <- cvtl y
       ; return (OpApp x op' undefined y') }

-------------------------------------
--      Do notation and statements
-------------------------------------

cvtHsDo :: HsStmtContext Name.Name -> [TH.Stmt] -> CvtM (HsExpr RdrName)
cvtHsDo do_or_lc stmts
  | null stmts = failWith (ptext (sLit "Empty stmt list in do-block"))
  | otherwise
  = do  { stmts' <- cvtStmts stmts
        ; let Just (stmts'', last') = snocView stmts'

        ; last'' <- case last' of
                    L loc (BodyStmt body _ _ _) -> return (L loc (mkLastStmt body))
                    _ -> failWith (bad_last last')

        ; return $ HsDo do_or_lc (stmts'' ++ [last'']) placeHolderType }
  where
    bad_last stmt = vcat [ ptext (sLit "Illegal last statement of") <+> pprAStmtContext do_or_lc <> colon
                         , nest 2 $ Outputable.ppr stmt
                         , ptext (sLit "(It should be an expression.)") ]

cvtStmts :: [TH.Stmt] -> CvtM [Hs.LStmt RdrName (LHsExpr RdrName)]
cvtStmts = mapM cvtStmt

cvtStmt :: TH.Stmt -> CvtM (Hs.LStmt RdrName (LHsExpr RdrName))
cvtStmt (NoBindS e)    = do { e' <- cvtl e; returnL $ mkBodyStmt e' }
cvtStmt (TH.BindS p e) = do { p' <- cvtPat p; e' <- cvtl e; returnL $ mkBindStmt p' e' }
cvtStmt (TH.LetS ds)   = do { ds' <- cvtLocalDecs (ptext (sLit "a let binding")) ds
                            ; returnL $ LetStmt ds' }
cvtStmt (TH.ParS dss)  = do { dss' <- mapM cvt_one dss; returnL $ ParStmt dss' noSyntaxExpr noSyntaxExpr }
                       where
                         cvt_one ds = do { ds' <- cvtStmts ds; return (ParStmtBlock ds' undefined noSyntaxExpr) }

cvtMatch :: TH.Match -> CvtM (Hs.LMatch RdrName (LHsExpr RdrName))
cvtMatch (TH.Match p body decs)
  = do  { p' <- cvtPat p
        ; g' <- cvtGuard body
        ; decs' <- cvtLocalDecs (ptext (sLit "a where clause")) decs
        ; returnL $ Hs.Match Nothing [p'] Nothing (GRHSs g' decs') }

cvtGuard :: TH.Body -> CvtM [LGRHS RdrName (LHsExpr RdrName)]
cvtGuard (GuardedB pairs) = mapM cvtpair pairs
cvtGuard (NormalB e)      = do { e' <- cvtl e; g' <- returnL $ GRHS [] e'; return [g'] }

cvtpair :: (TH.Guard, TH.Exp) -> CvtM (LGRHS RdrName (LHsExpr RdrName))
cvtpair (NormalG ge,rhs) = do { ge' <- cvtl ge; rhs' <- cvtl rhs
                              ; g' <- returnL $ mkBodyStmt ge'
                              ; returnL $ GRHS [g'] rhs' }
cvtpair (PatG gs,rhs)    = do { gs' <- cvtStmts gs; rhs' <- cvtl rhs
                              ; returnL $ GRHS gs' rhs' }

cvtOverLit :: Lit -> CvtM (HsOverLit RdrName)
cvtOverLit (IntegerL i)
  = do { force i; return $ mkHsIntegral (show i) i placeHolderType}
cvtOverLit (RationalL r)
  = do { force r; return $ mkHsFractional (cvtFractionalLit r) placeHolderType}
cvtOverLit (StringL s)
  = do { let { s' = mkFastString s }
       ; force s'
       ; return $ mkHsIsString s s' placeHolderType
       }
cvtOverLit _ = panic "Convert.cvtOverLit: Unexpected overloaded literal"
-- An Integer is like an (overloaded) '3' in a Haskell source program
-- Similarly 3.5 for fractionals

{- Note [Converting strings]
~~~~~~~~~~~~~~~~~~~~~~~~~~~~
If we get (ListE [CharL 'x', CharL 'y']) we'd like to convert to
a string literal for "xy".  Of course, we might hope to get
(LitE (StringL "xy")), but not always, and allCharLs fails quickly
if it isn't a literal string
-}

allCharLs :: [TH.Exp] -> Maybe String
-- Note [Converting strings]
-- NB: only fire up this setup for a non-empty list, else
--     there's a danger of returning "" for [] :: [Int]!
allCharLs xs
  = case xs of
      LitE (CharL c) : ys -> go [c] ys
      _                   -> Nothing
  where
    go cs []                    = Just (reverse cs)
    go cs (LitE (CharL c) : ys) = go (c:cs) ys
    go _  _                     = Nothing

cvtLit :: Lit -> CvtM HsLit
cvtLit (IntPrimL i)    = do { force i; return $ HsIntPrim (show i) i }
cvtLit (WordPrimL w)   = do { force w; return $ HsWordPrim (show w) w }
cvtLit (FloatPrimL f)  = do { force f; return $ HsFloatPrim (cvtFractionalLit f) }
cvtLit (DoublePrimL f) = do { force f; return $ HsDoublePrim (cvtFractionalLit f) }
cvtLit (CharL c)       = do { force c; return $ HsChar (show c) c }
cvtLit (CharPrimL c)   = do { force c; return $ HsCharPrim (show c) c }
cvtLit (StringL s)     = do { let { s' = mkFastString s }
                            ; force s'
                            ; return $ HsString s s' }
cvtLit (StringPrimL s) = do { let { s' = BS.pack s }
                            ; force s'
                            ; return $ HsStringPrim (w8ToString s) s' }
cvtLit _ = panic "Convert.cvtLit: Unexpected literal"
        -- cvtLit should not be called on IntegerL, RationalL
        -- That precondition is established right here in
        -- Convert.hs, hence panic

w8ToString :: [Word8] -> String
w8ToString ws = map (\w -> chr (fromIntegral w)) ws

cvtPats :: [TH.Pat] -> CvtM [Hs.LPat RdrName]
cvtPats pats = mapM cvtPat pats

cvtPat :: TH.Pat -> CvtM (Hs.LPat RdrName)
cvtPat pat = wrapL (cvtp pat)

cvtp :: TH.Pat -> CvtM (Hs.Pat RdrName)
cvtp (TH.LitP l)
  | overloadedLit l    = do { l' <- cvtOverLit l
                            ; return (mkNPat (noLoc l') Nothing) }
                                  -- Not right for negative patterns;
                                  -- need to think about that!
  | otherwise          = do { l' <- cvtLit l; return $ Hs.LitPat l' }
cvtp (TH.VarP s)       = do { s' <- vName s; return $ Hs.VarPat s' }
cvtp (TupP [p])        = do { p' <- cvtPat p; return $ ParPat p' } -- Note [Dropping constructors]
cvtp (TupP ps)         = do { ps' <- cvtPats ps; return $ TuplePat ps' Boxed   [] }
cvtp (UnboxedTupP ps)  = do { ps' <- cvtPats ps; return $ TuplePat ps' Unboxed [] }
cvtp (ConP s ps)       = do { s' <- cNameL s; ps' <- cvtPats ps
                            ; return $ ConPatIn s' (PrefixCon ps') }
cvtp (InfixP p1 s p2)  = do { s' <- cNameL s; p1' <- cvtPat p1; p2' <- cvtPat p2
                            ; wrapParL ParPat $
                              ConPatIn s' (InfixCon (mkParPat p1') (mkParPat p2')) }
                            -- See Note [Operator association]
cvtp (UInfixP p1 s p2) = do { p1' <- cvtPat p1; cvtOpAppP p1' s p2 } -- Note [Converting UInfix]
cvtp (ParensP p)       = do { p' <- cvtPat p; return $ ParPat p' }
cvtp (TildeP p)        = do { p' <- cvtPat p; return $ LazyPat p' }
cvtp (BangP p)         = do { p' <- cvtPat p; return $ BangPat p' }
cvtp (TH.AsP s p)      = do { s' <- vNameL s; p' <- cvtPat p; return $ AsPat s' p' }
cvtp TH.WildP          = return $ WildPat placeHolderType
cvtp (RecP c fs)       = do { c' <- cNameL c; fs' <- mapM cvtPatFld fs
                            ; return $ ConPatIn c'
                                     $ Hs.RecCon (HsRecFields fs' Nothing) }
cvtp (ListP ps)        = do { ps' <- cvtPats ps
                            ; return $ ListPat ps' placeHolderType Nothing }
cvtp (SigP p t)        = do { p' <- cvtPat p; t' <- cvtType t
                            ; return $ SigPatIn p' (mkHsWithBndrs t') }
cvtp (ViewP e p)       = do { e' <- cvtl e; p' <- cvtPat p
                            ; return $ ViewPat e' p' placeHolderType }

cvtPatFld :: (TH.Name, TH.Pat) -> CvtM (LHsRecField RdrName (LPat RdrName))
cvtPatFld (s,p)
  = do  { s' <- vNameL s; p' <- cvtPat p
        ; return (noLoc $ HsRecField { hsRecFieldLbl = fmap mkFieldOcc s'
                                     , hsRecFieldArg = p'
                                     , hsRecPun      = False}) }

{- | @cvtOpAppP x op y@ converts @op@ and @y@ and produces the operator application @x `op` y@.
The produced tree of infix patterns will be left-biased, provided @x@ is.

See the @cvtOpApp@ documentation for how this function works.
-}
cvtOpAppP :: Hs.LPat RdrName -> TH.Name -> TH.Pat -> CvtM (Hs.Pat RdrName)
cvtOpAppP x op1 (UInfixP y op2 z)
  = do { l <- wrapL $ cvtOpAppP x op1 y
       ; cvtOpAppP l op2 z }
cvtOpAppP x op y
  = do { op' <- cNameL op
       ; y' <- cvtPat y
       ; return (ConPatIn op' (InfixCon x y')) }

-----------------------------------------------------------
--      Types and type variables

cvtTvs :: [TH.TyVarBndr] -> CvtM (LHsTyVarBndrs RdrName)
cvtTvs tvs = do { tvs' <- mapM cvt_tv tvs; return (mkHsQTvs tvs') }

cvt_tv :: TH.TyVarBndr -> CvtM (LHsTyVarBndr RdrName)
cvt_tv (TH.PlainTV nm)
  = do { nm' <- tName nm
       ; returnL $ UserTyVar nm' }
cvt_tv (TH.KindedTV nm ki)
  = do { nm' <- tName nm
       ; ki' <- cvtKind ki
       ; returnL $ KindedTyVar (noLoc nm') ki' }

cvtRole :: TH.Role -> Maybe Coercion.Role
cvtRole TH.NominalR          = Just Coercion.Nominal
cvtRole TH.RepresentationalR = Just Coercion.Representational
cvtRole TH.PhantomR          = Just Coercion.Phantom
cvtRole TH.InferR            = Nothing

cvtContext :: TH.Cxt -> CvtM (LHsContext RdrName)
cvtContext tys = do { preds' <- mapM cvtPred tys; returnL preds' }

cvtPred :: TH.Pred -> CvtM (LHsType RdrName)
cvtPred = cvtType

cvtType :: TH.Type -> CvtM (LHsType RdrName)
cvtType = cvtTypeKind "type"

cvtTypeKind :: String -> TH.Type -> CvtM (LHsType RdrName)
cvtTypeKind ty_str ty
  = do { (head_ty, tys') <- split_ty_app ty
       ; case head_ty of
           TupleT n
             | length tys' == n         -- Saturated
             -> if n==1 then return (head tys') -- Singleton tuples treated
                                                -- like nothing (ie just parens)
                        else returnL (HsTupleTy HsBoxedOrConstraintTuple tys')
             | n == 1
             -> failWith (ptext (sLit ("Illegal 1-tuple " ++ ty_str ++ " constructor")))
             | otherwise
             -> mk_apps (HsTyVar (getRdrName (tupleTyCon Boxed n))) tys'
           UnboxedTupleT n
             | length tys' == n         -- Saturated
             -> if n==1 then return (head tys') -- Singleton tuples treated
                                                -- like nothing (ie just parens)
                        else returnL (HsTupleTy HsUnboxedTuple tys')
             | otherwise
             -> mk_apps (HsTyVar (getRdrName (tupleTyCon Unboxed n))) tys'
           ArrowT
             | [x',y'] <- tys' -> returnL (HsFunTy x' y')
             | otherwise       -> mk_apps (HsTyVar (getRdrName funTyCon)) tys'
           ListT
             | [x']    <- tys' -> returnL (HsListTy x')
             | otherwise       -> mk_apps (HsTyVar (getRdrName listTyCon)) tys'
           VarT nm -> do { nm' <- tName nm;    mk_apps (HsTyVar nm') tys' }
           ConT nm -> do { nm' <- tconName nm; mk_apps (HsTyVar nm') tys' }

           ForallT tvs cxt ty
             | null tys'
             -> do { tvs' <- cvtTvs tvs
                   ; cxt' <- cvtContext cxt
                   ; ty'  <- cvtType ty
                   ; returnL $ mkExplicitHsForAllTy (hsQTvExplicit tvs') cxt' ty'
                   }

           SigT ty ki
             -> do { ty' <- cvtType ty
                   ; ki' <- cvtKind ki
                   ; mk_apps (HsKindSig ty' ki') tys'
                   }

           LitT lit
             -> returnL (HsTyLit (cvtTyLit lit))

           WildCardT Nothing
             -> mk_apps mkAnonWildCardTy tys'

           WildCardT (Just nm)
             -> do { nm' <- tName nm; mk_apps (mkNamedWildCardTy nm') tys' }

           InfixT t1 s t2
             -> do { s'  <- tconName s
                   ; t1' <- cvtType t1
                   ; t2' <- cvtType t2
                   ; mk_apps (HsTyVar s') [t1', t2']
                   }

           UInfixT t1 s t2
             -> do { t2' <- cvtType t2
                   ; cvtOpAppT t1 s t2'
                   } -- Note [Converting UInfix]

           ParensT t
             -> do { t' <- cvtType t
                   ; returnL $ HsParTy t'
                   }

           PromotedT nm -> do { nm' <- cName nm; mk_apps (HsTyVar nm') tys' }
                 -- Promoted data constructor; hence cName

           PromotedTupleT n
             | n == 1
             -> failWith (ptext (sLit ("Illegal promoted 1-tuple " ++ ty_str)))
             | m == n   -- Saturated
             -> do  { let kis = replicate m placeHolderKind
                    ; returnL (HsExplicitTupleTy kis tys')
                    }
             where
               m = length tys'

           PromotedNilT
             -> returnL (HsExplicitListTy placeHolderKind [])

           PromotedConsT  -- See Note [Representing concrete syntax in types]
                          -- in Language.Haskell.TH.Syntax
             | [ty1, L _ (HsExplicitListTy _ tys2)] <- tys'
             -> returnL (HsExplicitListTy placeHolderKind (ty1:tys2))
             | otherwise
             -> mk_apps (HsTyVar (getRdrName consDataCon)) tys'

           StarT
              -- TODO (RAE): Fix TH to use 'TYPE ...' syntax
             -> returnL (HsTyVar (getRdrName liftedTypeKindTyCon))

           ConstraintT
             -> returnL (HsTyVar (getRdrName constraintKindTyCon))

           EqualityT
             | [x',y'] <- tys' -> returnL (HsEqTy x' y')
             | otherwise       -> mk_apps (HsTyVar (getRdrName eqPrimTyCon)) tys'

           _ -> failWith (ptext (sLit ("Malformed " ++ ty_str)) <+> text (show ty))
    }

mk_apps :: HsType RdrName -> [LHsType RdrName] -> CvtM (LHsType RdrName)
mk_apps head_ty []       = returnL head_ty
mk_apps head_ty (ty:tys) = do { head_ty' <- returnL head_ty
                              ; mk_apps (HsAppTy head_ty' ty) tys }

split_ty_app :: TH.Type -> CvtM (TH.Type, [LHsType RdrName])
split_ty_app ty = go ty []
  where
    go (AppT f a) as' = do { a' <- cvtType a; go f (a':as') }
    go f as           = return (f,as)

cvtTyLit :: TH.TyLit -> HsTyLit
<<<<<<< HEAD
cvtTyLit (TH.NumTyLit i) = HsNumTy i
cvtTyLit (TH.StrTyLit s) = HsStrTy (fsLit s)
=======
cvtTyLit (NumTyLit i) = HsNumTy (show i) i
cvtTyLit (StrTyLit s) = HsStrTy s        (fsLit s)

{- | @cvtOpAppT x op y@ converts @op@ and @y@ and produces the operator
application @x `op` y@. The produced tree of infix types will be right-biased,
provided @y@ is.

See the @cvtOpApp@ documentation for how this function works.
-}
cvtOpAppT :: TH.Type -> TH.Name -> LHsType RdrName -> CvtM (LHsType RdrName)
cvtOpAppT (UInfixT x op2 y) op1 z
  = do { l <- cvtOpAppT y op1 z
       ; cvtOpAppT x op2 l }
cvtOpAppT x op y
  = do { op' <- tconNameL op
       ; x' <- cvtType x
       ; returnL (mkHsOpTy x' op' y) }
>>>>>>> 96dc041a

cvtKind :: TH.Kind -> CvtM (LHsKind RdrName)
cvtKind = cvtTypeKind "kind"

-- | Convert Maybe Kind to a type family result signature. Used with data
-- families where naming of the result is not possible (thus only kind or no
-- signature is possible).
cvtMaybeKindToFamilyResultSig :: Maybe TH.Kind
                              -> CvtM (LFamilyResultSig RdrName)
cvtMaybeKindToFamilyResultSig Nothing   = returnL Hs.NoSig
cvtMaybeKindToFamilyResultSig (Just ki) = do { ki' <- cvtKind ki
                                             ; returnL (Hs.KindSig ki') }

-- | Convert type family result signature. Used with both open and closed type
-- families.
cvtFamilyResultSig :: TH.FamilyResultSig -> CvtM (Hs.LFamilyResultSig RdrName)
cvtFamilyResultSig TH.NoSig           = returnL Hs.NoSig
cvtFamilyResultSig (TH.KindSig ki)    = do { ki' <- cvtKind ki
                                           ; returnL (Hs.KindSig ki') }
cvtFamilyResultSig (TH.TyVarSig bndr) = do { tv <- cvt_tv bndr
                                           ; returnL (Hs.TyVarSig tv) }

-- | Convert injectivity annotation of a type family.
cvtInjectivityAnnotation :: TH.InjectivityAnn
                         -> CvtM (Hs.LInjectivityAnn RdrName)
cvtInjectivityAnnotation (TH.InjectivityAnn annLHS annRHS)
  = do { annLHS' <- tNameL annLHS
       ; annRHS' <- mapM tNameL annRHS
       ; returnL (Hs.InjectivityAnn annLHS' annRHS') }

-----------------------------------------------------------
cvtFixity :: TH.Fixity -> Hs.Fixity
cvtFixity (TH.Fixity prec dir) = Hs.Fixity prec (cvt_dir dir)
   where
     cvt_dir TH.InfixL = Hs.InfixL
     cvt_dir TH.InfixR = Hs.InfixR
     cvt_dir TH.InfixN = Hs.InfixN

-----------------------------------------------------------


-----------------------------------------------------------
-- some useful things

overloadedLit :: Lit -> Bool
-- True for literals that Haskell treats as overloaded
overloadedLit (IntegerL  _) = True
overloadedLit (RationalL _) = True
overloadedLit _             = False

cvtFractionalLit :: Rational -> FractionalLit
cvtFractionalLit r = FL { fl_text = show (fromRational r :: Double), fl_value = r }

--------------------------------------------------------------------
--      Turning Name back into RdrName
--------------------------------------------------------------------

-- variable names
vNameL, cNameL, vcNameL, tNameL, tconNameL :: TH.Name -> CvtM (Located RdrName)
vName,  cName,  vcName,  tName,  tconName  :: TH.Name -> CvtM RdrName

-- Variable names
vNameL n = wrapL (vName n)
vName n = cvtName OccName.varName n

-- Constructor function names; this is Haskell source, hence srcDataName
cNameL n = wrapL (cName n)
cName n = cvtName OccName.dataName n

-- Variable *or* constructor names; check by looking at the first char
vcNameL n = wrapL (vcName n)
vcName n = if isVarName n then vName n else cName n

-- Type variable names
tNameL n = wrapL (tName n)
tName n = cvtName OccName.tvName n

-- Type Constructor names
tconNameL n = wrapL (tconName n)
tconName n = cvtName OccName.tcClsName n

cvtName :: OccName.NameSpace -> TH.Name -> CvtM RdrName
cvtName ctxt_ns (TH.Name occ flavour)
  | not (okOcc ctxt_ns occ_str) = failWith (badOcc ctxt_ns occ_str)
  | otherwise
  = do { loc <- getL
       ; let rdr_name = thRdrName loc ctxt_ns occ_str flavour
       ; force rdr_name
       ; return rdr_name }
  where
    occ_str = TH.occString occ

okOcc :: OccName.NameSpace -> String -> Bool
okOcc ns str
  | OccName.isVarNameSpace ns     = okVarOcc str
  | OccName.isDataConNameSpace ns = okConOcc str
  | otherwise                     = okTcOcc  str

-- Determine the name space of a name in a type
--
isVarName :: TH.Name -> Bool
isVarName (TH.Name occ _)
  = case TH.occString occ of
      ""    -> False
      (c:_) -> startsVarId c || startsVarSym c

badOcc :: OccName.NameSpace -> String -> SDoc
badOcc ctxt_ns occ
  = ptext (sLit "Illegal") <+> pprNameSpace ctxt_ns
        <+> ptext (sLit "name:") <+> quotes (text occ)

thRdrName :: SrcSpan -> OccName.NameSpace -> String -> TH.NameFlavour -> RdrName
-- This turns a TH Name into a RdrName; used for both binders and occurrences
-- See Note [Binders in Template Haskell]
-- The passed-in name space tells what the context is expecting;
--      use it unless the TH name knows what name-space it comes
--      from, in which case use the latter
--
-- We pass in a SrcSpan (gotten from the monad) because this function
-- is used for *binders* and if we make an Exact Name we want it
-- to have a binding site inside it.  (cf Trac #5434)
--
-- ToDo: we may generate silly RdrNames, by passing a name space
--       that doesn't match the string, like VarName ":+",
--       which will give confusing error messages later
--
-- The strict applications ensure that any buried exceptions get forced
thRdrName loc ctxt_ns th_occ th_name
  = case th_name of
     TH.NameG th_ns pkg mod -> thOrigRdrName th_occ th_ns pkg mod
     TH.NameQ mod  -> (mkRdrQual  $! mk_mod mod) $! occ
     TH.NameL uniq -> nameRdrName $! (((Name.mkInternalName $! mk_uniq uniq) $! occ) loc)
     TH.NameU uniq -> nameRdrName $! (((Name.mkSystemNameAt $! mk_uniq uniq) $! occ) loc)
     TH.NameS | Just name <- isBuiltInOcc_maybe occ -> nameRdrName $! name
              | otherwise                           -> mkRdrUnqual $! occ
              -- We check for built-in syntax here, because the TH
              -- user might have written a (NameS "(,,)"), for example
  where
    occ :: OccName.OccName
    occ = mk_occ ctxt_ns th_occ

thOrigRdrName :: String -> TH.NameSpace -> PkgName -> ModName -> RdrName
thOrigRdrName occ th_ns pkg mod = (mkOrig $! (mkModule (mk_pkg pkg) (mk_mod mod))) $! (mk_occ (mk_ghc_ns th_ns) occ)

thRdrNameGuesses :: TH.Name -> [RdrName]
thRdrNameGuesses (TH.Name occ flavour)
  -- This special case for NameG ensures that we don't generate duplicates in the output list
  | TH.NameG th_ns pkg mod <- flavour = [ thOrigRdrName occ_str th_ns pkg mod]
  | otherwise                         = [ thRdrName noSrcSpan gns occ_str flavour
                                        | gns <- guessed_nss]
  where
    -- guessed_ns are the name spaces guessed from looking at the TH name
    guessed_nss | isLexCon (mkFastString occ_str) = [OccName.tcName,  OccName.dataName]
                | otherwise                       = [OccName.varName, OccName.tvName]
    occ_str = TH.occString occ

-- The packing and unpacking is rather turgid :-(
mk_occ :: OccName.NameSpace -> String -> OccName.OccName
mk_occ ns occ = OccName.mkOccName ns occ

mk_ghc_ns :: TH.NameSpace -> OccName.NameSpace
mk_ghc_ns TH.DataName  = OccName.dataName
mk_ghc_ns TH.TcClsName = OccName.tcClsName
mk_ghc_ns TH.VarName   = OccName.varName

mk_mod :: TH.ModName -> ModuleName
mk_mod mod = mkModuleName (TH.modString mod)

mk_pkg :: TH.PkgName -> UnitId
mk_pkg pkg = stringToUnitId (TH.pkgString pkg)

mk_uniq :: Int -> Unique
mk_uniq u = mkUniqueGrimily u

{-
Note [Binders in Template Haskell]
~~~~~~~~~~~~~~~~~~~~~~~~~~~~~~~~~~
Consider this TH term construction:
  do { x1 <- TH.newName "x"   -- newName :: String -> Q TH.Name
     ; x2 <- TH.newName "x"   -- Builds a NameU
     ; x3 <- TH.newName "x"

     ; let x = mkName "x"     -- mkName :: String -> TH.Name
                              -- Builds a NameS

     ; return (LamE (..pattern [x1,x2]..) $
               LamE (VarPat x3) $
               ..tuple (x1,x2,x3,x)) }

It represents the term   \[x1,x2]. \x3. (x1,x2,x3,x)

a) We don't want to complain about "x" being bound twice in
   the pattern [x1,x2]
b) We don't want x3 to shadow the x1,x2
c) We *do* want 'x' (dynamically bound with mkName) to bind
   to the innermost binding of "x", namely x3.
d) When pretty printing, we want to print a unique with x1,x2
   etc, else they'll all print as "x" which isn't very helpful

When we convert all this to HsSyn, the TH.Names are converted with
thRdrName.  To achieve (b) we want the binders to be Exact RdrNames.
Achieving (a) is a bit awkward, because
   - We must check for duplicate and shadowed names on Names,
     not RdrNames, *after* renaming.
     See Note [Collect binders only after renaming] in HsUtils

   - But to achieve (a) we must distinguish between the Exact
     RdrNames arising from TH and the Unqual RdrNames that would
     come from a user writing \[x,x] -> blah

So in Convert.thRdrName we translate
   TH Name                          RdrName
   --------------------------------------------------------
   NameU (arising from newName) --> Exact (Name{ System })
   NameS (arising from mkName)  --> Unqual

Notice that the NameUs generate *System* Names.  Then, when
figuring out shadowing and duplicates, we can filter out
System Names.

This use of System Names fits with other uses of System Names, eg for
temporary variables "a". Since there are lots of things called "a" we
usually want to print the name with the unique, and that is indeed
the way System Names are printed.

There's a small complication of course; see Note [Looking up Exact
RdrNames] in RnEnv.
-}<|MERGE_RESOLUTION|>--- conflicted
+++ resolved
@@ -1122,12 +1122,8 @@
     go f as           = return (f,as)
 
 cvtTyLit :: TH.TyLit -> HsTyLit
-<<<<<<< HEAD
-cvtTyLit (TH.NumTyLit i) = HsNumTy i
-cvtTyLit (TH.StrTyLit s) = HsStrTy (fsLit s)
-=======
-cvtTyLit (NumTyLit i) = HsNumTy (show i) i
-cvtTyLit (StrTyLit s) = HsStrTy s        (fsLit s)
+cvtTyLit (TH.NumTyLit i) = HsNumTy (show i) i
+cvtTyLit (TH.StrTyLit s) = HsStrTy s        (fsLit s)
 
 {- | @cvtOpAppT x op y@ converts @op@ and @y@ and produces the operator
 application @x `op` y@. The produced tree of infix types will be right-biased,
@@ -1143,7 +1139,6 @@
   = do { op' <- tconNameL op
        ; x' <- cvtType x
        ; returnL (mkHsOpTy x' op' y) }
->>>>>>> 96dc041a
 
 cvtKind :: TH.Kind -> CvtM (LHsKind RdrName)
 cvtKind = cvtTypeKind "kind"

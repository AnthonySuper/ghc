{-
(c) The University of Glasgow 2006
(c) The GRASP/AQUA Project, Glasgow University, 1992-1998


HsTypes: Abstract syntax: user-defined types
-}

{-# LANGUAGE DeriveDataTypeable #-}
{-# LANGUAGE FlexibleContexts #-}
{-# LANGUAGE FlexibleInstances #-}
{-# LANGUAGE StandaloneDeriving #-}
{-# LANGUAGE TypeSynonymInstances #-}
{-# LANGUAGE UndecidableInstances #-} -- Note [Pass sensitive types]
                                      -- in module PlaceHolder
{-# LANGUAGE ConstraintKinds #-}
{-# LANGUAGE CPP #-}

module HsTypes (
        HsType(..), LHsType, HsKind, LHsKind,
        HsTyOp,LHsTyOp,
        HsTyVarBndr(..), LHsTyVarBndr,
        LHsTyVarBndrs(..),
        HsWithBndrs(..),
        HsTupleSort(..), HsExplicitFlag(..),
        HsContext, LHsContext,
        HsTyWrapper(..),
        HsTyLit(..),
        HsIPName(..), hsIPNameFS,

        LBangType, BangType,
        HsSrcBang(..), HsImplBang(..),
        SrcStrictness(..), SrcUnpackedness(..),
        getBangType, getBangStrictness,

        ConDeclField(..), LConDeclField, pprConDeclFields,

        FieldOcc, FieldOcc'(..), LFieldOcc, LFieldOcc', mkFieldOcc,
        rdrNameFieldOcc, selectorFieldOcc,

        HsWildCardInfo(..), mkAnonWildCardTy, mkNamedWildCardTy,
        wildCardName, sameWildCard, sameNamedWildCard,
        isAnonWildCard, isNamedWildCard,

        mkHsQTvs, hsQTvBndrs, isHsKindedTyVar, hsTvbAllKinded,
        mkExplicitHsForAllTy, mkImplicitHsForAllTy, mkQualifiedHsForAllTy,
        mkHsForAllTy,
        flattenTopLevelLHsForAllTy,flattenTopLevelHsForAllTy,
        flattenHsForAllTyKeepAnns,
        hsExplicitTvs,
        hsTyVarName, mkHsWithBndrs, hsLKiTyVarNames,
        hsLTyVarName, hsLTyVarNames, hsLTyVarLocName, hsLTyVarLocNames,
        hsLTyVarBndrsToTypes,
        splitLHsInstDeclTy_maybe,
        splitHsClassTy_maybe, splitLHsClassTy_maybe,
        splitHsFunType,
        splitHsAppTys, hsTyGetAppHead_maybe, mkHsAppTys, mkHsOpTy,
        ignoreParens,

        -- Printing
        pprParendHsType, pprHsForAll, pprHsForAllExtra,
        pprHsContext, pprHsContextNoArrow, pprHsContextMaybe
    ) where

import {-# SOURCE #-} HsExpr ( HsSplice, pprSplice )

import PlaceHolder ( PostTc,PostRn,DataId,PlaceHolder(..) )

<<<<<<< HEAD
import Name( Name, getOccName, occNameString )
import RdrName( RdrName, rdrNameOcc )
import DataCon( HsBang(..), HsSrcBang, HsImplBang )
=======
import Name( Name )
import RdrName( RdrName )
import DataCon( HsSrcBang(..), HsImplBang(..),
                SrcStrictness(..), SrcUnpackedness(..) )
>>>>>>> a52db231
import TysPrim( funTyConName )
import Type
import TysWiredIn
import PrelNames( ipClassName )
import HsDoc
import BasicTypes
import SrcLoc
import StaticFlags
import Outputable
import FastString
import Lexer ( AddAnn, mkParensApiAnn )
import Maybes( isJust )

import Data.Data hiding ( Fixity )
import Data.Maybe ( fromMaybe )
#if __GLASGOW_HASKELL__ < 709
import Data.Monoid hiding ((<>))
#endif

{-
************************************************************************
*                                                                      *
\subsection{Bang annotations}
*                                                                      *
************************************************************************
-}

type LBangType name = Located (BangType name)
type BangType name  = HsType name       -- Bangs are in the HsType data type

getBangType :: LHsType a -> LHsType a
getBangType (L _ (HsBangTy _ ty)) = ty
getBangType ty                    = ty

getBangStrictness :: LHsType a -> HsSrcBang
getBangStrictness (L _ (HsBangTy s _)) = s
getBangStrictness _ = (HsSrcBang Nothing NoSrcUnpack NoSrcStrict)

{-
************************************************************************
*                                                                      *
\subsection{Data types}
*                                                                      *
************************************************************************

This is the syntax for types as seen in type signatures.

Note [HsBSig binder lists]
~~~~~~~~~~~~~~~~~~~~~~~~~~
Consider a binder (or pattern) decoarated with a type or kind,
   \ (x :: a -> a). blah
   forall (a :: k -> *) (b :: k). blah
Then we use a LHsBndrSig on the binder, so that the
renamer can decorate it with the variables bound
by the pattern ('a' in the first example, 'k' in the second),
assuming that neither of them is in scope already
See also Note [Kind and type-variable binders] in RnTypes
-}

type LHsContext name = Located (HsContext name)
      -- ^ 'ApiAnnotation.AnnKeywordId' : 'ApiAnnotation.AnnUnit'

      -- For details on above see note [Api annotations] in ApiAnnotation

type HsContext name = [LHsType name]

type LHsType name = Located (HsType name)
      -- ^ May have 'ApiAnnotation.AnnKeywordId' : 'ApiAnnotation.AnnComma' when
      --   in a list

      -- For details on above see note [Api annotations] in ApiAnnotation
type HsKind name = HsType name
type LHsKind name = Located (HsKind name)
      -- ^ 'ApiAnnotation.AnnKeywordId' : 'ApiAnnotation.AnnDcolon'

      -- For details on above see note [Api annotations] in ApiAnnotation

--------------------------------------------------
--             LHsTyVarBndrs
--  The quantified binders in a HsForallTy

type LHsTyVarBndr name = Located (HsTyVarBndr name)

data LHsTyVarBndrs name
  = HsQTvs { hsq_kvs :: [Name]                  -- Kind variables
           , hsq_tvs :: [LHsTyVarBndr name]     -- Type variables
             -- See Note [HsForAllTy tyvar binders]
    }
  deriving( Typeable )
deriving instance (DataId name) => Data (LHsTyVarBndrs name)

mkHsQTvs :: [LHsTyVarBndr RdrName] -> LHsTyVarBndrs RdrName
-- Just at RdrName because in the Name variant we should know just
-- what the kind-variable binders are; and we don't
-- We put an empty list (rather than a panic) for the kind vars so
-- that the pretty printer works ok on them.
mkHsQTvs tvs = HsQTvs { hsq_kvs = [], hsq_tvs = tvs }

emptyHsQTvs :: LHsTyVarBndrs name   -- Use only when you know there are no kind binders
emptyHsQTvs =  HsQTvs { hsq_kvs = [], hsq_tvs = [] }

hsQTvBndrs :: LHsTyVarBndrs name -> [LHsTyVarBndr name]
hsQTvBndrs = hsq_tvs

instance Monoid (LHsTyVarBndrs name) where
  mempty = emptyHsQTvs
  mappend (HsQTvs kvs1 tvs1) (HsQTvs kvs2 tvs2)
    = HsQTvs (kvs1 ++ kvs2) (tvs1 ++ tvs2)

------------------------------------------------
--            HsWithBndrs
-- Used to quantify the binders of a type in cases
-- when a HsForAll isn't appropriate:
--    * Patterns in a type/data family instance (HsTyPats)
--    * Type of a rule binder (RuleBndr)
--    * Pattern type signatures (SigPatIn)
-- In the last of these, wildcards can happen, so we must accommodate them

data HsWithBndrs name thing
  = HsWB { hswb_cts :: thing             -- Main payload (type or list of types)
         , hswb_kvs :: PostRn name [Name] -- Kind vars
         , hswb_tvs :: PostRn name [Name] -- Type vars
         , hswb_wcs :: PostRn name [Name] -- Wild cards
    }
  deriving (Typeable)
deriving instance (Data name, Data thing, Data (PostRn name [Name]))
  => Data (HsWithBndrs name thing)

mkHsWithBndrs :: thing -> HsWithBndrs RdrName thing
mkHsWithBndrs x = HsWB { hswb_cts = x, hswb_kvs = PlaceHolder
                                     , hswb_tvs = PlaceHolder
                                     , hswb_wcs = PlaceHolder }


--------------------------------------------------
-- | These names are used early on to store the names of implicit
-- parameters.  They completely disappear after type-checking.
newtype HsIPName = HsIPName FastString
  deriving( Eq, Data, Typeable )

hsIPNameFS :: HsIPName -> FastString
hsIPNameFS (HsIPName n) = n

instance Outputable HsIPName where
    ppr (HsIPName n) = char '?' <> ftext n -- Ordinary implicit parameters

instance OutputableBndr HsIPName where
    pprBndr _ n   = ppr n         -- Simple for now
    pprInfixOcc  n = ppr n
    pprPrefixOcc n = ppr n

--------------------------------------------------
data HsTyVarBndr name
  = UserTyVar        -- no explicit kinding
         name

  | KindedTyVar
         (Located name)
         (LHsKind name)  -- The user-supplied kind signature
        -- ^
        --  - 'ApiAnnotation.AnnKeywordId' : 'ApiAnnotation.AnnOpen',
        --          'ApiAnnotation.AnnDcolon', 'ApiAnnotation.AnnClose'

        -- For details on above see note [Api annotations] in ApiAnnotation
  deriving (Typeable)
deriving instance (DataId name) => Data (HsTyVarBndr name)

-- | Does this 'HsTyVarBndr' come with an explicit kind annotation?
isHsKindedTyVar :: HsTyVarBndr name -> Bool
isHsKindedTyVar (UserTyVar {})   = False
isHsKindedTyVar (KindedTyVar {}) = True

-- | Do all type variables in this 'LHsTyVarBndr' come with kind annotations?
hsTvbAllKinded :: LHsTyVarBndrs name -> Bool
hsTvbAllKinded = all (isHsKindedTyVar . unLoc) . hsQTvBndrs

data HsType name
  = HsForAllTy  HsExplicitFlag          -- Renamer leaves this flag unchanged, to record the way
                                        -- the user wrote it originally, so that the printer can
                                        -- print it as the user wrote it
                (Maybe SrcSpan)         -- Indicates whether extra constraints may be inferred.
                                        -- When Nothing, no, otherwise the location of the extra-
                                        -- constraints wildcard is stored. For instance, for the
                                        -- signature (Eq a, _) => a -> a -> Bool, this field would
                                        -- be something like (Just 1:8), with 1:8 being line 1,
                                        -- column 8.
                (LHsTyVarBndrs name)
                (LHsContext name)
                (LHsType name)
      -- ^ - 'ApiAnnotation.AnnKeywordId' : 'ApiAnnotation.AnnForall',
      --         'ApiAnnotation.AnnDot','ApiAnnotation.AnnDarrow'

      -- For details on above see note [Api annotations] in ApiAnnotation

  | HsTyVar             name            -- Type variable, type constructor, or data constructor
                                        -- see Note [Promotions (HsTyVar)]
      -- ^ - 'ApiAnnotation.AnnKeywordId' : None

      -- For details on above see note [Api annotations] in ApiAnnotation

  | HsAppTy             (LHsType name)
                        (LHsType name)
      -- ^ - 'ApiAnnotation.AnnKeywordId' : None

      -- For details on above see note [Api annotations] in ApiAnnotation

  | HsFunTy             (LHsType name)   -- function type
                        (LHsType name)
      -- ^ - 'ApiAnnotation.AnnKeywordId' : 'ApiAnnotation.AnnRarrow',

      -- For details on above see note [Api annotations] in ApiAnnotation

  | HsListTy            (LHsType name)  -- Element type
      -- ^ - 'ApiAnnotation.AnnKeywordId' : 'ApiAnnotation.AnnOpen' @'['@,
      --         'ApiAnnotation.AnnClose' @']'@

      -- For details on above see note [Api annotations] in ApiAnnotation

  | HsPArrTy            (LHsType name)  -- Elem. type of parallel array: [:t:]
      -- ^ - 'ApiAnnotation.AnnKeywordId' : 'ApiAnnotation.AnnOpen' @'[:'@,
      --         'ApiAnnotation.AnnClose' @':]'@

      -- For details on above see note [Api annotations] in ApiAnnotation

  | HsTupleTy           HsTupleSort
                        [LHsType name]  -- Element types (length gives arity)
    -- ^ - 'ApiAnnotation.AnnKeywordId' : 'ApiAnnotation.AnnOpen' @'(' or '(#'@,
    --         'ApiAnnotation.AnnClose' @')' or '#)'@

    -- For details on above see note [Api annotations] in ApiAnnotation

  | HsOpTy              (LHsType name) (LHsTyOp name) (LHsType name)
      -- ^ - 'ApiAnnotation.AnnKeywordId' : None

      -- For details on above see note [Api annotations] in ApiAnnotation

  | HsParTy             (LHsType name)   -- See Note [Parens in HsSyn] in HsExpr
        -- Parenthesis preserved for the precedence re-arrangement in RnTypes
        -- It's important that a * (b + c) doesn't get rearranged to (a*b) + c!
      -- ^ - 'ApiAnnotation.AnnKeywordId' : 'ApiAnnotation.AnnOpen' @'('@,
      --         'ApiAnnotation.AnnClose' @')'@

      -- For details on above see note [Api annotations] in ApiAnnotation

  | HsIParamTy          HsIPName         -- (?x :: ty)
                        (LHsType name)   -- Implicit parameters as they occur in contexts
      -- ^
      -- > (?x :: ty)
      --
      -- - 'ApiAnnotation.AnnKeywordId' : 'ApiAnnotation.AnnDcolon'

      -- For details on above see note [Api annotations] in ApiAnnotation

  | HsEqTy              (LHsType name)   -- ty1 ~ ty2
                        (LHsType name)   -- Always allowed even without TypeOperators, and has special kinding rule
      -- ^
      -- > ty1 ~ ty2
      --
      -- - 'ApiAnnotation.AnnKeywordId' : 'ApiAnnotation.AnnTilde'

      -- For details on above see note [Api annotations] in ApiAnnotation

  | HsKindSig           (LHsType name)  -- (ty :: kind)
                        (LHsKind name)  -- A type with a kind signature
      -- ^
      -- > (ty :: kind)
      --
      -- - 'ApiAnnotation.AnnKeywordId' : 'ApiAnnotation.AnnOpen' @'('@,
      --         'ApiAnnotation.AnnDcolon','ApiAnnotation.AnnClose' @')'@

      -- For details on above see note [Api annotations] in ApiAnnotation

  | HsSpliceTy          (HsSplice name)   -- Includes quasi-quotes
                        (PostTc name Kind)
      -- ^ - 'ApiAnnotation.AnnKeywordId' : 'ApiAnnotation.AnnOpen' @'$('@,
      --         'ApiAnnotation.AnnClose' @')'@

      -- For details on above see note [Api annotations] in ApiAnnotation

  | HsDocTy             (LHsType name) LHsDocString -- A documented type
      -- ^ - 'ApiAnnotation.AnnKeywordId' : None

      -- For details on above see note [Api annotations] in ApiAnnotation

  | HsBangTy    HsSrcBang (LHsType name)   -- Bang-style type annotations
      -- ^ - 'ApiAnnotation.AnnKeywordId' :
      --         'ApiAnnotation.AnnOpen' @'{-\# UNPACK' or '{-\# NOUNPACK'@,
      --         'ApiAnnotation.AnnClose' @'#-}'@
      --         'ApiAnnotation.AnnBang' @\'!\'@

      -- For details on above see note [Api annotations] in ApiAnnotation

  | HsRecTy     [LConDeclField name]    -- Only in data type declarations
      -- ^ - 'ApiAnnotation.AnnKeywordId' : 'ApiAnnotation.AnnOpen' @'{'@,
      --         'ApiAnnotation.AnnClose' @'}'@

      -- For details on above see note [Api annotations] in ApiAnnotation

  | HsCoreTy Type       -- An escape hatch for tunnelling a *closed*
                        -- Core Type through HsSyn.
      -- ^ - 'ApiAnnotation.AnnKeywordId' : None

      -- For details on above see note [Api annotations] in ApiAnnotation

  | HsExplicitListTy       -- A promoted explicit list
        (PostTc name Kind) -- See Note [Promoted lists and tuples]
        [LHsType name]
      -- ^ - 'ApiAnnotation.AnnKeywordId' : 'ApiAnnotation.AnnOpen' @"'["@,
      --         'ApiAnnotation.AnnClose' @']'@

      -- For details on above see note [Api annotations] in ApiAnnotation

  | HsExplicitTupleTy      -- A promoted explicit tuple
        [PostTc name Kind] -- See Note [Promoted lists and tuples]
        [LHsType name]
      -- ^ - 'ApiAnnotation.AnnKeywordId' : 'ApiAnnotation.AnnOpen' @"'("@,
      --         'ApiAnnotation.AnnClose' @')'@

      -- For details on above see note [Api annotations] in ApiAnnotation

  | HsTyLit HsTyLit      -- A promoted numeric literal.
      -- ^ - 'ApiAnnotation.AnnKeywordId' : None

      -- For details on above see note [Api annotations] in ApiAnnotation

  | HsWrapTy HsTyWrapper (HsType name)  -- only in typechecker output
      -- ^ - 'ApiAnnotation.AnnKeywordId' : None

      -- For details on above see note [Api annotations] in ApiAnnotation

  | HsWildCardTy (HsWildCardInfo name)  -- A type wildcard
      -- ^ - 'ApiAnnotation.AnnKeywordId' : None

      -- For details on above see note [Api annotations] in ApiAnnotation
  deriving (Typeable)
deriving instance (DataId name) => Data (HsType name)

-- Note [Literal source text] in BasicTypes for SourceText fields in
-- the following
data HsTyLit
  = HsNumTy SourceText Integer
  | HsStrTy SourceText FastString
    deriving (Data, Typeable)

data HsTyWrapper
  = WpKiApps [Kind]  -- kind instantiation: [] k1 k2 .. kn
  deriving (Data, Typeable)

type LHsTyOp name = HsTyOp (Located name)
type HsTyOp name = (HsTyWrapper, name)

mkHsOpTy :: LHsType name -> Located name -> LHsType name -> HsType name
mkHsOpTy ty1 op ty2 = HsOpTy ty1 (WpKiApps [], op) ty2

data HsWildCardInfo name
    = AnonWildCard (PostRn name Name)
      -- A anonymous wild card ('_'). A name is generated during renaming.
    | NamedWildCard name
      -- A named wild card ('_a').
    deriving (Typeable)
deriving instance (DataId name) => Data (HsWildCardInfo name)

{-
Note [HsForAllTy tyvar binders]
~~~~~~~~~~~~~~~~~~~~~~~~~~~~~~~
After parsing:
  * Implicit => empty
    Explicit => the variables the user wrote

After renaming
  * Implicit => the *type* variables free in the type
    Explicit => the variables the user wrote (renamed)

Qualified currently behaves exactly as Implicit,
but it is deprecated to use it for implicit quantification.
In this case, GHC 7.10 gives a warning; see
Note [Context quantification] in RnTypes, and Trac #4426.
In GHC 7.12, Qualified will no longer bind variables
and this will become an error.

The kind variables bound in the hsq_kvs field come both
  a) from the kind signatures on the kind vars (eg k1)
  b) from the scope of the forall (eg k2)
Example:   f :: forall (a::k1) b. T a (b::k2)


Note [Unit tuples]
~~~~~~~~~~~~~~~~~~
Consider the type
    type instance F Int = ()
We want to parse that "()"
    as HsTupleTy HsBoxedOrConstraintTuple [],
NOT as HsTyVar unitTyCon

Why? Because F might have kind (* -> Constraint), so we when parsing we
don't know if that tuple is going to be a constraint tuple or an ordinary
unit tuple.  The HsTupleSort flag is specifically designed to deal with
that, but it has to work for unit tuples too.

Note [Promotions (HsTyVar)]
~~~~~~~~~~~~~~~~~~~~~~~~~~~
HsTyVar: A name in a type or kind.
  Here are the allowed namespaces for the name.
    In a type:
      Var: not allowed
      Data: promoted data constructor
      Tv: type variable
      TcCls before renamer: type constructor, class constructor, or promoted data constructor
      TcCls after renamer: type constructor or class constructor
    In a kind:
      Var, Data: not allowed
      Tv: kind variable
      TcCls: kind constructor or promoted type constructor


Note [Promoted lists and tuples]
~~~~~~~~~~~~~~~~~~~~~~~~~~~~~~~~
Notice the difference between
   HsListTy    HsExplicitListTy
   HsTupleTy   HsExplicitListTupleTy

E.g.    f :: [Int]                      HsListTy

        g3  :: T '[]                   All these use
        g2  :: T '[True]                  HsExplicitListTy
        g1  :: T '[True,False]
        g1a :: T [True,False]             (can omit ' where unambiguous)

  kind of T :: [Bool] -> *        This kind uses HsListTy!

E.g.    h :: (Int,Bool)                 HsTupleTy; f is a pair
        k :: S '(True,False)            HsExplicitTypleTy; S is indexed by
                                           a type-level pair of booleans
        kind of S :: (Bool,Bool) -> *   This kind uses HsExplicitTupleTy

Note [Distinguishing tuple kinds]
~~~~~~~~~~~~~~~~~~~~~~~~~~~~~~~~~

Apart from promotion, tuples can have one of three different kinds:

        x :: (Int, Bool)                -- Regular boxed tuples
        f :: Int# -> (# Int#, Int# #)   -- Unboxed tuples
        g :: (Eq a, Ord a) => a         -- Constraint tuples

For convenience, internally we use a single constructor for all of these,
namely HsTupleTy, but keep track of the tuple kind (in the first argument to
HsTupleTy, a HsTupleSort). We can tell if a tuple is unboxed while parsing,
because of the #. However, with -XConstraintKinds we can only distinguish
between constraint and boxed tuples during type checking, in general. Hence the
four constructors of HsTupleSort:

        HsUnboxedTuple                  -> Produced by the parser
        HsBoxedTuple                    -> Certainly a boxed tuple
        HsConstraintTuple               -> Certainly a constraint tuple
        HsBoxedOrConstraintTuple        -> Could be a boxed or a constraint
                                        tuple. Produced by the parser only,
                                        disappears after type checking
-}

data HsTupleSort = HsUnboxedTuple
                 | HsBoxedTuple
                 | HsConstraintTuple
                 | HsBoxedOrConstraintTuple
                 deriving (Data, Typeable)

data HsExplicitFlag
  = Explicit     -- An explicit forall, eg  f :: forall a. a-> a
  | Implicit     -- No explicit forall, eg  f :: a -> a, or f :: Eq a => a -> a
  | Qualified    -- A *nested* occurrences of (ctxt => ty), with no explicit forall
                 -- e.g.  f :: (Eq a => a -> a) -> Int
 deriving (Data, Typeable)

type LConDeclField name = Located (ConDeclField name)
      -- ^ May have 'ApiAnnotation.AnnKeywordId' : 'ApiAnnotation.AnnComma' when
      --   in a list

      -- For details on above see note [Api annotations] in ApiAnnotation
data ConDeclField name  -- Record fields have Haddoc docs on them
  = ConDeclField { cd_fld_names :: [LFieldOcc name],
                                   -- ^ See Note [ConDeclField names]
                   cd_fld_type :: LBangType name,
                   cd_fld_doc  :: Maybe LHsDocString }
      -- ^ - 'ApiAnnotation.AnnKeywordId' : 'ApiAnnotation.AnnDcolon'

      -- For details on above see note [Api annotations] in ApiAnnotation
  deriving (Typeable)
deriving instance (DataId name) => Data (ConDeclField name)


type LFieldOcc' id name = Located (FieldOcc' id name)
type LFieldOcc name = Located (FieldOcc name)
type FieldOcc name = FieldOcc' name name

-- | Represents an *occurrence* of an unambiguous field.  We store
-- both the 'RdrName' the user originally wrote, and after the
-- renamer, the selector function.
data FieldOcc' id name = FieldOcc RdrName (PostRn id name)
  deriving Typeable
deriving instance (Data name, Data id, Data (PostRn id name)) => Data (FieldOcc' id name)

instance Outputable (FieldOcc' id name) where
  ppr = ppr . rdrNameFieldOcc

mkFieldOcc :: RdrName -> FieldOcc' RdrName name
mkFieldOcc rdr = FieldOcc rdr PlaceHolder

rdrNameFieldOcc :: FieldOcc' id name -> RdrName
rdrNameFieldOcc (FieldOcc rdr _) = rdr

selectorFieldOcc :: FieldOcc' id name -> PostRn id name
selectorFieldOcc (FieldOcc _ sel) = sel


{-
Note [ConDeclField names]
~~~~~~~~~~~~~~~~~~~~~~~~~

A ConDeclField contains a list of field occurrences: these always
include the field label as the user wrote it.  After the renamer, it
will additionally contain the identity of the selector function in the
second component.

Due to DuplicateRecordFields, the OccName of the selector function
may have been mangled, which is why we keep the original field label
separately.  For example, when DuplicateRecordFields is enabled

    data T = MkT { x :: Int }

gives

    ConDeclField { cd_fld_names = [L _ (FieldOcc "x" $sel:x:MkT)], ... }.
-}

-----------------------
-- A valid type must have a for-all at the top of the type, or of the fn arg
-- types

mkImplicitHsForAllTy  ::                                                 LHsType RdrName -> HsType RdrName
mkExplicitHsForAllTy  :: [LHsTyVarBndr RdrName] -> LHsContext RdrName -> LHsType RdrName -> HsType RdrName
mkQualifiedHsForAllTy ::                           LHsContext RdrName -> LHsType RdrName -> HsType RdrName

-- | mkImplicitHsForAllTy is called when we encounter
--    f :: type
-- Wrap around a HsForallTy if one is not there already.
mkImplicitHsForAllTy (L _ (HsForAllTy exp extra tvs cxt ty))
  = HsForAllTy exp' extra tvs cxt ty
  where
    exp' = case exp of
             Qualified -> Implicit
                          -- Qualified is used only for a nested forall,
                          -- this is now top level
             _         -> exp
mkImplicitHsForAllTy ty = mkHsForAllTy Implicit  [] (noLoc []) ty

mkExplicitHsForAllTy  tvs ctxt ty = mkHsForAllTy Explicit  tvs ctxt ty
mkQualifiedHsForAllTy     ctxt ty = mkHsForAllTy Qualified []  ctxt ty

-- |Smart constructor for HsForAllTy, which populates the extra-constraints
-- field if a wildcard is present in the context.
mkHsForAllTy :: HsExplicitFlag -> [LHsTyVarBndr RdrName] -> LHsContext RdrName -> LHsType RdrName -> HsType RdrName
mkHsForAllTy exp tvs ctxt ty
  = HsForAllTy exp Nothing (mkHsQTvs tvs) ctxt ty

-- |When a sigtype is parsed, the type found is wrapped in an Implicit
-- HsForAllTy via mkImplicitHsForAllTy, to ensure that a signature always has a
-- forall at the outer level. For Api Annotations this nested structure is
-- important to ensure that all `forall` and `.` locations are retained.  From
-- the renamer onwards this structure is flattened, to ease the renaming and
-- type checking process.
flattenTopLevelLHsForAllTy :: LHsType name -> LHsType name
flattenTopLevelLHsForAllTy (L l ty) = L l (flattenTopLevelHsForAllTy ty)

flattenTopLevelHsForAllTy :: HsType name -> HsType name
flattenTopLevelHsForAllTy (HsForAllTy exp extra tvs (L l []) ty)
  = snd $ mk_forall_ty [] l exp extra tvs ty
flattenTopLevelHsForAllTy ty = ty

flattenHsForAllTyKeepAnns :: HsType name -> ([AddAnn],HsType name)
flattenHsForAllTyKeepAnns (HsForAllTy exp extra tvs (L l []) ty)
  = mk_forall_ty [] l exp extra tvs ty
flattenHsForAllTyKeepAnns ty = ([],ty)

-- mk_forall_ty makes a pure for-all type (no context)
mk_forall_ty :: [AddAnn] -> SrcSpan -> HsExplicitFlag -> Maybe SrcSpan
             -> LHsTyVarBndrs name
             -> LHsType name -> ([AddAnn],HsType name)
mk_forall_ty ann _ exp1 extra1 tvs1 (L _ (HsForAllTy exp2 extra qtvs2 ctxt ty))
  = (ann,HsForAllTy (exp1 `plus` exp2) (mergeExtra extra1 extra)
                    (tvs1 `mappend` qtvs2) ctxt ty)
  where
        -- Bias the merging of extra's to the top level, so that a single
        -- wildcard context will prevail
        mergeExtra (Just s) _ = Just s
        mergeExtra _        e = e
mk_forall_ty ann l exp  extra tvs  (L lp (HsParTy ty))
  = mk_forall_ty (ann ++ mkParensApiAnn lp) l exp extra tvs ty
mk_forall_ty ann l exp extra tvs  ty
  = (ann,HsForAllTy exp extra tvs (L l []) ty)
        -- Even if tvs is empty, we still make a HsForAll!
        -- In the Implicit case, this signals the place to do implicit quantification
        -- In the Explicit case, it prevents implicit quantification
        --      (see the sigtype production in Parser.y)
        --      so that (forall. ty) isn't implicitly quantified

plus :: HsExplicitFlag -> HsExplicitFlag -> HsExplicitFlag
Qualified `plus` Qualified = Qualified
Explicit  `plus` _         = Explicit
_         `plus` Explicit  = Explicit
_         `plus` _         = Implicit
  -- NB: Implicit `plus` Qualified = Implicit
  --     so that  f :: Eq a => a -> a  ends up Implicit

---------------------
hsExplicitTvs :: LHsType Name -> [Name]
-- The explicitly-given forall'd type variables of a HsType
hsExplicitTvs (L _ (HsForAllTy Explicit _ tvs _ _)) = hsLKiTyVarNames tvs
hsExplicitTvs _                                     = []

---------------------
hsTyVarName :: HsTyVarBndr name -> name
hsTyVarName (UserTyVar n)           = n
hsTyVarName (KindedTyVar (L _ n) _) = n

hsLTyVarName :: LHsTyVarBndr name -> name
hsLTyVarName = hsTyVarName . unLoc

hsLTyVarNames :: LHsTyVarBndrs name -> [name]
-- Type variables only
hsLTyVarNames qtvs = map hsLTyVarName (hsQTvBndrs qtvs)

hsLKiTyVarNames :: LHsTyVarBndrs Name -> [Name]
-- Kind and type variables
hsLKiTyVarNames (HsQTvs { hsq_kvs = kvs, hsq_tvs = tvs })
  = kvs ++ map hsLTyVarName tvs

hsLTyVarLocName :: LHsTyVarBndr name -> Located name
hsLTyVarLocName = fmap hsTyVarName

hsLTyVarLocNames :: LHsTyVarBndrs name -> [Located name]
hsLTyVarLocNames qtvs = map hsLTyVarLocName (hsQTvBndrs qtvs)

-- | Convert a LHsTyVarBndr to an equivalent LHsType. Used in Template Haskell
-- quoting for type family equations.
hsLTyVarBndrToType :: LHsTyVarBndr name -> LHsType name
hsLTyVarBndrToType = fmap cvt
  where cvt (UserTyVar n)                     = HsTyVar n
        cvt (KindedTyVar (L name_loc n) kind) = HsKindSig (L name_loc (HsTyVar n))
                                                          kind

-- | Convert a LHsTyVarBndrs to a list of types. Used in Template Haskell
-- quoting for type family equations. Works on *type* variable only, no kind
-- vars.
hsLTyVarBndrsToTypes :: LHsTyVarBndrs name -> [LHsType name]
hsLTyVarBndrsToTypes (HsQTvs { hsq_tvs = tvbs }) = map hsLTyVarBndrToType tvbs

---------------------
mkAnonWildCardTy :: HsType RdrName
mkAnonWildCardTy = HsWildCardTy (AnonWildCard PlaceHolder)

mkNamedWildCardTy :: n -> HsType n
mkNamedWildCardTy = HsWildCardTy . NamedWildCard

isAnonWildCard :: HsWildCardInfo name -> Bool
isAnonWildCard (AnonWildCard _) = True
isAnonWildCard _                = False

isNamedWildCard :: HsWildCardInfo name -> Bool
isNamedWildCard = not . isAnonWildCard

wildCardName :: HsWildCardInfo Name -> Name
wildCardName (NamedWildCard n) = n
wildCardName (AnonWildCard  n) = n

-- Two wild cards are the same when: they're both named and have the same
-- name, or they're both anonymous and have the same location.
sameWildCard :: Eq name
             => Located (HsWildCardInfo name)
             -> Located (HsWildCardInfo name) -> Bool
sameWildCard (L l1 (AnonWildCard _))   (L l2 (AnonWildCard _))   = l1 == l2
sameWildCard (L _  (NamedWildCard n1)) (L _  (NamedWildCard n2)) = n1 == n2
sameWildCard _ _ = False

sameNamedWildCard :: Eq name
                  => Located (HsWildCardInfo name)
                  -> Located (HsWildCardInfo name) -> Bool
sameNamedWildCard (L _  (NamedWildCard n1)) (L _  (NamedWildCard n2)) = n1 == n2
sameNamedWildCard _ _ = False

splitHsAppTys :: LHsType n -> [LHsType n] -> (LHsType n, [LHsType n])
splitHsAppTys (L _ (HsAppTy f a)) as = splitHsAppTys f (a:as)
splitHsAppTys (L _ (HsParTy f))   as = splitHsAppTys f as
splitHsAppTys f                   as = (f,as)

-- retrieve the name of the "head" of a nested type application
-- somewhat like splitHsAppTys, but a little more thorough
-- used to examine the result of a GADT-like datacon, so it doesn't handle
-- *all* cases (like lists, tuples, (~), etc.)
hsTyGetAppHead_maybe :: LHsType n -> Maybe (n, [LHsType n])
hsTyGetAppHead_maybe = go []
  where
    go tys (L _ (HsTyVar n))             = Just (n, tys)
    go tys (L _ (HsAppTy l r))           = go (r : tys) l
    go tys (L _ (HsOpTy l (_, L _ n) r)) = Just (n, l : r : tys)
    go tys (L _ (HsParTy t))             = go tys t
    go tys (L _ (HsKindSig t _))         = go tys t
    go _   _                             = Nothing

mkHsAppTys :: OutputableBndr n => LHsType n -> [LHsType n] -> HsType n
mkHsAppTys fun_ty [] = pprPanic "mkHsAppTys" (ppr fun_ty)
mkHsAppTys fun_ty (arg_ty:arg_tys)
  = foldl mk_app (HsAppTy fun_ty arg_ty) arg_tys
  where
    mk_app fun arg = HsAppTy (noLoc fun) arg
       -- Add noLocs for inner nodes of the application;
       -- they are never used

splitLHsInstDeclTy_maybe
    :: LHsType name
    -> Maybe (LHsTyVarBndrs name, HsContext name, Located name, [LHsType name])
        -- Split up an instance decl type, returning the pieces
splitLHsInstDeclTy_maybe inst_ty = do
    let (tvs, cxt, ty) = splitLHsForAllTy inst_ty
    (cls, tys) <- splitLHsClassTy_maybe ty
    return (tvs, cxt, cls, tys)

splitLHsForAllTy
    :: LHsType name
    -> (LHsTyVarBndrs name, HsContext name, LHsType name)
splitLHsForAllTy poly_ty
  = case unLoc poly_ty of
        HsParTy ty                -> splitLHsForAllTy ty
        HsForAllTy _ _ tvs cxt ty -> (tvs, unLoc cxt, ty)
        _                         -> (emptyHsQTvs, [], poly_ty)
        -- The type vars should have been computed by now, even if they were implicit

splitHsClassTy_maybe :: HsType name -> Maybe (name, [LHsType name])
splitHsClassTy_maybe ty = fmap (\(L _ n, tys) -> (n, tys)) $ splitLHsClassTy_maybe (noLoc ty)

splitLHsClassTy_maybe :: LHsType name -> Maybe (Located name, [LHsType name])
--- Watch out.. in ...deriving( Show )... we use this on
--- the list of partially applied predicates in the deriving,
--- so there can be zero args.

-- In TcDeriv we also use this to figure out what data type is being
-- mentioned in a deriving (Generic (Foo bar baz)) declaration (i.e. "Foo").
splitLHsClassTy_maybe ty
  = checkl ty []
  where
    checkl (L l ty) args = case ty of
        HsTyVar t          -> Just (L l t, args)
        HsAppTy l r        -> checkl l (r:args)
        HsOpTy l (_, tc) r -> checkl (fmap HsTyVar tc) (l:r:args)
        HsParTy t          -> checkl t args
        HsKindSig ty _     -> checkl ty args
        _                  -> Nothing

-- splitHsFunType decomposes a type (t1 -> t2 ... -> tn)
-- Breaks up any parens in the result type:
--      splitHsFunType (a -> (b -> c)) = ([a,b], c)
-- Also deals with (->) t1 t2; that is why it only works on LHsType Name
--   (see Trac #9096)
splitHsFunType :: LHsType Name -> ([LHsType Name], LHsType Name)
splitHsFunType (L _ (HsParTy ty))
  = splitHsFunType ty

splitHsFunType (L _ (HsFunTy x y))
  | (args, res) <- splitHsFunType y
  = (x:args, res)

splitHsFunType orig_ty@(L _ (HsAppTy t1 t2))
  = go t1 [t2]
  where  -- Look for (->) t1 t2, possibly with parenthesisation
    go (L _ (HsTyVar fn))    tys | fn == funTyConName
                                 , [t1,t2] <- tys
                                 , (args, res) <- splitHsFunType t2
                                 = (t1:args, res)
    go (L _ (HsAppTy t1 t2)) tys = go t1 (t2:tys)
    go (L _ (HsParTy ty))    tys = go ty tys
    go _                     _   = ([], orig_ty)  -- Failure to match

splitHsFunType other = ([], other)


ignoreParens :: LHsType name -> LHsType name
ignoreParens (L _ (HsParTy ty)) = ignoreParens ty
ignoreParens ty                 = ty

{-
************************************************************************
*                                                                      *
\subsection{Pretty printing}
*                                                                      *
************************************************************************
-}

instance (OutputableBndr name) => Outputable (HsType name) where
    ppr ty = pprHsType ty

instance Outputable HsTyLit where
    ppr = ppr_tylit

instance (OutputableBndr name) => Outputable (LHsTyVarBndrs name) where
    ppr (HsQTvs { hsq_kvs = kvs, hsq_tvs = tvs })
      = sep [ ifPprDebug $ braces (interppSP kvs), interppSP tvs ]

instance (OutputableBndr name) => Outputable (HsTyVarBndr name) where
    ppr (UserTyVar n)     = ppr n
    ppr (KindedTyVar n k) = parens $ hsep [ppr n, dcolon, ppr k]

instance (Outputable thing) => Outputable (HsWithBndrs name thing) where
    ppr (HsWB { hswb_cts = ty }) = ppr ty

instance (Outputable name) => Outputable (HsWildCardInfo name) where
    ppr (AnonWildCard _)  = char '_'
    ppr (NamedWildCard n) = ppr n

pprHsForAll :: OutputableBndr name => HsExplicitFlag -> LHsTyVarBndrs name -> LHsContext name -> SDoc
pprHsForAll exp = pprHsForAllExtra exp Nothing

-- | Version of 'pprHsForAll' that can also print an extra-constraints
-- wildcard, e.g. @_ => a -> Bool@ or @(Show a, _) => a -> String@. This
-- underscore will be printed when the 'Maybe SrcSpan' argument is a 'Just'
-- containing the location of the extra-constraints wildcard. A special
-- function for this is needed, as the extra-constraints wildcard is removed
-- from the actual context and type, and stored in a separate field, thus just
-- printing the type will not print the extra-constraints wildcard.
pprHsForAllExtra :: OutputableBndr name => HsExplicitFlag -> Maybe SrcSpan -> LHsTyVarBndrs name -> LHsContext name -> SDoc
pprHsForAllExtra exp extra qtvs cxt
  | show_forall = forall_part <+> pprHsContextExtra show_extra (unLoc cxt)
  | otherwise   = pprHsContextExtra show_extra (unLoc cxt)
  where
    show_extra  = isJust extra
    show_forall =  opt_PprStyle_Debug
                || (not (null (hsQTvBndrs qtvs)) && is_explicit)
    is_explicit = case exp of {Explicit -> True; Implicit -> False; Qualified -> False}
    forall_part = forAllLit <+> ppr qtvs <> dot

pprHsContext :: (OutputableBndr name) => HsContext name -> SDoc
pprHsContext = maybe empty (<+> darrow) . pprHsContextMaybe

pprHsContextNoArrow :: (OutputableBndr name) => HsContext name -> SDoc
pprHsContextNoArrow = fromMaybe empty . pprHsContextMaybe

pprHsContextMaybe :: (OutputableBndr name) => HsContext name -> Maybe SDoc
pprHsContextMaybe []         = Nothing
pprHsContextMaybe [L _ pred] = Just $ ppr_mono_ty FunPrec pred
pprHsContextMaybe cxt        = Just $ parens (interpp'SP cxt)

-- True <=> print an extra-constraints wildcard, e.g. @(Show a, _) =>@
pprHsContextExtra :: (OutputableBndr name) => Bool -> HsContext name -> SDoc
pprHsContextExtra False = pprHsContext
pprHsContextExtra True
  = \ctxt -> case ctxt of
               [] -> char '_' <+> darrow
               _  -> parens (sep (punctuate comma ctxt')) <+> darrow
                 where ctxt' = map ppr ctxt ++ [char '_']

pprConDeclFields :: OutputableBndr name => [LConDeclField name] -> SDoc
pprConDeclFields fields = braces (sep (punctuate comma (map ppr_fld fields)))
  where
    ppr_fld (L _ (ConDeclField { cd_fld_names = ns, cd_fld_type = ty,
                                 cd_fld_doc = doc }))
        = ppr_names ns <+> dcolon <+> ppr ty <+> ppr_mbDoc doc
    ppr_names [n] = ppr n
    ppr_names ns = sep (punctuate comma (map ppr ns))

{-
Note [Printing KindedTyVars]
~~~~~~~~~~~~~~~~~~~~~~~~~~~~
Trac #3830 reminded me that we should really only print the kind
signature on a KindedTyVar if the kind signature was put there by the
programmer.  During kind inference GHC now adds a PostTcKind to UserTyVars,
rather than converting to KindedTyVars as before.

(As it happens, the message in #3830 comes out a different way now,
and the problem doesn't show up; but having the flag on a KindedTyVar
seems like the Right Thing anyway.)
-}

-- Printing works more-or-less as for Types

pprHsType, pprParendHsType :: (OutputableBndr name) => HsType name -> SDoc

pprHsType ty       = getPprStyle $ \sty -> ppr_mono_ty TopPrec (prepare sty ty)
pprParendHsType ty = ppr_mono_ty TyConPrec ty

-- Before printing a type
-- (a) Remove outermost HsParTy parens
-- (b) Drop top-level for-all type variables in user style
--     since they are implicit in Haskell
prepare :: PprStyle -> HsType name -> HsType name
prepare sty (HsParTy ty)          = prepare sty (unLoc ty)
prepare _   ty                    = ty

ppr_mono_lty :: (OutputableBndr name) => TyPrec -> LHsType name -> SDoc
ppr_mono_lty ctxt_prec ty = ppr_mono_ty ctxt_prec (unLoc ty)

ppr_mono_ty :: (OutputableBndr name) => TyPrec -> HsType name -> SDoc
ppr_mono_ty ctxt_prec (HsForAllTy exp extra tvs ctxt ty)
  = maybeParen ctxt_prec FunPrec $
    sep [pprHsForAllExtra exp extra tvs ctxt, ppr_mono_lty TopPrec ty]

ppr_mono_ty _    (HsBangTy b ty)     = ppr b <> ppr_mono_lty TyConPrec ty
ppr_mono_ty _    (HsRecTy flds)      = pprConDeclFields flds
ppr_mono_ty _    (HsTyVar name)      = pprPrefixOcc name
ppr_mono_ty prec (HsFunTy ty1 ty2)   = ppr_fun_ty prec ty1 ty2
ppr_mono_ty _    (HsTupleTy con tys) = tupleParens std_con (pprWithCommas ppr tys)
  where std_con = case con of
                    HsUnboxedTuple -> UnboxedTuple
                    _              -> BoxedTuple
ppr_mono_ty _    (HsKindSig ty kind) = parens (ppr_mono_lty TopPrec ty <+> dcolon <+> ppr kind)
ppr_mono_ty _    (HsListTy ty)       = brackets (ppr_mono_lty TopPrec ty)
ppr_mono_ty _    (HsPArrTy ty)       = paBrackets (ppr_mono_lty TopPrec ty)
ppr_mono_ty prec (HsIParamTy n ty)   = maybeParen prec FunPrec (ppr n <+> dcolon <+> ppr_mono_lty TopPrec ty)
ppr_mono_ty _    (HsSpliceTy s _)    = pprSplice s
ppr_mono_ty _    (HsCoreTy ty)       = ppr ty
ppr_mono_ty _    (HsExplicitListTy _ tys) = quote $ brackets (interpp'SP tys)
ppr_mono_ty _    (HsExplicitTupleTy _ tys) = quote $ parens (interpp'SP tys)
ppr_mono_ty _    (HsTyLit t)         = ppr_tylit t
ppr_mono_ty _    (HsWildCardTy (AnonWildCard _))     = char '_'
ppr_mono_ty _    (HsWildCardTy (NamedWildCard name)) = ppr name

ppr_mono_ty ctxt_prec (HsWrapTy (WpKiApps _kis) ty)
  = ppr_mono_ty ctxt_prec ty
-- We are not printing kind applications. If we wanted to do so, we should do
-- something like this:
{-
  = go ctxt_prec kis ty
  where
    go ctxt_prec [] ty = ppr_mono_ty ctxt_prec ty
    go ctxt_prec (ki:kis) ty
      = maybeParen ctxt_prec TyConPrec $
        hsep [ go FunPrec kis ty
             , ptext (sLit "@") <> pprParendKind ki ]
-}

ppr_mono_ty ctxt_prec (HsEqTy ty1 ty2)
  = maybeParen ctxt_prec TyOpPrec $
    ppr_mono_lty TyOpPrec ty1 <+> char '~' <+> ppr_mono_lty TyOpPrec ty2

ppr_mono_ty ctxt_prec (HsAppTy fun_ty arg_ty)
  = maybeParen ctxt_prec TyConPrec $
    hsep [ppr_mono_lty FunPrec fun_ty, ppr_mono_lty TyConPrec arg_ty]

ppr_mono_ty ctxt_prec (HsOpTy ty1 (_wrapper, L _ op) ty2)
  = maybeParen ctxt_prec TyOpPrec $
    sep [ ppr_mono_lty TyOpPrec ty1
        , sep [pprInfixOcc op, ppr_mono_lty TyOpPrec ty2 ] ]
    -- Don't print the wrapper (= kind applications)
    -- c.f. HsWrapTy

ppr_mono_ty _         (HsParTy ty)
  = parens (ppr_mono_lty TopPrec ty)
  -- Put the parens in where the user did
  -- But we still use the precedence stuff to add parens because
  --    toHsType doesn't put in any HsParTys, so we may still need them

ppr_mono_ty ctxt_prec (HsDocTy ty doc)
  = maybeParen ctxt_prec TyOpPrec $
    ppr_mono_lty TyOpPrec ty <+> ppr (unLoc doc)
  -- we pretty print Haddock comments on types as if they were
  -- postfix operators

--------------------------
ppr_fun_ty :: (OutputableBndr name) => TyPrec -> LHsType name -> LHsType name -> SDoc
ppr_fun_ty ctxt_prec ty1 ty2
  = let p1 = ppr_mono_lty FunPrec ty1
        p2 = ppr_mono_lty TopPrec ty2
    in
    maybeParen ctxt_prec FunPrec $
    sep [p1, ptext (sLit "->") <+> p2]

--------------------------
ppr_tylit :: HsTyLit -> SDoc
ppr_tylit (HsNumTy _ i) = integer i
ppr_tylit (HsStrTy _ s) = text (show s)<|MERGE_RESOLUTION|>--- conflicted
+++ resolved
@@ -66,20 +66,12 @@
 
 import PlaceHolder ( PostTc,PostRn,DataId,PlaceHolder(..) )
 
-<<<<<<< HEAD
-import Name( Name, getOccName, occNameString )
-import RdrName( RdrName, rdrNameOcc )
-import DataCon( HsBang(..), HsSrcBang, HsImplBang )
-=======
 import Name( Name )
 import RdrName( RdrName )
 import DataCon( HsSrcBang(..), HsImplBang(..),
                 SrcStrictness(..), SrcUnpackedness(..) )
->>>>>>> a52db231
 import TysPrim( funTyConName )
 import Type
-import TysWiredIn
-import PrelNames( ipClassName )
 import HsDoc
 import BasicTypes
 import SrcLoc

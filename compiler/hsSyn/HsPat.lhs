%
% (c) The University of Glasgow 2006
% (c) The GRASP/AQUA Project, Glasgow University, 1992-1998
%
\section[PatSyntax]{Abstract Haskell syntax---patterns}

\begin{code}
{-# LANGUAGE DeriveDataTypeable #-}

module HsPat (
        Pat(..), InPat, OutPat, LPat,

        HsConDetails(..),
        HsConPatDetails, hsConPatArgs,
        HsRecFields(..), HsRecField(..), hsRecFields,

        mkPrefixConPat, mkCharLitPat, mkNilPat,

        isStrictHsBind, looksLazyPatBind,
        isStrictLPat, hsPatNeedsParens,
        isIrrefutableHsPat,

        pprParendLPat
    ) where

import {-# SOURCE #-} HsExpr            (SyntaxExpr, LHsExpr, HsSplice, pprLExpr, pprUntypedSplice)

-- friends:
import HsBinds
import HsLit
import HsTypes
import TcEvidence
import BasicTypes
-- others:
import PprCore          ( {- instance OutputableBndr TyVar -} )
import TysWiredIn
import Var
import ConLike
import DataCon
import TyCon
import Outputable
import Type
import SrcLoc
import FastString
-- libraries:
import Data.Data hiding (TyCon)
import Data.Maybe
\end{code}


\begin{code}
type InPat id  = LPat id        -- No 'Out' constructors
type OutPat id = LPat id        -- No 'In' constructors

type LPat id = Located (Pat id)

data Pat id
  =     ------------ Simple patterns ---------------
    WildPat     PostTcType              -- Wild card
        -- The sole reason for a type on a WildPat is to
        -- support hsPatType :: Pat Id -> Type

  | VarPat      id                      -- Variable
  | LazyPat     (LPat id)               -- Lazy pattern
  | AsPat       (Located id) (LPat id)  -- As pattern
  | ParPat      (LPat id)               -- Parenthesised pattern
                                        -- See Note [Parens in HsSyn] in HsExpr
  | BangPat     (LPat id)               -- Bang pattern

        ------------ Lists, tuples, arrays ---------------
  | ListPat     [LPat id]                            -- Syntactic list
                PostTcType                           -- The type of the elements
                (Maybe (PostTcType, SyntaxExpr id))  -- For rebindable syntax
                   -- For OverloadedLists a Just (ty,fn) gives
                   -- overall type of the pattern, and the toList
                   -- function to convert the scrutinee to a list value

  | TuplePat    [LPat id]    -- Tuple sub-patterns
                Boxity       -- UnitPat is TuplePat []
                [PostTcType] -- [] before typechecker, filled in afterwards with
                             -- the types of the tuple components
        -- You might think that the PostTcType was redundant, because we can 
        -- get the pattern type by getting the types of the sub-patterns.
        -- But it's essential
        --      data T a where
        --        T1 :: Int -> T Int
        --      f :: (T a, a) -> Int
        --      f (T1 x, z) = z
        -- When desugaring, we must generate
        --      f = /\a. \v::a.  case v of (t::T a, w::a) ->
        --                       case t of (T1 (x::Int)) ->
        -- Note the (w::a), NOT (w::Int), because we have not yet
        -- refined 'a' to Int.  So we must know that the second component
        -- of the tuple is of type 'a' not Int.  See selectMatchVar
        -- (June 14: I'm not sure this comment is right; the sub-patterns
        --           will be wrapped in CoPats, no?)

  | PArrPat     [LPat id]               -- Syntactic parallel array
                PostTcType              -- The type of the elements

        ------------ Constructor patterns ---------------
  | ConPatIn    (Located id)
                (HsConPatDetails id)

  | ConPatOut {
<<<<<<< HEAD
        pat_con   :: Located DataCon,
        pat_tvs   :: [TyCoVar],         -- Existentially bound type variables (tyvars only)
=======
        pat_con     :: Located ConLike,
        pat_arg_tys :: [Type],          -- The univeral arg types, 1-1 with the universal
                                        -- tyvars of the constructor/pattern synonym
                                        --   Use (conLikeResTy pat_con pat_arg_tys) to get 
                                        --   the type of the pattern

        pat_tvs   :: [TyVar],           -- Existentially bound type variables (tyvars only)
>>>>>>> 2070a8f3
        pat_dicts :: [EvVar],           -- Ditto *coercion variables* and *dictionaries*
                                        -- One reason for putting coercion variable here, I think,
                                        --      is to ensure their kinds are zonked
        pat_binds :: TcEvBinds,         -- Bindings involving those dictionaries
        pat_args  :: HsConPatDetails id,
        pat_wrap  :: HsWrapper          -- Extra wrapper to pass to the matcher
    }

        ------------ View patterns ---------------
  | ViewPat       (LHsExpr id)
                  (LPat id)
                  PostTcType        -- The overall type of the pattern
                                    -- (= the argument type of the view function)
                                    -- for hsPatType.

        ------------ Pattern splices ---------------
  | SplicePat       (HsSplice id)

        ------------ Quasiquoted patterns ---------------
        -- See Note [Quasi-quote overview] in TcSplice
  | QuasiQuotePat   (HsQuasiQuote id)

        ------------ Literal and n+k patterns ---------------
  | LitPat          HsLit               -- Used for *non-overloaded* literal patterns:
                                        -- Int#, Char#, Int, Char, String, etc.

  | NPat                -- Used for all overloaded literals,
                        -- including overloaded strings with -XOverloadedStrings
                    (HsOverLit id)              -- ALWAYS positive
                    (Maybe (SyntaxExpr id))     -- Just (Name of 'negate') for negative
                                                -- patterns, Nothing otherwise
                    (SyntaxExpr id)             -- Equality checker, of type t->t->Bool

  | NPlusKPat       (Located id)        -- n+k pattern
                    (HsOverLit id)      -- It'll always be an HsIntegral
                    (SyntaxExpr id)     -- (>=) function, of type t->t->Bool
                    (SyntaxExpr id)     -- Name of '-' (see RnEnv.lookupSyntaxName)

        ------------ Pattern type signatures ---------------
  | SigPatIn        (LPat id)                   -- Pattern with a type signature
                    (HsWithBndrs (LHsType id))  -- Signature can bind both kind and type vars

  | SigPatOut       (LPat id)           -- Pattern with a type signature
                    Type

        ------------ Pattern coercions (translation only) ---------------
  | CoPat       HsWrapper               -- If co :: t1 ~ t2, p :: t2,
                                        -- then (CoPat co p) :: t1
                (Pat id)                -- Why not LPat?  Ans: existing locn will do
                Type                    -- Type of whole pattern, t1
        -- During desugaring a (CoPat co pat) turns into a cast with 'co' on
        -- the scrutinee, followed by a match on 'pat'
  deriving (Data, Typeable)
\end{code}

HsConDetails is use for patterns/expressions *and* for data type declarations

\begin{code}
data HsConDetails arg rec
  = PrefixCon [arg]             -- C p1 p2 p3
  | RecCon    rec               -- C { x = p1, y = p2 }
  | InfixCon  arg arg           -- p1 `C` p2
  deriving (Data, Typeable)

type HsConPatDetails id = HsConDetails (LPat id) (HsRecFields id (LPat id))

hsConPatArgs :: HsConPatDetails id -> [LPat id]
hsConPatArgs (PrefixCon ps)   = ps
hsConPatArgs (RecCon fs)      = map hsRecFieldArg (rec_flds fs)
hsConPatArgs (InfixCon p1 p2) = [p1,p2]
\end{code}

However HsRecFields is used only for patterns and expressions
(not data type declarations)

\begin{code}
data HsRecFields id arg         -- A bunch of record fields
                                --      { x = 3, y = True }
        -- Used for both expressions and patterns
  = HsRecFields { rec_flds   :: [HsRecField id arg],
                  rec_dotdot :: Maybe Int }  -- Note [DotDot fields]
  deriving (Data, Typeable)

-- Note [DotDot fields]
-- ~~~~~~~~~~~~~~~~~~~~
-- The rec_dotdot field means this:
--   Nothing => the normal case
--   Just n  => the group uses ".." notation,
--
-- In the latter case:
--
--   *before* renamer: rec_flds are exactly the n user-written fields
--
--   *after* renamer:  rec_flds includes *all* fields, with
--                     the first 'n' being the user-written ones
--                     and the remainder being 'filled in' implicitly

data HsRecField id arg = HsRecField {
        hsRecFieldId  :: Located id,
        hsRecFieldArg :: arg,           -- Filled in by renamer
        hsRecPun      :: Bool           -- Note [Punning]
  } deriving (Data, Typeable)

-- Note [Punning]
-- ~~~~~~~~~~~~~~
-- If you write T { x, y = v+1 }, the HsRecFields will be
--      HsRecField x x True ...
--      HsRecField y (v+1) False ...
-- That is, for "punned" field x is expanded (in the renamer)
-- to x=x; but with a punning flag so we can detect it later
-- (e.g. when pretty printing)
--
-- If the original field was qualified, we un-qualify it, thus
--    T { A.x } means T { A.x = x }

hsRecFields :: HsRecFields id arg -> [id]
hsRecFields rbinds = map (unLoc . hsRecFieldId) (rec_flds rbinds)
\end{code}

%************************************************************************
%*                                                                      *
%*              Printing patterns
%*                                                                      *
%************************************************************************

\begin{code}
instance (OutputableBndr name) => Outputable (Pat name) where
    ppr = pprPat

pprPatBndr :: OutputableBndr name => name -> SDoc
pprPatBndr var                  -- Print with type info if -dppr-debug is on
  = getPprStyle $ \ sty ->
    if debugStyle sty then
        parens (pprBndr LambdaBind var)         -- Could pass the site to pprPat
                                                -- but is it worth it?
    else
        pprPrefixOcc var

pprParendLPat :: (OutputableBndr name) => LPat name -> SDoc
pprParendLPat (L _ p) = pprParendPat p

pprParendPat :: (OutputableBndr name) => Pat name -> SDoc
pprParendPat p | hsPatNeedsParens p = parens (pprPat p)
               | otherwise          = pprPat p

pprPat :: (OutputableBndr name) => Pat name -> SDoc
pprPat (VarPat var)       = pprPatBndr var
pprPat (WildPat _)        = char '_'
pprPat (LazyPat pat)      = char '~' <> pprParendLPat pat
pprPat (BangPat pat)      = char '!' <> pprParendLPat pat
pprPat (AsPat name pat)   = hcat [pprPrefixOcc (unLoc name), char '@', pprParendLPat pat]
pprPat (ViewPat expr pat _) = hcat [pprLExpr expr, text " -> ", ppr pat]
pprPat (ParPat pat)         = parens (ppr pat)
pprPat (ListPat pats _ _)     = brackets (interpp'SP pats)
pprPat (PArrPat pats _)     = paBrackets (interpp'SP pats)
pprPat (TuplePat pats bx _) = tupleParens (boxityNormalTupleSort bx) (interpp'SP pats)

pprPat (ConPatIn con details) = pprUserCon (unLoc con) details
pprPat (ConPatOut { pat_con = con, pat_tvs = tvs, pat_dicts = dicts,
                    pat_binds = binds, pat_args = details })
  = getPprStyle $ \ sty ->      -- Tiresome; in TcBinds.tcRhs we print out a
    if debugStyle sty then      -- typechecked Pat in an error message,
                                -- and we want to make sure it prints nicely
        ppr con
          <> braces (sep [ hsep (map pprPatBndr (tvs ++ dicts))
                         , ppr binds])
          <+> pprConArgs details
    else pprUserCon (unLoc con) details

pprPat (LitPat s)           = ppr s
pprPat (NPat l Nothing  _)  = ppr l
pprPat (NPat l (Just _) _)  = char '-' <> ppr l
pprPat (NPlusKPat n k _ _)  = hcat [ppr n, char '+', ppr k]
pprPat (SplicePat splice)   = pprUntypedSplice splice
pprPat (QuasiQuotePat qq)   = ppr qq
pprPat (CoPat co pat _)     = pprHsWrapper (ppr pat) co
pprPat (SigPatIn pat ty)    = ppr pat <+> dcolon <+> ppr ty
pprPat (SigPatOut pat ty)   = ppr pat <+> dcolon <+> ppr ty

pprUserCon :: (OutputableBndr con, OutputableBndr id) => con -> HsConPatDetails id -> SDoc
pprUserCon c (InfixCon p1 p2) = ppr p1 <+> pprInfixOcc c <+> ppr p2
pprUserCon c details          = pprPrefixOcc c <+> pprConArgs details

pprConArgs ::  OutputableBndr id => HsConPatDetails id -> SDoc
pprConArgs (PrefixCon pats) = sep (map pprParendLPat pats)
pprConArgs (InfixCon p1 p2) = sep [pprParendLPat p1, pprParendLPat p2]
pprConArgs (RecCon rpats)   = ppr rpats

instance (OutputableBndr id, Outputable arg)
      => Outputable (HsRecFields id arg) where
  ppr (HsRecFields { rec_flds = flds, rec_dotdot = Nothing })
        = braces (fsep (punctuate comma (map ppr flds)))
  ppr (HsRecFields { rec_flds = flds, rec_dotdot = Just n })
        = braces (fsep (punctuate comma (map ppr (take n flds) ++ [dotdot])))
        where
          dotdot = ptext (sLit "..") <+> ifPprDebug (ppr (drop n flds))

instance (OutputableBndr id, Outputable arg)
      => Outputable (HsRecField id arg) where
  ppr (HsRecField { hsRecFieldId = f, hsRecFieldArg = arg,
                    hsRecPun = pun })
    = ppr f <+> (ppUnless pun $ equals <+> ppr arg)
\end{code}


%************************************************************************
%*                                                                      *
%*              Building patterns
%*                                                                      *
%************************************************************************

\begin{code}
mkPrefixConPat :: DataCon -> [OutPat id] -> [Type] -> OutPat id
-- Make a vanilla Prefix constructor pattern
mkPrefixConPat dc pats tys
  = noLoc $ ConPatOut { pat_con = noLoc (RealDataCon dc), pat_tvs = [], pat_dicts = [],
                        pat_binds = emptyTcEvBinds, pat_args = PrefixCon pats,
                        pat_arg_tys = tys, pat_wrap = idHsWrapper }

mkNilPat :: Type -> OutPat id
mkNilPat ty = mkPrefixConPat nilDataCon [] [ty]

mkCharLitPat :: Char -> OutPat id
mkCharLitPat c = mkPrefixConPat charDataCon [noLoc $ LitPat (HsCharPrim c)] []
\end{code}


%************************************************************************
%*                                                                      *
%* Predicates for checking things about pattern-lists in EquationInfo   *
%*                                                                      *
%************************************************************************

\subsection[Pat-list-predicates]{Look for interesting things in patterns}

Unlike in the Wadler chapter, where patterns are either ``variables''
or ``constructors,'' here we distinguish between:
\begin{description}
\item[unfailable:]
Patterns that cannot fail to match: variables, wildcards, and lazy
patterns.

These are the irrefutable patterns; the two other categories
are refutable patterns.

\item[constructor:]
A non-literal constructor pattern (see next category).

\item[literal patterns:]
At least the numeric ones may be overloaded.
\end{description}

A pattern is in {\em exactly one} of the above three categories; `as'
patterns are treated specially, of course.

The 1.3 report defines what ``irrefutable'' and ``failure-free'' patterns are.
\begin{code}
isStrictLPat :: LPat id -> Bool
isStrictLPat (L _ (ParPat p))             = isStrictLPat p
isStrictLPat (L _ (BangPat {}))           = True
isStrictLPat (L _ (TuplePat _ Unboxed _)) = True
isStrictLPat _                            = False

isStrictHsBind :: HsBind id -> Bool
-- A pattern binding with an outermost bang or unboxed tuple must be matched strictly
-- Defined in this module because HsPat is above HsBinds in the import graph
isStrictHsBind (PatBind { pat_lhs = p }) = isStrictLPat p
isStrictHsBind _                         = False

looksLazyPatBind :: HsBind id -> Bool
-- Returns True of anything *except*
--     a StrictHsBind (as above) or 
--     a VarPat
-- In particular, returns True of a pattern binding with a compound pattern, like (I# x)
looksLazyPatBind (PatBind { pat_lhs = p }) = looksLazyLPat p
looksLazyPatBind _                         = False

looksLazyLPat :: LPat id -> Bool
looksLazyLPat (L _ (ParPat p))             = looksLazyLPat p
looksLazyLPat (L _ (AsPat _ p))            = looksLazyLPat p
looksLazyLPat (L _ (BangPat {}))           = False
looksLazyLPat (L _ (TuplePat _ Unboxed _)) = False
looksLazyLPat (L _ (VarPat {}))            = False
looksLazyLPat (L _ (WildPat {}))           = False
looksLazyLPat _                            = True

isIrrefutableHsPat :: OutputableBndr id => LPat id -> Bool
-- (isIrrefutableHsPat p) is true if matching against p cannot fail,
-- in the sense of falling through to the next pattern.
--      (NB: this is not quite the same as the (silly) defn
--      in 3.17.2 of the Haskell 98 report.)
--
-- isIrrefutableHsPat returns False if it's in doubt; specifically
-- on a ConPatIn it doesn't know the size of the constructor family
-- But if it returns True, the pattern is definitely irrefutable
isIrrefutableHsPat pat
  = go pat
  where
    go (L _ pat) = go1 pat

    go1 (WildPat {})        = True
    go1 (VarPat {})         = True
    go1 (LazyPat {})        = True
    go1 (BangPat pat)       = go pat
    go1 (CoPat _ pat _)     = go1 pat
    go1 (ParPat pat)        = go pat
    go1 (AsPat _ pat)       = go pat
    go1 (ViewPat _ pat _)   = go pat
    go1 (SigPatIn pat _)    = go pat
    go1 (SigPatOut pat _)   = go pat
    go1 (TuplePat pats _ _) = all go pats
    go1 (ListPat {}) = False
    go1 (PArrPat {})        = False     -- ?

    go1 (ConPatIn {})       = False     -- Conservative
    go1 (ConPatOut{ pat_con = L _ (RealDataCon con), pat_args = details })
        =  isJust (tyConSingleDataCon_maybe (dataConTyCon con))
           -- NB: tyConSingleDataCon_maybe, *not* isProductTyCon, because
           -- the latter is false of existentials. See Trac #4439
        && all go (hsConPatArgs details)
    go1 (ConPatOut{ pat_con = L _ (PatSynCon _pat) })
        = False -- Conservative

    go1 (LitPat {})    = False
    go1 (NPat {})      = False
    go1 (NPlusKPat {}) = False

    -- Both should be gotten rid of by renamer before
    -- isIrrefutablePat is called
    go1 (SplicePat {})     = urk pat    
    go1 (QuasiQuotePat {}) = urk pat

    urk pat = pprPanic "isIrrefutableHsPat:" (ppr pat)

hsPatNeedsParens :: Pat a -> Bool
hsPatNeedsParens (NPlusKPat {})      = True
hsPatNeedsParens (SplicePat {})      = False
hsPatNeedsParens (QuasiQuotePat {})  = True
hsPatNeedsParens (ConPatIn _ ds)     = conPatNeedsParens ds
hsPatNeedsParens p@(ConPatOut {})    = conPatNeedsParens (pat_args p)
hsPatNeedsParens (SigPatIn {})       = True
hsPatNeedsParens (SigPatOut {})      = True
hsPatNeedsParens (ViewPat {})        = True
hsPatNeedsParens (CoPat {})          = True
hsPatNeedsParens (WildPat {})        = False
hsPatNeedsParens (VarPat {})         = False
hsPatNeedsParens (LazyPat {})        = False
hsPatNeedsParens (BangPat {})        = False
hsPatNeedsParens (ParPat {})         = False
hsPatNeedsParens (AsPat {})          = False
hsPatNeedsParens (TuplePat {})       = False
hsPatNeedsParens (ListPat {})        = False
hsPatNeedsParens (PArrPat {})        = False
hsPatNeedsParens (LitPat {})         = False
hsPatNeedsParens (NPat {})           = False

conPatNeedsParens :: HsConDetails a b -> Bool
conPatNeedsParens (PrefixCon args) = not (null args)
conPatNeedsParens (InfixCon {})    = True
conPatNeedsParens (RecCon {})      = True
\end{code}<|MERGE_RESOLUTION|>--- conflicted
+++ resolved
@@ -103,18 +103,13 @@
                 (HsConPatDetails id)
 
   | ConPatOut {
-<<<<<<< HEAD
-        pat_con   :: Located DataCon,
-        pat_tvs   :: [TyCoVar],         -- Existentially bound type variables (tyvars only)
-=======
         pat_con     :: Located ConLike,
         pat_arg_tys :: [Type],          -- The univeral arg types, 1-1 with the universal
                                         -- tyvars of the constructor/pattern synonym
                                         --   Use (conLikeResTy pat_con pat_arg_tys) to get 
                                         --   the type of the pattern
 
-        pat_tvs   :: [TyVar],           -- Existentially bound type variables (tyvars only)
->>>>>>> 2070a8f3
+        pat_tvs   :: [TyCoVar],         -- Existentially bound type variables (tyvars only)
         pat_dicts :: [EvVar],           -- Ditto *coercion variables* and *dictionaries*
                                         -- One reason for putting coercion variable here, I think,
                                         --      is to ensure their kinds are zonked

%
% (c) The University of Glasgow 2006-2008
% (c) The GRASP/AQUA Project, Glasgow University, 1993-1998
%

\begin{code}
{-# LANGUAGE CPP, NondecreasingIndentation #-}

-- | Module for constructing @ModIface@ values (interface files),
-- writing them to disk and comparing two versions to see if
-- recompilation is required.
module MkIface (
        mkUsedNames,
        mkDependencies,
        mkIface,        -- Build a ModIface from a ModGuts,
                        -- including computing version information

        mkIfaceTc,

        writeIfaceFile, -- Write the interface file

        checkOldIface,  -- See if recompilation is required, by
                        -- comparing version information
        RecompileRequired(..), recompileRequired,

        tyThingToIfaceDecl -- Converting things to their Iface equivalents
 ) where
\end{code}

  -----------------------------------------------
          Recompilation checking
  -----------------------------------------------

A complete description of how recompilation checking works can be
found in the wiki commentary:

 http://ghc.haskell.org/trac/ghc/wiki/Commentary/Compiler/RecompilationAvoidance

Please read the above page for a top-down description of how this all
works.  Notes below cover specific issues related to the implementation.

Basic idea:

  * In the mi_usages information in an interface, we record the
    fingerprint of each free variable of the module

  * In mkIface, we compute the fingerprint of each exported thing A.f.
    For each external thing that A.f refers to, we include the fingerprint
    of the external reference when computing the fingerprint of A.f.  So
    if anything that A.f depends on changes, then A.f's fingerprint will
    change.
    Also record any dependent files added with
      * addDependentFile
      * #include
      * -optP-include

  * In checkOldIface we compare the mi_usages for the module with
    the actual fingerprint for all each thing recorded in mi_usages

\begin{code}
#include "HsVersions.h"

import IfaceSyn
import LoadIface
import FlagChecker

import Id
import IdInfo
import Demand
import Coercion( tidyCo )
import Annotations
import CoreSyn
import CoreFVs
import Class
import TyCon
import CoAxiom
import ConLike
import DataCon
import PatSyn
import Type
import TcType
import TysPrim ( alphaTyVars )
import InstEnv
import FamInstEnv
import TcRnMonad
import HsSyn
import HscTypes
import Finder
import DynFlags
import VarEnv
import VarSet
import Var
import Name
import Avail
import RdrName
import NameEnv
import NameSet
import Module
import BinIface
import ErrUtils
import Digraph
import SrcLoc
import Outputable
import BasicTypes       hiding ( SuccessFlag(..) )
import UniqFM
import Unique
import Util             hiding ( eqListBy )
import FastString
import Maybes
import ListSetOps
import Binary
import Fingerprint
import Bag
import Exception

import Control.Monad
import Data.Function
import Data.List
import Data.Map (Map)
import qualified Data.Map as Map
import Data.Ord
import Data.IORef
import System.Directory
import System.FilePath
\end{code}



%************************************************************************
%*                                                                      *
\subsection{Completing an interface}
%*                                                                      *
%************************************************************************

\begin{code}
mkIface :: HscEnv
        -> Maybe Fingerprint    -- The old fingerprint, if we have it
        -> ModDetails           -- The trimmed, tidied interface
        -> ModGuts              -- Usages, deprecations, etc
        -> IO (Messages,
               Maybe (ModIface, -- The new one
                      Bool))    -- True <=> there was an old Iface, and the
                                --          new one is identical, so no need
                                --          to write it

mkIface hsc_env maybe_old_fingerprint mod_details
         ModGuts{     mg_module       = this_mod,
                      mg_boot         = is_boot,
                      mg_used_names   = used_names,
                      mg_used_th      = used_th,
                      mg_deps         = deps,
                      mg_dir_imps     = dir_imp_mods,
                      mg_rdr_env      = rdr_env,
                      mg_fix_env      = fix_env,
                      mg_warns        = warns,
                      mg_hpc_info     = hpc_info,
                      mg_safe_haskell = safe_mode,
                      mg_trust_pkg    = self_trust,
                      mg_dependent_files = dependent_files
                    }
        = mkIface_ hsc_env maybe_old_fingerprint
                   this_mod is_boot used_names used_th deps rdr_env fix_env
                   warns hpc_info dir_imp_mods self_trust dependent_files
                   safe_mode mod_details

-- | make an interface from the results of typechecking only.  Useful
-- for non-optimising compilation, or where we aren't generating any
-- object code at all ('HscNothing').
mkIfaceTc :: HscEnv
          -> Maybe Fingerprint  -- The old fingerprint, if we have it
          -> SafeHaskellMode    -- The safe haskell mode
          -> ModDetails         -- gotten from mkBootModDetails, probably
          -> TcGblEnv           -- Usages, deprecations, etc
          -> IO (Messages, Maybe (ModIface, Bool))
mkIfaceTc hsc_env maybe_old_fingerprint safe_mode mod_details
  tc_result@TcGblEnv{ tcg_mod = this_mod,
                      tcg_src = hsc_src,
                      tcg_imports = imports,
                      tcg_rdr_env = rdr_env,
                      tcg_fix_env = fix_env,
                      tcg_warns = warns,
                      tcg_hpc = other_hpc_info,
                      tcg_th_splice_used = tc_splice_used,
                      tcg_dependent_files = dependent_files
                    }
  = do
          let used_names = mkUsedNames tc_result
          deps <- mkDependencies tc_result
          let hpc_info = emptyHpcInfo other_hpc_info
          used_th <- readIORef tc_splice_used
          dep_files <- (readIORef dependent_files)
          mkIface_ hsc_env maybe_old_fingerprint
                   this_mod (isHsBoot hsc_src) used_names used_th deps rdr_env
                   fix_env warns hpc_info (imp_mods imports)
                   (imp_trust_own_pkg imports) dep_files safe_mode mod_details


mkUsedNames :: TcGblEnv -> NameSet
mkUsedNames TcGblEnv{ tcg_dus = dus } = allUses dus

-- | Extract information from the rename and typecheck phases to produce
-- a dependencies information for the module being compiled.
mkDependencies :: TcGblEnv -> IO Dependencies
mkDependencies
          TcGblEnv{ tcg_mod = mod,
                    tcg_imports = imports,
                    tcg_th_used = th_var
                  }
 = do
      -- Template Haskell used?
      th_used <- readIORef th_var
      let dep_mods = eltsUFM (delFromUFM (imp_dep_mods imports) (moduleName mod))
                -- M.hi-boot can be in the imp_dep_mods, but we must remove
                -- it before recording the modules on which this one depends!
                -- (We want to retain M.hi-boot in imp_dep_mods so that
                --  loadHiBootInterface can see if M's direct imports depend
                --  on M.hi-boot, and hence that we should do the hi-boot consistency
                --  check.)

          pkgs | th_used   = insertList thPackageKey (imp_dep_pkgs imports)
               | otherwise = imp_dep_pkgs imports

          -- Set the packages required to be Safe according to Safe Haskell.
          -- See Note [RnNames . Tracking Trust Transitively]
          sorted_pkgs = sortBy stablePackageKeyCmp pkgs
          trust_pkgs  = imp_trust_pkgs imports
          dep_pkgs'   = map (\x -> (x, x `elem` trust_pkgs)) sorted_pkgs

      return Deps { dep_mods   = sortBy (stableModuleNameCmp `on` fst) dep_mods,
                    dep_pkgs   = dep_pkgs',
                    dep_orphs  = sortBy stableModuleCmp (imp_orphs  imports),
                    dep_finsts = sortBy stableModuleCmp (imp_finsts imports) }
                    -- sort to get into canonical order
                    -- NB. remember to use lexicographic ordering

mkIface_ :: HscEnv -> Maybe Fingerprint -> Module -> IsBootInterface
         -> NameSet -> Bool -> Dependencies -> GlobalRdrEnv
         -> NameEnv FixItem -> Warnings -> HpcInfo
         -> ImportedMods -> Bool
         -> [FilePath]
         -> SafeHaskellMode
         -> ModDetails
         -> IO (Messages, Maybe (ModIface, Bool))
mkIface_ hsc_env maybe_old_fingerprint
         this_mod is_boot used_names used_th deps rdr_env fix_env src_warns
         hpc_info dir_imp_mods pkg_trust_req dependent_files safe_mode
         ModDetails{  md_insts     = insts,
                      md_fam_insts = fam_insts,
                      md_rules     = rules,
                      md_anns      = anns,
                      md_vect_info = vect_info,
                      md_types     = type_env,
                      md_exports   = exports }
-- NB:  notice that mkIface does not look at the bindings
--      only at the TypeEnv.  The previous Tidy phase has
--      put exactly the info into the TypeEnv that we want
--      to expose in the interface

  = do
    usages  <- mkUsageInfo hsc_env this_mod dir_imp_mods used_names dependent_files

    let entities = typeEnvElts type_env
        decls  = [ tyThingToIfaceDecl entity
                 | entity <- entities,
                   let name = getName entity,
                   not (isImplicitTyThing entity),
                      -- No implicit Ids and class tycons in the interface file
                   not (isWiredInName name),
                      -- Nor wired-in things; the compiler knows about them anyhow
                   nameIsLocalOrFrom this_mod name  ]
                      -- Sigh: see Note [Root-main Id] in TcRnDriver

        fixities    = [(occ,fix) | FixItem occ fix <- nameEnvElts fix_env]
        warns       = src_warns
        iface_rules = map (coreRuleToIfaceRule this_mod) rules
        iface_insts = map instanceToIfaceInst insts
        iface_fam_insts = map famInstToIfaceFamInst fam_insts
        iface_vect_info = flattenVectInfo vect_info
        trust_info  = setSafeMode safe_mode
        annotations = map mkIfaceAnnotation anns

        intermediate_iface = ModIface {
              mi_module      = this_mod,
              mi_boot        = is_boot,
              mi_deps        = deps,
              mi_usages      = usages,
              mi_exports     = mkIfaceExports exports,

              -- Sort these lexicographically, so that
              -- the result is stable across compilations
              mi_insts       = sortBy cmp_inst     iface_insts,
              mi_fam_insts   = sortBy cmp_fam_inst iface_fam_insts,
              mi_rules       = sortBy cmp_rule     iface_rules,

              mi_vect_info   = iface_vect_info,

              mi_fixities    = fixities,
              mi_warns       = warns,
              mi_anns        = annotations,
              mi_globals     = maybeGlobalRdrEnv rdr_env,

              -- Left out deliberately: filled in by addFingerprints
              mi_iface_hash  = fingerprint0,
              mi_mod_hash    = fingerprint0,
              mi_flag_hash   = fingerprint0,
              mi_exp_hash    = fingerprint0,
              mi_used_th     = used_th,
              mi_orphan_hash = fingerprint0,
              mi_orphan      = False, -- Always set by addFingerprints, but
                                      -- it's a strict field, so we can't omit it.
              mi_finsts      = False, -- Ditto
              mi_decls       = deliberatelyOmitted "decls",
              mi_hash_fn     = deliberatelyOmitted "hash_fn",
              mi_hpc         = isHpcUsed hpc_info,
              mi_trust       = trust_info,
              mi_trust_pkg   = pkg_trust_req,

              -- And build the cached values
              mi_warn_fn     = mkIfaceWarnCache warns,
              mi_fix_fn      = mkIfaceFixCache fixities }

    (new_iface, no_change_at_all)
          <- {-# SCC "versioninfo" #-}
                   addFingerprints hsc_env maybe_old_fingerprint
                                   intermediate_iface decls

    -- Warn about orphans
    let warn_orphs      = wopt Opt_WarnOrphans dflags
        warn_auto_orphs = wopt Opt_WarnAutoOrphans dflags
        orph_warnings   --- Laziness means no work done unless -fwarn-orphans
          | warn_orphs || warn_auto_orphs = rule_warns `unionBags` inst_warns
          | otherwise                     = emptyBag
        errs_and_warns = (orph_warnings, emptyBag)
        unqual = mkPrintUnqualified dflags rdr_env
        inst_warns = listToBag [ instOrphWarn dflags unqual d
                               | (d,i) <- insts `zip` iface_insts
                               , isNothing (ifInstOrph i) ]
        rule_warns = listToBag [ ruleOrphWarn dflags unqual this_mod r
                               | r <- iface_rules
                               , isNothing (ifRuleOrph r)
                               , if ifRuleAuto r then warn_auto_orphs
                                                 else warn_orphs ]

    if errorsFound dflags errs_and_warns
      then return ( errs_and_warns, Nothing )
      else do
        -- Debug printing
        dumpIfSet_dyn dflags Opt_D_dump_hi "FINAL INTERFACE"
                      (pprModIface new_iface)

        -- bug #1617: on reload we weren't updating the PrintUnqualified
        -- correctly.  This stems from the fact that the interface had
        -- not changed, so addFingerprints returns the old ModIface
        -- with the old GlobalRdrEnv (mi_globals).
        let final_iface = new_iface{ mi_globals = maybeGlobalRdrEnv rdr_env }

        return (errs_and_warns, Just (final_iface, no_change_at_all))
  where
     cmp_rule     = comparing ifRuleName
     -- Compare these lexicographically by OccName, *not* by unique,
     -- because the latter is not stable across compilations:
     cmp_inst     = comparing (nameOccName . ifDFun)
     cmp_fam_inst = comparing (nameOccName . ifFamInstTcName)

     dflags = hsc_dflags hsc_env

     -- We only fill in mi_globals if the module was compiled to byte
     -- code.  Otherwise, the compiler may not have retained all the
     -- top-level bindings and they won't be in the TypeEnv (see
     -- Desugar.addExportFlagsAndRules).  The mi_globals field is used
     -- by GHCi to decide whether the module has its full top-level
     -- scope available. (#5534)
     maybeGlobalRdrEnv :: GlobalRdrEnv -> Maybe GlobalRdrEnv
     maybeGlobalRdrEnv rdr_env
         | targetRetainsAllBindings (hscTarget dflags) = Just rdr_env
         | otherwise                                   = Nothing

     deliberatelyOmitted :: String -> a
     deliberatelyOmitted x = panic ("Deliberately omitted: " ++ x)

     ifFamInstTcName = ifFamInstFam

     flattenVectInfo (VectInfo { vectInfoVar            = vVar
                               , vectInfoTyCon          = vTyCon
                               , vectInfoParallelVars     = vParallelVars
                               , vectInfoParallelTyCons = vParallelTyCons
                               }) =
       IfaceVectInfo
       { ifaceVectInfoVar            = [Var.varName v | (v, _  ) <- varEnvElts  vVar]
       , ifaceVectInfoTyCon          = [tyConName t   | (t, t_v) <- nameEnvElts vTyCon, t /= t_v]
       , ifaceVectInfoTyConReuse     = [tyConName t   | (t, t_v) <- nameEnvElts vTyCon, t == t_v]
       , ifaceVectInfoParallelVars   = [Var.varName v | v <- varSetElems vParallelVars]
       , ifaceVectInfoParallelTyCons = nameSetToList vParallelTyCons
       }

-----------------------------
writeIfaceFile :: DynFlags -> FilePath -> ModIface -> IO ()
writeIfaceFile dflags hi_file_path new_iface
    = do createDirectoryIfMissing True (takeDirectory hi_file_path)
         writeBinIface dflags hi_file_path new_iface


-- -----------------------------------------------------------------------------
-- Look up parents and versions of Names

-- This is like a global version of the mi_hash_fn field in each ModIface.
-- Given a Name, it finds the ModIface, and then uses mi_hash_fn to get
-- the parent and version info.

mkHashFun
        :: HscEnv                       -- needed to look up versions
        -> ExternalPackageState         -- ditto
        -> (Name -> Fingerprint)
mkHashFun hsc_env eps
  = \name ->
      let
        mod = ASSERT2( isExternalName name, ppr name ) nameModule name
        occ = nameOccName name
        iface = lookupIfaceByModule (hsc_dflags hsc_env) hpt pit mod `orElse`
                   pprPanic "lookupVers2" (ppr mod <+> ppr occ)
      in
        snd (mi_hash_fn iface occ `orElse`
                  pprPanic "lookupVers1" (ppr mod <+> ppr occ))
  where
      hpt = hsc_HPT hsc_env
      pit = eps_PIT eps

-- ---------------------------------------------------------------------------
-- Compute fingerprints for the interface

addFingerprints
        :: HscEnv
        -> Maybe Fingerprint -- the old fingerprint, if any
        -> ModIface          -- The new interface (lacking decls)
        -> [IfaceDecl]       -- The new decls
        -> IO (ModIface,     -- Updated interface
               Bool)         -- True <=> no changes at all;
                             -- no need to write Iface

addFingerprints hsc_env mb_old_fingerprint iface0 new_decls
 = do
   eps <- hscEPS hsc_env
   let
        -- The ABI of a declaration represents everything that is made
        -- visible about the declaration that a client can depend on.
        -- see IfaceDeclABI below.
       declABI :: IfaceDecl -> IfaceDeclABI
       declABI decl = (this_mod, decl, extras)
        where extras = declExtras fix_fn ann_fn non_orph_rules non_orph_insts
                                  non_orph_fis decl

       edges :: [(IfaceDeclABI, Unique, [Unique])]
       edges = [ (abi, getUnique (ifName decl), out)
               | decl <- new_decls
               , let abi = declABI decl
               , let out = localOccs $ freeNamesDeclABI abi
               ]

       name_module n = ASSERT2( isExternalName n, ppr n ) nameModule n
       localOccs = map (getUnique . getParent . getOccName)
                        . filter ((== this_mod) . name_module)
                        . nameSetToList
          where getParent occ = lookupOccEnv parent_map occ `orElse` occ

        -- maps OccNames to their parents in the current module.
        -- e.g. a reference to a constructor must be turned into a reference
        -- to the TyCon for the purposes of calculating dependencies.
       parent_map :: OccEnv OccName
       parent_map = foldr extend emptyOccEnv new_decls
          where extend d env =
                  extendOccEnvList env [ (b,n) | b <- ifaceDeclImplicitBndrs d ]
                  where n = ifName d

        -- strongly-connected groups of declarations, in dependency order
       groups = stronglyConnCompFromEdgedVertices edges

       global_hash_fn = mkHashFun hsc_env eps

        -- how to output Names when generating the data to fingerprint.
        -- Here we want to output the fingerprint for each top-level
        -- Name, whether it comes from the current module or another
        -- module.  In this way, the fingerprint for a declaration will
        -- change if the fingerprint for anything it refers to (transitively)
        -- changes.
       mk_put_name :: (OccEnv (OccName,Fingerprint))
                   -> BinHandle -> Name -> IO  ()
       mk_put_name local_env bh name
          | isWiredInName name  =  putNameLiterally bh name
           -- wired-in names don't have fingerprints
          | otherwise
          = ASSERT2( isExternalName name, ppr name )
            let hash | nameModule name /= this_mod =  global_hash_fn name
                     | otherwise = snd (lookupOccEnv local_env (getOccName name)
                           `orElse` pprPanic "urk! lookup local fingerprint"
                                       (ppr name)) -- (undefined,fingerprint0))
                -- This panic indicates that we got the dependency
                -- analysis wrong, because we needed a fingerprint for
                -- an entity that wasn't in the environment.  To debug
                -- it, turn the panic into a trace, uncomment the
                -- pprTraces below, run the compile again, and inspect
                -- the output and the generated .hi file with
                -- --show-iface.
            in put_ bh hash

        -- take a strongly-connected group of declarations and compute
        -- its fingerprint.

       fingerprint_group :: (OccEnv (OccName,Fingerprint),
                             [(Fingerprint,IfaceDecl)])
                         -> SCC IfaceDeclABI
                         -> IO (OccEnv (OccName,Fingerprint),
                                [(Fingerprint,IfaceDecl)])

       fingerprint_group (local_env, decls_w_hashes) (AcyclicSCC abi)
          = do let hash_fn = mk_put_name local_env
                   decl = abiDecl abi
               -- pprTrace "fingerprinting" (ppr (ifName decl) ) $ do
               hash <- computeFingerprint hash_fn abi
               env' <- extend_hash_env local_env (hash,decl)
               return (env', (hash,decl) : decls_w_hashes)

       fingerprint_group (local_env, decls_w_hashes) (CyclicSCC abis)
          = do let decls = map abiDecl abis
               local_env1 <- foldM extend_hash_env local_env
                                   (zip (repeat fingerprint0) decls)
               let hash_fn = mk_put_name local_env1
               -- pprTrace "fingerprinting" (ppr (map ifName decls) ) $ do
               let stable_abis = sortBy cmp_abiNames abis
                -- put the cycle in a canonical order
               hash <- computeFingerprint hash_fn stable_abis
               let pairs = zip (repeat hash) decls
               local_env2 <- foldM extend_hash_env local_env pairs
               return (local_env2, pairs ++ decls_w_hashes)

       -- we have fingerprinted the whole declaration, but we now need
       -- to assign fingerprints to all the OccNames that it binds, to
       -- use when referencing those OccNames in later declarations.
       --
       extend_hash_env :: OccEnv (OccName,Fingerprint)
                       -> (Fingerprint,IfaceDecl)
                       -> IO (OccEnv (OccName,Fingerprint))
       extend_hash_env env0 (hash,d) = do
          return (foldr (\(b,fp) env -> extendOccEnv env b (b,fp)) env0
                 (ifaceDeclFingerprints hash d))

   --
   (local_env, decls_w_hashes) <-
       foldM fingerprint_group (emptyOccEnv, []) groups

   -- when calculating fingerprints, we always need to use canonical
   -- ordering for lists of things.  In particular, the mi_deps has various
   -- lists of modules and suchlike, so put these all in canonical order:
   let sorted_deps = sortDependencies (mi_deps iface0)

   -- the export hash of a module depends on the orphan hashes of the
   -- orphan modules below us in the dependency tree.  This is the way
   -- that changes in orphans get propagated all the way up the
   -- dependency tree.  We only care about orphan modules in the current
   -- package, because changes to orphans outside this package will be
   -- tracked by the usage on the ABI hash of package modules that we import.
   let orph_mods = filter ((== this_pkg) . modulePackageKey)
                   $ dep_orphs sorted_deps
   dep_orphan_hashes <- getOrphanHashes hsc_env orph_mods

   orphan_hash <- computeFingerprint (mk_put_name local_env)
                      (map ifDFun orph_insts, orph_rules, orph_fis)

   -- the export list hash doesn't depend on the fingerprints of
   -- the Names it mentions, only the Names themselves, hence putNameLiterally.
   export_hash <- computeFingerprint putNameLiterally
                      (mi_exports iface0,
                       orphan_hash,
                       dep_orphan_hashes,
                       dep_pkgs (mi_deps iface0),
                        -- dep_pkgs: see "Package Version Changes" on
                        -- wiki/Commentary/Compiler/RecompilationAvoidance
                       mi_trust iface0)
                        -- Make sure change of Safe Haskell mode causes recomp.

   -- put the declarations in a canonical order, sorted by OccName
   let sorted_decls = Map.elems $ Map.fromList $
                          [(ifName d, e) | e@(_, d) <- decls_w_hashes]

   -- the flag hash depends on:
   --   - (some of) dflags
   -- it returns two hashes, one that shouldn't change
   -- the abi hash and one that should
   flag_hash <- fingerprintDynFlags dflags this_mod putNameLiterally

   -- the ABI hash depends on:
   --   - decls
   --   - export list
   --   - orphans
   --   - deprecations
   --   - vect info
   --   - flag abi hash
   mod_hash <- computeFingerprint putNameLiterally
                      (map fst sorted_decls,
                       export_hash,  -- includes orphan_hash
                       mi_warns iface0,
                       mi_vect_info iface0)

   -- The interface hash depends on:
   --   - the ABI hash, plus
   --   - the module level annotations,
   --   - usages
   --   - deps (home and external packages, dependent files)
   --   - hpc
   iface_hash <- computeFingerprint putNameLiterally
                      (mod_hash,
                       ann_fn (mkVarOcc "module"),  -- See mkIfaceAnnCache
                       mi_usages iface0,
                       sorted_deps,
                       mi_hpc iface0)

   let
    no_change_at_all = Just iface_hash == mb_old_fingerprint

    final_iface = iface0 {
                mi_mod_hash    = mod_hash,
                mi_iface_hash  = iface_hash,
                mi_exp_hash    = export_hash,
                mi_orphan_hash = orphan_hash,
                mi_flag_hash   = flag_hash,
                mi_orphan      = not (   null orph_rules
                                      && null orph_insts
                                      && null orph_fis
                                      && isNoIfaceVectInfo (mi_vect_info iface0)),
                mi_finsts      = not . null $ mi_fam_insts iface0,
                mi_decls       = sorted_decls,
                mi_hash_fn     = lookupOccEnv local_env }
   --
   return (final_iface, no_change_at_all)

  where
    this_mod = mi_module iface0
    dflags = hsc_dflags hsc_env
    this_pkg = thisPackage dflags
    (non_orph_insts, orph_insts) = mkOrphMap ifInstOrph    (mi_insts iface0)
    (non_orph_rules, orph_rules) = mkOrphMap ifRuleOrph    (mi_rules iface0)
    (non_orph_fis,   orph_fis)   = mkOrphMap ifFamInstOrph (mi_fam_insts iface0)
    fix_fn = mi_fix_fn iface0
    ann_fn = mkIfaceAnnCache (mi_anns iface0)

getOrphanHashes :: HscEnv -> [Module] -> IO [Fingerprint]
getOrphanHashes hsc_env mods = do
  eps <- hscEPS hsc_env
  let
    hpt        = hsc_HPT hsc_env
    pit        = eps_PIT eps
    dflags     = hsc_dflags hsc_env
    get_orph_hash mod =
          case lookupIfaceByModule dflags hpt pit mod of
            Nothing    -> pprPanic "moduleOrphanHash" (ppr mod)
            Just iface -> mi_orphan_hash iface
  --
  return (map get_orph_hash mods)


sortDependencies :: Dependencies -> Dependencies
sortDependencies d
 = Deps { dep_mods   = sortBy (compare `on` (moduleNameFS.fst)) (dep_mods d),
          dep_pkgs   = sortBy (stablePackageKeyCmp `on` fst) (dep_pkgs d),
          dep_orphs  = sortBy stableModuleCmp (dep_orphs d),
          dep_finsts = sortBy stableModuleCmp (dep_finsts d) }
\end{code}


\begin{code}
-- | Creates cached lookup for the 'mi_anns' field of ModIface
-- Hackily, we use "module" as the OccName for any module-level annotations
mkIfaceAnnCache :: [IfaceAnnotation] -> OccName -> [AnnPayload]
mkIfaceAnnCache anns
  = \n -> lookupOccEnv env n `orElse` []
  where
    pair (IfaceAnnotation target value) =
      (case target of
          NamedTarget occn -> occn
          ModuleTarget _   -> mkVarOcc "module"
      , [value])
    -- flipping (++), so the first argument is always short
    env = mkOccEnv_C (flip (++)) (map pair anns)
\end{code}

%************************************************************************
%*                                                                      *
          The ABI of an IfaceDecl
%*                                                                      *
%************************************************************************

Note [The ABI of an IfaceDecl]
~~~~~~~~~~~~~~~~~~~~~~~~~~~~~~~~~
The ABI of a declaration consists of:

   (a) the full name of the identifier (inc. module and package,
       because these are used to construct the symbol name by which
       the identifier is known externally).

   (b) the declaration itself, as exposed to clients.  That is, the
       definition of an Id is included in the fingerprint only if
       it is made available as an unfolding in the interface.

   (c) the fixity of the identifier
   (d) for Ids: rules
   (e) for classes: instances, fixity & rules for methods
   (f) for datatypes: instances, fixity & rules for constrs

Items (c)-(f) are not stored in the IfaceDecl, but instead appear
elsewhere in the interface file.  But they are *fingerprinted* with
the declaration itself. This is done by grouping (c)-(f) in IfaceDeclExtras,
and fingerprinting that as part of the declaration.

\begin{code}
type IfaceDeclABI = (Module, IfaceDecl, IfaceDeclExtras)

data IfaceDeclExtras
  = IfaceIdExtras IfaceIdExtras

  | IfaceDataExtras
       Fixity                   -- Fixity of the tycon itself
       [IfaceInstABI]           -- Local class and family instances of this tycon
                                -- See Note [Orphans] in IfaceSyn
       [AnnPayload]             -- Annotations of the type itself
       [IfaceIdExtras]          -- For each constructor: fixity, RULES and annotations

  | IfaceClassExtras
       Fixity                   -- Fixity of the class itself
       [IfaceInstABI]           -- Local instances of this class *or*
                                --   of its associated data types
                                -- See Note [Orphans] in IfaceSyn
       [AnnPayload]             -- Annotations of the type itself
       [IfaceIdExtras]          -- For each class method: fixity, RULES and annotations

  | IfaceSynExtras   Fixity [IfaceInstABI] [AnnPayload]

  | IfaceOtherDeclExtras

data IfaceIdExtras
  = IdExtras
       Fixity                   -- Fixity of the Id
       [IfaceRule]              -- Rules for the Id
       [AnnPayload]             -- Annotations for the Id

-- When hashing a class or family instance, we hash only the
-- DFunId or CoAxiom, because that depends on all the
-- information about the instance.
--
type IfaceInstABI = IfExtName   -- Name of DFunId or CoAxiom that is evidence for the instance

abiDecl :: IfaceDeclABI -> IfaceDecl
abiDecl (_, decl, _) = decl

cmp_abiNames :: IfaceDeclABI -> IfaceDeclABI -> Ordering
cmp_abiNames abi1 abi2 = ifName (abiDecl abi1) `compare`
                         ifName (abiDecl abi2)

freeNamesDeclABI :: IfaceDeclABI -> NameSet
freeNamesDeclABI (_mod, decl, extras) =
  freeNamesIfDecl decl `unionNameSets` freeNamesDeclExtras extras

freeNamesDeclExtras :: IfaceDeclExtras -> NameSet
freeNamesDeclExtras (IfaceIdExtras id_extras)
  = freeNamesIdExtras id_extras
freeNamesDeclExtras (IfaceDataExtras  _ insts _ subs)
  = unionManyNameSets (mkNameSet insts : map freeNamesIdExtras subs)
freeNamesDeclExtras (IfaceClassExtras _ insts _ subs)
  = unionManyNameSets (mkNameSet insts : map freeNamesIdExtras subs)
freeNamesDeclExtras (IfaceSynExtras _ insts _)
  = mkNameSet insts
freeNamesDeclExtras IfaceOtherDeclExtras
  = emptyNameSet

freeNamesIdExtras :: IfaceIdExtras -> NameSet
freeNamesIdExtras (IdExtras _ rules _) = unionManyNameSets (map freeNamesIfRule rules)

instance Outputable IfaceDeclExtras where
  ppr IfaceOtherDeclExtras       = empty
  ppr (IfaceIdExtras  extras)    = ppr_id_extras extras
  ppr (IfaceSynExtras fix finsts anns) = vcat [ppr fix, ppr finsts, ppr anns]
  ppr (IfaceDataExtras fix insts anns stuff) = vcat [ppr fix, ppr_insts insts, ppr anns,
                                                ppr_id_extras_s stuff]
  ppr (IfaceClassExtras fix insts anns stuff) = vcat [ppr fix, ppr_insts insts, ppr anns,
                                                 ppr_id_extras_s stuff]

ppr_insts :: [IfaceInstABI] -> SDoc
ppr_insts _ = ptext (sLit "<insts>")

ppr_id_extras_s :: [IfaceIdExtras] -> SDoc
ppr_id_extras_s stuff = vcat (map ppr_id_extras stuff)

ppr_id_extras :: IfaceIdExtras -> SDoc
ppr_id_extras (IdExtras fix rules anns) = ppr fix $$ vcat (map ppr rules) $$ vcat (map ppr anns)

-- This instance is used only to compute fingerprints
instance Binary IfaceDeclExtras where
  get _bh = panic "no get for IfaceDeclExtras"
  put_ bh (IfaceIdExtras extras) = do
   putByte bh 1; put_ bh extras
  put_ bh (IfaceDataExtras fix insts anns cons) = do
   putByte bh 2; put_ bh fix; put_ bh insts; put_ bh anns; put_ bh cons
  put_ bh (IfaceClassExtras fix insts anns methods) = do
   putByte bh 3; put_ bh fix; put_ bh insts; put_ bh anns; put_ bh methods
  put_ bh (IfaceSynExtras fix finsts anns) = do
   putByte bh 4; put_ bh fix; put_ bh finsts; put_ bh anns
  put_ bh IfaceOtherDeclExtras = putByte bh 5

instance Binary IfaceIdExtras where
  get _bh = panic "no get for IfaceIdExtras"
  put_ bh (IdExtras fix rules anns)= do { put_ bh fix; put_ bh rules; put_ bh anns }

declExtras :: (OccName -> Fixity)
           -> (OccName -> [AnnPayload])
           -> OccEnv [IfaceRule]
           -> OccEnv [IfaceClsInst]
           -> OccEnv [IfaceFamInst]
           -> IfaceDecl
           -> IfaceDeclExtras

declExtras fix_fn ann_fn rule_env inst_env fi_env decl
  = case decl of
      IfaceId{} -> IfaceIdExtras (id_extras n)
      IfaceData{ifCons=cons} ->
                     IfaceDataExtras (fix_fn n)
                        (map ifFamInstAxiom (lookupOccEnvL fi_env n) ++
                         map ifDFun         (lookupOccEnvL inst_env n))
                        (ann_fn n)
                        (map (id_extras . ifConOcc) (visibleIfConDecls cons))
      IfaceClass{ifSigs=sigs, ifATs=ats} ->
                     IfaceClassExtras (fix_fn n)
                        (map ifDFun $ (concatMap at_extras ats)
                                    ++ lookupOccEnvL inst_env n)
                           -- Include instances of the associated types
                           -- as well as instances of the class (Trac #5147)
                        (ann_fn n)
                        [id_extras op | IfaceClassOp op _ _ <- sigs]
      IfaceSyn{} -> IfaceSynExtras (fix_fn n)
                        (map ifFamInstAxiom (lookupOccEnvL fi_env n))
                        (ann_fn n)
      _other -> IfaceOtherDeclExtras
  where
        n = ifName decl
        id_extras occ = IdExtras (fix_fn occ) (lookupOccEnvL rule_env occ) (ann_fn occ)
        at_extras (IfaceAT decl _) = lookupOccEnvL inst_env (ifName decl)


lookupOccEnvL :: OccEnv [v] -> OccName -> [v]
lookupOccEnvL env k = lookupOccEnv env k `orElse` []

-- used when we want to fingerprint a structure without depending on the
-- fingerprints of external Names that it refers to.
putNameLiterally :: BinHandle -> Name -> IO ()
putNameLiterally bh name = ASSERT( isExternalName name )
  do
    put_ bh $! nameModule name
    put_ bh $! nameOccName name

{-
-- for testing: use the md5sum command to generate fingerprints and
-- compare the results against our built-in version.
  fp' <- oldMD5 dflags bh
  if fp /= fp' then pprPanic "computeFingerprint" (ppr fp <+> ppr fp')
               else return fp

oldMD5 dflags bh = do
  tmp <- newTempName dflags "bin"
  writeBinMem bh tmp
  tmp2 <- newTempName dflags "md5"
  let cmd = "md5sum " ++ tmp ++ " >" ++ tmp2
  r <- system cmd
  case r of
    ExitFailure _ -> throwGhcExceptionIO (PhaseFailed cmd r)
    ExitSuccess -> do
        hash_str <- readFile tmp2
        return $! readHexFingerprint hash_str
-}

instOrphWarn :: DynFlags -> PrintUnqualified -> ClsInst -> WarnMsg
instOrphWarn dflags unqual inst
  = mkWarnMsg dflags (getSrcSpan inst) unqual $
    hang (ptext (sLit "Orphan instance:")) 2 (pprInstanceHdr inst)
    $$ text "To avoid this"
    $$ nest 4 (vcat possibilities)
  where
    possibilities =
      text "move the instance declaration to the module of the class or of the type, or" :
      text "wrap the type with a newtype and declare the instance on the new type." :
      []

ruleOrphWarn :: DynFlags -> PrintUnqualified -> Module -> IfaceRule -> WarnMsg
ruleOrphWarn dflags unqual mod rule
  = mkWarnMsg dflags silly_loc unqual $
    ptext (sLit "Orphan rule:") <+> ppr rule
  where
    silly_loc = srcLocSpan (mkSrcLoc (moduleNameFS (moduleName mod)) 1 1)
    -- We don't have a decent SrcSpan for a Rule, not even the CoreRule
    -- Could readily be fixed by adding a SrcSpan to CoreRule, if we wanted to

----------------------
-- mkOrphMap partitions instance decls or rules into
--      (a) an OccEnv for ones that are not orphans,
--          mapping the local OccName to a list of its decls
--      (b) a list of orphan decls
mkOrphMap :: (decl -> Maybe OccName)    -- (Just occ) for a non-orphan decl, keyed by occ
                                        -- Nothing for an orphan decl
          -> [decl]                     -- Sorted into canonical order
          -> (OccEnv [decl],            -- Non-orphan decls associated with their key;
                                        --      each sublist in canonical order
              [decl])                   -- Orphan decls; in canonical order
mkOrphMap get_key decls
  = foldl go (emptyOccEnv, []) decls
  where
    go (non_orphs, orphs) d
        | Just occ <- get_key d
        = (extendOccEnv_Acc (:) singleton non_orphs occ d, orphs)
        | otherwise = (non_orphs, d:orphs)
\end{code}


%************************************************************************
%*                                                                      *
       Keeping track of what we've slurped, and fingerprints
%*                                                                      *
%************************************************************************

\begin{code}
mkUsageInfo :: HscEnv -> Module -> ImportedMods -> NameSet -> [FilePath] -> IO [Usage]
mkUsageInfo hsc_env this_mod dir_imp_mods used_names dependent_files
  = do
    eps <- hscEPS hsc_env
    hashes <- mapM getFileHash dependent_files
    let mod_usages = mk_mod_usage_info (eps_PIT eps) hsc_env this_mod
                                       dir_imp_mods used_names
    let usages = mod_usages ++ [ UsageFile { usg_file_path = f
                                           , usg_file_hash = hash }
                               | (f, hash) <- zip dependent_files hashes ]
    usages `seqList` return usages
    -- seq the list of Usages returned: occasionally these
    -- don't get evaluated for a while and we can end up hanging on to
    -- the entire collection of Ifaces.

mk_mod_usage_info :: PackageIfaceTable
              -> HscEnv
              -> Module
              -> ImportedMods
              -> NameSet
              -> [Usage]
mk_mod_usage_info pit hsc_env this_mod direct_imports used_names
  = mapMaybe mkUsage usage_mods
  where
    hpt = hsc_HPT hsc_env
    dflags = hsc_dflags hsc_env
    this_pkg = thisPackage dflags

    used_mods    = moduleEnvKeys ent_map
    dir_imp_mods = moduleEnvKeys direct_imports
    all_mods     = used_mods ++ filter (`notElem` used_mods) dir_imp_mods
    usage_mods   = sortBy stableModuleCmp all_mods
                        -- canonical order is imported, to avoid interface-file
                        -- wobblage.

    -- ent_map groups together all the things imported and used
    -- from a particular module
    ent_map :: ModuleEnv [OccName]
    ent_map  = foldNameSet add_mv emptyModuleEnv used_names
     where
      add_mv name mv_map
        | isWiredInName name = mv_map  -- ignore wired-in names
        | otherwise
        = case nameModule_maybe name of
             Nothing  -> ASSERT2( isSystemName name, ppr name ) mv_map
                -- See Note [Internal used_names]

             Just mod -> -- This lambda function is really just a
                         -- specialised (++); originally came about to
                         -- avoid quadratic behaviour (trac #2680)
                         extendModuleEnvWith (\_ xs -> occ:xs) mv_map mod [occ]
                where occ = nameOccName name

    -- We want to create a Usage for a home module if
    --  a) we used something from it; has something in used_names
    --  b) we imported it, even if we used nothing from it
    --     (need to recompile if its export list changes: export_fprint)
    mkUsage :: Module -> Maybe Usage
    mkUsage mod
      | isNothing maybe_iface           -- We can't depend on it if we didn't
                                        -- load its interface.
      || mod == this_mod                -- We don't care about usages of
                                        -- things in *this* module
      = Nothing

      | modulePackageKey mod /= this_pkg
      = Just UsagePackageModule{ usg_mod      = mod,
                                 usg_mod_hash = mod_hash,
                                 usg_safe     = imp_safe }
        -- for package modules, we record the module hash only

      | (null used_occs
          && isNothing export_hash
          && not is_direct_import
          && not finsts_mod)
      = Nothing                 -- Record no usage info
        -- for directly-imported modules, we always want to record a usage
        -- on the orphan hash.  This is what triggers a recompilation if
        -- an orphan is added or removed somewhere below us in the future.

      | otherwise
      = Just UsageHomeModule {
                      usg_mod_name = moduleName mod,
                      usg_mod_hash = mod_hash,
                      usg_exports  = export_hash,
                      usg_entities = Map.toList ent_hashs,
                      usg_safe     = imp_safe }
      where
        maybe_iface  = lookupIfaceByModule dflags hpt pit mod
                -- In one-shot mode, the interfaces for home-package
                -- modules accumulate in the PIT not HPT.  Sigh.

        Just iface   = maybe_iface
        finsts_mod   = mi_finsts    iface
        hash_env     = mi_hash_fn   iface
        mod_hash     = mi_mod_hash  iface
        export_hash | depend_on_exports = Just (mi_exp_hash iface)
                    | otherwise         = Nothing

        (is_direct_import, imp_safe)
            = case lookupModuleEnv direct_imports mod of
                Just ((_,_,_,safe):_xs) -> (True, safe)
                Just _                  -> pprPanic "mkUsage: empty direct import" empty
                Nothing                 -> (False, safeImplicitImpsReq dflags)
                -- Nothing case is for implicit imports like 'System.IO' when 'putStrLn'
                -- is used in the source code. We require them to be safe in Safe Haskell

        used_occs = lookupModuleEnv ent_map mod `orElse` []

        -- Making a Map here ensures that (a) we remove duplicates
        -- when we have usages on several subordinates of a single parent,
        -- and (b) that the usages emerge in a canonical order, which
        -- is why we use Map rather than OccEnv: Map works
        -- using Ord on the OccNames, which is a lexicographic ordering.
        ent_hashs :: Map OccName Fingerprint
        ent_hashs = Map.fromList (map lookup_occ used_occs)

        lookup_occ occ =
            case hash_env occ of
                Nothing -> pprPanic "mkUsage" (ppr mod <+> ppr occ <+> ppr used_names)
                Just r  -> r

        depend_on_exports = is_direct_import
        {- True
              Even if we used 'import M ()', we have to register a
              usage on the export list because we are sensitive to
              changes in orphan instances/rules.
           False
              In GHC 6.8.x we always returned true, and in
              fact it recorded a dependency on *all* the
              modules underneath in the dependency tree.  This
              happens to make orphans work right, but is too
              expensive: it'll read too many interface files.
              The 'isNothing maybe_iface' check above saved us
              from generating many of these usages (at least in
              one-shot mode), but that's even more bogus!
        -}
\end{code}

\begin{code}
mkIfaceAnnotation :: Annotation -> IfaceAnnotation
mkIfaceAnnotation (Annotation { ann_target = target, ann_value = payload }) 
  = IfaceAnnotation {
        ifAnnotatedTarget = fmap nameOccName target,
        ifAnnotatedValue = payload
    }
\end{code}

\begin{code}
mkIfaceExports :: [AvailInfo] -> [IfaceExport]  -- Sort to make canonical
mkIfaceExports exports
  = sortBy stableAvailCmp (map sort_subs exports)
  where
    sort_subs :: AvailInfo -> AvailInfo
    sort_subs (Avail n) = Avail n
    sort_subs (AvailTC n []) = AvailTC n []
    sort_subs (AvailTC n (m:ms))
       | n==m      = AvailTC n (m:sortBy stableNameCmp ms)
       | otherwise = AvailTC n (sortBy stableNameCmp (m:ms))
       -- Maintain the AvailTC Invariant
\end{code}

Note [Orignal module]
~~~~~~~~~~~~~~~~~~~~~
Consider this:
        module X where { data family T }
        module Y( T(..) ) where { import X; data instance T Int = MkT Int }
The exported Avail from Y will look like
        X.T{X.T, Y.MkT}
That is, in Y,
  - only MkT is brought into scope by the data instance;
  - but the parent (used for grouping and naming in T(..) exports) is X.T
  - and in this case we export X.T too

In the result of MkIfaceExports, the names are grouped by defining module,
so we may need to split up a single Avail into multiple ones.

Note [Internal used_names]
~~~~~~~~~~~~~~~~~~~~~~~~~~
Most of the used_names are External Names, but we can have Internal
Names too: see Note [Binders in Template Haskell] in Convert, and
Trac #5362 for an example.  Such Names are always
  - Such Names are always for locally-defined things, for which we
    don't gather usage info, so we can just ignore them in ent_map
  - They are always System Names, hence the assert, just as a double check.


%************************************************************************
%*                                                                      *
        Load the old interface file for this module (unless
        we have it already), and check whether it is up to date
%*                                                                      *
%************************************************************************

\begin{code}
data RecompileRequired
  = UpToDate
       -- ^ everything is up to date, recompilation is not required
  | MustCompile
       -- ^ The .hs file has been touched, or the .o/.hi file does not exist
  | RecompBecause String
       -- ^ The .o/.hi files are up to date, but something else has changed
       -- to force recompilation; the String says what (one-line summary)
   deriving Eq

recompileRequired :: RecompileRequired -> Bool
recompileRequired UpToDate = False
recompileRequired _ = True



-- | Top level function to check if the version of an old interface file
-- is equivalent to the current source file the user asked us to compile.
-- If the same, we can avoid recompilation. We return a tuple where the
-- first element is a bool saying if we should recompile the object file
-- and the second is maybe the interface file, where Nothng means to
-- rebuild the interface file not use the exisitng one.
checkOldIface
  :: HscEnv
  -> ModSummary
  -> SourceModified
  -> Maybe ModIface         -- Old interface from compilation manager, if any
  -> IO (RecompileRequired, Maybe ModIface)

checkOldIface hsc_env mod_summary source_modified maybe_iface
  = do  let dflags = hsc_dflags hsc_env
        showPass dflags $
            "Checking old interface for " ++
              (showPpr dflags $ ms_mod mod_summary)
        initIfaceCheck hsc_env $
            check_old_iface hsc_env mod_summary source_modified maybe_iface

check_old_iface
  :: HscEnv
  -> ModSummary
  -> SourceModified
  -> Maybe ModIface
  -> IfG (RecompileRequired, Maybe ModIface)

check_old_iface hsc_env mod_summary src_modified maybe_iface
  = let dflags = hsc_dflags hsc_env
        getIface =
            case maybe_iface of
                Just _  -> do
                    traceIf (text "We already have the old interface for" <+>
                      ppr (ms_mod mod_summary))
                    return maybe_iface
                Nothing -> loadIface

        loadIface = do
             let iface_path = msHiFilePath mod_summary
             read_result <- readIface (ms_mod mod_summary) iface_path
             case read_result of
                 Failed err -> do
                     traceIf (text "FYI: cannot read old interface file:" $$ nest 4 err)
                     return Nothing
                 Succeeded iface -> do
                     traceIf (text "Read the interface file" <+> text iface_path)
                     return $ Just iface

        src_changed
            | gopt Opt_ForceRecomp (hsc_dflags hsc_env) = True
            | SourceModified <- src_modified = True
            | otherwise = False
    in do
        when src_changed $
            traceHiDiffs (nest 4 $ text "Source file changed or recompilation check turned off")

        case src_changed of
            -- If the source has changed and we're in interactive mode,
            -- avoid reading an interface; just return the one we might
            -- have been supplied with.
            True | not (isObjectTarget $ hscTarget dflags) ->
                return (MustCompile, maybe_iface)

            -- Try and read the old interface for the current module
            -- from the .hi file left from the last time we compiled it
            True -> do
                maybe_iface' <- getIface
                return (MustCompile, maybe_iface')

            False -> do
                maybe_iface' <- getIface
                case maybe_iface' of
                    -- We can't retrieve the iface
                    Nothing    -> return (MustCompile, Nothing)

                    -- We have got the old iface; check its versions
                    -- even in the SourceUnmodifiedAndStable case we
                    -- should check versions because some packages
                    -- might have changed or gone away.
                    Just iface -> checkVersions hsc_env mod_summary iface

-- | Check if a module is still the same 'version'.
--
-- This function is called in the recompilation checker after we have
-- determined that the module M being checked hasn't had any changes
-- to its source file since we last compiled M. So at this point in general
-- two things may have changed that mean we should recompile M:
--   * The interface export by a dependency of M has changed.
--   * The compiler flags specified this time for M have changed
--     in a manner that is significant for recompilaiton.
-- We return not just if we should recompile the object file but also
-- if we should rebuild the interface file.
checkVersions :: HscEnv
              -> ModSummary
              -> ModIface       -- Old interface
              -> IfG (RecompileRequired, Maybe ModIface)
checkVersions hsc_env mod_summary iface
  = do { traceHiDiffs (text "Considering whether compilation is required for" <+>
                        ppr (mi_module iface) <> colon)

       ; recomp <- checkFlagHash hsc_env iface
       ; if recompileRequired recomp then return (recomp, Nothing) else do {
       ; recomp <- checkDependencies hsc_env mod_summary iface
       ; if recompileRequired recomp then return (recomp, Just iface) else do {

       -- Source code unchanged and no errors yet... carry on
       --
       -- First put the dependent-module info, read from the old
       -- interface, into the envt, so that when we look for
       -- interfaces we look for the right one (.hi or .hi-boot)
       --
       -- It's just temporary because either the usage check will succeed
       -- (in which case we are done with this module) or it'll fail (in which
       -- case we'll compile the module from scratch anyhow).
       --
       -- We do this regardless of compilation mode, although in --make mode
       -- all the dependent modules should be in the HPT already, so it's
       -- quite redundant
       ; updateEps_ $ \eps  -> eps { eps_is_boot = mod_deps }
       ; recomp <- checkList [checkModUsage this_pkg u | u <- mi_usages iface]
       ; return (recomp, Just iface)
    }}}
  where
    this_pkg = thisPackage (hsc_dflags hsc_env)
    -- This is a bit of a hack really
    mod_deps :: ModuleNameEnv (ModuleName, IsBootInterface)
    mod_deps = mkModDeps (dep_mods (mi_deps iface))

-- | Check the flags haven't changed
checkFlagHash :: HscEnv -> ModIface -> IfG RecompileRequired
checkFlagHash hsc_env iface = do
    let old_hash = mi_flag_hash iface
    new_hash <- liftIO $ fingerprintDynFlags (hsc_dflags hsc_env)
                                             (mi_module iface)
                                             putNameLiterally
    case old_hash == new_hash of
        True  -> up_to_date (ptext $ sLit "Module flags unchanged")
        False -> out_of_date_hash "flags changed"
                     (ptext $ sLit "  Module flags have changed")
                     old_hash new_hash

-- If the direct imports of this module are resolved to targets that
-- are not among the dependencies of the previous interface file,
-- then we definitely need to recompile.  This catches cases like
--   - an exposed package has been upgraded
--   - we are compiling with different package flags
--   - a home module that was shadowing a package module has been removed
--   - a new home module has been added that shadows a package module
-- See bug #1372.
--
-- Returns True if recompilation is required.
checkDependencies :: HscEnv -> ModSummary -> ModIface -> IfG RecompileRequired
checkDependencies hsc_env summary iface
 = checkList (map dep_missing (ms_imps summary ++ ms_srcimps summary))
  where
   prev_dep_mods = dep_mods (mi_deps iface)
   prev_dep_pkgs = dep_pkgs (mi_deps iface)

   this_pkg = thisPackage (hsc_dflags hsc_env)

   dep_missing (L _ (ImportDecl { ideclName = L _ mod, ideclPkgQual = pkg })) = do
     find_res <- liftIO $ findImportedModule hsc_env mod pkg
     let reason = moduleNameString mod ++ " changed"
     case find_res of
        Found _ mod
          | pkg == this_pkg
           -> if moduleName mod `notElem` map fst prev_dep_mods
                 then do traceHiDiffs $
                           text "imported module " <> quotes (ppr mod) <>
                           text " not among previous dependencies"
                         return (RecompBecause reason)
                 else
                         return UpToDate
          | otherwise
           -> if pkg `notElem` (map fst prev_dep_pkgs)
                 then do traceHiDiffs $
                           text "imported module " <> quotes (ppr mod) <>
                           text " is from package " <> quotes (ppr pkg) <>
                           text ", which is not among previous dependencies"
                         return (RecompBecause reason)
                 else
                         return UpToDate
           where pkg = modulePackageKey mod
        _otherwise  -> return (RecompBecause reason)

needInterface :: Module -> (ModIface -> IfG RecompileRequired)
              -> IfG RecompileRequired
needInterface mod continue
  = do  -- Load the imported interface if possible
    let doc_str = sep [ptext (sLit "need version info for"), ppr mod]
    traceHiDiffs (text "Checking usages for module" <+> ppr mod)

    mb_iface <- loadInterface doc_str mod ImportBySystem
        -- Load the interface, but don't complain on failure;
        -- Instead, get an Either back which we can test

    case mb_iface of
      Failed _ -> do
        traceHiDiffs (sep [ptext (sLit "Couldn't load interface for module"),
                           ppr mod])
        return MustCompile
                  -- Couldn't find or parse a module mentioned in the
                  -- old interface file.  Don't complain: it might
                  -- just be that the current module doesn't need that
                  -- import and it's been deleted
      Succeeded iface -> continue iface


-- | Given the usage information extracted from the old
-- M.hi file for the module being compiled, figure out
-- whether M needs to be recompiled.
checkModUsage :: PackageKey -> Usage -> IfG RecompileRequired
checkModUsage _this_pkg UsagePackageModule{
                                usg_mod = mod,
                                usg_mod_hash = old_mod_hash }
  = needInterface mod $ \iface -> do
    let reason = moduleNameString (moduleName mod) ++ " changed"
    checkModuleFingerprint reason old_mod_hash (mi_mod_hash iface)
        -- We only track the ABI hash of package modules, rather than
        -- individual entity usages, so if the ABI hash changes we must
        -- recompile.  This is safe but may entail more recompilation when
        -- a dependent package has changed.

checkModUsage this_pkg UsageHomeModule{
                                usg_mod_name = mod_name,
                                usg_mod_hash = old_mod_hash,
                                usg_exports = maybe_old_export_hash,
                                usg_entities = old_decl_hash }
  = do
    let mod = mkModule this_pkg mod_name
    needInterface mod $ \iface -> do

    let
        new_mod_hash    = mi_mod_hash    iface
        new_decl_hash   = mi_hash_fn     iface
        new_export_hash = mi_exp_hash    iface

        reason = moduleNameString mod_name ++ " changed"

        -- CHECK MODULE
    recompile <- checkModuleFingerprint reason old_mod_hash new_mod_hash
    if not (recompileRequired recompile)
      then return UpToDate
      else do

        -- CHECK EXPORT LIST
        checkMaybeHash reason maybe_old_export_hash new_export_hash
            (ptext (sLit "  Export list changed")) $ do

        -- CHECK ITEMS ONE BY ONE
        recompile <- checkList [ checkEntityUsage reason new_decl_hash u
                               | u <- old_decl_hash]
        if recompileRequired recompile
          then return recompile     -- This one failed, so just bail out now
          else up_to_date (ptext (sLit "  Great!  The bits I use are up to date"))


checkModUsage _this_pkg UsageFile{ usg_file_path = file,
                                   usg_file_hash = old_hash } =
  liftIO $
    handleIO handle $ do
      new_hash <- getFileHash file
      if (old_hash /= new_hash)
         then return recomp
         else return UpToDate
 where
   recomp = RecompBecause (file ++ " changed")
   handle =
#ifdef DEBUG
       \e -> pprTrace "UsageFile" (text (show e)) $ return recomp
#else
       \_ -> return recomp -- if we can't find the file, just recompile, don't fail
#endif

------------------------
checkModuleFingerprint :: String -> Fingerprint -> Fingerprint
                       -> IfG RecompileRequired
checkModuleFingerprint reason old_mod_hash new_mod_hash
  | new_mod_hash == old_mod_hash
  = up_to_date (ptext (sLit "Module fingerprint unchanged"))

  | otherwise
  = out_of_date_hash reason (ptext (sLit "  Module fingerprint has changed"))
                     old_mod_hash new_mod_hash

------------------------
checkMaybeHash :: String -> Maybe Fingerprint -> Fingerprint -> SDoc
               -> IfG RecompileRequired -> IfG RecompileRequired
checkMaybeHash reason maybe_old_hash new_hash doc continue
  | Just hash <- maybe_old_hash, hash /= new_hash
  = out_of_date_hash reason doc hash new_hash
  | otherwise
  = continue

------------------------
checkEntityUsage :: String
                 -> (OccName -> Maybe (OccName, Fingerprint))
                 -> (OccName, Fingerprint)
                 -> IfG RecompileRequired
checkEntityUsage reason new_hash (name,old_hash)
  = case new_hash name of

        Nothing       ->        -- We used it before, but it ain't there now
                          out_of_date reason (sep [ptext (sLit "No longer exported:"), ppr name])

        Just (_, new_hash)      -- It's there, but is it up to date?
          | new_hash == old_hash -> do traceHiDiffs (text "  Up to date" <+> ppr name <+> parens (ppr new_hash))
                                       return UpToDate
          | otherwise            -> out_of_date_hash reason (ptext (sLit "  Out of date:") <+> ppr name)
                                                     old_hash new_hash

up_to_date :: SDoc -> IfG RecompileRequired
up_to_date  msg = traceHiDiffs msg >> return UpToDate

out_of_date :: String -> SDoc -> IfG RecompileRequired
out_of_date reason msg = traceHiDiffs msg >> return (RecompBecause reason)

out_of_date_hash :: String -> SDoc -> Fingerprint -> Fingerprint -> IfG RecompileRequired
out_of_date_hash reason msg old_hash new_hash
  = out_of_date reason (hsep [msg, ppr old_hash, ptext (sLit "->"), ppr new_hash])

----------------------
checkList :: [IfG RecompileRequired] -> IfG RecompileRequired
-- This helper is used in two places
checkList []             = return UpToDate
checkList (check:checks) = do recompile <- check
                              if recompileRequired recompile
                                then return recompile
                                else checkList checks
\end{code}

%************************************************************************
%*                                                                      *
                Converting things to their Iface equivalents
%*                                                                      *
%************************************************************************

\begin{code}
tyThingToIfaceDecl :: TyThing -> IfaceDecl
tyThingToIfaceDecl (AnId id)      = idToIfaceDecl id
tyThingToIfaceDecl (ATyCon tycon) = snd (tyConToIfaceDecl emptyTidyEnv tycon)
tyThingToIfaceDecl (ACoAxiom ax)  = coAxiomToIfaceDecl ax
tyThingToIfaceDecl (AConLike cl)  = case cl of
    RealDataCon dc -> dataConToIfaceDecl dc -- for ppr purposes only
    PatSynCon ps   -> patSynToIfaceDecl ps

--------------------------
idToIfaceDecl :: Id -> IfaceDecl
-- The Id is already tidied, so that locally-bound names
-- (lambdas, for-alls) already have non-clashing OccNames
-- We can't tidy it here, locally, because it may have
-- free variables in its type or IdInfo
idToIfaceDecl id
  = IfaceId { ifName      = getOccName id,
              ifType      = toIfaceType (idType id),
              ifIdDetails = toIfaceIdDetails (idDetails id),
              ifIdInfo    = toIfaceIdInfo (idInfo id) }

--------------------------
dataConToIfaceDecl :: DataCon -> IfaceDecl
dataConToIfaceDecl dataCon
  = IfaceId { ifName      = getOccName dataCon,
              ifType      = toIfaceType (dataConUserType dataCon),
              ifIdDetails = IfVanillaId,
              ifIdInfo    = NoInfo }

--------------------------
patSynToIfaceDecl :: PatSyn -> IfaceDecl
patSynToIfaceDecl ps
  = IfacePatSyn { ifName          = getOccName . getName $ ps
                , ifPatMatcher    = matcher
                , ifPatWrapper    = wrapper
                , ifPatIsInfix    = patSynIsInfix ps
                , ifPatUnivTvs    = toIfaceTvBndrs univ_tvs'
                , ifPatExTvs      = toIfaceTvBndrs ex_tvs'
                , ifPatProvCtxt   = tidyToIfaceContext env2 prov_theta
                , ifPatReqCtxt    = tidyToIfaceContext env2 req_theta
                , ifPatArgs       = map (tidyToIfaceType env2) args
                , ifPatTy         = tidyToIfaceType env2 rhs_ty
                }
  where
    (univ_tvs, ex_tvs, prov_theta, req_theta, args, rhs_ty) = patSynSig ps
    (env1, univ_tvs') = tidyTyCoVarBndrs emptyTidyEnv univ_tvs
    (env2, ex_tvs')   = tidyTyCoVarBndrs env1 ex_tvs

    matcher = idName (patSynMatcher ps)
    wrapper = fmap idName (patSynWrapper ps)


--------------------------
coAxiomToIfaceDecl :: CoAxiom br -> IfaceDecl
-- We *do* tidy Axioms, because they are not (and cannot
-- conveniently be) built in tidy form
coAxiomToIfaceDecl ax@(CoAxiom { co_ax_tc = tycon, co_ax_branches = branches
                               , co_ax_role = role })
 = IfaceAxiom { ifName       = name
              , ifTyCon      = toIfaceTyCon tycon
              , ifRole       = role
              , ifAxBranches = brListMap (coAxBranchToIfaceBranch tycon
                                            (brListMap coAxBranchLHS branches))
                                         branches }
 where
   name = getOccName ax

-- 2nd parameter is the list of branch LHSs, for conversion from incompatible branches
-- to incompatible indices
-- See Note [Storing compatibility] in CoAxiom
coAxBranchToIfaceBranch :: TyCon -> [[Type]] -> CoAxBranch -> IfaceAxBranch
coAxBranchToIfaceBranch tc lhs_s
                        branch@(CoAxBranch { cab_incomps = incomps })
  = (coAxBranchToIfaceBranch' tc branch) { ifaxbIncomps = iface_incomps }
  where
    iface_incomps = map (expectJust "iface_incomps"
                        . (flip findIndex lhs_s
                          . eqTypes)
                        . coAxBranchLHS) incomps

-- use this one for standalone branches without incompatibles
coAxBranchToIfaceBranch' :: TyCon -> CoAxBranch -> IfaceAxBranch
coAxBranchToIfaceBranch' tc (CoAxBranch { cab_tvs = tvs, cab_lhs = lhs
                                        , cab_roles = roles, cab_rhs = rhs })
  = IfaceAxBranch { ifaxbTyCoVars = toIfaceTCvBndrs tv_bndrs
                  , ifaxbLHS      = tidyToIfaceTcArgs env1 tc lhs
                  , ifaxbRoles    = roles
                  , ifaxbRHS      = tidyToIfaceType env1 rhs
                  , ifaxbIncomps  = [] }
  where

    (env1, tv_bndrs) = tidyTyClTyCoVarBndrs emptyTidyEnv tvs
    -- Don't re-bind in-scope tyvars
    -- See Note [CoAxBranch type variables] in CoAxiom

-----------------
tyConToIfaceDecl :: TidyEnv -> TyCon -> (TidyEnv, IfaceDecl)
-- We *do* tidy TyCons, because they are not (and cannot
-- conveniently be) built in tidy form
-- The returned TidyEnv is the one after tidying the tyConTyVars
tyConToIfaceDecl env tycon
  | Just clas <- tyConClass_maybe tycon
  = classToIfaceDecl env clas

  | Just syn_rhs <- synTyConRhs_maybe tycon
<<<<<<< HEAD
  = IfaceSyn {  ifName    = getOccName tycon,
                ifTyVars  = toIfaceTvBndrs tyvars,
                ifRoles   = tyConRoles tycon,
                ifSynRhs  = to_ifsyn_rhs syn_rhs,
                ifSynKind = tidyToIfaceType env1 (tyConKind tycon) }

  | isAlgTyCon tycon
  = IfaceData { ifName    = getOccName tycon,
                ifKind    = tidyToIfaceType env1 (tyConKind tycon),
                ifCType   = tyConCType tycon,
                ifTyVars  = toIfaceTvBndrs tyvars,
                ifRoles   = tyConRoles tycon,
                ifCtxt    = tidyToIfaceContext env1 (tyConStupidTheta tycon),
                ifCons    = ifaceConDecls (algTyConRhs tycon),
                ifRec     = boolToRecFlag (isRecursiveTyCon tycon),
                ifGadtSyntax = isGadtSyntaxTyCon tycon,
                ifAxiom    = fmap coAxiomName (tyConFamilyCoercion_maybe tycon) }
=======
  = ( tc_env1
    , IfaceSyn {  ifName    = getOccName tycon,
                  ifTyVars  = if_tc_tyvars,
                  ifRoles   = tyConRoles tycon,
                  ifSynRhs  = to_ifsyn_rhs syn_rhs,
                  ifSynKind = tidyToIfaceType tc_env1 (synTyConResKind tycon) })

  | isAlgTyCon tycon
  = ( tc_env1
    , IfaceData { ifName    = getOccName tycon,
                  ifCType   = tyConCType tycon,
                  ifTyVars  = if_tc_tyvars,
                  ifRoles   = tyConRoles tycon,
                  ifCtxt    = tidyToIfaceContext tc_env1 (tyConStupidTheta tycon),
                  ifCons    = ifaceConDecls (algTyConRhs tycon),
                  ifRec     = boolToRecFlag (isRecursiveTyCon tycon),
                  ifGadtSyntax = isGadtSyntaxTyCon tycon,
                  ifPromotable = isJust (promotableTyCon_maybe tycon),
                  ifParent  = parent })
>>>>>>> 0a6cfb57

  | isForeignTyCon tycon
  = (env, IfaceForeign { ifName    = getOccName tycon,
                         ifExtName = tyConExtName tycon })

  | otherwise  -- FunTyCon, PrimTyCon, promoted TyCon/DataCon
  -- For pretty printing purposes only.
  = ( env
    , IfaceData { ifName       = getOccName tycon,
                  ifCType      = Nothing,
                  ifTyVars     = funAndPrimTyVars,
                  ifRoles      = tyConRoles tycon,
                  ifCtxt       = [],
                  ifCons       = IfDataTyCon [],
                  ifRec        = boolToRecFlag False,
                  ifGadtSyntax = False,
                  ifPromotable = False,
                  ifParent     = IfNoParent })
  where
    (tc_env1, tc_tyvars) = tidyTyClTyCoVarBndrs env (tyConTyVars tycon)
    if_tc_tyvars = toIfaceTvBndrs tc_tyvars

    funAndPrimTyVars = toIfaceTvBndrs $ take (tyConArity tycon) alphaTyVars

    parent = case tyConFamInstSig_maybe tycon of
               Just (tc, ty, ax) -> IfDataInstance (coAxiomName ax)
                                                   (toIfaceTyCon tc)
                                                   (tidyToIfaceTcArgs tc_env1 tc ty)
               Nothing           -> IfNoParent

    to_ifsyn_rhs OpenSynFamilyTyCon        = IfaceOpenSynFamilyTyCon
    to_ifsyn_rhs (ClosedSynFamilyTyCon ax) = IfaceClosedSynFamilyTyCon axn ibr
      where defs = fromBranchList $ coAxiomBranches ax
            ibr  = map (coAxBranchToIfaceBranch' tycon) defs
            axn  = coAxiomName ax
    to_ifsyn_rhs AbstractClosedSynFamilyTyCon
      = IfaceAbstractClosedSynFamilyTyCon

    to_ifsyn_rhs (SynonymTyCon ty)
      = IfaceSynonymTyCon (tidyToIfaceType tc_env1 ty)

    to_ifsyn_rhs (BuiltInSynFamTyCon {})
      = IfaceBuiltInSynFamTyCon


    ifaceConDecls (NewTyCon { data_con = con })     = IfNewTyCon  (ifaceConDecl con)
    ifaceConDecls (DataTyCon { data_cons = cons })  = IfDataTyCon (map ifaceConDecl cons)
    ifaceConDecls (DataFamilyTyCon {})              = IfDataFamTyCon
    ifaceConDecls (AbstractTyCon distinct)          = IfAbstractTyCon distinct
        -- The last case happens when a TyCon has been trimmed during tidying
        -- Furthermore, tyThingToIfaceDecl is also used
        -- in TcRnDriver for GHCi, when browsing a module, in which case the
        -- AbstractTyCon case is perfectly sensible.

    ifaceConDecl data_con
        = IfCon   { ifConOcc     = getOccName (dataConName data_con),
                    ifConInfix   = dataConIsInfix data_con,
                    ifConWrapper = isJust (dataConWrapId_maybe data_con),
                    ifConExTvs   = toIfaceTCvBndrs ex_tvs',
                    ifConEqSpec  = map to_eq_spec eq_spec,
                    ifConCtxt    = tidyToIfaceContext con_env2 theta,
                    ifConArgTys  = map (tidyToIfaceType con_env2) arg_tys,
                    ifConFields  = map getOccName
                                       (dataConFieldLabels data_con),
                    ifConStricts = map (toIfaceBang con_env2) (dataConRepBangs data_con) }
        where
          (univ_tvs, ex_tvs, eq_spec, theta, arg_tys, _) = dataConFullSig data_con

          -- Tidy the univ_tvs of the data constructor to be identical
          -- to the tyConTyVars of the type constructor.  This means
          -- (a) we don't need to redundantly put them into the interface file
          -- (b) when pretty-printing an Iface data declaration in H98-style syntax,
          --     we know that the type variables will line up
          -- The latter (b) is important because we pretty-print type construtors
          -- by converting to IfaceSyn and pretty-printing that
          con_env1 = (fst tc_env1, mkVarEnv (zipEqual "ifaceConDecl" univ_tvs tc_tyvars))
                     -- A bit grimy, perhaps, but it's simple!

          (con_env2, ex_tvs') = tidyTyCoVarBndrs con_env1 ex_tvs
          to_eq_spec (tv,ty)  = (toIfaceTyVar (tidyTyVar con_env2 tv), tidyToIfaceType con_env2 ty)

toIfaceBang :: TidyEnv -> HsBang -> IfaceBang
toIfaceBang _    HsNoBang            = IfNoBang
toIfaceBang _   (HsUnpack Nothing)   = IfUnpack
toIfaceBang env (HsUnpack (Just co)) = IfUnpackCo (toIfaceCoercion (tidyCo env co))
toIfaceBang _   HsStrict             = IfStrict
toIfaceBang _   (HsUserBang {})      = panic "toIfaceBang"

classToIfaceDecl :: TidyEnv -> Class -> (TidyEnv, IfaceDecl)
classToIfaceDecl env clas
<<<<<<< HEAD
  = IfaceClass { ifCtxt   = tidyToIfaceContext env1 sc_theta,
                 ifName   = getOccName tycon,
                 ifTyVars = toIfaceTvBndrs clas_tyvars',
                 ifRoles  = tyConRoles tycon,
                 ifKind   = tidyToIfaceType env1 (tyConKind tycon),
                 ifFDs    = map toIfaceFD clas_fds,
                 ifATs    = map toIfaceAT clas_ats,
                 ifSigs   = map toIfaceClassOp op_stuff,
                 ifMinDef = fmap getOccName (classMinimalDef clas),
                 ifRec    = boolToRecFlag (isRecursiveTyCon tycon) }
=======
  = ( env1
    , IfaceClass { ifCtxt   = tidyToIfaceContext env1 sc_theta,
                   ifName   = getOccName (classTyCon clas),
                   ifTyVars = toIfaceTvBndrs clas_tyvars',
                   ifRoles  = tyConRoles (classTyCon clas),
                   ifFDs    = map toIfaceFD clas_fds,
                   ifATs    = map toIfaceAT clas_ats,
                   ifSigs   = map toIfaceClassOp op_stuff,
                   ifMinDef = fmap getFS (classMinimalDef clas),
                   ifRec    = boolToRecFlag (isRecursiveTyCon tycon) })
>>>>>>> 0a6cfb57
  where
    (clas_tyvars, clas_fds, sc_theta, _, clas_ats, op_stuff)
      = classExtraBigSig clas
    tycon = classTyCon clas

    (env1, clas_tyvars') = tidyTyCoVarBndrs env clas_tyvars

    toIfaceAT :: ClassATItem -> IfaceAT
    toIfaceAT (ATI tc def)
      = IfaceAT if_decl (fmap (tidyToIfaceType env2) def)
      where
        (env2, if_decl) = tyConToIfaceDecl env1 tc

    toIfaceClassOp (sel_id, def_meth)
        = ASSERT(sel_tyvars == clas_tyvars)
          IfaceClassOp (getOccName sel_id) (toDmSpec def_meth)
                       (tidyToIfaceType env1 op_ty)
        where
                -- Be careful when splitting the type, because of things
                -- like         class Foo a where
                --                op :: (?x :: String) => a -> a
                -- and          class Baz a where
                --                op :: (Ord a) => a -> a
          (sel_tyvars, rho_ty) = splitNamedForAllTys (idType sel_id)
          op_ty                = funResultTy rho_ty

    toDmSpec NoDefMeth      = NoDM
    toDmSpec (GenDefMeth _) = GenericDM
    toDmSpec (DefMeth _)    = VanillaDM

    toIfaceFD (tvs1, tvs2) = (map (getFS . tidyTyVar env1) tvs1,
                              map (getFS . tidyTyVar env1) tvs2)

--------------------------
tidyToIfaceType :: TidyEnv -> Type -> IfaceType
tidyToIfaceType env ty = toIfaceType (tidyType env ty)

tidyToIfaceTcArgs :: TidyEnv -> TyCon -> [Type] -> IfaceTcArgs
tidyToIfaceTcArgs env tc tys = toIfaceTcArgs tc (tidyTypes env tys)

tidyToIfaceContext :: TidyEnv -> ThetaType -> IfaceContext
tidyToIfaceContext env theta = map (tidyToIfaceType env) theta

tidyTyClTyCoVarBndrs :: TidyEnv -> [TyCoVar] -> (TidyEnv, [TyCoVar])
tidyTyClTyCoVarBndrs env tvs = mapAccumL tidyTyClTyCoVarBndr env tvs

tidyTyClTyCoVarBndr :: TidyEnv -> TyCoVar -> (TidyEnv, TyCoVar)
-- If the type variable "binder" is in scope, don't re-bind it
-- In a class decl, for example, the ATD binders mention
-- (amd must mention) the class tyvars
tidyTyClTyCoVarBndr env@(_, subst) tv
 | Just tv' <- lookupVarEnv subst tv = (env, tv')
 | otherwise                         = tidyTyCoVarBndr env tv

tidyTyVar :: TidyEnv -> TyVar -> TyVar
tidyTyVar (_, subst) tv = lookupVarEnv subst tv `orElse` tv
   -- TcType.tidyTyVarOcc messes around with FlatSkols

getFS :: NamedThing a => a -> FastString
getFS x = occNameFS (getOccName x)

--------------------------
instanceToIfaceInst :: ClsInst -> IfaceClsInst
instanceToIfaceInst (ClsInst { is_dfun = dfun_id, is_flag = oflag
                             , is_cls_nm = cls_name, is_cls = cls
                             , is_tys = tys, is_tcs = mb_tcs })
  = ASSERT( cls_name == className cls )
    IfaceClsInst { ifDFun    = dfun_name,
                ifOFlag   = oflag,
                ifInstCls = cls_name,
                ifInstTys = map do_rough mb_tcs,
                ifInstOrph = orph }
  where
    do_rough Nothing  = Nothing
    do_rough (Just n) = Just (toIfaceTyCon_name n)

    dfun_name = idName dfun_id
    mod       = ASSERT( isExternalName dfun_name ) nameModule dfun_name
    is_local name = nameIsLocalOrFrom mod name

        -- Compute orphanhood.  See Note [Orphans] in IfaceSyn
    (tvs, fds) = classTvsFds cls
    arg_names = [filterNameSet is_local (orphNamesOfType ty) | ty <- tys]

    -- See Note [When exactly is an instance decl an orphan?] in IfaceSyn
    orph | is_local cls_name = Just (nameOccName cls_name)
         | all isJust mb_ns  = ASSERT( not (null mb_ns) ) head mb_ns
         | otherwise         = Nothing

    mb_ns :: [Maybe OccName]    -- One for each fundep; a locally-defined name
                                -- that is not in the "determined" arguments
    mb_ns | null fds   = [choose_one arg_names]
          | otherwise  = map do_one fds
    do_one (_ltvs, rtvs) = choose_one [ns | (tv,ns) <- tvs `zip` arg_names
                                          , not (tv `elem` rtvs)]

    choose_one :: [NameSet] -> Maybe OccName
    choose_one nss = case nameSetToList (unionManyNameSets nss) of
                        []      -> Nothing
                        (n : _) -> Just (nameOccName n)

--------------------------
famInstToIfaceFamInst :: FamInst -> IfaceFamInst
famInstToIfaceFamInst (FamInst { fi_axiom    = axiom,
                                 fi_fam      = fam,
                                 fi_tcs      = roughs })
  = IfaceFamInst { ifFamInstAxiom    = coAxiomName axiom
                 , ifFamInstFam      = fam
                 , ifFamInstTys      = map do_rough roughs
                 , ifFamInstOrph     = orph }
  where
    do_rough Nothing  = Nothing
    do_rough (Just n) = Just (toIfaceTyCon_name n)

    fam_decl = tyConName $ coAxiomTyCon axiom
    mod = ASSERT( isExternalName (coAxiomName axiom) )
          nameModule (coAxiomName axiom)
    is_local name = nameIsLocalOrFrom mod name

    lhs_names = filterNameSet is_local (orphNamesOfCoCon axiom)

    orph | is_local fam_decl
         = Just (nameOccName fam_decl)

         | not (isEmptyNameSet lhs_names)
         = Just (nameOccName (head (nameSetToList lhs_names)))


         | otherwise
         = Nothing

--------------------------
toIfaceLetBndr :: Id -> IfaceLetBndr
toIfaceLetBndr id  = IfLetBndr (occNameFS (getOccName id))
                               (toIfaceType (idType id))
                               (toIfaceIdInfo (idInfo id))
  -- Put into the interface file any IdInfo that CoreTidy.tidyLetBndr
  -- has left on the Id.  See Note [IdInfo on nested let-bindings] in IfaceSyn

--------------------------
toIfaceIdDetails :: IdDetails -> IfaceIdDetails
toIfaceIdDetails VanillaId                      = IfVanillaId
toIfaceIdDetails (DFunId ns _)                  = IfDFunId ns
toIfaceIdDetails (RecSelId { sel_naughty = n
                           , sel_tycon = tc })  = IfRecSelId (toIfaceTyCon tc) n
toIfaceIdDetails other                          = pprTrace "toIfaceIdDetails" (ppr other)
                                                  IfVanillaId   -- Unexpected

toIfaceIdInfo :: IdInfo -> IfaceIdInfo
toIfaceIdInfo id_info
  = case catMaybes [arity_hsinfo, caf_hsinfo, strict_hsinfo,
                    inline_hsinfo,  unfold_hsinfo] of
       []    -> NoInfo
       infos -> HasInfo infos
               -- NB: strictness and arity must appear in the list before unfolding
               -- See TcIface.tcUnfolding
  where
    ------------  Arity  --------------
    arity_info = arityInfo id_info
    arity_hsinfo | arity_info == 0 = Nothing
                 | otherwise       = Just (HsArity arity_info)

    ------------ Caf Info --------------
    caf_info   = cafInfo id_info
    caf_hsinfo = case caf_info of
                   NoCafRefs -> Just HsNoCafRefs
                   _other    -> Nothing

    ------------  Strictness  --------------
        -- No point in explicitly exporting TopSig
    sig_info = strictnessInfo id_info
    strict_hsinfo | not (isNopSig sig_info) = Just (HsStrictness sig_info)
                  | otherwise               = Nothing

    ------------  Unfolding  --------------
    unfold_hsinfo = toIfUnfolding loop_breaker (unfoldingInfo id_info)
    loop_breaker  = isStrongLoopBreaker (occInfo id_info)

    ------------  Inline prag  --------------
    inline_prag = inlinePragInfo id_info
    inline_hsinfo | isDefaultInlinePragma inline_prag = Nothing
                  | otherwise = Just (HsInline inline_prag)

--------------------------
toIfUnfolding :: Bool -> Unfolding -> Maybe IfaceInfoItem
toIfUnfolding lb (CoreUnfolding { uf_tmpl = rhs, uf_arity = arity
                                , uf_src = src, uf_guidance = guidance })
  = Just $ HsUnfold lb $
    case src of
        InlineStable
          -> case guidance of
               UnfWhen unsat_ok boring_ok -> IfInlineRule arity unsat_ok boring_ok if_rhs
               _other                     -> IfCoreUnfold True if_rhs
        InlineCompulsory -> IfCompulsory if_rhs
        InlineRhs        -> IfCoreUnfold False if_rhs
        -- Yes, even if guidance is UnfNever, expose the unfolding
        -- If we didn't want to expose the unfolding, TidyPgm would
        -- have stuck in NoUnfolding.  For supercompilation we want
        -- to see that unfolding!
  where
    if_rhs = toIfaceExpr rhs

toIfUnfolding lb (DFunUnfolding { df_bndrs = bndrs, df_args = args })
  = Just (HsUnfold lb (IfDFunUnfold (map toIfaceBndr bndrs) (map toIfaceExpr args)))
      -- No need to serialise the data constructor;
      -- we can recover it from the type of the dfun

toIfUnfolding _ _
  = Nothing

--------------------------
coreRuleToIfaceRule :: Module -> CoreRule -> IfaceRule
coreRuleToIfaceRule _ (BuiltinRule { ru_fn = fn})
  = pprTrace "toHsRule: builtin" (ppr fn) $
    bogusIfaceRule fn

coreRuleToIfaceRule mod rule@(Rule { ru_name = name, ru_fn = fn,
                                     ru_act = act, ru_bndrs = bndrs,
                                     ru_args = args, ru_rhs = rhs,
                                     ru_auto = auto })
  = IfaceRule { ifRuleName  = name, ifActivation = act,
                ifRuleBndrs = map toIfaceBndr bndrs,
                ifRuleHead  = fn,
                ifRuleArgs  = map do_arg args,
                ifRuleRhs   = toIfaceExpr rhs,
                ifRuleAuto  = auto,
                ifRuleOrph  = orph }
  where
        -- For type args we must remove synonyms from the outermost
        -- level.  Reason: so that when we read it back in we'll
        -- construct the same ru_rough field as we have right now;
        -- see tcIfaceRule
    do_arg (Type ty)     = IfaceType (toIfaceType (deNoteType ty))
    do_arg (Coercion co) = IfaceCo   (toIfaceCoercion co)
    do_arg arg           = toIfaceExpr arg

        -- Compute orphanhood.  See Note [Orphans] in IfaceSyn
        -- A rule is an orphan only if none of the variables
        -- mentioned on its left-hand side are locally defined
    lhs_names = nameSetToList (ruleLhsOrphNames rule)

    orph = case filter (nameIsLocalOrFrom mod) lhs_names of
                        (n : _) -> Just (nameOccName n)
                        []      -> Nothing

bogusIfaceRule :: Name -> IfaceRule
bogusIfaceRule id_name
  = IfaceRule { ifRuleName = fsLit "bogus", ifActivation = NeverActive,
        ifRuleBndrs = [], ifRuleHead = id_name, ifRuleArgs = [],
        ifRuleRhs = IfaceExt id_name, ifRuleOrph = Nothing, ifRuleAuto = True }

---------------------
toIfaceExpr :: CoreExpr -> IfaceExpr
toIfaceExpr (Var v)         = toIfaceVar v
toIfaceExpr (Lit l)         = IfaceLit l
toIfaceExpr (Type ty)       = IfaceType (toIfaceType ty)
toIfaceExpr (Coercion co)   = IfaceCo   (toIfaceCoercion co)
toIfaceExpr (Lam x b)       = IfaceLam (toIfaceBndr x) (toIfaceExpr b)
toIfaceExpr (App f a)       = toIfaceApp f [a]
toIfaceExpr (Case s x ty as)
  | null as                 = IfaceECase (toIfaceExpr s) (toIfaceType ty)
  | otherwise               = IfaceCase (toIfaceExpr s) (getFS x) (map toIfaceAlt as)
toIfaceExpr (Let b e)       = IfaceLet (toIfaceBind b) (toIfaceExpr e)
toIfaceExpr (Cast e co)     = IfaceCast (toIfaceExpr e) (toIfaceCoercion co)
toIfaceExpr (Tick t e) 
  | Just t' <- toIfaceTickish t = IfaceTick t' (toIfaceExpr e) 
  | otherwise                   = toIfaceExpr e

---------------------
toIfaceTickish :: Tickish Id -> Maybe IfaceTickish
toIfaceTickish (ProfNote cc tick push) = Just (IfaceSCC cc tick push)
toIfaceTickish (HpcTick modl ix)       = Just (IfaceHpcTick modl ix)
toIfaceTickish (Breakpoint {})         = Nothing 
   -- Ignore breakpoints, since they are relevant only to GHCi, and 
   -- should not be serialised (Trac #8333)

---------------------
toIfaceBind :: Bind Id -> IfaceBinding
toIfaceBind (NonRec b r) = IfaceNonRec (toIfaceLetBndr b) (toIfaceExpr r)
toIfaceBind (Rec prs)    = IfaceRec [(toIfaceLetBndr b, toIfaceExpr r) | (b,r) <- prs]

---------------------
toIfaceAlt :: (AltCon, [Var], CoreExpr)
           -> (IfaceConAlt, [FastString], IfaceExpr)
toIfaceAlt (c,bs,r) = (toIfaceCon c, map getFS bs, toIfaceExpr r)

---------------------
toIfaceCon :: AltCon -> IfaceConAlt
toIfaceCon (DataAlt dc) = IfaceDataAlt (getName dc)
toIfaceCon (LitAlt l)   = IfaceLitAlt l
toIfaceCon DEFAULT      = IfaceDefault

---------------------
toIfaceApp :: Expr CoreBndr -> [Arg CoreBndr] -> IfaceExpr
toIfaceApp (App f a) as = toIfaceApp f (a:as)
toIfaceApp (Var v) as
  = case isDataConWorkId_maybe v of
        -- We convert the *worker* for tuples into IfaceTuples
        Just dc |  isTupleTyCon tc && saturated
                -> IfaceTuple (tupleTyConSort tc) tup_args
          where
            val_args  = dropWhile isTypeArg as
            saturated = val_args `lengthIs` idArity v
            tup_args  = map toIfaceExpr val_args
            tc        = dataConTyCon dc

        _ -> mkIfaceApps (toIfaceVar v) as

toIfaceApp e as = mkIfaceApps (toIfaceExpr e) as

mkIfaceApps :: IfaceExpr -> [CoreExpr] -> IfaceExpr
mkIfaceApps f as = foldl (\f a -> IfaceApp f (toIfaceExpr a)) f as

---------------------
toIfaceVar :: Id -> IfaceExpr
toIfaceVar v
    | Just fcall <- isFCallId_maybe v            = IfaceFCall fcall (toIfaceType (idType v))
       -- Foreign calls have special syntax
    | isExternalName name                        = IfaceExt name
    | otherwise                                  = IfaceLcl (getFS name)
  where name = idName v
\end{code}<|MERGE_RESOLUTION|>--- conflicted
+++ resolved
@@ -1577,35 +1577,17 @@
   = classToIfaceDecl env clas
 
   | Just syn_rhs <- synTyConRhs_maybe tycon
-<<<<<<< HEAD
-  = IfaceSyn {  ifName    = getOccName tycon,
-                ifTyVars  = toIfaceTvBndrs tyvars,
-                ifRoles   = tyConRoles tycon,
-                ifSynRhs  = to_ifsyn_rhs syn_rhs,
-                ifSynKind = tidyToIfaceType env1 (tyConKind tycon) }
-
-  | isAlgTyCon tycon
-  = IfaceData { ifName    = getOccName tycon,
-                ifKind    = tidyToIfaceType env1 (tyConKind tycon),
-                ifCType   = tyConCType tycon,
-                ifTyVars  = toIfaceTvBndrs tyvars,
-                ifRoles   = tyConRoles tycon,
-                ifCtxt    = tidyToIfaceContext env1 (tyConStupidTheta tycon),
-                ifCons    = ifaceConDecls (algTyConRhs tycon),
-                ifRec     = boolToRecFlag (isRecursiveTyCon tycon),
-                ifGadtSyntax = isGadtSyntaxTyCon tycon,
-                ifAxiom    = fmap coAxiomName (tyConFamilyCoercion_maybe tycon) }
-=======
   = ( tc_env1
     , IfaceSyn {  ifName    = getOccName tycon,
                   ifTyVars  = if_tc_tyvars,
                   ifRoles   = tyConRoles tycon,
                   ifSynRhs  = to_ifsyn_rhs syn_rhs,
-                  ifSynKind = tidyToIfaceType tc_env1 (synTyConResKind tycon) })
+                  ifSynKind = tidyToIfaceType tc_env1 (tyConKind tycon) })
 
   | isAlgTyCon tycon
   = ( tc_env1
     , IfaceData { ifName    = getOccName tycon,
+                  ifKind    = tidyToIfaceType env1 (tyConKind tycon),
                   ifCType   = tyConCType tycon,
                   ifTyVars  = if_tc_tyvars,
                   ifRoles   = tyConRoles tycon,
@@ -1613,9 +1595,7 @@
                   ifCons    = ifaceConDecls (algTyConRhs tycon),
                   ifRec     = boolToRecFlag (isRecursiveTyCon tycon),
                   ifGadtSyntax = isGadtSyntaxTyCon tycon,
-                  ifPromotable = isJust (promotableTyCon_maybe tycon),
                   ifParent  = parent })
->>>>>>> 0a6cfb57
 
   | isForeignTyCon tycon
   = (env, IfaceForeign { ifName    = getOccName tycon,
@@ -1706,29 +1686,17 @@
 
 classToIfaceDecl :: TidyEnv -> Class -> (TidyEnv, IfaceDecl)
 classToIfaceDecl env clas
-<<<<<<< HEAD
-  = IfaceClass { ifCtxt   = tidyToIfaceContext env1 sc_theta,
-                 ifName   = getOccName tycon,
-                 ifTyVars = toIfaceTvBndrs clas_tyvars',
-                 ifRoles  = tyConRoles tycon,
-                 ifKind   = tidyToIfaceType env1 (tyConKind tycon),
-                 ifFDs    = map toIfaceFD clas_fds,
-                 ifATs    = map toIfaceAT clas_ats,
-                 ifSigs   = map toIfaceClassOp op_stuff,
-                 ifMinDef = fmap getOccName (classMinimalDef clas),
-                 ifRec    = boolToRecFlag (isRecursiveTyCon tycon) }
-=======
   = ( env1
     , IfaceClass { ifCtxt   = tidyToIfaceContext env1 sc_theta,
-                   ifName   = getOccName (classTyCon clas),
+                   ifName   = getOccName tycon,
                    ifTyVars = toIfaceTvBndrs clas_tyvars',
                    ifRoles  = tyConRoles (classTyCon clas),
+                   ifKind   = tidyToIfaceType env1 (tyConKind tycon),
                    ifFDs    = map toIfaceFD clas_fds,
                    ifATs    = map toIfaceAT clas_ats,
                    ifSigs   = map toIfaceClassOp op_stuff,
                    ifMinDef = fmap getFS (classMinimalDef clas),
                    ifRec    = boolToRecFlag (isRecursiveTyCon tycon) })
->>>>>>> 0a6cfb57
   where
     (clas_tyvars, clas_fds, sc_theta, _, clas_ats, op_stuff)
       = classExtraBigSig clas

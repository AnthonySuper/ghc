--- conflicted
+++ resolved
@@ -36,7 +36,7 @@
         splitIfaceSigmaTy, pprIfaceTypeApp, pprUserIfaceForAll,
 
         suppressIfaceKinds,
-        stripIfaceKindVars,
+        stripIfaceInvisVars,
         stripKindArgs,
         substIfaceType, substIfaceTyVar, substIfaceTcArgs, mkIfaceTySubst
     ) where
@@ -103,14 +103,9 @@
   = IfaceTyVar    IfLclName               -- Type/coercion variable only, not tycon
   | IfaceAppTy    IfaceType IfaceType
   | IfaceFunTy    IfaceType IfaceType
-<<<<<<< HEAD
-  | IfaceForAllTy IfaceForAllBndr VisibilityFlag IfaceType
-  | IfaceTyConApp IfaceTyCon [IfaceType]  -- Not necessarily saturated
-=======
   | IfaceDFunTy   IfaceType IfaceType
   | IfaceForAllTy IfaceForAllBndr IfaceType
   | IfaceTyConApp IfaceTyCon IfaceTcArgs  -- Not necessarily saturated
->>>>>>> 0a6cfb57
                                           -- Includes newtypes, synonyms, tuples
   | IfaceLitTy      IfaceTyLit
   | IfaceCastTy     IfaceType IfaceCoercion
@@ -124,20 +119,21 @@
   | IfaceStrTyLit FastString
 
 data IfaceForAllBndr
-  = IfaceTv IfaceTvBndr -- TyHomo
+  = IfaceTv IfaceTvBndr VisibilityFlag -- TyHomo
+          -- (this is the only case where visibility matters)
   | IfaceHeteroTv IfaceCoercion IfaceTvBndr IfaceTvBndr IfaceIdBndr -- TyHetero
   | IfaceCv IfaceIdBndr -- CoHomo
   | IfaceHeteroCv IfaceCoercion IfaceIdBndr IfaceIdBndr -- CoHetero
 
--- See Note [Suppressing kinds]
+-- See Note [Suppressing invisible arguments]
 -- We use a new list type (rather than [(IfaceType,Bool)], because
 -- it'll be more compact and faster to parse in interface
 -- files. Rather than two bytes and two decisions (nil/cons, and
 -- type/kind) there'll just be one.
 data IfaceTcArgs
   = ITC_Nil
-  | ITC_Type IfaceType IfaceTcArgs
-  | ITC_Kind IfaceKind IfaceTcArgs
+  | ITC_Vis   IfaceType IfaceTcArgs
+  | ITC_Invis IfaceKind IfaceTcArgs
 
 -- Encodes type constructors, kind constructors,
 -- coercion constructors, the lot.
@@ -146,7 +142,6 @@
 data IfaceTyCon
   = IfaceTc              { ifaceTyConName :: IfExtName }
   | IfacePromotedDataCon { ifaceTyConName :: IfExtName }
-  | IfacePromotedTyCon   { ifaceTyConName :: IfExtName }
 
 data IfaceCoercion     -- represents Coercions and CoercionArgs
   = IfaceReflCo      Role IfaceType
@@ -186,7 +181,7 @@
     (bndrs, rho)   = split_foralls ty
     (theta, tau)   = split_rho rho
 
-    split_foralls (IfaceForAllTy bndr _ ty)
+    split_foralls (IfaceForAllTy bndr ty)
         = case split_foralls ty of { (bndrs, rho) -> (bndr:bndrs, rho) }
     split_foralls rho = ([], rho)
 
@@ -194,25 +189,26 @@
         = case split_rho ty2 of { (ps, tau) -> (ty1:ps, tau) }
     split_rho tau = ([], tau)
 
-suppressIfaceKinds :: DynFlags -> [IfaceTvBndr] -> [a] -> [a]
-suppressIfaceKinds dflags tys xs
+suppressIfaceInvisibles :: DynFlags -> [IfaceForAllBndr] -> [a] -> [a]
+  -- TODO (RAE): This is wrong just like Type.filterInvisibles
+suppressIfaceInvisibles dflags tys xs
   | gopt Opt_PrintExplicitKinds dflags = xs
   | otherwise = suppress tys xs
     where
       suppress _       []      = []
       suppress []      a       = a
       suppress (k:ks) a@(_:xs)
-        | isIfaceKindVar k = suppress ks xs
-        | otherwise        = a
-
-stripIfaceKindVars :: DynFlags -> [IfaceTvBndr] -> [IfaceTvBndr]
-stripIfaceKindVars dflags tyvars
+        | isIfaceInvisBndr k = suppress ks xs
+        | otherwise          = a
+
+stripIfaceInvisVars :: DynFlags -> [IfaceForAllBndr] -> [IfaceForAllBndr]
+stripIfaceInvisVars dflags tyvars
   | gopt Opt_PrintExplicitKinds dflags = tyvars
-  | otherwise = filterOut isIfaceKindVar tyvars
-
-isIfaceKindVar :: IfaceTvBndr -> Bool
-isIfaceKindVar (_, IfaceTyConApp tc _) = ifaceTyConName tc == superKindTyConName
-isIfaceKindVar _                       = False
+  | otherwise = filterOut isIfaceInvisBndr tyvars
+
+isIfaceInvisBndr :: IfaceForAllBndr -> Bool
+isIfaceInvisBndr (IfaceTv _ Visible) = False
+isIfaceInvisBndr _                   = True
 
 ifTyVarsOfType :: IfaceType -> UniqSet IfLclName
 ifTyVarsOfType ty
@@ -236,7 +232,7 @@
 ifTyVarsOfForAllBndr :: IfaceForAllBndr
                      -> ( UniqSet IfLclName   -- names used free in the binder
                         , [IfLclName] )       -- names bound by this binder
-ifTyVarsOfForAllBndr (IfaceTv (name, kind)) = (ifTyVarsOfType kind, [name])
+ifTyVarsOfForAllBndr (IfaceTv (name, kind) _) = (ifTyVarsOfType kind, [name])
 ifTyVarsOfForAllBndr (IfaceHeteroTv eta (tv1, kind1) (tv2, kind2) (cv, _))
   = ( unionManyUniqSets [ ifTyVarsOfCoercion eta
                         , ifTyVarsOfType kind1
@@ -253,9 +249,9 @@
 ifTyVarsOfArgs :: IfaceTcArgs -> UniqSet IfLclName
 ifTyVarsOfArgs args = argv emptyUniqSet args
    where
-     argv vs (ITC_Type t ts) = argv (vs `unionUniqSets` (ifTyVarsOfType t)) ts
-     argv vs (ITC_Kind k ks) = argv (vs `unionUniqSets` (ifTyVarsOfType k)) ks
-     argv vs ITC_Nil         = vs
+     argv vs (ITC_Vis   t ts) = argv (vs `unionUniqSets` (ifTyVarsOfType t)) ts
+     argv vs (ITC_Invis k ks) = argv (vs `unionUniqSets` (ifTyVarsOfType k)) ks
+     argv vs ITC_Nil          = vs
 
 ifTyVarsOfCoercion :: IfaceCoercion -> UniqSet IfLclName
 ifTyVarsOfCoercion = go
@@ -319,9 +315,9 @@
 substIfaceTcArgs env args
   = go args
   where
-    go ITC_Nil           = ITC_Nil
-    go (ITC_Type ty tys) = ITC_Type (substIfaceType env ty) (go tys)
-    go (ITC_Kind ty tys) = ITC_Kind (substIfaceType env ty) (go tys)
+    go ITC_Nil            = ITC_Nil
+    go (ITC_Vis ty tys)   = ITC_Vis   (substIfaceType env ty) (go tys)
+    go (ITC_Invis ty tys) = ITC_Invis (substIfaceType env ty) (go tys)
 
 substIfaceTyVar :: IfaceTySubst -> IfLclName -> IfaceType
 substIfaceTyVar env tv
@@ -337,39 +333,48 @@
 
 
 \begin{code}
-stripKindArgs :: DynFlags -> IfaceTcArgs -> IfaceTcArgs
-stripKindArgs dflags tys
+stripInvisArgs :: DynFlags -> IfaceTcArgs -> IfaceTcArgs
+stripInvisArgs dflags tys
   | gopt Opt_PrintExplicitKinds dflags = tys
-  | otherwise = suppressKinds tys
+  | otherwise = suppress_invis tys
     where
-      suppressKinds c
+      suppress_invis c
         = case c of
-            ITC_Kind _ ts -> suppressKinds ts
+            ITC_Invis _ ts -> suppress_invis ts
             _ -> c
 
 toIfaceTcArgs :: TyCon -> [Type] -> IfaceTcArgs
--- See Note [Suppressing kinds]
+-- See Note [Suppressing invisible arguments]
 toIfaceTcArgs tc ty_args
-  = go (tyConKind tc) ty_args
-  where
-    go _                []     = ITC_Nil
-    go (ForAllTy _ res) (t:ts) = ITC_Kind (toIfaceKind t) (go res ts)
-    go (FunTy _ res)    (t:ts) = ITC_Type (toIfaceType t) (go res ts)
-    go kind             (t:ts) = WARN( True, ppr tc $$ ppr (tyConKind tc) $$ ppr ty_args )
-                                 ITC_Type (toIfaceType t) (go kind ts) -- Ill-kinded
+  = go (mkEmptyTCvSubst in_scope) (tyConKind tc) ty_args
+  where
+    in_scope = mkInScopeSet (tyCoVarsOfTypes ty_args)
+    
+    go env _                   []     = ITC_Nil
+    go env (ForAllTy bndr res) (t:ts)
+      | isVisibleBinder bndr = ITC_Vis   t' ts'
+      | otherwise            = ITC_Invis t' ts'
+      where
+        t'  = toIfaceType t
+        ts' = go (extendTCvSubstBinder env bndr t) res ts
+
+    go env (TyVarTy tv) ts
+      | Just ki <- lookupVar env tv = go env ki ts
+    go env kind (t:ts) = WARN( True, ppr tc $$ ppr (tyConKind tc) $$ ppr ty_args )
+                         ITC_Vis (toIfaceType t) (go kind ts) -- Ill-kinded
 
 tcArgsIfaceTypes :: IfaceTcArgs -> [IfaceType]
 tcArgsIfaceTypes ITC_Nil = []
-tcArgsIfaceTypes (ITC_Kind t ts) = t : tcArgsIfaceTypes ts
-tcArgsIfaceTypes (ITC_Type t ts) = t : tcArgsIfaceTypes ts
+tcArgsIfaceTypes (ITC_Invis t ts) = t : tcArgsIfaceTypes ts
+tcArgsIfaceTypes (ITC_Vis   t ts) = t : tcArgsIfaceTypes ts
 \end{code}
 
-Note [Suppressing kinds]
-~~~~~~~~~~~~~~~~~~~~~~~~
+Note [Suppressing invisible arguments]
+~~~~~~~~~~~~~~~~~~~~~~~~~~~~~~~~~~~~~~
 We use the IfaceTcArgs to specify which of the arguments to a type
-constructor instantiate a for-all, and which are regular kind args.
-This in turn used to control kind-suppression when printing types,
-under the control of -fprint-explicit-kinds.  See also TyCoRep.suppressKinds.
+constructor should be visible.
+This in turn used to control suppression when printing types,
+under the control of -fprint-explicit-kinds.  See also Type.filterInvisibles.
 For example, given
     T :: forall k. (k->*) -> k -> *    -- Ordinary kind polymorphism
     'Just :: forall k. k -> 'Maybe k   -- Promoted
@@ -377,17 +382,6 @@
   T * Tree Int    prints as    T Tree Int
   'Just *         prints as    Just *
 
-
-%************************************************************************
-%*                                                                      *
-                Functions over IFaceTyCon
-%*                                                                      *
-%************************************************************************
-
-\begin{code}
---isPromotedIfaceTyCon :: IfaceTyCon -> Bool
---isPromotedIfaceTyCon _ = False
-\end{code}
 %************************************************************************
 %*                                                                      *
                 Pretty-printing
@@ -422,23 +416,13 @@
 pprIfaceIdBndr (name, ty) = hsep [ppr name, dcolon, ppr ty]
 
 pprIfaceTvBndr :: IfaceTvBndr -> SDoc
-<<<<<<< HEAD
-pprIfaceTvBndr (tv, kind)
-  | IfaceTyConApp tc [] <- kind
-  , ifaceTyConName tc == liftedTypeKindTyConName
-  = ppr tv
-
-  | otherwise
-  = parens (ppr tv <> dcolon <> ppr kind)
-=======
 pprIfaceTvBndr (tv, IfaceTyConApp tc ITC_Nil)
   | ifaceTyConName tc == liftedTypeKindTyConName = ppr tv
-pprIfaceTvBndr (tv, IfaceTyConApp tc (ITC_Type (IfaceTyConApp lifted ITC_Nil) ITC_Nil))
+pprIfaceTvBndr (tv, IfaceTyConApp tc (ITC_Vis (IfaceTyConApp lifted ITC_Nil) ITC_Nil))
   | ifaceTyConName tc     == tYPETyConName
   , ifaceTyConName lifted == liftedDataConName
   = ppr tv
 pprIfaceTvBndr (tv, kind) = parens (ppr tv <+> dcolon <+> ppr kind)
->>>>>>> 0a6cfb57
 
 pprIfaceTvBndrs :: [IfaceTvBndr] -> SDoc
 pprIfaceTvBndrs tyvars = sep (map pprIfaceTvBndr tyvars)
@@ -486,18 +470,8 @@
       = [arrow <+> pprIfaceType other_ty]
 
 ppr_ty ctxt_prec (IfaceAppTy ty1 ty2)
-<<<<<<< HEAD
-  = maybeParen ctxt_prec tYCON_PREC $
-    ppr_ty fUN_PREC ty1 <+> pprParendIfaceType ty2
-
-ppr_ty ctxt_prec ty@(IfaceForAllTy _ _ _)
-  = maybeParen ctxt_prec fUN_PREC (pprIfaceForAllPart tvs theta (pprIfaceType tau))
- where
-    (tvs, theta, tau) = splitIfaceSigmaTy ty
-=======
   = maybeParen ctxt_prec TyConPrec $
     ppr_ty FunPrec ty1 <+> pprParendIfaceType ty2
->>>>>>> 0a6cfb57
 
 ppr_ty ctxt_prec (IfaceCastTy ty co)
   = maybeParen ctxt_prec FunPrec $
@@ -520,9 +494,9 @@
 ppr_tc_args ctx_prec args
  = let pprTys t ts = ppr_ty ctx_prec t <+> ppr_tc_args ctx_prec ts
    in case args of
-        ITC_Nil       -> empty
-        ITC_Type t ts -> pprTys t ts
-        ITC_Kind t ts -> pprTys t ts
+        ITC_Nil        -> empty
+        ITC_Vis   t ts -> pprTys t ts
+        ITC_Invis t ts -> pprTys t ts
 
 -------------------
 ppr_iface_sigma_type :: Bool -> IfaceType -> SDoc
@@ -555,7 +529,8 @@
 pprIfaceForAllBndrs bndrs = hsep $ map pprIfaceForAllBndr bndrs
 
 pprIfaceForAllBndr :: IfaceForAllBndr -> SDoc
-pprIfaceForAllBndr (IfaceTv tv) = pprIfaceTvBndr tv
+ -- TODO (RAE): Make this work correctly.
+pprIfaceForAllBndr (IfaceTv tv _) = pprIfaceTvBndr tv
 pprIfaceForAllBndr (IfaceHeteroTv co tv1 tv2 cv)
   =  brackets (pprIfaceCoercion co)
   <> parens (sep (punctuate comma [pprIfaceTvBndr tv1,
@@ -597,7 +572,7 @@
      --             = (tys, Just tl) means ty is of form t1:t2:...tn:tl
     gather (IfaceTyConApp tc tys)
       | tcname == consDataConName
-      , (ITC_Kind _ (ITC_Type ty1 (ITC_Type ty2 ITC_Nil))) <- tys
+      , (ITC_Invis _ (ITC_Vis ty1 (ITC_Vis ty2 ITC_Nil))) <- tys
       , (args, tl) <- gather ty2
       = (ty1:args, tl)
       | tcname == nilDataConName
@@ -611,16 +586,16 @@
 pprTyTcApp :: TyPrec -> IfaceTyCon -> IfaceTcArgs -> DynFlags -> SDoc
 pprTyTcApp ctxt_prec tc tys dflags
   | ifaceTyConName tc == ipClassName
-  , ITC_Type (IfaceLitTy (IfaceStrTyLit n)) (ITC_Type ty ITC_Nil) <- tys
+  , ITC_Vis (IfaceLitTy (IfaceStrTyLit n)) (ITC_Vis ty ITC_Nil) <- tys
   = char '?' <> ftext n <> ptext (sLit "::") <> ppr_ty TopPrec ty
 
   | ifaceTyConName tc == consDataConName
   , not (gopt Opt_PrintExplicitKinds dflags)
-  , ITC_Kind _ (ITC_Type ty1 (ITC_Type ty2 ITC_Nil)) <- tys
+  , ITC_Invis _ (ITC_Vis ty1 (ITC_Vis ty2 ITC_Nil)) <- tys
   = pprIfaceTyList ctxt_prec ty1 ty2
 
   | ifaceTyConName tc == tYPETyConName
-  , ITC_Type (IfaceTyConApp lev_tc ITC_Nil) ITC_Nil <- tys
+  , ITC_Vis (IfaceTyConApp lev_tc ITC_Nil) ITC_Nil <- tys
   = let n = ifaceTyConName lev_tc in
     if n == liftedDataConName then char '*'
     else if n == unliftedDataConName then char '#'
@@ -719,18 +694,12 @@
 
 ppr_co _         (IfaceCoVarCo covar)       = ppr covar
 
-<<<<<<< HEAD
 ppr_co _         (IfacePhantomCo h ty1 ty2)
   = angleBrackets ( ppr ty1 <> comma <+> ppr ty2 ) <> char '_' <> pprParendIfaceCoercion h
 
 ppr_co ctxt_prec (IfaceUnsafeCo r ty1 ty2)
-  = maybeParen ctxt_prec tYCON_PREC $
+  = maybeParen ctxt_prec TyConPrec $
     ptext (sLit "UnsafeCo") <+> ppr r <+>
-=======
-ppr_co ctxt_prec (IfaceUnivCo r ty1 ty2)
-  = maybeParen ctxt_prec TyConPrec $
-    ptext (sLit "UnivCo") <+> ppr r <+>
->>>>>>> 0a6cfb57
     pprParendIfaceType ty1 <+> pprParendIfaceType ty2
 
 ppr_co ctxt_prec (IfaceInstCo co ty)
@@ -772,7 +741,6 @@
 
 pprPromotionQuote :: IfaceTyCon -> SDoc
 pprPromotionQuote (IfacePromotedDataCon _ ) = char '\''
-pprPromotionQuote (IfacePromotedTyCon _)    = ifPprDebug (char '\'')
 pprPromotionQuote _                         = empty
 
 instance Outputable IfaceCoercion where
@@ -783,14 +751,12 @@
      case tc of
        IfaceTc n              -> putByte bh 0 >> put_ bh n
        IfacePromotedDataCon n -> putByte bh 1 >> put_ bh n
-       IfacePromotedTyCon n   -> putByte bh 2 >> put_ bh n
 
    get bh =
      do tc <- getByte bh
         case tc of
           0 -> get bh >>= return . IfaceTc
           1 -> get bh >>= return . IfacePromotedDataCon
-          2 -> get bh >>= return . IfacePromotedTyCon
           _ -> panic ("get IfaceTyCon " ++ show tc)
 
 instance Outputable IfaceTyLit where
@@ -810,9 +776,10 @@
          _ -> panic ("get IfaceTyLit " ++ show tag)
 
 instance Binary IfaceForAllBndr where
-   put_ bh (IfaceTv tv) = do
+   put_ bh (IfaceTv tv vis) = do
      putByte bh 1
      put_ bh tv
+     put_ bh vis
    put_ bh (IfaceHeteroTv co tv1 tv2 cv) = do
      putByte bh 2
      put_ bh co
@@ -832,7 +799,8 @@
      tag <- getByte bh
      case tag of
        1 -> do tv <- get bh
-               return (IfaceTv tv)
+               vis <- get bh
+               return (IfaceTv tv vis)
        2 -> do co <- get bh
                tv1 <- get bh
                tv2 <- get bh
@@ -850,9 +818,9 @@
 instance Binary IfaceTcArgs where
   put_ bh tk =
     case tk of
-      ITC_Type t ts -> putByte bh 0 >> put_ bh t >> put_ bh ts
-      ITC_Kind t ts -> putByte bh 1 >> put_ bh t >> put_ bh ts
-      ITC_Nil       -> putByte bh 2
+      ITC_Vis   t ts -> putByte bh 0 >> put_ bh t >> put_ bh ts
+      ITC_Invis t ts -> putByte bh 1 >> put_ bh t >> put_ bh ts
+      ITC_Nil        -> putByte bh 2
 
   get bh =
     do c <- getByte bh
@@ -860,11 +828,11 @@
          0 -> do
            t  <- get bh
            ts <- get bh
-           return $! ITC_Type t ts
+           return $! ITC_Vis t ts
          1 -> do
            t  <- get bh
            ts <- get bh
-           return $! ITC_Kind t ts
+           return $! ITC_Invis t ts
          2 -> return ITC_Nil
          _ -> panic ("get IfaceTcArgs " ++ show c)
 
@@ -879,11 +847,10 @@
 pprIfaceContext preds  = parens (fsep (punctuate comma (map ppr preds)))
 
 instance Binary IfaceType where
-    put_ bh (IfaceForAllTy aa ab ac) = do
+    put_ bh (IfaceForAllTy aa ab) = do
             putByte bh 0
             put_ bh aa
             put_ bh ab
-            put_ bh ac
     put_ bh (IfaceTyVar ad) = do
             putByte bh 1
             put_ bh ad
@@ -914,8 +881,7 @@
             case h of
               0 -> do aa <- get bh
                       ab <- get bh
-                      ac <- get bh
-                      return (IfaceForAllTy aa ab ac)
+                      return (IfaceForAllTy aa ab)
               1 -> do ad <- get bh
                       return (IfaceTyVar ad)
               2 -> do ae <- get bh
@@ -1120,29 +1086,17 @@
 ---------------------
 toIfaceType :: Type -> IfaceType
 -- Synonyms are retained in the interface type
-<<<<<<< HEAD
 toIfaceType (TyVarTy tv)        = IfaceTyVar (toIfaceTyVar tv)
 toIfaceType (AppTy t1 t2)       = IfaceAppTy (toIfaceType t1) (toIfaceType t2)
 toIfaceType (ForAllTy (Anon t1) t2)
-                                = IfaceFunTy (toIfaceType t1) (toIfaceType t2)
-toIfaceType (TyConApp tc tys)   = IfaceTyConApp (toIfaceTyCon tc) (toIfaceTypes tys)
+  | isPredTy ty = IfaceDFunTy (toIfaceType t1) (toIfaceType t2)
+  | otherwise   = IfaceFunTy  (toIfaceType t1) (toIfaceType t2)
+toIfaceType (TyConApp tc tys)   = IfaceTyConApp (toIfaceTyCon tc) (toIfaceTcArgs tys)
 toIfaceType (LitTy n)           = IfaceLitTy (toIfaceTyLit n)
 toIfaceType (ForAllTy (Named tv vis) t)
-  = IfaceForAllTy (varToIfaceForAllBndr tv) vis (toIfaceType t)
+  = IfaceForAllTy (varToIfaceForAllBndr tv vis) (toIfaceType t)
 toIfaceType (CastTy ty co)      = IfaceCastTy (toIfaceType ty) (toIfaceCoercion co)
 toIfaceType (CoercionTy co)     = IfaceCoercionTy (toIfaceCoercion co)
-=======
-toIfaceType (TyVarTy tv)      = IfaceTyVar (toIfaceTyVar tv)
-toIfaceType (AppTy t1 t2)     = IfaceAppTy (toIfaceType t1) (toIfaceType t2)
-toIfaceType (FunTy t1 t2)
-  | isPredTy t1 = IfaceDFunTy (toIfaceType t1) (toIfaceType t2)
-  | otherwise   = IfaceFunTy  (toIfaceType t1) (toIfaceType t2)
-toIfaceType (TyConApp tc tys) = IfaceTyConApp (toIfaceTyCon tc) (toIfaceTcArgs tc tys)
-toIfaceType (LitTy n)         = IfaceLitTy (toIfaceTyLit n)
-toIfaceType (ForAllTy tv t)   = IfaceForAllTy (varToIfaceForAllBndr tv) (toIfaceType t)
-toIfaceType (CastTy ty co)    = IfaceCastTy (toIfaceType ty) (toIfaceCoercion co)
-toIfaceType (CoercionTy co)   = IfaceCoercionTy (toIfaceCoercion co)
->>>>>>> 0a6cfb57
 
 toIfaceTyVar :: TyVar -> FastString
 toIfaceTyVar = occNameFS . getOccName
@@ -1159,7 +1113,6 @@
 toIfaceTyCon :: TyCon -> IfaceTyCon
 toIfaceTyCon tc
   | isPromotedDataCon tc            = IfacePromotedDataCon tc_name
-  | returnsSuperKind (tyConKind tc) = IfacePromotedTyCon tc_name
   | otherwise                       = IfaceTc tc_name
     where tc_name = tyConName tc
           
@@ -1221,7 +1174,7 @@
                                                         (toIfaceCoercion co2)
 
 toIfaceForAllBndr :: ForAllCoBndr -> IfaceForAllBndr
-toIfaceForAllBndr (TyHomo tv) = IfaceTv $ toIfaceTvBndr tv
+toIfaceForAllBndr (TyHomo tv) = IfaceTv (toIfaceTvBndr tv) Invisible
 toIfaceForAllBndr (TyHetero co tv1 tv2 cv)
   = IfaceHeteroTv (toIfaceCoercion co)
                   (toIfaceTvBndr tv1)

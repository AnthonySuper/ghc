{-
(c) The University of Glasgow 2006
(c) The GRASP/AQUA Project, Glasgow University, 1993-1998
-}

{-# LANGUAGE CPP #-}

module IfaceSyn (
        module IfaceType,

        IfaceDecl(..), IfaceFamTyConFlav(..), IfaceClassOp(..), IfaceAT(..),
        IfaceConDecl(..), IfaceConDecls(..), IfaceEqSpec,
        IfaceExpr(..), IfaceAlt, IfaceLetBndr(..),
        IfaceBinding(..), IfaceConAlt(..),
        IfaceIdInfo(..), IfaceIdDetails(..), IfaceUnfolding(..),
        IfaceInfoItem(..), IfaceRule(..), IfaceAnnotation(..), IfaceAnnTarget,
        IfaceClsInst(..), IfaceFamInst(..), IfaceTickish(..), 
        IfaceBang(..), IfaceAxBranch(..),
        IfaceTyConParent(..),

        -- Misc
        ifaceDeclImplicitBndrs, visibleIfConDecls,
        ifaceDeclFingerprints,

        -- Free Names
        freeNamesIfDecl, freeNamesIfRule, freeNamesIfFamInst,

        -- Pretty printing
        pprIfaceExpr,
        pprIfaceDecl,
        ShowSub(..), ShowHowMuch(..)
    ) where

#include "HsVersions.h"

import IfaceType
import PprCore()            -- Printing DFunArgs
import Demand
import Class
import NameSet
import CoAxiom ( BranchIndex, Role )
import Name
import CostCentre
import Literal
import ForeignCall
import Annotations( AnnPayload, AnnTarget )
import BasicTypes
import Outputable
import FastString
import Module
import SrcLoc
import Fingerprint
import Binary
import BooleanFormula ( BooleanFormula )
import HsBinds
import TyCon (Role (..))
import StaticFlags (opt_PprStyle_Debug)
import Util( filterOut )
import InstEnv

import Control.Monad
import System.IO.Unsafe
import Data.Maybe (isJust)

infixl 3 &&&

{-
************************************************************************
*                                                                      *
                    Declarations
*                                                                      *
************************************************************************
-}

type IfaceTopBndr = OccName
  -- It's convenient to have an OccName in the IfaceSyn, altough in each
  -- case the namespace is implied by the context. However, having an
  -- OccNames makes things like ifaceDeclImplicitBndrs and ifaceDeclFingerprints
  -- very convenient. 
  --   
  -- We don't serialise the namespace onto the disk though; rather we 
  -- drop it when serialising and add it back in when deserialising.

data IfaceDecl
  = IfaceId { ifName      :: IfaceTopBndr,
              ifType      :: IfaceType,
              ifIdDetails :: IfaceIdDetails,
              ifIdInfo    :: IfaceIdInfo }

  | IfaceData { ifName       :: IfaceTopBndr,   -- Type constructor
                ifKind       :: IfaceType,      -- Kind of type constructor
                ifCType      :: Maybe CType,    -- C type for CAPI FFI
                ifTyVars     :: [IfaceTvBndr],  -- Type variables
                ifRoles      :: [Role],         -- Roles
                ifCtxt       :: IfaceContext,   -- The "stupid theta"
                ifCons       :: IfaceConDecls,  -- Includes new/data/data family info
                ifRec        :: RecFlag,        -- Recursive or not?
                ifGadtSyntax :: Bool,           -- True <=> declared using
                                                -- GADT syntax
                ifParent     :: IfaceTyConParent -- The axiom, for a newtype,
                                                 -- or data/newtype family instance
    }

  | IfaceSynonym { ifName    :: IfaceTopBndr,      -- Type constructor
                   ifTyVars  :: [IfaceTvBndr],     -- Type variables
                   ifRoles   :: [Role],            -- Roles
                   ifSynKind :: IfaceKind,         -- Kind of the *tycon*
                   ifSynRhs  :: IfaceType }

  | IfaceFamily  { ifName    :: IfaceTopBndr,      -- Type constructor
                   ifTyVars  :: [IfaceTvBndr],     -- Type variables
                   ifFamKind :: IfaceKind,         -- Kind of the *tycon*
                   ifFamFlav :: IfaceFamTyConFlav }

  | IfaceClass { ifCtxt    :: IfaceContext,             -- Context...
                 ifName    :: IfaceTopBndr,             -- Name of the class TyCon
                 ifTyVars  :: [IfaceTvBndr],            -- Type variables
                 ifRoles   :: [Role],                   -- Roles
                 ifKind    :: IfaceType,                -- Kind of TyCon
                 ifFDs     :: [FunDep FastString],      -- Functional dependencies
                 ifATs     :: [IfaceAT],                -- Associated type families
                 ifSigs    :: [IfaceClassOp],           -- Method signatures
                 ifMinDef  :: BooleanFormula IfLclName, -- Minimal complete definition
                 ifRec     :: RecFlag                   -- Is newtype/datatype associated
                                                        --   with the class recursive?
    }

  | IfaceAxiom { ifName       :: IfaceTopBndr,        -- Axiom name
                 ifTyCon      :: IfaceTyCon,     -- LHS TyCon
                 ifRole       :: Role,           -- Role of axiom
                 ifAxBranches :: [IfaceAxBranch] -- Branches
    }

  | IfacePatSyn { ifName          :: IfaceTopBndr,           -- Name of the pattern synonym
                  ifPatIsInfix    :: Bool,
                  ifPatMatcher    :: (IfExtName, Bool),
                  ifPatBuilder    :: Maybe (IfExtName, Bool),
                  -- Everything below is redundant,
                  -- but needed to implement pprIfaceDecl
                  ifPatUnivTvs    :: [IfaceTvBndr],
                    -- TODO (RAE): This next line is almost surely wrong,
                    -- because existentials can be ids now!
                  ifPatExTvs      :: [IfaceTvBndr],
                  ifPatProvCtxt   :: IfaceContext,
                  ifPatReqCtxt    :: IfaceContext,
                  ifPatArgs       :: [IfaceType],
                  ifPatTy         :: IfaceType }


data IfaceTyConParent
  = IfNoParent
  | IfDataInstance IfExtName
                   IfaceTyCon
                   IfaceTcArgs

data IfaceFamTyConFlav
  = IfaceOpenSynFamilyTyCon
  | IfaceClosedSynFamilyTyCon IfExtName       -- name of associated axiom
                              [IfaceAxBranch] -- for pretty printing purposes only
  | IfaceAbstractClosedSynFamilyTyCon
  | IfaceBuiltInSynFamTyCon -- for pretty printing purposes only

data IfaceClassOp = IfaceClassOp IfaceTopBndr DefMethSpec IfaceType
        -- Nothing    => no default method
        -- Just False => ordinary polymorphic default method
        -- Just True  => generic default method

data IfaceAT = IfaceAT  -- See Class.ClassATItem
                  IfaceDecl          -- The associated type declaration
                  (Maybe IfaceType)  -- Default associated type instance, if any


-- This is just like CoAxBranch
data IfaceAxBranch = IfaceAxBranch { ifaxbTyCoVars :: [IfaceBndr]
                                   , ifaxbLHS      :: IfaceTcArgs
                                   , ifaxbRoles    :: [Role]
                                   , ifaxbRHS      :: IfaceType
                                   , ifaxbIncomps  :: [BranchIndex] }
                                     -- See Note [Storing compatibility] in CoAxiom

data IfaceConDecls
  = IfAbstractTyCon Bool        -- c.f TyCon.AbstractTyCon
  | IfDataFamTyCon              -- Data family
  | IfDataTyCon [IfaceConDecl]  -- Data type decls
  | IfNewTyCon  IfaceConDecl    -- Newtype decls

data IfaceConDecl
  = IfCon {
        ifConOcc     :: IfaceTopBndr,                -- Constructor name
        ifConWrapper :: Bool,                   -- True <=> has a wrapper
        ifConInfix   :: Bool,                   -- True <=> declared infix

        -- The universal type variables are precisely those
        -- of the type constructor of this data constructor
        -- This is *easy* to guarantee when creating the IfCon
        -- but it's not so easy for the original TyCon/DataCon
        -- So this guarantee holds for IfaceConDecl, but *not* for DataCon

        ifConExTvs   :: [IfaceBndr],            -- Existential tyvars
        ifConEqSpec  :: IfaceEqSpec,            -- Equality constraints
        ifConCtxt    :: IfaceContext,           -- Non-stupid context
        ifConArgTys  :: [IfaceType],            -- Arg types
        ifConFields  :: [IfaceTopBndr],         -- ...ditto... (field labels)
        ifConStricts :: [IfaceBang]}            -- Empty (meaning all lazy),
                                                -- or 1-1 corresp with arg tys

type IfaceEqSpec = [(IfLclName,IfaceType)]

data IfaceBang
  = IfNoBang | IfStrict | IfUnpack | IfUnpackCo IfaceCoercion

data IfaceClsInst
  = IfaceClsInst { ifInstCls  :: IfExtName,                -- See comments with
                   ifInstTys  :: [Maybe IfaceTyCon],       -- the defn of ClsInst
                   ifDFun     :: IfExtName,                -- The dfun
                   ifOFlag    :: OverlapFlag,              -- Overlap flag
                   ifInstOrph :: IsOrphan }                -- See Note [Orphans] in InstEnv
        -- There's always a separate IfaceDecl for the DFun, which gives
        -- its IdInfo with its full type and version number.
        -- The instance declarations taken together have a version number,
        -- and we don't want that to wobble gratuitously
        -- If this instance decl is *used*, we'll record a usage on the dfun;
        -- and if the head does not change it won't be used if it wasn't before

-- The ifFamInstTys field of IfaceFamInst contains a list of the rough
-- match types
data IfaceFamInst
  = IfaceFamInst { ifFamInstFam      :: IfExtName            -- Family name
                 , ifFamInstTys      :: [Maybe IfaceTyCon]   -- See above
                 , ifFamInstAxiom    :: IfExtName            -- The axiom
                 , ifFamInstOrph     :: IsOrphan             -- Just like IfaceClsInst
                 }

data IfaceRule
  = IfaceRule {
        ifRuleName   :: RuleName,
        ifActivation :: Activation,
        ifRuleBndrs  :: [IfaceBndr],    -- Tyvars and term vars
        ifRuleHead   :: IfExtName,      -- Head of lhs
        ifRuleArgs   :: [IfaceExpr],    -- Args of LHS
        ifRuleRhs    :: IfaceExpr,
        ifRuleAuto   :: Bool,
        ifRuleOrph   :: IsOrphan   -- Just like IfaceClsInst
    }

data IfaceAnnotation
  = IfaceAnnotation {
        ifAnnotatedTarget :: IfaceAnnTarget,
        ifAnnotatedValue  :: AnnPayload
  }

type IfaceAnnTarget = AnnTarget OccName

-- Here's a tricky case:
--   * Compile with -O module A, and B which imports A.f
--   * Change function f in A, and recompile without -O
--   * When we read in old A.hi we read in its IdInfo (as a thunk)
--      (In earlier GHCs we used to drop IdInfo immediately on reading,
--       but we do not do that now.  Instead it's discarded when the
--       ModIface is read into the various decl pools.)
--   * The version comparison sees that new (=NoInfo) differs from old (=HasInfo *)
--      and so gives a new version.

data IfaceIdInfo
  = NoInfo                      -- When writing interface file without -O
  | HasInfo [IfaceInfoItem]     -- Has info, and here it is

data IfaceInfoItem
  = HsArity         Arity
  | HsStrictness    StrictSig
  | HsInline        InlinePragma
  | HsUnfold        Bool             -- True <=> isStrongLoopBreaker is true
                    IfaceUnfolding   -- See Note [Expose recursive functions]
  | HsNoCafRefs

-- NB: Specialisations and rules come in separately and are
-- only later attached to the Id.  Partial reason: some are orphans.

data IfaceUnfolding
  = IfCoreUnfold Bool IfaceExpr -- True <=> INLINABLE, False <=> regular unfolding
                                -- Possibly could eliminate the Bool here, the information
                                -- is also in the InlinePragma.

  | IfCompulsory IfaceExpr      -- Only used for default methods, in fact

  | IfInlineRule Arity          -- INLINE pragmas
                 Bool           -- OK to inline even if *un*-saturated
                 Bool           -- OK to inline even if context is boring
                 IfaceExpr

  | IfDFunUnfold [IfaceBndr] [IfaceExpr]


-- We only serialise the IdDetails of top-level Ids, and even then
-- we only need a very limited selection.  Notably, none of the
-- implicit ones are needed here, because they are not put it
-- interface files

data IfaceIdDetails
  = IfVanillaId
  | IfRecSelId IfaceTyCon Bool
  | IfDFunId Int          -- Number of silent args

{-
Note [Versioning of instances]
~~~~~~~~~~~~~~~~~~~~~~~~~~~~~~
See [http://ghc.haskell.org/trac/ghc/wiki/Commentary/Compiler/RecompilationAvoidance#Instances]


************************************************************************
*                                                                      *
                Functions over declarations
*                                                                      *
************************************************************************
-}

visibleIfConDecls :: IfaceConDecls -> [IfaceConDecl]
visibleIfConDecls (IfAbstractTyCon {}) = []
visibleIfConDecls IfDataFamTyCon       = []
visibleIfConDecls (IfDataTyCon cs)     = cs
visibleIfConDecls (IfNewTyCon c)       = [c]

ifaceDeclImplicitBndrs :: IfaceDecl -> [OccName]
--  *Excludes* the 'main' name, but *includes* the implicitly-bound names
-- Deeply revolting, because it has to predict what gets bound,
-- especially the question of whether there's a wrapper for a datacon
-- See Note [Implicit TyThings] in HscTypes

-- N.B. the set of names returned here *must* match the set of
-- TyThings returned by HscTypes.implicitTyThings, in the sense that
-- TyThing.getOccName should define a bijection between the two lists.
-- This invariant is used in LoadIface.loadDecl (see note [Tricky iface loop])
-- The order of the list does not matter.
ifaceDeclImplicitBndrs IfaceData {ifCons = IfAbstractTyCon {}}  = []

-- Newtype
ifaceDeclImplicitBndrs (IfaceData {ifName = tc_occ,
                              ifCons = IfNewTyCon (
                                        IfCon { ifConOcc = con_occ })})
  =   -- implicit newtype coercion
    (mkNewTyCoOcc tc_occ) : -- JPM: newtype coercions shouldn't be implicit
      -- data constructor and worker (newtypes don't have a wrapper)
    [con_occ, mkDataConWorkerOcc con_occ]


ifaceDeclImplicitBndrs (IfaceData {ifName = _tc_occ,
                              ifCons = IfDataTyCon cons })
  = -- for each data constructor in order,
    --    data constructor, worker, and (possibly) wrapper
    concatMap dc_occs cons
  where
    dc_occs con_decl
        | has_wrapper = [con_occ, work_occ, wrap_occ]
        | otherwise   = [con_occ, work_occ]
        where
          con_occ  = ifConOcc con_decl            -- DataCon namespace
          wrap_occ = mkDataConWrapperOcc con_occ  -- Id namespace
          work_occ = mkDataConWorkerOcc con_occ   -- Id namespace
          has_wrapper = ifConWrapper con_decl     -- This is the reason for
                                                  -- having the ifConWrapper field!

ifaceDeclImplicitBndrs (IfaceClass {ifCtxt = sc_ctxt, ifName = cls_tc_occ,
                               ifSigs = sigs, ifATs = ats })
  = --   (possibly) newtype coercion
    co_occs ++
    --    data constructor (DataCon namespace)
    --    data worker (Id namespace)
    --    no wrapper (class dictionaries never have a wrapper)
    [dc_occ, dcww_occ] ++
    -- associated types
    [ifName at | IfaceAT at _ <- ats ] ++
    -- superclass selectors
    [mkSuperDictSelOcc n cls_tc_occ | n <- [1..n_ctxt]] ++
    -- operation selectors
    [op | IfaceClassOp op  _ _ <- sigs]
  where
    n_ctxt = length sc_ctxt
    n_sigs = length sigs
    co_occs | is_newtype = [mkNewTyCoOcc cls_tc_occ]
            | otherwise  = []
    dcww_occ = mkDataConWorkerOcc dc_occ
    dc_occ = mkClassDataConOcc cls_tc_occ
    is_newtype = n_sigs + n_ctxt == 1 -- Sigh

ifaceDeclImplicitBndrs _ = []

-- -----------------------------------------------------------------------------
-- The fingerprints of an IfaceDecl

       -- We better give each name bound by the declaration a
       -- different fingerprint!  So we calculate the fingerprint of
       -- each binder by combining the fingerprint of the whole
       -- declaration with the name of the binder. (#5614, #7215)
ifaceDeclFingerprints :: Fingerprint -> IfaceDecl -> [(OccName,Fingerprint)]
ifaceDeclFingerprints hash decl
  = (ifName decl, hash) :
    [ (occ, computeFingerprint' (hash,occ))
    | occ <- ifaceDeclImplicitBndrs decl ]
  where
     computeFingerprint' =
       unsafeDupablePerformIO
        . computeFingerprint (panic "ifaceDeclFingerprints")

{-
************************************************************************
*                                                                      *
                Expressions
*                                                                      *
************************************************************************
-}

data IfaceExpr
  = IfaceLcl    IfLclName
  | IfaceExt    IfExtName
  | IfaceType   IfaceType
  | IfaceCo     IfaceCoercion
  | IfaceTuple  TupleSort [IfaceExpr]   -- Saturated; type arguments omitted
  | IfaceLam    IfaceLamBndr IfaceExpr
  | IfaceApp    IfaceExpr IfaceExpr
  | IfaceCase   IfaceExpr IfLclName [IfaceAlt]
  | IfaceECase  IfaceExpr IfaceType     -- See Note [Empty case alternatives]
  | IfaceLet    IfaceBinding  IfaceExpr
  | IfaceCast   IfaceExpr IfaceCoercion
  | IfaceLit    Literal
  | IfaceFCall  ForeignCall IfaceType
  | IfaceTick   IfaceTickish IfaceExpr    -- from Tick tickish E

data IfaceTickish
  = IfaceHpcTick Module Int                -- from HpcTick x
  | IfaceSCC     CostCentre Bool Bool      -- from ProfNote
  | IfaceSource  RealSrcSpan String        -- from SourceNote
  -- no breakpoints: we never export these into interface files

type IfaceAlt = (IfaceConAlt, [IfLclName], IfaceExpr)
        -- Note: IfLclName, not IfaceBndr (and same with the case binder)
        -- We reconstruct the kind/type of the thing from the context
        -- thus saving bulk in interface files

data IfaceConAlt = IfaceDefault
                 | IfaceDataAlt IfExtName
                 | IfaceLitAlt Literal

data IfaceBinding
  = IfaceNonRec IfaceLetBndr IfaceExpr
  | IfaceRec    [(IfaceLetBndr, IfaceExpr)]

-- IfaceLetBndr is like IfaceIdBndr, but has IdInfo too
-- It's used for *non-top-level* let/rec binders
-- See Note [IdInfo on nested let-bindings]
data IfaceLetBndr = IfLetBndr IfLclName IfaceType IfaceIdInfo

{-
Note [Empty case alternatives]
~~~~~~~~~~~~~~~~~~~~~~~~~~~~~~
In IfaceSyn an IfaceCase does not record the types of the alternatives,
unlike CorSyn Case.  But we need this type if the alternatives are empty.
Hence IfaceECase.  See Note [Empty case alternatives] in CoreSyn.

Note [Expose recursive functions]
~~~~~~~~~~~~~~~~~~~~~~~~~~~~~~~~~
For supercompilation we want to put *all* unfoldings in the interface
file, even for functions that are recursive (or big).  So we need to
know when an unfolding belongs to a loop-breaker so that we can refrain
from inlining it (except during supercompilation).

Note [IdInfo on nested let-bindings]
~~~~~~~~~~~~~~~~~~~~~~~~~~~~~~~~~~~~
Occasionally we want to preserve IdInfo on nested let bindings. The one
that came up was a NOINLINE pragma on a let-binding inside an INLINE
function.  The user (Duncan Coutts) really wanted the NOINLINE control
to cross the separate compilation boundary.

In general we retain all info that is left by CoreTidy.tidyLetBndr, since
that is what is seen by importing module with --make


************************************************************************
*                                                                      *
              Printing IfaceDecl
*                                                                      *
************************************************************************
-}

pprAxBranch :: SDoc -> IfaceAxBranch -> SDoc
-- The TyCon might be local (just an OccName), or this might
-- be a branch for an imported TyCon, so it would be an ExtName
-- So it's easier to take an SDoc here
pprAxBranch pp_tc (IfaceAxBranch { ifaxbTyCoVars = tvs
                                 , ifaxbLHS = pat_tys
                                 , ifaxbRHS = rhs
                                 , ifaxbIncomps = incomps })
  = hang (pprUserIfaceForAll (map bndr_to_forall_bndr tvs))
       2 (hang pp_lhs 2 (equals <+> ppr rhs))
    $+$
    nest 2 maybe_incomps
  where
    pp_lhs = hang pp_tc 2 (pprParendIfaceTcArgs pat_tys)
    maybe_incomps = ppUnless (null incomps) $ parens $
                    ptext (sLit "incompatible indices:") <+> ppr incomps

instance Outputable IfaceAnnotation where
  ppr (IfaceAnnotation target value) = ppr target <+> colon <+> ppr value

instance HasOccName IfaceClassOp where
  occName (IfaceClassOp n _ _) = n

instance HasOccName IfaceConDecl where
  occName = ifConOcc

instance HasOccName IfaceDecl where
  occName = ifName

instance Outputable IfaceDecl where
  ppr = pprIfaceDecl showAll

data ShowSub
  = ShowSub
      { ss_ppr_bndr :: OccName -> SDoc  -- Pretty-printer for binders in IfaceDecl
                                        -- See Note [Printing IfaceDecl binders]
      , ss_how_much :: ShowHowMuch }

data ShowHowMuch
  = ShowHeader   -- Header information only, not rhs
  | ShowSome [OccName]    -- []     <=> Print all sub-components
                          -- (n:ns) <=> print sub-component 'n' with ShowSub=ns
                          --            elide other sub-components to "..."
                          -- May 14: the list is max 1 element long at the moment
  | ShowIface    -- Everything including GHC-internal information (used in --show-iface)

showAll :: ShowSub
showAll = ShowSub { ss_how_much = ShowIface, ss_ppr_bndr = ppr }

ppShowIface :: ShowSub -> SDoc -> SDoc
ppShowIface (ShowSub { ss_how_much = ShowIface }) doc = doc
ppShowIface _                                     _   = Outputable.empty

ppShowRhs :: ShowSub -> SDoc -> SDoc
ppShowRhs (ShowSub { ss_how_much = ShowHeader }) _   = Outputable.empty
ppShowRhs _                                      doc = doc

showSub :: HasOccName n => ShowSub -> n -> Bool
showSub (ShowSub { ss_how_much = ShowHeader })     _     = False
showSub (ShowSub { ss_how_much = ShowSome (n:_) }) thing = n == occName thing
showSub (ShowSub { ss_how_much = _ })              _     = True

{-
Note [Printing IfaceDecl binders]
~~~~~~~~~~~~~~~~~~~~~~~~~~~~~~~~~
The binders in an IfaceDecl are just OccNames, so we don't know what module they
come from.  But when we pretty-print a TyThing by converting to an IfaceDecl
(see PprTyThing), the TyThing may come from some other module so we really need
the module qualifier.  We solve this by passing in a pretty-printer for the
binders.

When printing an interface file (--show-iface), we want to print
everything unqualified, so we can just print the OccName directly.
-}

ppr_trim :: [Maybe SDoc] -> [SDoc]
-- Collapse a group of Nothings to a single "..."
ppr_trim xs
  = snd (foldr go (False, []) xs)
  where
    go (Just doc) (_,     so_far) = (False, doc : so_far)
    go Nothing    (True,  so_far) = (True, so_far)
    go Nothing    (False, so_far) = (True, ptext (sLit "...") : so_far)

isIfaceDataInstance :: IfaceTyConParent -> Bool
isIfaceDataInstance IfNoParent = False
isIfaceDataInstance _          = True

pprIfaceDecl :: ShowSub -> IfaceDecl -> SDoc
-- NB: pprIfaceDecl is also used for pretty-printing TyThings in GHCi
--     See Note [Pretty-printing TyThings] in PprTyThing
pprIfaceDecl ss (IfaceData { ifName = tycon, ifCType = ctype,
                             ifCtxt = context, ifTyVars = tc_tyvars,
                             ifRoles = roles, ifCons = condecls,
                             ifParent = parent, ifRec = isrec,
                             ifGadtSyntax = gadt,
                             ifKind = kind })

  | gadt_style = vcat [ pp_roles
                      , pp_nd <+> pp_lhs <+> pp_where
                      , nest 2 (vcat pp_cons)
                      , nest 2 $ ppShowIface ss pp_extra ]
  | otherwise  = vcat [ pp_roles
                      , hang (pp_nd <+> pp_lhs) 2 (add_bars pp_cons)
                      , nest 2 $ ppShowIface ss pp_extra ]
  where
    is_data_instance = isIfaceDataInstance parent

    gadt_style = gadt || any (not . isVanillaIfaceConDecl) cons
    cons       = visibleIfConDecls condecls
    pp_where   = ppWhen (gadt_style && not (null cons)) $ ptext (sLit "where")
    pp_cons    = ppr_trim (map show_con cons) :: [SDoc]

    pp_lhs = case parent of
               IfNoParent -> pprIfaceDeclHead context ss tycon kind tc_tyvars
               _          -> ptext (sLit "instance") <+> pprIfaceTyConParent parent

    pp_roles
      | is_data_instance = empty
      | otherwise        = pprRoles (== Representational)
                                    (pprPrefixIfDeclBndr ss tycon) 
                                    tc_bndrs roles
            -- Don't display roles for data family instances (yet)
            -- See discussion on Trac #8672.

    add_bars []     = Outputable.empty
    add_bars (c:cs) = sep ((equals <+> c) : map (char '|' <+>) cs)

    ok_con dc = showSub ss dc || any (showSub ss) (ifConFields dc)

    show_con dc
      | ok_con dc = Just $ pprIfaceConDecl ss gadt_style mk_user_con_res_ty dc
      | otherwise = Nothing

    mk_user_con_res_ty :: IfaceEqSpec -> ([IfaceTvBndr], SDoc)
    -- See Note [Result type of a data family GADT]
    mk_user_con_res_ty eq_spec
      | IfDataInstance _ tc tys <- parent
      = (con_univ_tvs, pprIfaceType (IfaceTyConApp tc (substIfaceTcArgs gadt_subst tys)))
      | otherwise
      = (con_univ_tvs, sdocWithDynFlags (ppr_tc_app gadt_subst))
      where
        gadt_subst = mkFsEnv eq_spec
        done_univ_tv (tv,_) = isJust (lookupFsEnv gadt_subst tv)
        con_univ_tvs = filterOut done_univ_tv tc_tyvars

    ppr_tc_app gadt_subst dflags
       = pprPrefixIfDeclBndr ss tycon
         <+> sep [ pprParendIfaceType (substIfaceTyVar gadt_subst tv)
                 | (tv,_kind)
                     <- suppressIfaceInvisibles dflags tc_bndrs tc_tyvars ]
    (tc_bndrs, _, _) = splitIfaceSigmaTy kind

    pp_nd = case condecls of
              IfAbstractTyCon d -> ptext (sLit "abstract") <> ppShowIface ss (parens (ppr d))
              IfDataFamTyCon    -> ptext (sLit "data family")
              IfDataTyCon _     -> ptext (sLit "data")
              IfNewTyCon _      -> ptext (sLit "newtype")

    pp_extra = vcat [pprCType ctype, pprRec isrec, text "Kind:" <+> ppr kind]

pprIfaceDecl ss (IfaceClass { ifATs = ats, ifSigs = sigs, ifRec = isrec
                            , ifCtxt   = context, ifName  = clas
                            , ifTyVars = tyvars,  ifRoles = roles
                            , ifFDs    = fds, ifKind = kind })
  = vcat [ pprRoles (== Nominal) (pprPrefixIfDeclBndr ss clas) bndrs roles
         , ptext (sLit "class") <+> pprIfaceDeclHead context ss clas kind tyvars
                                <+> pprFundeps fds <+> pp_where
         , nest 2 (vcat [vcat asocs, vcat dsigs, pprec])]
    where
      (bndrs, _, _) = splitIfaceSigmaTy kind
      
      pp_where = ppShowRhs ss $ ppUnless (null sigs && null ats) (ptext (sLit "where"))

      asocs = ppr_trim $ map maybeShowAssoc ats
      dsigs = ppr_trim $ map maybeShowSig sigs
      pprec = ppShowIface ss (pprRec isrec)

      maybeShowAssoc :: IfaceAT -> Maybe SDoc
      maybeShowAssoc asc@(IfaceAT d _)
        | showSub ss d = Just $ pprIfaceAT ss asc
        | otherwise    = Nothing

      maybeShowSig :: IfaceClassOp -> Maybe SDoc
      maybeShowSig sg
        | showSub ss sg = Just $  pprIfaceClassOp ss sg
        | otherwise     = Nothing

pprIfaceDecl ss (IfaceSynonym { ifName    = tc
                              , ifTyVars  = tv
                              , ifSynRhs  = mono_ty
                              , ifSynKind = kind})
  = hang (ptext (sLit "type") <+> pprIfaceDeclHead [] ss tc kind tv <+> equals)
       2 (sep [pprIfaceForAll tvs, pprIfaceContextArr theta, ppr tau])
  where
    (tvs, theta, tau) = splitIfaceSigmaTy mono_ty

pprIfaceDecl ss (IfaceFamily { ifName = tycon, ifTyVars = tyvars
                             , ifFamFlav = rhs, ifFamKind = kind })
  = vcat [ hang (text "type family" <+> pprIfaceDeclHead [] ss tycon kind tyvars)
              2 (text "Kind:" <+> ppr kind <+> ppShowRhs ss (pp_rhs rhs))
         , ppShowRhs ss (nest 2 (pp_branches rhs)) ]
  where
    pp_rhs IfaceOpenSynFamilyTyCon             = ppShowIface ss (ptext (sLit "open"))
    pp_rhs IfaceAbstractClosedSynFamilyTyCon   = ppShowIface ss (ptext (sLit "closed, abstract"))
    pp_rhs (IfaceClosedSynFamilyTyCon _ (_:_)) = ptext (sLit "where")
    pp_rhs IfaceBuiltInSynFamTyCon = ppShowIface ss (ptext (sLit "built-in"))
    pp_rhs _ = panic "pprIfaceDecl syn"

    pp_branches (IfaceClosedSynFamilyTyCon ax brs)
      = vcat (map (pprAxBranch (pprPrefixIfDeclBndr ss tycon)) brs)
        $$ ppShowIface ss (ptext (sLit "axiom") <+> ppr ax)
    pp_branches _ = Outputable.empty

pprIfaceDecl _ (IfacePatSyn { ifName = name, ifPatBuilder = builder,
                              ifPatUnivTvs = univ_tvs, ifPatExTvs = ex_tvs,
                              ifPatProvCtxt = prov_ctxt, ifPatReqCtxt = req_ctxt,
                              ifPatArgs = arg_tys,
                              ifPatTy = pat_ty} )
  = pprPatSynSig name is_bidirectional
                 (pprUserIfaceForAll (map tv_to_forall_bndr tvs))
                 (pprIfaceContextMaybe prov_ctxt)
                 (pprIfaceContextMaybe req_ctxt)
                 (pprIfaceType ty)
  where
    is_bidirectional = isJust builder
    tvs = univ_tvs ++ ex_tvs
    ty = foldr IfaceFunTy pat_ty arg_tys

pprIfaceDecl ss (IfaceId { ifName = var, ifType = ty,
                              ifIdDetails = details, ifIdInfo = info })
  = vcat [ hang (pprPrefixIfDeclBndr ss var <+> dcolon)
              2 (pprIfaceSigmaType ty)
         , ppShowIface ss (ppr details)
         , ppShowIface ss (ppr info) ]

pprIfaceDecl _ (IfaceAxiom { ifName = name, ifTyCon = tycon
                           , ifAxBranches = branches })
  = hang (ptext (sLit "axiom") <+> ppr name <> dcolon)
       2 (vcat $ map (pprAxBranch (ppr tycon)) branches)


pprCType :: Maybe CType -> SDoc
pprCType Nothing      = Outputable.empty
pprCType (Just cType) = ptext (sLit "C type:") <+> ppr cType

-- if, for each role, suppress_if role is True, then suppress the role
-- output
pprRoles :: (Role -> Bool) -> SDoc -> [IfaceForAllBndr]
         -> [Role] -> SDoc
pprRoles suppress_if tyCon bndrs roles
  = sdocWithDynFlags $ \dflags ->
      let froles = suppressIfaceInvisibles dflags bndrs roles
      in ppUnless (all suppress_if roles || null froles) $
         ptext (sLit "type role") <+> tyCon <+> hsep (map ppr froles)

pprRec :: RecFlag -> SDoc
pprRec NonRecursive = Outputable.empty
pprRec Recursive    = ptext (sLit "RecFlag: Recursive")

pprInfixIfDeclBndr, pprPrefixIfDeclBndr :: ShowSub -> OccName -> SDoc
pprInfixIfDeclBndr (ShowSub { ss_ppr_bndr = ppr_bndr }) occ 
  = pprInfixVar (isSymOcc occ) (ppr_bndr occ)
pprPrefixIfDeclBndr (ShowSub { ss_ppr_bndr = ppr_bndr }) occ
  = parenSymOcc occ (ppr_bndr occ)

instance Outputable IfaceClassOp where
   ppr = pprIfaceClassOp showAll

pprIfaceClassOp :: ShowSub -> IfaceClassOp -> SDoc
pprIfaceClassOp ss (IfaceClassOp n dm ty) = hang opHdr 2 (pprIfaceSigmaType ty)
  where opHdr = pprPrefixIfDeclBndr ss n
                <+> ppShowIface ss (ppr dm) <+> dcolon

instance Outputable IfaceAT where
   ppr = pprIfaceAT showAll

pprIfaceAT :: ShowSub -> IfaceAT -> SDoc
pprIfaceAT ss (IfaceAT d mb_def)
  = vcat [ pprIfaceDecl ss d
         , case mb_def of
              Nothing  -> Outputable.empty
              Just rhs -> nest 2 $
                          ptext (sLit "Default:") <+> ppr rhs ]

instance Outputable IfaceTyConParent where
  ppr p = pprIfaceTyConParent p

pprIfaceTyConParent :: IfaceTyConParent -> SDoc
pprIfaceTyConParent IfNoParent
  = Outputable.empty
pprIfaceTyConParent (IfDataInstance _ tc tys)
  = sdocWithDynFlags $ \dflags ->
    let ftys = stripInvisArgs dflags tys
    in pprIfaceTypeApp tc ftys

pprIfaceDeclHead :: IfaceContext -> ShowSub -> OccName
                 -> IfaceType   -- of the tycon, for invisible-suppression
                 -> [IfaceTvBndr] -> SDoc
pprIfaceDeclHead context ss tc_occ kind tyvars
  = sdocWithDynFlags $ \ dflags ->
    sep [ pprIfaceContextArr context
        , pprPrefixIfDeclBndr ss tc_occ
          <+> pprIfaceTvBndrs (suppressIfaceInvisibles dflags bndrs tyvars) ]
  where
    (bndrs, _, _) = splitIfaceSigmaTy kind

isVanillaIfaceConDecl :: IfaceConDecl -> Bool
isVanillaIfaceConDecl (IfCon { ifConExTvs  = ex_tvs
                             , ifConEqSpec = eq_spec
                             , ifConCtxt   = ctxt })
  = (null ex_tvs) && (null eq_spec) && (null ctxt)

pprIfaceConDecl :: ShowSub -> Bool
                -> (IfaceEqSpec -> ([IfaceTvBndr], SDoc))
                -> IfaceConDecl -> SDoc
pprIfaceConDecl ss gadt_style mk_user_con_res_ty
        (IfCon { ifConOcc = name, ifConInfix = is_infix,
                 ifConExTvs = ex_tvs,
                 ifConEqSpec = eq_spec, ifConCtxt = ctxt, ifConArgTys = arg_tys,
                 ifConStricts = stricts, ifConFields = labels })
  | gadt_style = pp_prefix_con <+> dcolon <+> ppr_ty
  | otherwise  = ppr_fields tys_w_strs
  where
    tys_w_strs :: [(IfaceBang, IfaceType)]
    tys_w_strs = zip stricts arg_tys
    pp_prefix_con = pprPrefixIfDeclBndr ss name

    (univ_tvs, pp_res_ty) = mk_user_con_res_ty eq_spec
    ppr_ty = pprIfaceForAllPart (map tv_to_forall_bndr univ_tvs ++
                                 map bndr_to_forall_bndr ex_tvs)
                                ctxt pp_tau

        -- A bit gruesome this, but we can't form the full con_tau, and ppr it,
        -- because we don't have a Name for the tycon, only an OccName
    pp_tau = case map pprParendIfaceType arg_tys ++ [pp_res_ty] of
                (t:ts) -> fsep (t : map (arrow <+>) ts)
                []     -> panic "pp_con_taus"

    ppr_bang IfNoBang = ppWhen opt_PprStyle_Debug $ char '_'
    ppr_bang IfStrict = char '!'
    ppr_bang IfUnpack = ptext (sLit "{-# UNPACK #-}")
    ppr_bang (IfUnpackCo co) = ptext (sLit "! {-# UNPACK #-}") <>
                               pprParendIfaceCoercion co

    pprParendBangTy (bang, ty) = ppr_bang bang <> pprParendIfaceType ty
    pprBangTy       (bang, ty) = ppr_bang bang <> ppr ty

    maybe_show_label (lbl,bty)
      | showSub ss lbl = Just (pprPrefixIfDeclBndr ss lbl <+> dcolon <+> pprBangTy bty)
      | otherwise      = Nothing

    ppr_fields [ty1, ty2]
      | is_infix && null labels
      = sep [pprParendBangTy ty1, pprInfixIfDeclBndr ss name, pprParendBangTy ty2]
    ppr_fields fields
      | null labels = pp_prefix_con <+> sep (map pprParendBangTy fields)
      | otherwise   = pp_prefix_con <+> (braces $ sep $ punctuate comma $ ppr_trim $
                                    map maybe_show_label (zip labels fields))

instance Outputable IfaceRule where
  ppr (IfaceRule { ifRuleName = name, ifActivation = act, ifRuleBndrs = bndrs,
                   ifRuleHead = fn, ifRuleArgs = args, ifRuleRhs = rhs })
    = sep [hsep [doubleQuotes (ftext name), ppr act,
                 ptext (sLit "forall") <+> pprIfaceBndrs bndrs],
           nest 2 (sep [ppr fn <+> sep (map pprParendIfaceExpr args),
                        ptext (sLit "=") <+> ppr rhs])
      ]

instance Outputable IfaceClsInst where
  ppr (IfaceClsInst { ifDFun = dfun_id, ifOFlag = flag
                    , ifInstCls = cls, ifInstTys = mb_tcs})
    = hang (ptext (sLit "instance") <+> ppr flag
                <+> ppr cls <+> brackets (pprWithCommas ppr_rough mb_tcs))
         2 (equals <+> ppr dfun_id)

instance Outputable IfaceFamInst where
  ppr (IfaceFamInst { ifFamInstFam = fam, ifFamInstTys = mb_tcs
                    , ifFamInstAxiom = tycon_ax})
    = hang (ptext (sLit "family instance") <+>
            ppr fam <+> pprWithCommas (brackets . ppr_rough) mb_tcs)
         2 (equals <+> ppr tycon_ax)

ppr_rough :: Maybe IfaceTyCon -> SDoc
ppr_rough Nothing   = dot
ppr_rough (Just tc) = ppr tc

bndr_to_forall_bndr :: IfaceBndr -> IfaceForAllBndr
bndr_to_forall_bndr (IfaceIdBndr cv) = IfaceCv cv
bndr_to_forall_bndr (IfaceTvBndr tv) = IfaceTv tv Invisible

tv_to_forall_bndr :: IfaceTvBndr -> IfaceForAllBndr
tv_to_forall_bndr tv = IfaceTv tv Invisible

{-
Note [Result type of a data family GADT]
~~~~~~~~~~~~~~~~~~~~~~~~~~~~~~~~~~~~~~~~
Consider 
   data family T a
   data instance T (p,q) where
      T1 :: T (Int, Maybe c)
      T2 :: T (Bool, q)

The IfaceDecl actually looks like 

   data TPr p q where
      T1 :: forall p q. forall c. (p~Int,q~Maybe c) => TPr p q
      T2 :: forall p q. (p~Bool) => TPr p q

To reconstruct the result types for T1 and T2 that we
want to pretty print, we substitute the eq-spec 
[p->Int, q->Maybe c] in the arg pattern (p,q) to give
   T (Int, Maybe c)
Remember that in IfaceSyn, the TyCon and DataCon share the same
universal type variables.

----------------------------- Printing IfaceExpr ------------------------------------
-}

instance Outputable IfaceExpr where
    ppr e = pprIfaceExpr noParens e

noParens :: SDoc -> SDoc
noParens pp = pp

pprParendIfaceExpr :: IfaceExpr -> SDoc
pprParendIfaceExpr = pprIfaceExpr parens

-- | Pretty Print an IfaceExpre
--
-- The first argument should be a function that adds parens in context that need
-- an atomic value (e.g. function args)
pprIfaceExpr :: (SDoc -> SDoc) -> IfaceExpr -> SDoc

pprIfaceExpr _       (IfaceLcl v)       = ppr v
pprIfaceExpr _       (IfaceExt v)       = ppr v
pprIfaceExpr _       (IfaceLit l)       = ppr l
pprIfaceExpr _       (IfaceFCall cc ty) = braces (ppr cc <+> ppr ty)
pprIfaceExpr _       (IfaceType ty)     = char '@' <+> pprParendIfaceType ty
pprIfaceExpr _       (IfaceCo co)       = text "@~" <+> pprParendIfaceCoercion co

pprIfaceExpr add_par app@(IfaceApp _ _) = add_par (pprIfaceApp app [])
pprIfaceExpr _       (IfaceTuple c as)  = tupleParens c (interpp'SP as)

pprIfaceExpr add_par i@(IfaceLam _ _)
  = add_par (sep [char '\\' <+> sep (map pprIfaceLamBndr bndrs) <+> arrow,
                  pprIfaceExpr noParens body])
  where
    (bndrs,body) = collect [] i
    collect bs (IfaceLam b e) = collect (b:bs) e
    collect bs e              = (reverse bs, e)

pprIfaceExpr add_par (IfaceECase scrut ty)
  = add_par (sep [ ptext (sLit "case") <+> pprIfaceExpr noParens scrut 
                 , ptext (sLit "ret_ty") <+> pprParendIfaceType ty
                 , ptext (sLit "of {}") ])

pprIfaceExpr add_par (IfaceCase scrut bndr [(con, bs, rhs)])
  = add_par (sep [ptext (sLit "case") 
                        <+> pprIfaceExpr noParens scrut <+> ptext (sLit "of") 
                        <+> ppr bndr <+> char '{' <+> ppr_con_bs con bs <+> arrow,
                  pprIfaceExpr noParens rhs <+> char '}'])

pprIfaceExpr add_par (IfaceCase scrut bndr alts)
  = add_par (sep [ptext (sLit "case") 
                        <+> pprIfaceExpr noParens scrut <+> ptext (sLit "of") 
                        <+> ppr bndr <+> char '{',
                  nest 2 (sep (map ppr_alt alts)) <+> char '}'])

pprIfaceExpr _       (IfaceCast expr co)
  = sep [pprParendIfaceExpr expr,
         nest 2 (ptext (sLit "`cast`")),
         pprParendIfaceCoercion co]

pprIfaceExpr add_par (IfaceLet (IfaceNonRec b rhs) body)
  = add_par (sep [ptext (sLit "let {"),
                  nest 2 (ppr_bind (b, rhs)),
                  ptext (sLit "} in"),
                  pprIfaceExpr noParens body])

pprIfaceExpr add_par (IfaceLet (IfaceRec pairs) body)
  = add_par (sep [ptext (sLit "letrec {"),
                  nest 2 (sep (map ppr_bind pairs)),
                  ptext (sLit "} in"),
                  pprIfaceExpr noParens body])

pprIfaceExpr add_par (IfaceTick tickish e)
  = add_par (pprIfaceTickish tickish <+> pprIfaceExpr noParens e)

ppr_alt :: (IfaceConAlt, [IfLclName], IfaceExpr) -> SDoc
ppr_alt (con, bs, rhs) = sep [ppr_con_bs con bs,
                         arrow <+> pprIfaceExpr noParens rhs]

ppr_con_bs :: IfaceConAlt -> [IfLclName] -> SDoc
ppr_con_bs con bs = ppr con <+> hsep (map ppr bs)

ppr_bind :: (IfaceLetBndr, IfaceExpr) -> SDoc
ppr_bind (IfLetBndr b ty info, rhs)
  = sep [hang (ppr b <+> dcolon <+> ppr ty) 2 (ppr info),
         equals <+> pprIfaceExpr noParens rhs]

------------------
pprIfaceTickish :: IfaceTickish -> SDoc
pprIfaceTickish (IfaceHpcTick m ix)
  = braces (text "tick" <+> ppr m <+> ppr ix)
pprIfaceTickish (IfaceSCC cc tick scope)
  = braces (pprCostCentreCore cc <+> ppr tick <+> ppr scope)
pprIfaceTickish (IfaceSource src _names)
  = braces (pprUserRealSpan True src)

------------------
pprIfaceApp :: IfaceExpr -> [SDoc] -> SDoc
pprIfaceApp (IfaceApp fun arg) args = pprIfaceApp fun $
                                          nest 2 (pprParendIfaceExpr arg) : args
pprIfaceApp fun                args = sep (pprParendIfaceExpr fun : args)

------------------
instance Outputable IfaceConAlt where
    ppr IfaceDefault      = text "DEFAULT"
    ppr (IfaceLitAlt l)   = ppr l
    ppr (IfaceDataAlt d)  = ppr d

------------------
instance Outputable IfaceIdDetails where
  ppr IfVanillaId       = Outputable.empty
  ppr (IfRecSelId tc b) = ptext (sLit "RecSel") <+> ppr tc
                          <+> if b
                                then ptext (sLit "<naughty>")
                                else Outputable.empty
  ppr (IfDFunId ns)     = ptext (sLit "DFunId") <> brackets (int ns)

instance Outputable IfaceIdInfo where
  ppr NoInfo       = Outputable.empty
  ppr (HasInfo is) = ptext (sLit "{-") <+> pprWithCommas ppr is
                     <+> ptext (sLit "-}")

instance Outputable IfaceInfoItem where
  ppr (HsUnfold lb unf)     = ptext (sLit "Unfolding")
                              <> ppWhen lb (ptext (sLit "(loop-breaker)"))
                              <> colon <+> ppr unf
  ppr (HsInline prag)       = ptext (sLit "Inline:") <+> ppr prag
  ppr (HsArity arity)       = ptext (sLit "Arity:") <+> int arity
  ppr (HsStrictness str) = ptext (sLit "Strictness:") <+> pprIfaceStrictSig str
  ppr HsNoCafRefs           = ptext (sLit "HasNoCafRefs")

instance Outputable IfaceUnfolding where
  ppr (IfCompulsory e)     = ptext (sLit "<compulsory>") <+> parens (ppr e)
  ppr (IfCoreUnfold s e)   = (if s
                                then ptext (sLit "<stable>")
                                else Outputable.empty)
                              <+> parens (ppr e)
  ppr (IfInlineRule a uok bok e) = sep [ptext (sLit "InlineRule")
                                            <+> ppr (a,uok,bok),
                                        pprParendIfaceExpr e]
  ppr (IfDFunUnfold bs es) = hang (ptext (sLit "DFun:") <+> sep (map ppr bs) <> dot)
                                2 (sep (map pprParendIfaceExpr es))

{-
************************************************************************
*                                                                      *
              Finding the Names in IfaceSyn
*                                                                      *
************************************************************************

This is used for dependency analysis in MkIface, so that we
fingerprint a declaration before the things that depend on it.  It
is specific to interface-file fingerprinting in the sense that we
don't collect *all* Names: for example, the DFun of an instance is
recorded textually rather than by its fingerprint when
fingerprinting the instance, so DFuns are not dependencies.
-}

freeNamesIfDecl :: IfaceDecl -> NameSet
freeNamesIfDecl (IfaceId _s t d i) =
  freeNamesIfType t &&&
  freeNamesIfIdInfo i &&&
  freeNamesIfIdDetails d
freeNamesIfDecl d@IfaceData{} =
  freeNamesIfType (ifKind d) &&&
  freeNamesIfTvBndrs (ifTyVars d) &&&
  freeNamesIfaceTyConParent (ifParent d) &&&
  freeNamesIfContext (ifCtxt d) &&&
  freeNamesIfConDecls (ifCons d)
freeNamesIfDecl d@IfaceSynonym{} =
  freeNamesIfTvBndrs (ifTyVars d) &&&
  freeNamesIfType (ifSynRhs d) &&&
  freeNamesIfKind (ifSynKind d)
freeNamesIfDecl d@IfaceFamily{} =
  freeNamesIfTvBndrs (ifTyVars d) &&&
  freeNamesIfFamFlav (ifFamFlav d) &&&
  freeNamesIfKind (ifFamKind d)
freeNamesIfDecl d@IfaceClass{} =
  freeNamesIfTvBndrs (ifTyVars d) &&&
  freeNamesIfContext (ifCtxt d) &&&
  freeNamesIfType (ifKind d) &&&
  fnList freeNamesIfAT     (ifATs d) &&&
  fnList freeNamesIfClsSig (ifSigs d)
freeNamesIfDecl d@IfaceAxiom{} =
  freeNamesIfTc (ifTyCon d) &&&
  fnList freeNamesIfAxBranch (ifAxBranches d)
freeNamesIfDecl d@IfacePatSyn{} =
  unitNameSet (fst (ifPatMatcher d)) &&&
  maybe emptyNameSet (unitNameSet . fst) (ifPatBuilder d) &&&
  freeNamesIfTvBndrs (ifPatUnivTvs d) &&&
  freeNamesIfTvBndrs (ifPatExTvs d) &&&
  freeNamesIfContext (ifPatProvCtxt d) &&&
  freeNamesIfContext (ifPatReqCtxt d) &&&
  fnList freeNamesIfType (ifPatArgs d) &&&
  freeNamesIfType (ifPatTy d)

freeNamesIfAxBranch :: IfaceAxBranch -> NameSet
freeNamesIfAxBranch (IfaceAxBranch { ifaxbTyCoVars = tyvars
                                   , ifaxbLHS      = lhs
                                   , ifaxbRHS      = rhs }) =
  freeNamesIfBndrs tyvars &&&
  freeNamesIfTcArgs lhs &&&
  freeNamesIfType rhs

freeNamesIfIdDetails :: IfaceIdDetails -> NameSet
freeNamesIfIdDetails (IfRecSelId tc _) = freeNamesIfTc tc
freeNamesIfIdDetails _                 = emptyNameSet

-- All other changes are handled via the version info on the tycon
freeNamesIfFamFlav :: IfaceFamTyConFlav -> NameSet
freeNamesIfFamFlav IfaceOpenSynFamilyTyCon           = emptyNameSet
freeNamesIfFamFlav (IfaceClosedSynFamilyTyCon ax br)
  = unitNameSet ax &&& fnList freeNamesIfAxBranch br
freeNamesIfFamFlav IfaceAbstractClosedSynFamilyTyCon = emptyNameSet
freeNamesIfFamFlav IfaceBuiltInSynFamTyCon = emptyNameSet

freeNamesIfContext :: IfaceContext -> NameSet
freeNamesIfContext = fnList freeNamesIfType

freeNamesIfAT :: IfaceAT -> NameSet
freeNamesIfAT (IfaceAT decl mb_def)
  = freeNamesIfDecl decl &&&
    case mb_def of
      Nothing  -> emptyNameSet
      Just rhs -> freeNamesIfType rhs

freeNamesIfClsSig :: IfaceClassOp -> NameSet
freeNamesIfClsSig (IfaceClassOp _n _dm ty) = freeNamesIfType ty

freeNamesIfConDecls :: IfaceConDecls -> NameSet
freeNamesIfConDecls (IfDataTyCon c) = fnList freeNamesIfConDecl c
freeNamesIfConDecls (IfNewTyCon c)  = freeNamesIfConDecl c
freeNamesIfConDecls _               = emptyNameSet

freeNamesIfConDecl :: IfaceConDecl -> NameSet
freeNamesIfConDecl c
  = freeNamesIfBndrs (ifConExTvs c) &&&
    freeNamesIfContext (ifConCtxt c) &&&
    fnList freeNamesIfType (ifConArgTys c) &&&
    fnList freeNamesIfType (map snd (ifConEqSpec c)) -- equality constraints

freeNamesIfKind :: IfaceType -> NameSet
freeNamesIfKind = freeNamesIfType

freeNamesIfTcArgs :: IfaceTcArgs -> NameSet
freeNamesIfTcArgs (ITC_Vis   t ts) = freeNamesIfType t &&& freeNamesIfTcArgs ts
freeNamesIfTcArgs (ITC_Invis k ks) = freeNamesIfKind k &&& freeNamesIfTcArgs ks
freeNamesIfTcArgs ITC_Nil          = emptyNameSet

freeNamesIfType :: IfaceType -> NameSet
freeNamesIfType (IfaceTyVar _)        = emptyNameSet
freeNamesIfType (IfaceAppTy s t)      = freeNamesIfType s &&& freeNamesIfType t
freeNamesIfType (IfaceTyConApp tc ts) =
   freeNamesIfTc tc &&& freeNamesIfTcArgs ts
freeNamesIfType (IfaceLitTy _)        = emptyNameSet
freeNamesIfType (IfaceForAllTy tv t)  =
   freeNamesIfForAllBndr tv &&& freeNamesIfType t
freeNamesIfType (IfaceFunTy s t)      = freeNamesIfType s &&& freeNamesIfType t
freeNamesIfType (IfaceDFunTy s t)     = freeNamesIfType s &&& freeNamesIfType t
freeNamesIfType (IfaceCastTy t c)     = freeNamesIfType t &&& freeNamesIfCoercion c
freeNamesIfType (IfaceCoercionTy c)   = freeNamesIfCoercion c

freeNamesIfCoercion :: IfaceCoercion -> NameSet
freeNamesIfCoercion (IfaceReflCo _ t) = freeNamesIfType t
freeNamesIfCoercion (IfaceFunCo _ c1 c2)
  = freeNamesIfCoercion c1 &&& freeNamesIfCoercion c2
freeNamesIfCoercion (IfaceTyConAppCo _ tc cos)
  = freeNamesIfTc tc &&& fnList freeNamesIfCoercion cos
freeNamesIfCoercion (IfaceAppCo c1 c2)
  = freeNamesIfCoercion c1 &&& freeNamesIfCoercion c2
freeNamesIfCoercion (IfaceForAllCo tv co)
  = freeNamesIfForAllBndr tv &&& freeNamesIfCoercion co
freeNamesIfCoercion (IfaceCoVarCo _)
  = emptyNameSet
freeNamesIfCoercion (IfaceAxiomInstCo ax _ cos)
  = unitNameSet ax &&& fnList freeNamesIfCoercion cos
<<<<<<< HEAD
freeNamesIfCoercion (IfacePhantomCo h t1 t2)
  = freeNamesIfCoercion h &&& freeNamesIfType t1 &&& freeNamesIfType t2
freeNamesIfCoercion (IfaceUnsafeCo _ t1 t2)
=======
freeNamesIfCoercion (IfaceUnivCo _ _ t1 t2)
>>>>>>> 30fdf86e
  = freeNamesIfType t1 &&& freeNamesIfType t2
freeNamesIfCoercion (IfaceSymCo c)
  = freeNamesIfCoercion c
freeNamesIfCoercion (IfaceTransCo c1 c2)
  = freeNamesIfCoercion c1 &&& freeNamesIfCoercion c2
freeNamesIfCoercion (IfaceNthCo _ co)
  = freeNamesIfCoercion co
freeNamesIfCoercion (IfaceLRCo _ co)
  = freeNamesIfCoercion co
freeNamesIfCoercion (IfaceInstCo co co2)
  = freeNamesIfCoercion co &&& freeNamesIfCoercion co2
freeNamesIfCoercion (IfaceCoherenceCo c1 c2)
  = freeNamesIfCoercion c1 &&& freeNamesIfCoercion c2
freeNamesIfCoercion (IfaceKindCo c)
  = freeNamesIfCoercion c
freeNamesIfCoercion (IfaceSubCo co)
  = freeNamesIfCoercion co
freeNamesIfCoercion (IfaceAxiomRuleCo _ax tys cos)
  -- the axiom is just a string, so we don't count it as a name.
  = fnList freeNamesIfType tys &&&
    fnList freeNamesIfCoercion cos
freeNamesIfCoercion (IfaceCoCoArg _ c1 c2)
  = freeNamesIfCoercion c1 &&& freeNamesIfCoercion c2

freeNamesIfTvBndrs :: [IfaceTvBndr] -> NameSet
freeNamesIfTvBndrs = fnList freeNamesIfTvBndr

freeNamesIfForAllBndr :: IfaceForAllBndr -> NameSet
freeNamesIfForAllBndr (IfaceTv tv _) = freeNamesIfTvBndr tv
freeNamesIfForAllBndr (IfaceHeteroTv h tv1 tv2 cv)
  = freeNamesIfCoercion h &&& freeNamesIfTvBndrs [tv1, tv2] &&& freeNamesIfIdBndr cv
freeNamesIfForAllBndr (IfaceCv cv) = freeNamesIfIdBndr cv
freeNamesIfForAllBndr (IfaceHeteroCv h cv1 cv2)
  = freeNamesIfCoercion h &&& freeNamesIfIdBndrs [cv1, cv2]

freeNamesIfBndr :: IfaceBndr -> NameSet
freeNamesIfBndr (IfaceIdBndr b) = freeNamesIfIdBndr b
freeNamesIfBndr (IfaceTvBndr b) = freeNamesIfTvBndr b

freeNamesIfBndrs :: [IfaceBndr] -> NameSet
freeNamesIfBndrs = fnList freeNamesIfBndr

freeNamesIfLetBndr :: IfaceLetBndr -> NameSet
-- Remember IfaceLetBndr is used only for *nested* bindings
-- The IdInfo can contain an unfolding (in the case of
-- local INLINE pragmas), so look there too
freeNamesIfLetBndr (IfLetBndr _name ty info) = freeNamesIfType ty
                                             &&& freeNamesIfIdInfo info

freeNamesIfTvBndr :: IfaceTvBndr -> NameSet
freeNamesIfTvBndr (_fs,k) = freeNamesIfKind k
    -- kinds can have Names inside, because of promotion

freeNamesIfIdBndr :: IfaceIdBndr -> NameSet
freeNamesIfIdBndr (_fs,k) = freeNamesIfKind k

freeNamesIfIdBndrs :: [IfaceIdBndr] -> NameSet
freeNamesIfIdBndrs = fnList freeNamesIfIdBndr

freeNamesIfIdInfo :: IfaceIdInfo -> NameSet
freeNamesIfIdInfo NoInfo      = emptyNameSet
freeNamesIfIdInfo (HasInfo i) = fnList freeNamesItem i

freeNamesItem :: IfaceInfoItem -> NameSet
freeNamesItem (HsUnfold _ u) = freeNamesIfUnfold u
freeNamesItem _              = emptyNameSet

freeNamesIfUnfold :: IfaceUnfolding -> NameSet
freeNamesIfUnfold (IfCoreUnfold _ e)     = freeNamesIfExpr e
freeNamesIfUnfold (IfCompulsory e)       = freeNamesIfExpr e
freeNamesIfUnfold (IfInlineRule _ _ _ e) = freeNamesIfExpr e
freeNamesIfUnfold (IfDFunUnfold bs es)   = fnList freeNamesIfBndr bs &&& fnList freeNamesIfExpr es

freeNamesIfExpr :: IfaceExpr -> NameSet
freeNamesIfExpr (IfaceExt v)          = unitNameSet v
freeNamesIfExpr (IfaceFCall _ ty)     = freeNamesIfType ty
freeNamesIfExpr (IfaceType ty)        = freeNamesIfType ty
freeNamesIfExpr (IfaceCo co)          = freeNamesIfCoercion co
freeNamesIfExpr (IfaceTuple _ as)     = fnList freeNamesIfExpr as
freeNamesIfExpr (IfaceLam (b,_) body) = freeNamesIfBndr b &&& freeNamesIfExpr body
freeNamesIfExpr (IfaceApp f a)        = freeNamesIfExpr f &&& freeNamesIfExpr a
freeNamesIfExpr (IfaceCast e co)      = freeNamesIfExpr e &&& freeNamesIfCoercion co
freeNamesIfExpr (IfaceTick _ e)       = freeNamesIfExpr e
freeNamesIfExpr (IfaceECase e ty)     = freeNamesIfExpr e &&& freeNamesIfType ty
freeNamesIfExpr (IfaceCase s _ alts)
  = freeNamesIfExpr s &&& fnList fn_alt alts &&& fn_cons alts
  where
    fn_alt (_con,_bs,r) = freeNamesIfExpr r

    -- Depend on the data constructors.  Just one will do!
    -- Note [Tracking data constructors]
    fn_cons []                            = emptyNameSet
    fn_cons ((IfaceDefault    ,_,_) : xs) = fn_cons xs
    fn_cons ((IfaceDataAlt con,_,_) : _ ) = unitNameSet con
    fn_cons (_                      : _ ) = emptyNameSet

freeNamesIfExpr (IfaceLet (IfaceNonRec bndr rhs) body)
  = freeNamesIfLetBndr bndr &&& freeNamesIfExpr rhs &&& freeNamesIfExpr body

freeNamesIfExpr (IfaceLet (IfaceRec as) x)
  = fnList fn_pair as &&& freeNamesIfExpr x
  where
    fn_pair (bndr, rhs) = freeNamesIfLetBndr bndr &&& freeNamesIfExpr rhs

freeNamesIfExpr _ = emptyNameSet

freeNamesIfTc :: IfaceTyCon -> NameSet
freeNamesIfTc tc = unitNameSet (ifaceTyConName tc)
-- ToDo: shouldn't we include IfaceIntTc & co.?

freeNamesIfRule :: IfaceRule -> NameSet
freeNamesIfRule (IfaceRule { ifRuleBndrs = bs, ifRuleHead = f
                           , ifRuleArgs = es, ifRuleRhs = rhs })
  = unitNameSet f &&&
    fnList freeNamesIfBndr bs &&&
    fnList freeNamesIfExpr es &&&
    freeNamesIfExpr rhs

freeNamesIfFamInst :: IfaceFamInst -> NameSet
freeNamesIfFamInst (IfaceFamInst { ifFamInstFam = famName
                                 , ifFamInstAxiom = axName })
  = unitNameSet famName &&&
    unitNameSet axName

freeNamesIfaceTyConParent :: IfaceTyConParent -> NameSet
freeNamesIfaceTyConParent IfNoParent = emptyNameSet
freeNamesIfaceTyConParent (IfDataInstance ax tc tys)
  = unitNameSet ax &&& freeNamesIfTc tc &&& freeNamesIfTcArgs tys

-- helpers
(&&&) :: NameSet -> NameSet -> NameSet
(&&&) = unionNameSet

fnList :: (a -> NameSet) -> [a] -> NameSet
fnList f = foldr (&&&) emptyNameSet . map f

{-
Note [Tracking data constructors]
~~~~~~~~~~~~~~~~~~~~~~~~~~~~~~~~~
In a case expression
   case e of { C a -> ...; ... }
You might think that we don't need to include the datacon C
in the free names, because its type will probably show up in
the free names of 'e'.  But in rare circumstances this may
not happen.   Here's the one that bit me:

   module DynFlags where
     import {-# SOURCE #-} Packages( PackageState )
     data DynFlags = DF ... PackageState ...

   module Packages where
     import DynFlags
     data PackageState = PS ...
     lookupModule (df :: DynFlags)
        = case df of
              DF ...p... -> case p of
                               PS ... -> ...

Now, lookupModule depends on DynFlags, but the transitive dependency
on the *locally-defined* type PackageState is not visible. We need
to take account of the use of the data constructor PS in the pattern match.


************************************************************************
*                                                                      *
                Binary instances
*                                                                      *
************************************************************************
-}

instance Binary IfaceDecl where
    put_ bh (IfaceId name ty details idinfo) = do
        putByte bh 0
        put_ bh (occNameFS name)
        put_ bh ty
        put_ bh details
        put_ bh idinfo

    put_ bh (IfaceData a1 a2 a3 a4 a5 a6 a7 a8 a9 a10) = do
        putByte bh 2
        put_ bh (occNameFS a1)
        put_ bh a2
        put_ bh a3
        put_ bh a4
        put_ bh a5
        put_ bh a6
        put_ bh a7
        put_ bh a8
        put_ bh a9
        put_ bh a10

    put_ bh (IfaceSynonym a1 a2 a3 a4 a5) = do
        putByte bh 3
        put_ bh (occNameFS a1)
        put_ bh a2
        put_ bh a3
        put_ bh a4
        put_ bh a5

    put_ bh (IfaceFamily a1 a2 a3 a4) = do
        putByte bh 4
        put_ bh (occNameFS a1)
        put_ bh a2
        put_ bh a3
        put_ bh a4

    put_ bh (IfaceClass a1 a2 a3 a4 a5 a6 a7 a8 a9 a10) = do
        putByte bh 5
        put_ bh a1
        put_ bh (occNameFS a2)
        put_ bh a3
        put_ bh a4
        put_ bh a5
        put_ bh a6
        put_ bh a7
        put_ bh a8
        put_ bh a9
        put_ bh a10

    put_ bh (IfaceAxiom a1 a2 a3 a4) = do
        putByte bh 6
        put_ bh (occNameFS a1)
        put_ bh a2
        put_ bh a3
        put_ bh a4

    put_ bh (IfacePatSyn name a2 a3 a4 a5 a6 a7 a8 a9 a10) = do
        putByte bh 7
        put_ bh (occNameFS name)
        put_ bh a2
        put_ bh a3
        put_ bh a4
        put_ bh a5
        put_ bh a6
        put_ bh a7
        put_ bh a8
        put_ bh a9
        put_ bh a10

    get bh = do
        h <- getByte bh
        case h of
            0 -> do name    <- get bh
                    ty      <- get bh
                    details <- get bh
                    idinfo  <- get bh
                    occ <- return $! mkVarOccFS name
                    return (IfaceId occ ty details idinfo)
            1 -> error "Binary.get(TyClDecl): ForeignType"
            2 -> do a1  <- get bh
                    a2  <- get bh
                    a3  <- get bh
                    a4  <- get bh
                    a5  <- get bh
                    a6  <- get bh
                    a7  <- get bh
                    a8  <- get bh
                    a9  <- get bh
                    a10 <- get bh
                    occ <- return $! mkTcOccFS a1
                    return (IfaceData occ a2 a3 a4 a5 a6 a7 a8 a9 a10)
            3 -> do a1 <- get bh
                    a2 <- get bh
                    a3 <- get bh
                    a4 <- get bh
                    a5 <- get bh
                    occ <- return $! mkTcOccFS a1
                    return (IfaceSynonym occ a2 a3 a4 a5)
            4 -> do a1 <- get bh
                    a2 <- get bh
                    a3 <- get bh
                    a4 <- get bh
                    occ <- return $! mkTcOccFS a1
                    return (IfaceFamily occ a2 a3 a4)
            5 -> do a1 <- get bh
                    a2 <- get bh
                    a3 <- get bh
                    a4 <- get bh
                    a5 <- get bh
                    a6 <- get bh
                    a7 <- get bh
                    a8 <- get bh
                    a9 <- get bh
                    a10 <- get bh
                    occ <- return $! mkClsOccFS a2
                    return (IfaceClass a1 occ a3 a4 a5 a6 a7 a8 a9 a10)
            6 -> do a1 <- get bh
                    a2 <- get bh
                    a3 <- get bh
                    a4 <- get bh
                    occ <- return $! mkTcOccFS a1
                    return (IfaceAxiom occ a2 a3 a4)
            7 -> do a1 <- get bh
                    a2 <- get bh
                    a3 <- get bh
                    a4 <- get bh
                    a5 <- get bh
                    a6 <- get bh
                    a7 <- get bh
                    a8 <- get bh
                    a9 <- get bh
                    a10 <- get bh
                    occ <- return $! mkDataOccFS a1
                    return (IfacePatSyn occ a2 a3 a4 a5 a6 a7 a8 a9 a10)
            _ -> panic (unwords ["Unknown IfaceDecl tag:", show h])

instance Binary IfaceFamTyConFlav where
    put_ bh IfaceOpenSynFamilyTyCon           = putByte bh 0
    put_ bh (IfaceClosedSynFamilyTyCon ax br) = putByte bh 1 >> put_ bh ax
                                                             >> put_ bh br
    put_ bh IfaceAbstractClosedSynFamilyTyCon = putByte bh 2
    put_ _ IfaceBuiltInSynFamTyCon
        = pprPanic "Cannot serialize IfaceBuiltInSynFamTyCon, used for pretty-printing only" Outputable.empty

    get bh = do { h <- getByte bh
                ; case h of
                    0 -> return IfaceOpenSynFamilyTyCon
                    1 -> do { ax <- get bh
                            ; br <- get bh
                            ; return (IfaceClosedSynFamilyTyCon ax br) }
                    _ -> return IfaceAbstractClosedSynFamilyTyCon }

instance Binary IfaceClassOp where
    put_ bh (IfaceClassOp n def ty) = do 
        put_ bh (occNameFS n)
        put_ bh def     
        put_ bh ty
    get bh = do
        n   <- get bh
        def <- get bh
        ty  <- get bh
        occ <- return $! mkVarOccFS n
        return (IfaceClassOp occ def ty)

instance Binary IfaceAT where
    put_ bh (IfaceAT dec defs) = do
        put_ bh dec
        put_ bh defs
    get bh = do
        dec  <- get bh
        defs <- get bh
        return (IfaceAT dec defs)

instance Binary IfaceAxBranch where
    put_ bh (IfaceAxBranch a1 a2 a3 a4 a5) = do
        put_ bh a1
        put_ bh a2
        put_ bh a3
        put_ bh a4
        put_ bh a5
    get bh = do
        a1 <- get bh
        a2 <- get bh
        a3 <- get bh
        a4 <- get bh
        a5 <- get bh
        return (IfaceAxBranch a1 a2 a3 a4 a5)

instance Binary IfaceConDecls where
    put_ bh (IfAbstractTyCon d) = putByte bh 0 >> put_ bh d
    put_ bh IfDataFamTyCon     = putByte bh 1
    put_ bh (IfDataTyCon cs)    = putByte bh 2 >> put_ bh cs
    put_ bh (IfNewTyCon c)      = putByte bh 3 >> put_ bh c
    get bh = do
        h <- getByte bh
        case h of
            0 -> liftM IfAbstractTyCon $ get bh
            1 -> return IfDataFamTyCon
            2 -> liftM IfDataTyCon $ get bh
            _ -> liftM IfNewTyCon $ get bh

instance Binary IfaceConDecl where
    put_ bh (IfCon a1 a2 a3 a4 a5 a6 a7 a8 a9) = do
        put_ bh a1
        put_ bh a2
        put_ bh a3
        put_ bh a4
        put_ bh a5
        put_ bh a6
        put_ bh a7
        put_ bh a8
        put_ bh a9
    get bh = do
        a1 <- get bh
        a2 <- get bh
        a3 <- get bh
        a4 <- get bh
        a5 <- get bh
        a6 <- get bh
        a7 <- get bh
        a8 <- get bh
        a9 <- get bh
        return (IfCon a1 a2 a3 a4 a5 a6 a7 a8 a9)

instance Binary IfaceBang where
    put_ bh IfNoBang        = putByte bh 0
    put_ bh IfStrict        = putByte bh 1
    put_ bh IfUnpack        = putByte bh 2
    put_ bh (IfUnpackCo co) = putByte bh 3 >> put_ bh co

    get bh = do
            h <- getByte bh
            case h of
              0 -> do return IfNoBang
              1 -> do return IfStrict
              2 -> do return IfUnpack
              _ -> do { a <- get bh; return (IfUnpackCo a) }

instance Binary IfaceClsInst where
    put_ bh (IfaceClsInst cls tys dfun flag orph) = do
        put_ bh cls
        put_ bh tys
        put_ bh dfun
        put_ bh flag
        put_ bh orph
    get bh = do
        cls  <- get bh
        tys  <- get bh
        dfun <- get bh
        flag <- get bh
        orph <- get bh
        return (IfaceClsInst cls tys dfun flag orph)

instance Binary IfaceFamInst where
    put_ bh (IfaceFamInst fam tys name orph) = do
        put_ bh fam
        put_ bh tys
        put_ bh name
        put_ bh orph
    get bh = do
        fam      <- get bh
        tys      <- get bh
        name     <- get bh
        orph     <- get bh
        return (IfaceFamInst fam tys name orph)

instance Binary IfaceRule where
    put_ bh (IfaceRule a1 a2 a3 a4 a5 a6 a7 a8) = do
        put_ bh a1
        put_ bh a2
        put_ bh a3
        put_ bh a4
        put_ bh a5
        put_ bh a6
        put_ bh a7
        put_ bh a8
    get bh = do
        a1 <- get bh
        a2 <- get bh
        a3 <- get bh
        a4 <- get bh
        a5 <- get bh
        a6 <- get bh
        a7 <- get bh
        a8 <- get bh
        return (IfaceRule a1 a2 a3 a4 a5 a6 a7 a8)

instance Binary IfaceAnnotation where
    put_ bh (IfaceAnnotation a1 a2) = do
        put_ bh a1
        put_ bh a2
    get bh = do
        a1 <- get bh
        a2 <- get bh
        return (IfaceAnnotation a1 a2)

instance Binary IfaceIdDetails where
    put_ bh IfVanillaId      = putByte bh 0
    put_ bh (IfRecSelId a b) = putByte bh 1 >> put_ bh a >> put_ bh b
    put_ bh (IfDFunId n)     = do { putByte bh 2; put_ bh n }
    get bh = do
        h <- getByte bh
        case h of
            0 -> return IfVanillaId
            1 -> do { a <- get bh; b <- get bh; return (IfRecSelId a b) }
            _ -> do { n <- get bh; return (IfDFunId n) }

instance Binary IfaceIdInfo where
    put_ bh NoInfo      = putByte bh 0
    put_ bh (HasInfo i) = putByte bh 1 >> lazyPut bh i -- NB lazyPut

    get bh = do
        h <- getByte bh
        case h of
            0 -> return NoInfo
            _ -> liftM HasInfo $ lazyGet bh    -- NB lazyGet

instance Binary IfaceInfoItem where
    put_ bh (HsArity aa)          = putByte bh 0 >> put_ bh aa
    put_ bh (HsStrictness ab)     = putByte bh 1 >> put_ bh ab
    put_ bh (HsUnfold lb ad)      = putByte bh 2 >> put_ bh lb >> put_ bh ad
    put_ bh (HsInline ad)         = putByte bh 3 >> put_ bh ad
    put_ bh HsNoCafRefs           = putByte bh 4
    get bh = do
        h <- getByte bh
        case h of
            0 -> liftM HsArity $ get bh
            1 -> liftM HsStrictness $ get bh
            2 -> do lb <- get bh
                    ad <- get bh
                    return (HsUnfold lb ad)
            3 -> liftM HsInline $ get bh
            _ -> return HsNoCafRefs

instance Binary IfaceUnfolding where
    put_ bh (IfCoreUnfold s e) = do
        putByte bh 0
        put_ bh s
        put_ bh e
    put_ bh (IfInlineRule a b c d) = do
        putByte bh 1
        put_ bh a
        put_ bh b
        put_ bh c
        put_ bh d
    put_ bh (IfDFunUnfold as bs) = do
        putByte bh 2
        put_ bh as
        put_ bh bs
    put_ bh (IfCompulsory e) = do
        putByte bh 3
        put_ bh e
    get bh = do
        h <- getByte bh
        case h of
            0 -> do s <- get bh
                    e <- get bh
                    return (IfCoreUnfold s e)
            1 -> do a <- get bh
                    b <- get bh
                    c <- get bh
                    d <- get bh
                    return (IfInlineRule a b c d)
            2 -> do as <- get bh
                    bs <- get bh
                    return (IfDFunUnfold as bs)
            _ -> do e <- get bh
                    return (IfCompulsory e)


instance Binary IfaceExpr where
    put_ bh (IfaceLcl aa) = do
        putByte bh 0
        put_ bh aa
    put_ bh (IfaceType ab) = do
        putByte bh 1
        put_ bh ab
    put_ bh (IfaceCo ab) = do
        putByte bh 2
        put_ bh ab
    put_ bh (IfaceTuple ac ad) = do
        putByte bh 3
        put_ bh ac
        put_ bh ad
    put_ bh (IfaceLam (ae, os) af) = do
        putByte bh 4
        put_ bh ae
        put_ bh os
        put_ bh af
    put_ bh (IfaceApp ag ah) = do
        putByte bh 5
        put_ bh ag
        put_ bh ah
    put_ bh (IfaceCase ai aj ak) = do
        putByte bh 6
        put_ bh ai
        put_ bh aj
        put_ bh ak
    put_ bh (IfaceLet al am) = do
        putByte bh 7
        put_ bh al
        put_ bh am
    put_ bh (IfaceTick an ao) = do
        putByte bh 8
        put_ bh an
        put_ bh ao
    put_ bh (IfaceLit ap) = do
        putByte bh 9
        put_ bh ap
    put_ bh (IfaceFCall as at) = do
        putByte bh 10
        put_ bh as
        put_ bh at
    put_ bh (IfaceExt aa) = do
        putByte bh 11
        put_ bh aa
    put_ bh (IfaceCast ie ico) = do
        putByte bh 12
        put_ bh ie
        put_ bh ico
    put_ bh (IfaceECase a b) = do
        putByte bh 13
        put_ bh a
        put_ bh b
    get bh = do
        h <- getByte bh
        case h of
            0 -> do aa <- get bh
                    return (IfaceLcl aa)
            1 -> do ab <- get bh
                    return (IfaceType ab)
            2 -> do ab <- get bh
                    return (IfaceCo ab)
            3 -> do ac <- get bh
                    ad <- get bh
                    return (IfaceTuple ac ad)
            4 -> do ae <- get bh
                    os <- get bh
                    af <- get bh
                    return (IfaceLam (ae, os) af)
            5 -> do ag <- get bh
                    ah <- get bh
                    return (IfaceApp ag ah)
            6 -> do ai <- get bh
                    aj <- get bh
                    ak <- get bh
                    return (IfaceCase ai aj ak)
            7 -> do al <- get bh
                    am <- get bh
                    return (IfaceLet al am)
            8 -> do an <- get bh
                    ao <- get bh
                    return (IfaceTick an ao)
            9 -> do ap <- get bh
                    return (IfaceLit ap)
            10 -> do as <- get bh
                     at <- get bh
                     return (IfaceFCall as at)
            11 -> do aa <- get bh
                     return (IfaceExt aa)
            12 -> do ie <- get bh
                     ico <- get bh
                     return (IfaceCast ie ico)
            13 -> do a <- get bh
                     b <- get bh
                     return (IfaceECase a b)
            _ -> panic ("get IfaceExpr " ++ show h)

instance Binary IfaceTickish where
    put_ bh (IfaceHpcTick m ix) = do
        putByte bh 0
        put_ bh m
        put_ bh ix
    put_ bh (IfaceSCC cc tick push) = do
        putByte bh 1
        put_ bh cc
        put_ bh tick
        put_ bh push
    put_ bh (IfaceSource src name) = do
        putByte bh 2
        put_ bh (srcSpanFile src)
        put_ bh (srcSpanStartLine src)
        put_ bh (srcSpanStartCol src)
        put_ bh (srcSpanEndLine src)
        put_ bh (srcSpanEndCol src)
        put_ bh name

    get bh = do
        h <- getByte bh
        case h of
            0 -> do m <- get bh
                    ix <- get bh
                    return (IfaceHpcTick m ix)
            1 -> do cc <- get bh
                    tick <- get bh
                    push <- get bh
                    return (IfaceSCC cc tick push)
            2 -> do file <- get bh
                    sl <- get bh
                    sc <- get bh
                    el <- get bh
                    ec <- get bh
                    let start = mkRealSrcLoc file sl sc
                        end = mkRealSrcLoc file el ec
                    name <- get bh
                    return (IfaceSource (mkRealSrcSpan start end) name)
            _ -> panic ("get IfaceTickish " ++ show h)

instance Binary IfaceConAlt where
    put_ bh IfaceDefault      = putByte bh 0
    put_ bh (IfaceDataAlt aa) = putByte bh 1 >> put_ bh aa
    put_ bh (IfaceLitAlt ac)  = putByte bh 2 >> put_ bh ac
    get bh = do
        h <- getByte bh
        case h of
            0 -> return IfaceDefault
            1 -> liftM IfaceDataAlt $ get bh
            _ -> liftM IfaceLitAlt  $ get bh

instance Binary IfaceBinding where
    put_ bh (IfaceNonRec aa ab) = putByte bh 0 >> put_ bh aa >> put_ bh ab
    put_ bh (IfaceRec ac)       = putByte bh 1 >> put_ bh ac
    get bh = do
        h <- getByte bh
        case h of
            0 -> do { aa <- get bh; ab <- get bh; return (IfaceNonRec aa ab) }
            _ -> do { ac <- get bh; return (IfaceRec ac) }

instance Binary IfaceLetBndr where
    put_ bh (IfLetBndr a b c) = do
            put_ bh a
            put_ bh b
            put_ bh c
    get bh = do a <- get bh
                b <- get bh
                c <- get bh
                return (IfLetBndr a b c)

instance Binary IfaceTyConParent where
    put_ bh IfNoParent = putByte bh 0
    put_ bh (IfDataInstance ax pr ty) = do
        putByte bh 1
        put_ bh ax
        put_ bh pr
        put_ bh ty
    get bh = do
        h <- getByte bh
        case h of
            0 -> return IfNoParent
            _ -> do
                ax <- get bh
                pr <- get bh
                ty <- get bh
                return $ IfDataInstance ax pr ty<|MERGE_RESOLUTION|>--- conflicted
+++ resolved
@@ -1171,13 +1171,9 @@
   = emptyNameSet
 freeNamesIfCoercion (IfaceAxiomInstCo ax _ cos)
   = unitNameSet ax &&& fnList freeNamesIfCoercion cos
-<<<<<<< HEAD
 freeNamesIfCoercion (IfacePhantomCo h t1 t2)
   = freeNamesIfCoercion h &&& freeNamesIfType t1 &&& freeNamesIfType t2
-freeNamesIfCoercion (IfaceUnsafeCo _ t1 t2)
-=======
-freeNamesIfCoercion (IfaceUnivCo _ _ t1 t2)
->>>>>>> 30fdf86e
+freeNamesIfCoercion (IfaceUnsafeCo _ _ t1 t2)
   = freeNamesIfType t1 &&& freeNamesIfType t2
 freeNamesIfCoercion (IfaceSymCo c)
   = freeNamesIfCoercion c

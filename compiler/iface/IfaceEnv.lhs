--- conflicted
+++ resolved
@@ -4,7 +4,6 @@
 {-# LANGUAGE CPP, RankNTypes #-}
 
 module IfaceEnv (
-<<<<<<< HEAD
 	newGlobalBinder, newImplicitBinder, 
 	lookupIfaceTop,
 	lookupOrig, lookupOrigNameCache, extendNameCache,
@@ -12,19 +11,11 @@
 	extendIfaceIdEnv, extendIfaceTyVarEnv, 
 	tcIfaceLclId, tcIfaceTyVar, lookupIfaceVar,
         lookupIfaceTyVar,
-=======
-        newGlobalBinder, newImplicitBinder,
-        lookupIfaceTop,
-        lookupOrig, lookupOrigNameCache, extendNameCache,
-        newIfaceName, newIfaceNames,
-        extendIfaceIdEnv, extendIfaceTyVarEnv,
-        tcIfaceLclId, tcIfaceTyVar, lookupIfaceTyVar,
->>>>>>> 23bb9046
-
-        ifaceExportNames,
-
-        -- Name-cache stuff
-        allocateGlobalBinder, initNameCache, updNameCache,
+
+	ifaceExportNames,
+
+	-- Name-cache stuff
+	allocateGlobalBinder, initNameCache, updNameCache,
         getNameCache, mkNameCacheUpdater, NameCacheUpdater(..)
    ) where
 
@@ -53,9 +44,9 @@
 
 
 %*********************************************************
-%*                                                      *
-        Allocating new Names in the Name Cache
-%*                                                      *
+%*							*
+	Allocating new Names in the Name Cache
+%*							*
 %*********************************************************
 
 Note [The Name Cache]
@@ -85,13 +76,13 @@
 -- moment when we know its Module and SrcLoc in their full glory
 
 newGlobalBinder mod occ loc
-  = do mod `seq` occ `seq` return ()    -- See notes with lookupOrig
+  = do mod `seq` occ `seq` return ()	-- See notes with lookupOrig
 --     traceIf (text "newGlobalBinder" <+> ppr mod <+> ppr occ <+> ppr loc)
        updNameCache $ \name_cache ->
          allocateGlobalBinder name_cache mod occ loc
 
 allocateGlobalBinder
-  :: NameCache
+  :: NameCache 
   -> Module -> OccName -> SrcSpan
   -> (NameCache, Name)
 -- See Note [The Name Cache]
@@ -105,13 +96,13 @@
         -- get different SrcLocs can can be reported as such.
         --
         -- Possible other reason: it might be in the cache because we
-        --      encountered an occurrence before the binding site for an
-        --      implicitly-imported Name.  Perhaps the current SrcLoc is
-        --      better... but not really: it'll still just say 'imported'
+        -- 	encountered an occurrence before the binding site for an
+        --	implicitly-imported Name.  Perhaps the current SrcLoc is
+        --	better... but not really: it'll still just say 'imported'
         --
         -- IMPORTANT: Don't mess with wired-in names.
-        --            Their wired-in-ness is in their NameSort
-        --            and their Module is correct.
+        -- 	      Their wired-in-ness is in their NameSort
+        --	      and their Module is correct.
 
         Just name | isWiredInName name
                   -> (name_supply, name)
@@ -133,20 +124,20 @@
                     new_cache       = extendNameCache (nsNames name_supply) mod occ name
                     new_name_supply = name_supply {nsUniqs = us', nsNames = new_cache}
 
-newImplicitBinder :: Name                       -- Base name
-                  -> (OccName -> OccName)       -- Occurrence name modifier
-                  -> TcRnIf m n Name            -- Implicit name
+newImplicitBinder :: Name			-- Base name
+	          -> (OccName -> OccName) 	-- Occurrence name modifier
+	          -> TcRnIf m n Name		-- Implicit name
 -- Called in BuildTyCl to allocate the implicit binders of type/class decls
 -- For source type/class decls, this is the first occurrence
 -- For iface ones, the LoadIface has alrady allocated a suitable name in the cache
 newImplicitBinder base_name mk_sys_occ
   | Just mod <- nameModule_maybe base_name
   = newGlobalBinder mod occ loc
-  | otherwise           -- When typechecking a [d| decl bracket |],
-                        -- TH generates types, classes etc with Internal names,
-                        -- so we follow suit for the implicit binders
-  = do  { uniq <- newUnique
-        ; return (mkInternalName uniq occ loc) }
+  | otherwise	  	-- When typechecking a [d| decl bracket |], 
+    			-- TH generates types, classes etc with Internal names,
+			-- so we follow suit for the implicit binders
+  = do	{ uniq <- newUnique
+	; return (mkInternalName uniq occ loc) }
   where
     occ = mk_sys_occ (nameOccName base_name)
     loc = nameSrcSpan base_name
@@ -156,19 +147,19 @@
 
 lookupOrig :: Module -> OccName ->  TcRnIf a b Name
 lookupOrig mod occ
-  = do  {       -- First ensure that mod and occ are evaluated
-                -- If not, chaos can ensue:
-                --      we read the name-cache
-                --      then pull on mod (say)
-                --      which does some stuff that modifies the name cache
-                -- This did happen, with tycon_mod in TcIface.tcIfaceAlt (DataAlt..)
-          mod `seq` occ `seq` return ()
---      ; traceIf (text "lookup_orig" <+> ppr mod <+> ppr occ)
+  = do 	{ 	-- First ensure that mod and occ are evaluated
+		-- If not, chaos can ensue:
+		-- 	we read the name-cache
+		-- 	then pull on mod (say)
+		--	which does some stuff that modifies the name cache
+		-- This did happen, with tycon_mod in TcIface.tcIfaceAlt (DataAlt..)
+	  mod `seq` occ `seq` return ()	
+--	; traceIf (text "lookup_orig" <+> ppr mod <+> ppr occ)
 
         ; updNameCache $ \name_cache ->
             case lookupOrigNameCache (nsNames name_cache) mod occ of {
-              Just name -> (name_cache, name);
-              Nothing   ->
+	      Just name -> (name_cache, name);
+	      Nothing   ->
               case takeUniqFromSupply (nsUniqs name_cache) of {
               (uniq, us) ->
                   let
@@ -179,9 +170,9 @@
 \end{code}
 
 %************************************************************************
-%*                                                                      *
-                Name cache access
-%*                                                                      *
+%*									*
+		Name cache access
+%*									*
 %************************************************************************
 
 See Note [The Name Cache] above.
@@ -197,7 +188,7 @@
 However, there are two reasons why we might look up an Orig RdrName:
 
   * If you use setRdrNameSpace on an Exact RdrName it may be
-    turned into an Orig RdrName.
+    turned into an Orig RdrName. 
 
   * Template Haskell turns a BuiltInSyntax Name into a TH.NameG
     (DsMeta.globalVar), and parses a NameG into an Orig RdrName
@@ -208,19 +199,19 @@
 lookupOrigNameCache :: OrigNameCache -> Module -> OccName -> Maybe Name
 lookupOrigNameCache nc mod occ
   | Just name <- isBuiltInOcc_maybe occ
-  =     -- See Note [Known-key names], 3(c) in PrelNames
+  = 	-- See Note [Known-key names], 3(c) in PrelNames
         -- Special case for tuples; there are too many
-        -- of them to pre-populate the original-name cache
+	-- of them to pre-populate the original-name cache
     Just name
 
   | otherwise
   = case lookupModuleEnv nc mod of
-        Nothing      -> Nothing
-        Just occ_env -> lookupOccEnv occ_env occ
+	Nothing      -> Nothing
+	Just occ_env -> lookupOccEnv occ_env occ
 
 extendOrigNameCache :: OrigNameCache -> Name -> OrigNameCache
-extendOrigNameCache nc name
-  = ASSERT2( isExternalName name, ppr name )
+extendOrigNameCache nc name 
+  = ASSERT2( isExternalName name, ppr name ) 
     extendNameCache nc (nameModule name) (nameOccName name) name
 
 extendNameCache :: OrigNameCache -> Module -> OccName -> Name -> OrigNameCache
@@ -230,8 +221,8 @@
     combine _ occ_env = extendOccEnv occ_env occ name
 
 getNameCache :: TcRnIf a b NameCache
-getNameCache = do { HscEnv { hsc_NC = nc_var } <- getTopEnv;
-                    readMutVar nc_var }
+getNameCache = do { HscEnv { hsc_NC = nc_var } <- getTopEnv; 
+		    readMutVar nc_var }
 
 updNameCache :: (NameCache -> (NameCache, c)) -> TcRnIf a b c
 updNameCache upd_fn = do
@@ -258,7 +249,7 @@
 initNameCache :: UniqSupply -> [Name] -> NameCache
 initNameCache us names
   = NameCache { nsUniqs = us,
-                nsNames = initOrigNames names }
+		nsNames = initOrigNames names }
 
 initOrigNames :: [Name] -> OrigNameCache
 initOrigNames names = foldl extendOrigNameCache emptyModuleEnv names
@@ -267,37 +258,36 @@
 
 
 %************************************************************************
-%*                                                                      *
-                Type variables and local Ids
-%*                                                                      *
+%*									*
+		Type variables and local Ids
+%*									*
 %************************************************************************
 
 \begin{code}
 tcIfaceLclId :: FastString -> IfL Id
 tcIfaceLclId occ
-  = do  { lcl <- getLclEnv
-        ; case (lookupUFM (if_id_env lcl) occ) of
+  = do	{ lcl <- getLclEnv
+	; case (lookupUFM (if_id_env lcl) occ) of
             Just ty_var -> return ty_var
             Nothing     -> failIfM (text "Iface id out of scope: " <+> ppr occ)
         }
 
 extendIfaceIdEnv :: [Id] -> IfL a -> IfL a
 extendIfaceIdEnv ids thing_inside
-  = do  { env <- getLclEnv
-        ; let { id_env' = addListToUFM (if_id_env env) pairs
-              ; pairs   = [(occNameFS (getOccName id), id) | id <- ids] }
-        ; setLclEnv (env { if_id_env = id_env' }) thing_inside }
+  = do	{ env <- getLclEnv
+	; let { id_env' = addListToUFM (if_id_env env) pairs
+	      ;	pairs   = [(occNameFS (getOccName id), id) | id <- ids] }
+	; setLclEnv (env { if_id_env = id_env' }) thing_inside }
 
 
 tcIfaceTyVar :: FastString -> IfL TyVar
 tcIfaceTyVar occ
-  = do  { lcl <- getLclEnv
-        ; case (lookupUFM (if_tv_env lcl) occ) of
+  = do	{ lcl <- getLclEnv
+	; case (lookupUFM (if_tv_env lcl) occ) of
             Just ty_var -> return ty_var
             Nothing     -> failIfM (text "Iface type variable out of scope: " <+> ppr occ)
         }
 
-<<<<<<< HEAD
 lookupIfaceTyVar :: IfaceTvBndr -> IfL (Maybe TyVar)
 lookupIfaceTyVar (occ, _)
   = do  { lcl <- getLclEnv
@@ -310,42 +300,36 @@
 lookupIfaceVar (IfaceTvBndr (occ, _))
   = do	{ lcl <- getLclEnv
 	; return (lookupUFM (if_tv_env lcl) occ) }
-=======
-lookupIfaceTyVar :: FastString -> IfL (Maybe TyVar)
-lookupIfaceTyVar occ
-  = do  { lcl <- getLclEnv
-        ; return (lookupUFM (if_tv_env lcl) occ) }
->>>>>>> 23bb9046
 
 extendIfaceTyVarEnv :: [TyVar] -> IfL a -> IfL a
 extendIfaceTyVarEnv tyvars thing_inside
-  = do  { env <- getLclEnv
-        ; let { tv_env' = addListToUFM (if_tv_env env) pairs
-              ; pairs   = [(occNameFS (getOccName tv), tv) | tv <- tyvars] }
-        ; setLclEnv (env { if_tv_env = tv_env' }) thing_inside }
-\end{code}
-
-
-%************************************************************************
-%*                                                                      *
-                Getting from RdrNames to Names
-%*                                                                      *
+  = do	{ env <- getLclEnv
+	; let { tv_env' = addListToUFM (if_tv_env env) pairs
+	      ;	pairs   = [(occNameFS (getOccName tv), tv) | tv <- tyvars] }
+	; setLclEnv (env { if_tv_env = tv_env' }) thing_inside }
+\end{code}
+
+
+%************************************************************************
+%*									*
+		Getting from RdrNames to Names
+%*									*
 %************************************************************************
 
 \begin{code}
 lookupIfaceTop :: OccName -> IfL Name
 -- Look up a top-level name from the current Iface module
 lookupIfaceTop occ
-  = do  { env <- getLclEnv; lookupOrig (if_mod env) occ }
+  = do	{ env <- getLclEnv; lookupOrig (if_mod env) occ }
 
 newIfaceName :: OccName -> IfL Name
 newIfaceName occ
-  = do  { uniq <- newUnique
-        ; return $! mkInternalName uniq occ noSrcSpan }
+  = do	{ uniq <- newUnique
+	; return $! mkInternalName uniq occ noSrcSpan }
 
 newIfaceNames :: [OccName] -> IfL [Name]
 newIfaceNames occs
-  = do  { uniqs <- newUniqueSupply
-        ; return [ mkInternalName uniq occ noSrcSpan
-                 | (occ,uniq) <- occs `zip` uniqsFromSupply uniqs] }
+  = do	{ uniqs <- newUniqueSupply
+	; return [ mkInternalName uniq occ noSrcSpan
+		 | (occ,uniq) <- occs `zip` uniqsFromSupply uniqs] }
 \end{code}
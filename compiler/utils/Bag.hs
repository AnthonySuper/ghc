{-
(c) The University of Glasgow 2006
(c) The GRASP/AQUA Project, Glasgow University, 1992-1998


Bag: an unordered collection with duplicates
-}

{-# LANGUAGE DeriveDataTypeable, ScopedTypeVariables, CPP #-}

module Bag (
        Bag, -- abstract type

        emptyBag, unitBag, unionBags, unionManyBags,
        mapBag,
        elemBag, lengthBag,
        filterBag, filterBagM, partitionBag, partitionBagWith,
        concatBag, catBagMaybes, foldBag, foldrBag, foldlBag,
        isEmptyBag, isSingletonBag, consBag, snocBag, anyBag,
        listToBag, bagToList,
        foldrBagM, foldlBagM, mapBagM, mapBagM_,
        flatMapBagM, flatMapBagPairM,
        mapAndUnzipBagM, mapAccumBagLM,
        anyBagM, filterBagM
    ) where

import Outputable
import Util

import MonadUtils
<<<<<<< HEAD
import Control.Monad ( filterM, liftM )
=======
import Control.Monad
>>>>>>> c865c425
import Data.Data
import Data.List ( partition )
import qualified Data.Foldable as Foldable

infixr 3 `consBag`
infixl 3 `snocBag`

data Bag a
  = EmptyBag
  | UnitBag a
  | TwoBags (Bag a) (Bag a) -- INVARIANT: neither branch is empty
  | ListBag [a]             -- INVARIANT: the list is non-empty
    deriving Typeable

emptyBag :: Bag a
emptyBag = EmptyBag

unitBag :: a -> Bag a
unitBag  = UnitBag

lengthBag :: Bag a -> Int
lengthBag EmptyBag        = 0
lengthBag (UnitBag {})    = 1
lengthBag (TwoBags b1 b2) = lengthBag b1 + lengthBag b2
lengthBag (ListBag xs)    = length xs

elemBag :: Eq a => a -> Bag a -> Bool
elemBag _ EmptyBag        = False
elemBag x (UnitBag y)     = x == y
elemBag x (TwoBags b1 b2) = x `elemBag` b1 || x `elemBag` b2
elemBag x (ListBag ys)    = any (x ==) ys

unionManyBags :: [Bag a] -> Bag a
unionManyBags xs = foldr unionBags EmptyBag xs

-- This one is a bit stricter! The bag will get completely evaluated.

unionBags :: Bag a -> Bag a -> Bag a
unionBags EmptyBag b = b
unionBags b EmptyBag = b
unionBags b1 b2      = TwoBags b1 b2

consBag :: a -> Bag a -> Bag a
snocBag :: Bag a -> a -> Bag a

consBag elt bag = (unitBag elt) `unionBags` bag
snocBag bag elt = bag `unionBags` (unitBag elt)

isEmptyBag :: Bag a -> Bool
isEmptyBag EmptyBag = True
isEmptyBag _        = False -- NB invariants

isSingletonBag :: Bag a -> Bool
isSingletonBag EmptyBag      = False
isSingletonBag (UnitBag _)   = True
isSingletonBag (TwoBags _ _) = False          -- Neither is empty
isSingletonBag (ListBag xs)  = isSingleton xs

filterBag :: (a -> Bool) -> Bag a -> Bag a
filterBag _    EmptyBag = EmptyBag
filterBag pred b@(UnitBag val) = if pred val then b else EmptyBag
filterBag pred (TwoBags b1 b2) = sat1 `unionBags` sat2
    where sat1 = filterBag pred b1
          sat2 = filterBag pred b2
filterBag pred (ListBag vs)    = listToBag (filter pred vs)

filterBagM :: Monad m => (a -> m Bool) -> Bag a -> m (Bag a)
filterBagM _    EmptyBag = return EmptyBag
<<<<<<< HEAD
filterBagM pred b@(UnitBag val)
  = do { p <- pred val
       ; return $ if p then b else EmptyBag }
filterBagM pred (TwoBags b1 b2)
  = do { sat1 <- filterBagM pred b1
       ; sat2 <- filterBagM pred b2
       ; return $ sat1 `unionBags` sat2 }
filterBagM pred (ListBag vs)
  = liftM listToBag (filterM pred vs)
=======
filterBagM pred b@(UnitBag val) = do
  flag <- pred val
  if flag then return b
          else return EmptyBag
filterBagM pred (TwoBags b1 b2) = do
  sat1 <- filterBagM pred b1
  sat2 <- filterBagM pred b2
  return (sat1 `unionBags` sat2)
filterBagM pred (ListBag vs) = do
  sat <- filterM pred vs
  return (listToBag sat)
>>>>>>> c865c425

anyBag :: (a -> Bool) -> Bag a -> Bool
anyBag _ EmptyBag        = False
anyBag p (UnitBag v)     = p v
anyBag p (TwoBags b1 b2) = anyBag p b1 || anyBag p b2
anyBag p (ListBag xs)    = any p xs

anyBagM :: Monad m => (a -> m Bool) -> Bag a -> m Bool
anyBagM _ EmptyBag        = return False
anyBagM p (UnitBag v)     = p v
anyBagM p (TwoBags b1 b2) = do flag <- anyBagM p b1
                               if flag then return True
                                       else anyBagM p b2
anyBagM p (ListBag xs)    = anyM p xs

concatBag :: Bag (Bag a) -> Bag a
concatBag bss = foldrBag add emptyBag bss
  where
    add bs rs = bs `unionBags` rs

catBagMaybes :: Bag (Maybe a) -> Bag a
catBagMaybes bs = foldrBag add emptyBag bs
  where
    add Nothing rs = rs
    add (Just x) rs = x `consBag` rs

partitionBag :: (a -> Bool) -> Bag a -> (Bag a {- Satisfy predictate -},
                                         Bag a {- Don't -})
partitionBag _    EmptyBag = (EmptyBag, EmptyBag)
partitionBag pred b@(UnitBag val)
    = if pred val then (b, EmptyBag) else (EmptyBag, b)
partitionBag pred (TwoBags b1 b2)
    = (sat1 `unionBags` sat2, fail1 `unionBags` fail2)
  where (sat1, fail1) = partitionBag pred b1
        (sat2, fail2) = partitionBag pred b2
partitionBag pred (ListBag vs) = (listToBag sats, listToBag fails)
  where (sats, fails) = partition pred vs


partitionBagWith :: (a -> Either b c) -> Bag a
                    -> (Bag b {- Left  -},
                        Bag c {- Right -})
partitionBagWith _    EmptyBag = (EmptyBag, EmptyBag)
partitionBagWith pred (UnitBag val)
    = case pred val of
         Left a  -> (UnitBag a, EmptyBag)
         Right b -> (EmptyBag, UnitBag b)
partitionBagWith pred (TwoBags b1 b2)
    = (sat1 `unionBags` sat2, fail1 `unionBags` fail2)
  where (sat1, fail1) = partitionBagWith pred b1
        (sat2, fail2) = partitionBagWith pred b2
partitionBagWith pred (ListBag vs) = (listToBag sats, listToBag fails)
  where (sats, fails) = partitionWith pred vs

foldBag :: (r -> r -> r) -- Replace TwoBags with this; should be associative
        -> (a -> r)      -- Replace UnitBag with this
        -> r             -- Replace EmptyBag with this
        -> Bag a
        -> r

{- Standard definition
foldBag t u e EmptyBag        = e
foldBag t u e (UnitBag x)     = u x
foldBag t u e (TwoBags b1 b2) = (foldBag t u e b1) `t` (foldBag t u e b2)
foldBag t u e (ListBag xs)    = foldr (t.u) e xs
-}

-- More tail-recursive definition, exploiting associativity of "t"
foldBag _ _ e EmptyBag        = e
foldBag t u e (UnitBag x)     = u x `t` e
foldBag t u e (TwoBags b1 b2) = foldBag t u (foldBag t u e b2) b1
foldBag t u e (ListBag xs)    = foldr (t.u) e xs

foldrBag :: (a -> r -> r) -> r
         -> Bag a
         -> r

foldrBag _ z EmptyBag        = z
foldrBag k z (UnitBag x)     = k x z
foldrBag k z (TwoBags b1 b2) = foldrBag k (foldrBag k z b2) b1
foldrBag k z (ListBag xs)    = foldr k z xs

foldlBag :: (r -> a -> r) -> r
         -> Bag a
         -> r

foldlBag _ z EmptyBag        = z
foldlBag k z (UnitBag x)     = k z x
foldlBag k z (TwoBags b1 b2) = foldlBag k (foldlBag k z b1) b2
foldlBag k z (ListBag xs)    = foldl k z xs

foldrBagM :: (Monad m) => (a -> b -> m b) -> b -> Bag a -> m b
foldrBagM _ z EmptyBag        = return z
foldrBagM k z (UnitBag x)     = k x z
foldrBagM k z (TwoBags b1 b2) = do { z' <- foldrBagM k z b2; foldrBagM k z' b1 }
foldrBagM k z (ListBag xs)    = foldrM k z xs

foldlBagM :: (Monad m) => (b -> a -> m b) -> b -> Bag a -> m b
foldlBagM _ z EmptyBag        = return z
foldlBagM k z (UnitBag x)     = k z x
foldlBagM k z (TwoBags b1 b2) = do { z' <- foldlBagM k z b1; foldlBagM k z' b2 }
foldlBagM k z (ListBag xs)    = foldlM k z xs

mapBag :: (a -> b) -> Bag a -> Bag b
mapBag _ EmptyBag        = EmptyBag
mapBag f (UnitBag x)     = UnitBag (f x)
mapBag f (TwoBags b1 b2) = TwoBags (mapBag f b1) (mapBag f b2)
mapBag f (ListBag xs)    = ListBag (map f xs)

mapBagM :: Monad m => (a -> m b) -> Bag a -> m (Bag b)
mapBagM _ EmptyBag        = return EmptyBag
mapBagM f (UnitBag x)     = do r <- f x
                               return (UnitBag r)
mapBagM f (TwoBags b1 b2) = do r1 <- mapBagM f b1
                               r2 <- mapBagM f b2
                               return (TwoBags r1 r2)
mapBagM f (ListBag    xs) = do rs <- mapM f xs
                               return (ListBag rs)

mapBagM_ :: Monad m => (a -> m b) -> Bag a -> m ()
mapBagM_ _ EmptyBag        = return ()
mapBagM_ f (UnitBag x)     = f x >> return ()
mapBagM_ f (TwoBags b1 b2) = mapBagM_ f b1 >> mapBagM_ f b2
mapBagM_ f (ListBag    xs) = mapM_ f xs

flatMapBagM :: Monad m => (a -> m (Bag b)) -> Bag a -> m (Bag b)
flatMapBagM _ EmptyBag        = return EmptyBag
flatMapBagM f (UnitBag x)     = f x
flatMapBagM f (TwoBags b1 b2) = do r1 <- flatMapBagM f b1
                                   r2 <- flatMapBagM f b2
                                   return (r1 `unionBags` r2)
flatMapBagM f (ListBag    xs) = foldrM k EmptyBag xs
  where
    k x b2 = do { b1 <- f x; return (b1 `unionBags` b2) }

flatMapBagPairM :: Monad m => (a -> m (Bag b, Bag c)) -> Bag a -> m (Bag b, Bag c)
flatMapBagPairM _ EmptyBag        = return (EmptyBag, EmptyBag)
flatMapBagPairM f (UnitBag x)     = f x
flatMapBagPairM f (TwoBags b1 b2) = do (r1,s1) <- flatMapBagPairM f b1
                                       (r2,s2) <- flatMapBagPairM f b2
                                       return (r1 `unionBags` r2, s1 `unionBags` s2)
flatMapBagPairM f (ListBag    xs) = foldrM k (EmptyBag, EmptyBag) xs
  where
    k x (r2,s2) = do { (r1,s1) <- f x
                     ; return (r1 `unionBags` r2, s1 `unionBags` s2) }

mapAndUnzipBagM :: Monad m => (a -> m (b,c)) -> Bag a -> m (Bag b, Bag c)
mapAndUnzipBagM _ EmptyBag        = return (EmptyBag, EmptyBag)
mapAndUnzipBagM f (UnitBag x)     = do (r,s) <- f x
                                       return (UnitBag r, UnitBag s)
mapAndUnzipBagM f (TwoBags b1 b2) = do (r1,s1) <- mapAndUnzipBagM f b1
                                       (r2,s2) <- mapAndUnzipBagM f b2
                                       return (TwoBags r1 r2, TwoBags s1 s2)
mapAndUnzipBagM f (ListBag xs)    = do ts <- mapM f xs
                                       let (rs,ss) = unzip ts
                                       return (ListBag rs, ListBag ss)

mapAccumBagLM :: Monad m
            => (acc -> x -> m (acc, y)) -- ^ combining funcction
            -> acc                      -- ^ initial state
            -> Bag x                    -- ^ inputs
            -> m (acc, Bag y)           -- ^ final state, outputs
mapAccumBagLM _ s EmptyBag        = return (s, EmptyBag)
mapAccumBagLM f s (UnitBag x)     = do { (s1, x1) <- f s x; return (s1, UnitBag x1) }
mapAccumBagLM f s (TwoBags b1 b2) = do { (s1, b1') <- mapAccumBagLM f s  b1
                                       ; (s2, b2') <- mapAccumBagLM f s1 b2
                                       ; return (s2, TwoBags b1' b2') }
mapAccumBagLM f s (ListBag xs)    = do { (s', xs') <- mapAccumLM f s xs
                                       ; return (s', ListBag xs') }

listToBag :: [a] -> Bag a
listToBag [] = EmptyBag
listToBag vs = ListBag vs

bagToList :: Bag a -> [a]
bagToList b = foldrBag (:) [] b

instance (Outputable a) => Outputable (Bag a) where
    ppr bag = braces (pprWithCommas ppr (bagToList bag))

instance Data a => Data (Bag a) where
  gfoldl k z b = z listToBag `k` bagToList b -- traverse abstract type abstractly
  toConstr _   = abstractConstr $ "Bag("++show (typeOf (undefined::a))++")"
  gunfold _ _  = error "gunfold"
  dataTypeOf _ = mkNoRepType "Bag"
  dataCast1 x  = gcast1 x

instance Foldable.Foldable Bag where
    foldr = foldrBag<|MERGE_RESOLUTION|>--- conflicted
+++ resolved
@@ -28,11 +28,7 @@
 import Util
 
 import MonadUtils
-<<<<<<< HEAD
-import Control.Monad ( filterM, liftM )
-=======
 import Control.Monad
->>>>>>> c865c425
 import Data.Data
 import Data.List ( partition )
 import qualified Data.Foldable as Foldable
@@ -101,17 +97,6 @@
 
 filterBagM :: Monad m => (a -> m Bool) -> Bag a -> m (Bag a)
 filterBagM _    EmptyBag = return EmptyBag
-<<<<<<< HEAD
-filterBagM pred b@(UnitBag val)
-  = do { p <- pred val
-       ; return $ if p then b else EmptyBag }
-filterBagM pred (TwoBags b1 b2)
-  = do { sat1 <- filterBagM pred b1
-       ; sat2 <- filterBagM pred b2
-       ; return $ sat1 `unionBags` sat2 }
-filterBagM pred (ListBag vs)
-  = liftM listToBag (filterM pred vs)
-=======
 filterBagM pred b@(UnitBag val) = do
   flag <- pred val
   if flag then return b
@@ -123,7 +108,6 @@
 filterBagM pred (ListBag vs) = do
   sat <- filterM pred vs
   return (listToBag sat)
->>>>>>> c865c425
 
 anyBag :: (a -> Bool) -> Bag a -> Bool
 anyBag _ EmptyBag        = False

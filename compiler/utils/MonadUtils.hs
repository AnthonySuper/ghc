--- conflicted
+++ resolved
@@ -11,13 +11,8 @@
 
         , liftIO1, liftIO2, liftIO3, liftIO4
 
-<<<<<<< HEAD
-        , zipWith3M
+        , zipWith3M, zipWith3M_, zipWithAndUnzipM
         , mapAndUnzipM, mapAndUnzip3M, mapAndUnzip4M, mapAndUnzip5M
-=======
-        , zipWith3M, zipWith3M_, zipWithAndUnzipM
-        , mapAndUnzipM, mapAndUnzip3M, mapAndUnzip4M
->>>>>>> 30fdf86e
         , mapAccumLM
         , mapSndM
         , concatMapM

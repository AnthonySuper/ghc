%
% (c) The AQUA Project, Glasgow University, 1993-1998
%
\section[Simplify]{The main module of the simplifier}

\begin{code}
module Simplify ( simplTopBinds, simplExpr ) where

#include "HsVersions.h"

import DynFlags
import SimplMonad
import Type hiding      ( substTy, extendTCvSubst, substTyCoVar )
import SimplEnv
import SimplUtils
import FamInstEnv       ( FamInstEnv )
import Literal          ( litIsLifted ) --, mkMachInt ) -- temporalily commented out. See #8326
import Id
import MkId             ( seqId, voidPrimId )
import MkCore           ( mkImpossibleExpr, castBottomExpr )
import IdInfo
import Name             ( mkSystemVarName, isExternalName )
import Coercion hiding  ( substCo, substCoVar )
import OptCoercion      ( optCoercion )
import FamInstEnv       ( topNormaliseType_maybe )
import DataCon          ( DataCon, dataConWorkId, dataConRepStrictness
                        , isMarkedStrict ) --, dataConTyCon, dataConTag, fIRST_TAG )
--import TyCon            ( isEnumerationTyCon ) -- temporalily commented out. See #8326
import CoreMonad        ( Tick(..), SimplifierMode(..) )
import CoreSyn
import Demand           ( StrictSig(..), dmdTypeDepth )
import PprCore          ( pprParendExpr, pprCoreExpr )
import CoreUnfold
import CoreUtils
import CoreArity
--import PrimOp           ( tagToEnumKey ) -- temporalily commented out. See #8326
import Rules            ( lookupRule, getRules )
import TysPrim          ( voidPrimTy ) --, intPrimTy ) -- temporalily commented out. See #8326
import BasicTypes       ( TopLevelFlag(..), isTopLevel, RecFlag(..) )
import MonadUtils       ( foldlM, mapAccumLM, liftIO )
import Maybes           ( orElse )
--import Unique           ( hasKey ) -- temporalily commented out. See #8326
import Control.Monad
import Data.List        ( mapAccumL )
import Outputable
import FastString
import Pair
import Util
import ErrUtils
\end{code}


The guts of the simplifier is in this module, but the driver loop for
the simplifier is in SimplCore.lhs.


-----------------------------------------
        *** IMPORTANT NOTE ***
-----------------------------------------
The simplifier used to guarantee that the output had no shadowing, but
it does not do so any more.   (Actually, it never did!)  The reason is
documented with simplifyArgs.


-----------------------------------------
        *** IMPORTANT NOTE ***
-----------------------------------------
Many parts of the simplifier return a bunch of "floats" as well as an
expression. This is wrapped as a datatype SimplUtils.FloatsWith.

All "floats" are let-binds, not case-binds, but some non-rec lets may
be unlifted (with RHS ok-for-speculation).



-----------------------------------------
        ORGANISATION OF FUNCTIONS
-----------------------------------------
simplTopBinds
  - simplify all top-level binders
  - for NonRec, call simplRecOrTopPair
  - for Rec,    call simplRecBind


        ------------------------------
simplExpr (applied lambda)      ==> simplNonRecBind
simplExpr (Let (NonRec ...) ..) ==> simplNonRecBind
simplExpr (Let (Rec ...)    ..) ==> simplify binders; simplRecBind

        ------------------------------
simplRecBind    [binders already simplfied]
  - use simplRecOrTopPair on each pair in turn

simplRecOrTopPair [binder already simplified]
  Used for: recursive bindings (top level and nested)
            top-level non-recursive bindings
  Returns:
  - check for PreInlineUnconditionally
  - simplLazyBind

simplNonRecBind
  Used for: non-top-level non-recursive bindings
            beta reductions (which amount to the same thing)
  Because it can deal with strict arts, it takes a
        "thing-inside" and returns an expression

  - check for PreInlineUnconditionally
  - simplify binder, including its IdInfo
  - if strict binding
        simplStrictArg
        mkAtomicArgs
        completeNonRecX
    else
        simplLazyBind
        addFloats

simplNonRecX:   [given a *simplified* RHS, but an *unsimplified* binder]
  Used for: binding case-binder and constr args in a known-constructor case
  - check for PreInLineUnconditionally
  - simplify binder
  - completeNonRecX

        ------------------------------
simplLazyBind:  [binder already simplified, RHS not]
  Used for: recursive bindings (top level and nested)
            top-level non-recursive bindings
            non-top-level, but *lazy* non-recursive bindings
        [must not be strict or unboxed]
  Returns floats + an augmented environment, not an expression
  - substituteIdInfo and add result to in-scope
        [so that rules are available in rec rhs]
  - simplify rhs
  - mkAtomicArgs
  - float if exposes constructor or PAP
  - completeBind


completeNonRecX:        [binder and rhs both simplified]
  - if the the thing needs case binding (unlifted and not ok-for-spec)
        build a Case
   else
        completeBind
        addFloats

completeBind:   [given a simplified RHS]
        [used for both rec and non-rec bindings, top level and not]
  - try PostInlineUnconditionally
  - add unfolding [this is the only place we add an unfolding]
  - add arity



Right hand sides and arguments
~~~~~~~~~~~~~~~~~~~~~~~~~~~~~~
In many ways we want to treat
        (a) the right hand side of a let(rec), and
        (b) a function argument
in the same way.  But not always!  In particular, we would
like to leave these arguments exactly as they are, so they
will match a RULE more easily.

        f (g x, h x)
        g (+ x)

It's harder to make the rule match if we ANF-ise the constructor,
or eta-expand the PAP:

        f (let { a = g x; b = h x } in (a,b))
        g (\y. + x y)

On the other hand if we see the let-defns

        p = (g x, h x)
        q = + x

then we *do* want to ANF-ise and eta-expand, so that p and q
can be safely inlined.

Even floating lets out is a bit dubious.  For let RHS's we float lets
out if that exposes a value, so that the value can be inlined more vigorously.
For example

        r = let x = e in (x,x)

Here, if we float the let out we'll expose a nice constructor. We did experiments
that showed this to be a generally good thing.  But it was a bad thing to float
lets out unconditionally, because that meant they got allocated more often.

For function arguments, there's less reason to expose a constructor (it won't
get inlined).  Just possibly it might make a rule match, but I'm pretty skeptical.
So for the moment we don't float lets out of function arguments either.


Eta expansion
~~~~~~~~~~~~~~
For eta expansion, we want to catch things like

        case e of (a,b) -> \x -> case a of (p,q) -> \y -> r

If the \x was on the RHS of a let, we'd eta expand to bring the two
lambdas together.  And in general that's a good thing to do.  Perhaps
we should eta expand wherever we find a (value) lambda?  Then the eta
expansion at a let RHS can concentrate solely on the PAP case.


%************************************************************************
%*                                                                      *
\subsection{Bindings}
%*                                                                      *
%************************************************************************

\begin{code}
simplTopBinds :: SimplEnv -> [InBind] -> SimplM SimplEnv

simplTopBinds env0 binds0
  = do  {       -- Put all the top-level binders into scope at the start
                -- so that if a transformation rule has unexpectedly brought
                -- anything into scope, then we don't get a complaint about that.
                -- It's rather as if the top-level binders were imported.
                -- See note [Glomming] in OccurAnal.
        ; env1 <- simplRecBndrs env0 (bindersOfBinds binds0)
        ; dflags <- getDynFlags
        ; let dump_flag = dopt Opt_D_verbose_core2core dflags
        ; env2 <- simpl_binds dump_flag env1 binds0
        ; freeTick SimplifierDone
        ; return env2 }
  where
        -- We need to track the zapped top-level binders, because
        -- they should have their fragile IdInfo zapped (notably occurrence info)
        -- That's why we run down binds and bndrs' simultaneously.
        --
        -- The dump-flag emits a trace for each top-level binding, which
        -- helps to locate the tracing for inlining and rule firing
    simpl_binds :: Bool -> SimplEnv -> [InBind] -> SimplM SimplEnv
    simpl_binds _    env []           = return env
    simpl_binds dump env (bind:binds) = do { env' <- trace_bind dump bind $
                                                     simpl_bind env bind
                                           ; simpl_binds dump env' binds }

    trace_bind True  bind = pprTrace "SimplBind" (ppr (bindersOf bind))
    trace_bind False _    = \x -> x

    simpl_bind env (Rec pairs)  = simplRecBind      env  TopLevel pairs
    simpl_bind env (NonRec b r) = simplRecOrTopPair env' TopLevel NonRecursive b b' r
        where
          (env', b') = addBndrRules env b (lookupRecBndr env b)
\end{code}


%************************************************************************
%*                                                                      *
\subsection{Lazy bindings}
%*                                                                      *
%************************************************************************

simplRecBind is used for
        * recursive bindings only

\begin{code}
simplRecBind :: SimplEnv -> TopLevelFlag
             -> [(InId, InExpr)]
             -> SimplM SimplEnv
simplRecBind env0 top_lvl pairs0
  = do  { let (env_with_info, triples) = mapAccumL add_rules env0 pairs0
        ; env1 <- go (zapFloats env_with_info) triples
        ; return (env0 `addRecFloats` env1) }
        -- addFloats adds the floats from env1,
        -- _and_ updates env0 with the in-scope set from env1
  where
    add_rules :: SimplEnv -> (InBndr,InExpr) -> (SimplEnv, (InBndr, OutBndr, InExpr))
        -- Add the (substituted) rules to the binder
    add_rules env (bndr, rhs) = (env', (bndr, bndr', rhs))
        where
          (env', bndr') = addBndrRules env bndr (lookupRecBndr env bndr)

    go env [] = return env

    go env ((old_bndr, new_bndr, rhs) : pairs)
        = do { env' <- simplRecOrTopPair env top_lvl Recursive old_bndr new_bndr rhs
             ; go env' pairs }
\end{code}

simplOrTopPair is used for
        * recursive bindings (whether top level or not)
        * top-level non-recursive bindings

It assumes the binder has already been simplified, but not its IdInfo.

\begin{code}
simplRecOrTopPair :: SimplEnv
                  -> TopLevelFlag -> RecFlag
                  -> InId -> OutBndr -> InExpr  -- Binder and rhs
                  -> SimplM SimplEnv    -- Returns an env that includes the binding

simplRecOrTopPair env top_lvl is_rec old_bndr new_bndr rhs
  = do dflags <- getDynFlags
       -- Check for unconditional inline
       if preInlineUnconditionally dflags env top_lvl old_bndr rhs
           then do tick (PreInlineUnconditionally old_bndr)
                   return (extendIdSubst env old_bndr (mkContEx env rhs))
           else simplLazyBind env top_lvl is_rec old_bndr new_bndr rhs env
\end{code}


simplLazyBind is used for
  * [simplRecOrTopPair] recursive bindings (whether top level or not)
  * [simplRecOrTopPair] top-level non-recursive bindings
  * [simplNonRecE]      non-top-level *lazy* non-recursive bindings

Nota bene:
    1. It assumes that the binder is *already* simplified,
       and is in scope, and its IdInfo too, except unfolding

    2. It assumes that the binder type is lifted.

    3. It does not check for pre-inline-unconditionallly;
       that should have been done already.

\begin{code}
simplLazyBind :: SimplEnv
              -> TopLevelFlag -> RecFlag
              -> InId -> OutId          -- Binder, both pre-and post simpl
                                        -- The OutId has IdInfo, except arity, unfolding
              -> InExpr -> SimplEnv     -- The RHS and its environment
              -> SimplM SimplEnv

simplLazyBind env top_lvl is_rec bndr bndr1 rhs rhs_se
  = -- pprTrace "simplLazyBind" ((ppr bndr <+> ppr bndr1) $$ ppr rhs $$ ppr (seIdSubst rhs_se)) $
    do  { let   rhs_env     = rhs_se `setInScope` env
                (tvs, body) = case collectTyAndValBinders rhs of
                                (tvs, [], body) -> (tvs, body)
                                _               -> ([], rhs)
                        -- Do not do the "abstract tyyvar" thing if there's
                        -- a lambda inside, because it defeats eta-reduction
                        --    f = /\a. \x. g a x
                        -- should eta-reduce


        ; (body_env, tvs') <- simplBinders rhs_env tvs
                -- See Note [Floating and type abstraction] in SimplUtils

        -- Simplify the RHS
        ; let   rhs_cont = mkRhsStop (substTy body_env (exprType body))
        ; (body_env1, body1) <- simplExprF body_env body rhs_cont
        -- ANF-ise a constructor or PAP rhs
        ; (body_env2, body2) <- prepareRhs top_lvl body_env1 bndr1 body1

        ; (env', rhs')
            <-  if not (doFloatFromRhs top_lvl is_rec False body2 body_env2)
                then                            -- No floating, revert to body1
                     do { rhs' <- mkLam tvs' (wrapFloats body_env1 body1) rhs_cont
                        ; return (env, rhs') }

                else if null tvs then           -- Simple floating
                     do { tick LetFloatFromLet
                        ; return (addFloats env body_env2, body2) }

                else                            -- Do type-abstraction first
                     do { tick LetFloatFromLet
                        ; (poly_binds, body3) <- abstractFloats tvs' body_env2 body2
                        ; rhs' <- mkLam tvs' body3 rhs_cont
                        ; env' <- foldlM (addPolyBind top_lvl) env poly_binds
                        ; return (env', rhs') }

        ; completeBind env' top_lvl bndr bndr1 rhs' }
\end{code}

A specialised variant of simplNonRec used when the RHS is already simplified,
notably in knownCon.  It uses case-binding where necessary.

\begin{code}
simplNonRecX :: SimplEnv
             -> InId            -- Old binder
             -> OutExpr         -- Simplified RHS
             -> SimplM SimplEnv

simplNonRecX env bndr new_rhs
  | isDeadBinder bndr   -- Not uncommon; e.g. case (a,b) of c { (p,q) -> p }
  = return env          --               Here c is dead, and we avoid creating
                        --               the binding c = (a,b)
  | Coercion co <- new_rhs
<<<<<<< HEAD
  = return (extendTCvSubst env bndr (mkCoercionTy co))
  | otherwise           --               the binding b = (a,b)
=======
  = return (extendCvSubst env bndr co)

  | otherwise
>>>>>>> 3e633d9b
  = do  { (env', bndr') <- simplBinder env bndr
        ; completeNonRecX NotTopLevel env' (isStrictId bndr) bndr bndr' new_rhs }
                -- simplNonRecX is only used for NotTopLevel things

completeNonRecX :: TopLevelFlag -> SimplEnv
                -> Bool
                -> InId                 -- Old binder
                -> OutId                -- New binder
                -> OutExpr              -- Simplified RHS
                -> SimplM SimplEnv

completeNonRecX top_lvl env is_strict old_bndr new_bndr new_rhs
  = do  { (env1, rhs1) <- prepareRhs top_lvl (zapFloats env) new_bndr new_rhs
        ; (env2, rhs2) <-
                if doFloatFromRhs NotTopLevel NonRecursive is_strict rhs1 env1
                then do { tick LetFloatFromLet
                        ; return (addFloats env env1, rhs1) }   -- Add the floats to the main env
                else return (env, wrapFloats env1 rhs1)         -- Wrap the floats around the RHS
        ; completeBind env2 NotTopLevel old_bndr new_bndr rhs2 }
\end{code}

{- No, no, no!  Do not try preInlineUnconditionally in completeNonRecX
   Doing so risks exponential behaviour, because new_rhs has been simplified once already
   In the cases described by the folowing commment, postInlineUnconditionally will
   catch many of the relevant cases.
        -- This happens; for example, the case_bndr during case of
        -- known constructor:  case (a,b) of x { (p,q) -> ... }
        -- Here x isn't mentioned in the RHS, so we don't want to
        -- create the (dead) let-binding  let x = (a,b) in ...
        --
        -- Similarly, single occurrences can be inlined vigourously
        -- e.g.  case (f x, g y) of (a,b) -> ....
        -- If a,b occur once we can avoid constructing the let binding for them.

   Furthermore in the case-binding case preInlineUnconditionally risks extra thunks
        -- Consider     case I# (quotInt# x y) of
        --                I# v -> let w = J# v in ...
        -- If we gaily inline (quotInt# x y) for v, we end up building an
        -- extra thunk:
        --                let w = J# (quotInt# x y) in ...
        -- because quotInt# can fail.

  | preInlineUnconditionally env NotTopLevel bndr new_rhs
  = thing_inside (extendIdSubst env bndr (DoneEx new_rhs))
-}

----------------------------------
prepareRhs takes a putative RHS, checks whether it's a PAP or
constructor application and, if so, converts it to ANF, so that the
resulting thing can be inlined more easily.  Thus
        x = (f a, g b)
becomes
        t1 = f a
        t2 = g b
        x = (t1,t2)

We also want to deal well cases like this
        v = (f e1 `cast` co) e2
Here we want to make e1,e2 trivial and get
        x1 = e1; x2 = e2; v = (f x1 `cast` co) v2
That's what the 'go' loop in prepareRhs does

\begin{code}
prepareRhs :: TopLevelFlag -> SimplEnv -> OutId -> OutExpr -> SimplM (SimplEnv, OutExpr)
-- Adds new floats to the env iff that allows us to return a good RHS
prepareRhs top_lvl env id (Cast rhs co)    -- Note [Float coercions]
  | Pair ty1 _ty2 <- coercionKind co       -- Do *not* do this if rhs has an unlifted type
  , not (isUnLiftedType ty1)            -- see Note [Float coercions (unlifted)]
  = do  { (env', rhs') <- makeTrivialWithInfo top_lvl env sanitised_info rhs
        ; return (env', Cast rhs' co) }
  where
    sanitised_info = vanillaIdInfo `setStrictnessInfo` strictnessInfo info
                                   `setDemandInfo` demandInfo info
    info = idInfo id

prepareRhs top_lvl env0 _ rhs0
  = do  { (_is_exp, env1, rhs1) <- go 0 env0 rhs0
        ; return (env1, rhs1) }
  where
    go n_val_args env (Cast rhs co)
        = do { (is_exp, env', rhs') <- go n_val_args env rhs
             ; return (is_exp, env', Cast rhs' co) }
    go n_val_args env (App fun (Type ty))
        = do { (is_exp, env', rhs') <- go n_val_args env fun
             ; return (is_exp, env', App rhs' (Type ty)) }
    go n_val_args env (App fun arg)
        = do { (is_exp, env', fun') <- go (n_val_args+1) env fun
             ; case is_exp of
                True -> do { (env'', arg') <- makeTrivial top_lvl env' arg
                           ; return (True, env'', App fun' arg') }
                False -> return (False, env, App fun arg) }
    go n_val_args env (Var fun)
        = return (is_exp, env, Var fun)
        where
          is_exp = isExpandableApp fun n_val_args   -- The fun a constructor or PAP
                        -- See Note [CONLIKE pragma] in BasicTypes
                        -- The definition of is_exp should match that in
                        -- OccurAnal.occAnalApp

    go _ env other
        = return (False, env, other)
\end{code}


Note [Float coercions]
~~~~~~~~~~~~~~~~~~~~~~
When we find the binding
        x = e `cast` co
we'd like to transform it to
        x' = e
        x = x `cast` co         -- A trivial binding
There's a chance that e will be a constructor application or function, or something
like that, so moving the coerion to the usage site may well cancel the coersions
and lead to further optimisation.  Example:

     data family T a :: *
     data instance T Int = T Int

     foo :: Int -> Int -> Int
     foo m n = ...
        where
          x = T m
          go 0 = 0
          go n = case x of { T m -> go (n-m) }
                -- This case should optimise

Note [Preserve strictness when floating coercions]
~~~~~~~~~~~~~~~~~~~~~~~~~~~~~~~~~~~~~~~~~~~~~~~~~~
In the Note [Float coercions] transformation, keep the strictness info.
Eg
        f = e `cast` co    -- f has strictness SSL
When we transform to
        f' = e             -- f' also has strictness SSL
        f = f' `cast` co   -- f still has strictness SSL

Its not wrong to drop it on the floor, but better to keep it.

Note [Float coercions (unlifted)]
~~~~~~~~~~~~~~~~~~~~~~~~~~~~~~~~~
BUT don't do [Float coercions] if 'e' has an unlifted type.
This *can* happen:

     foo :: Int = (error (# Int,Int #) "urk")
                  `cast` CoUnsafe (# Int,Int #) Int

If do the makeTrivial thing to the error call, we'll get
    foo = case error (# Int,Int #) "urk" of v -> v `cast` ...
But 'v' isn't in scope!

These strange casts can happen as a result of case-of-case
        bar = case (case x of { T -> (# 2,3 #); F -> error "urk" }) of
                (# p,q #) -> p+q


\begin{code}
makeTrivialArg :: SimplEnv -> ArgSpec -> SimplM (SimplEnv, ArgSpec)
makeTrivialArg env (ValArg e)  = do { (env', e') <- makeTrivial NotTopLevel env e
                                    ; return (env', ValArg e') }
makeTrivialArg env (CastBy co) = return (env, CastBy co)

makeTrivial :: TopLevelFlag -> SimplEnv -> OutExpr -> SimplM (SimplEnv, OutExpr)
-- Binds the expression to a variable, if it's not trivial, returning the variable
makeTrivial top_lvl env expr = makeTrivialWithInfo top_lvl env vanillaIdInfo expr

makeTrivialWithInfo :: TopLevelFlag -> SimplEnv -> IdInfo
                    -> OutExpr -> SimplM (SimplEnv, OutExpr)
-- Propagate strictness and demand info to the new binder
-- Note [Preserve strictness when floating coercions]
-- Returned SimplEnv has same substitution as incoming one
makeTrivialWithInfo top_lvl env info expr
  | exprIsTrivial expr                          -- Already trivial
  || not (bindingOk top_lvl expr expr_ty)       -- Cannot trivialise
                                                --   See Note [Cannot trivialise]
  = return (env, expr)
  | otherwise           -- See Note [Take care] below
  = do  { uniq <- getUniqueM
        ; let name = mkSystemVarName uniq (fsLit "a")
              var = mkLocalIdWithInfo name expr_ty info
        ; env'  <- completeNonRecX top_lvl env False var var expr
        ; expr' <- simplVar env' var
        ; return (env', expr') }
        -- The simplVar is needed becase we're constructing a new binding
        --     a = rhs
        -- And if rhs is of form (rhs1 |> co), then we might get
        --     a1 = rhs1
        --     a = a1 |> co
        -- and now a's RHS is trivial and can be substituted out, and that
        -- is what completeNonRecX will do
        -- To put it another way, it's as if we'd simplified
        --    let var = e in var
  where
    expr_ty = exprType expr

bindingOk :: TopLevelFlag -> CoreExpr -> Type -> Bool
-- True iff we can have a binding of this expression at this level
-- Precondition: the type is the type of the expression
bindingOk top_lvl _ expr_ty
  | isTopLevel top_lvl = not (isUnLiftedType expr_ty)
  | otherwise          = True
\end{code}

Note [Cannot trivialise]
~~~~~~~~~~~~~~~~~~~~~~~~
Consider tih
   f :: Int -> Addr#

   foo :: Bar
   foo = Bar (f 3)

Then we can't ANF-ise foo, even though we'd like to, because
we can't make a top-level binding for the Addr# (f 3). And if
so we don't want to turn it into
   foo = let x = f 3 in Bar x
because we'll just end up inlining x back, and that makes the
simplifier loop.  Better not to ANF-ise it at all.

A case in point is literal strings (a MachStr is not regarded as
trivial):

   foo = Ptr "blob"#

We don't want to ANF-ise this.

%************************************************************************
%*                                                                      *
\subsection{Completing a lazy binding}
%*                                                                      *
%************************************************************************

completeBind
  * deals only with Ids, not TyVars
  * takes an already-simplified binder and RHS
  * is used for both recursive and non-recursive bindings
  * is used for both top-level and non-top-level bindings

It does the following:
  - tries discarding a dead binding
  - tries PostInlineUnconditionally
  - add unfolding [this is the only place we add an unfolding]
  - add arity

It does *not* attempt to do let-to-case.  Why?  Because it is used for
  - top-level bindings (when let-to-case is impossible)
  - many situations where the "rhs" is known to be a WHNF
                (so let-to-case is inappropriate).

Nor does it do the atomic-argument thing

\begin{code}
completeBind :: SimplEnv
             -> TopLevelFlag            -- Flag stuck into unfolding
             -> InId                    -- Old binder
             -> OutId -> OutExpr        -- New binder and RHS
             -> SimplM SimplEnv
-- completeBind may choose to do its work
--      * by extending the substitution (e.g. let x = y in ...)
--      * or by adding to the floats in the envt

completeBind env top_lvl old_bndr new_bndr new_rhs
 | isCoVar old_bndr
 = case new_rhs of
     Coercion co -> return (extendTCvSubst env old_bndr (mkCoercionTy co))
     _           -> return (addNonRec env new_bndr new_rhs)

 | otherwise
 = ASSERT( isId new_bndr )
   do { let old_info = idInfo old_bndr
            old_unf  = unfoldingInfo old_info
            occ_info = occInfo old_info

        -- Do eta-expansion on the RHS of the binding
        -- See Note [Eta-expanding at let bindings] in SimplUtils
      ; (new_arity, final_rhs) <- tryEtaExpandRhs env new_bndr new_rhs

        -- Simplify the unfolding
      ; new_unfolding <- simplUnfolding env top_lvl old_bndr final_rhs old_unf

      ; dflags <- getDynFlags
      ; if postInlineUnconditionally dflags env top_lvl new_bndr occ_info
                                     final_rhs new_unfolding

                        -- Inline and discard the binding
        then do  { tick (PostInlineUnconditionally old_bndr)
                 ; return (extendIdSubst env old_bndr (DoneEx final_rhs)) }
                -- Use the substitution to make quite, quite sure that the
                -- substitution will happen, since we are going to discard the binding
        else
   do { let info1 = idInfo new_bndr `setArityInfo` new_arity

              -- Unfolding info: Note [Setting the new unfolding]
            info2 = info1 `setUnfoldingInfo` new_unfolding

              -- Demand info: Note [Setting the demand info]
              --
              -- We also have to nuke demand info if for some reason
              -- eta-expansion *reduces* the arity of the binding to less
              -- than that of the strictness sig. This can happen: see Note [Arity decrease].
            info3 | isEvaldUnfolding new_unfolding
                    || (case strictnessInfo info2 of
                          StrictSig dmd_ty -> new_arity < dmdTypeDepth dmd_ty)
                  = zapDemandInfo info2 `orElse` info2
                  | otherwise
                  = info2

            final_id = new_bndr `setIdInfo` info3

      ; -- pprTrace "Binding" (ppr final_id <+> ppr new_unfolding) $
        return (addNonRec env final_id final_rhs) } }
                -- The addNonRec adds it to the in-scope set too

------------------------------
addPolyBind :: TopLevelFlag -> SimplEnv -> OutBind -> SimplM SimplEnv
-- Add a new binding to the environment, complete with its unfolding
-- but *do not* do postInlineUnconditionally, because we have already
-- processed some of the scope of the binding
-- We still want the unfolding though.  Consider
--      let
--            x = /\a. let y = ... in Just y
--      in body
-- Then we float the y-binding out (via abstractFloats and addPolyBind)
-- but 'x' may well then be inlined in 'body' in which case we'd like the
-- opportunity to inline 'y' too.
--
-- INVARIANT: the arity is correct on the incoming binders

addPolyBind top_lvl env (NonRec poly_id rhs)
  = do  { unfolding <- simplUnfolding env top_lvl poly_id rhs noUnfolding
                        -- Assumes that poly_id did not have an INLINE prag
                        -- which is perhaps wrong.  ToDo: think about this
        ; let final_id = setIdInfo poly_id $
                         idInfo poly_id `setUnfoldingInfo` unfolding

        ; return (addNonRec env final_id rhs) }

addPolyBind _ env bind@(Rec _)
  = return (extendFloats env bind)
        -- Hack: letrecs are more awkward, so we extend "by steam"
        -- without adding unfoldings etc.  At worst this leads to
        -- more simplifier iterations

------------------------------
simplUnfolding :: SimplEnv-> TopLevelFlag
               -> InId
               -> OutExpr
               -> Unfolding -> SimplM Unfolding
-- Note [Setting the new unfolding]
simplUnfolding env _ _ _ df@(DFunUnfolding { df_bndrs = bndrs, df_args = args })
  = do { (env', bndrs') <- simplBinders env bndrs
       ; args' <- mapM (simplExpr env') args
       ; return (df { df_bndrs = bndrs', df_args  = args' }) }

simplUnfolding env top_lvl id _
    (CoreUnfolding { uf_tmpl = expr, uf_arity = arity
                   , uf_src = src, uf_guidance = guide })
  | isStableSource src
  = do { expr' <- simplExpr rule_env expr
       ; let is_top_lvl = isTopLevel top_lvl
       ; case guide of
           UnfWhen sat_ok _    -- Happens for INLINE things
              -> let guide' = UnfWhen sat_ok (inlineBoringOk expr')
                     -- Refresh the boring-ok flag, in case expr'
                     -- has got small. This happens, notably in the inlinings
                     -- for dfuns for single-method classes; see
                     -- Note [Single-method classes] in TcInstDcls.
                     -- A test case is Trac #4138
                 in return (mkCoreUnfolding src is_top_lvl expr' arity guide')
                 -- See Note [Top-level flag on inline rules] in CoreUnfold

           _other              -- Happens for INLINABLE things
              -> let bottoming = isBottomingId id
                 in bottoming `seq` -- See Note [Force bottoming field]
                    do dflags <- getDynFlags
                       return (mkUnfolding dflags src is_top_lvl bottoming expr')
                -- If the guidance is UnfIfGoodArgs, this is an INLINABLE
                -- unfolding, and we need to make sure the guidance is kept up
                -- to date with respect to any changes in the unfolding.
       }
  where
    act      = idInlineActivation id
    rule_env = updMode (updModeForInlineRules act) env
               -- See Note [Simplifying inside InlineRules] in SimplUtils

simplUnfolding _ top_lvl id new_rhs _
  = let bottoming = isBottomingId id
    in bottoming `seq`  -- See Note [Force bottoming field]
       do dflags <- getDynFlags
          return (mkUnfolding dflags InlineRhs (isTopLevel top_lvl) bottoming new_rhs)
          -- We make an  unfolding *even for loop-breakers*.
          -- Reason: (a) It might be useful to know that they are WHNF
          --         (b) In TidyPgm we currently assume that, if we want to
          --             expose the unfolding then indeed we *have* an unfolding
          --             to expose.  (We could instead use the RHS, but currently
          --             we don't.)  The simple thing is always to have one.
\end{code}

Note [Force bottoming field]
~~~~~~~~~~~~~~~~~~~~~~~~~~~~
We need to force bottoming, or the new unfolding holds
on to the old unfolding (which is part of the id).

Note [Arity decrease]
~~~~~~~~~~~~~~~~~~~~~
Generally speaking the arity of a binding should not decrease.  But it *can*
legitimately happen because of RULES.  Eg
        f = g Int
where g has arity 2, will have arity 2.  But if there's a rewrite rule
        g Int --> h
where h has arity 1, then f's arity will decrease.  Here's a real-life example,
which is in the output of Specialise:

     Rec {
        $dm {Arity 2} = \d.\x. op d
        {-# RULES forall d. $dm Int d = $s$dm #-}

        dInt = MkD .... opInt ...
        opInt {Arity 1} = $dm dInt

        $s$dm {Arity 0} = \x. op dInt }

Here opInt has arity 1; but when we apply the rule its arity drops to 0.
That's why Specialise goes to a little trouble to pin the right arity
on specialised functions too.

Note [Setting the new unfolding]
~~~~~~~~~~~~~~~~~~~~~~~~~~~~~~~~
* If there's an INLINE pragma, we simplify the RHS gently.  Maybe we
  should do nothing at all, but simplifying gently might get rid of
  more crap.

* If not, we make an unfolding from the new RHS.  But *only* for
  non-loop-breakers. Making loop breakers not have an unfolding at all
  means that we can avoid tests in exprIsConApp, for example.  This is
  important: if exprIsConApp says 'yes' for a recursive thing, then we
  can get into an infinite loop

If there's an InlineRule on a loop breaker, we hang on to the inlining.
It's pretty dodgy, but the user did say 'INLINE'.  May need to revisit
this choice.

Note [Setting the demand info]
~~~~~~~~~~~~~~~~~~~~~~~~~~~~~~~
If the unfolding is a value, the demand info may
go pear-shaped, so we nuke it.  Example:
     let x = (a,b) in
     case x of (p,q) -> h p q x
Here x is certainly demanded. But after we've nuked
the case, we'll get just
     let x = (a,b) in h a b x
and now x is not demanded (I'm assuming h is lazy)
This really happens.  Similarly
     let f = \x -> e in ...f..f...
After inlining f at some of its call sites the original binding may
(for example) be no longer strictly demanded.
The solution here is a bit ad hoc...


%************************************************************************
%*                                                                      *
\subsection[Simplify-simplExpr]{The main function: simplExpr}
%*                                                                      *
%************************************************************************

The reason for this OutExprStuff stuff is that we want to float *after*
simplifying a RHS, not before.  If we do so naively we get quadratic
behaviour as things float out.

To see why it's important to do it after, consider this (real) example:

        let t = f x
        in fst t
==>
        let t = let a = e1
                    b = e2
                in (a,b)
        in fst t
==>
        let a = e1
            b = e2
            t = (a,b)
        in
        a       -- Can't inline a this round, cos it appears twice
==>
        e1

Each of the ==> steps is a round of simplification.  We'd save a
whole round if we float first.  This can cascade.  Consider

        let f = g d
        in \x -> ...f...
==>
        let f = let d1 = ..d.. in \y -> e
        in \x -> ...f...
==>
        let d1 = ..d..
        in \x -> ...(\y ->e)...

Only in this second round can the \y be applied, and it
might do the same again.


\begin{code}
simplExpr :: SimplEnv -> CoreExpr -> SimplM CoreExpr
simplExpr env expr = simplExprC env expr (mkBoringStop expr_out_ty)
  where
    expr_out_ty :: OutType
    expr_out_ty = substTy env (exprType expr)

simplExprC :: SimplEnv -> CoreExpr -> SimplCont -> SimplM CoreExpr
        -- Simplify an expression, given a continuation
simplExprC env expr cont
  = -- pprTrace "simplExprC" (ppr expr $$ ppr cont {- $$ ppr (seIdSubst env) -} $$ ppr (seFloats env) ) $
    do  { (env', expr') <- simplExprF (zapFloats env) expr cont
        ; -- pprTrace "simplExprC ret" (ppr expr $$ ppr expr') $
          -- pprTrace "simplExprC ret3" (ppr (seInScope env')) $
          -- pprTrace "simplExprC ret4" (ppr (seFloats env')) $
          return (wrapFloats env' expr') }

--------------------------------------------------
simplExprF :: SimplEnv -> InExpr -> SimplCont
           -> SimplM (SimplEnv, OutExpr)

simplExprF env e cont
  = {- pprTrace "simplExprF" (vcat
      [ ppr e
      , text "cont =" <+> ppr cont
      , text "inscope =" <+> ppr (seInScope env)
      , text "tvsubst =" <+> ppr (seTvSubst env)
      , text "idsubst =" <+> ppr (seIdSubst env)
      , text "cvsubst =" <+> ppr (seCvSubst env)
      {- , ppr (seFloats env) -}
      ]) $ -}
    simplExprF1 env e cont

simplExprF1 :: SimplEnv -> InExpr -> SimplCont
            -> SimplM (SimplEnv, OutExpr)
simplExprF1 env (Var v)        cont = simplIdF env v cont
simplExprF1 env (Lit lit)      cont = rebuild env (Lit lit) cont
simplExprF1 env (Tick t expr)  cont = simplTick env t expr cont
simplExprF1 env (Cast body co) cont = simplCast env body co cont
simplExprF1 env (Coercion co)  cont = simplCoercionF env co cont
simplExprF1 env (Type ty)      cont = ASSERT( contIsRhsOrArg cont )
                                      rebuild env (Type (substTy env ty)) cont
simplExprF1 env (App fun arg)  cont = simplExprF env fun $
                                      ApplyTo NoDup arg env cont

simplExprF1 env expr@(Lam {}) cont
  = simplLam env zapped_bndrs body cont
        -- The main issue here is under-saturated lambdas
        --   (\x1. \x2. e) arg1
        -- Here x1 might have "occurs-once" occ-info, because occ-info
        -- is computed assuming that a group of lambdas is applied
        -- all at once.  If there are too few args, we must zap the
        -- occ-info, UNLESS the remaining binders are one-shot
  where
    (bndrs, body) = collectBinders expr
    zapped_bndrs | need_to_zap = map zap bndrs
                 | otherwise   = bndrs

    need_to_zap = any zappable_bndr (drop n_args bndrs)
    n_args = countArgs cont
        -- NB: countArgs counts all the args (incl type args)
        -- and likewise drop counts all binders (incl type lambdas)

    zappable_bndr b = isId b && not (isOneShotBndr b)
    zap b | isTyVar b = b
          | otherwise = zapLamIdInfo b

simplExprF1 env (Case scrut bndr alts_ty alts) cont
  | sm_case_case (getMode env)
  =     -- Simplify the scrutinee with a Select continuation
    simplExprF env scrut (Select NoDup bndr alts env cont)

  | otherwise
  =     -- If case-of-case is off, simply simplify the case expression
        -- in a vanilla Stop context, and rebuild the result around it
    do  { case_expr' <- simplExprC env scrut
                             (Select NoDup bndr alts env (mkBoringStop alts_out_ty))
        ; rebuild env case_expr' cont }
  where
    alts_out_ty = substTy env alts_ty

simplExprF1 env (Let (Rec pairs) body) cont
  = do  { env' <- simplRecBndrs env (map fst pairs)
                -- NB: bndrs' don't have unfoldings or rules
                -- We add them as we go down

        ; env'' <- simplRecBind env' NotTopLevel pairs
        ; simplExprF env'' body cont }

simplExprF1 env (Let (NonRec bndr rhs) body) cont
  = simplNonRecE env bndr (rhs, env) ([], body) cont

---------------------------------
simplType :: SimplEnv -> InType -> SimplM OutType
        -- Kept monadic just so we can do the seqType
simplType env ty
  = -- pprTrace "simplType" (ppr ty $$ ppr (seTvSubst env)) $
    seqType new_ty `seq` return new_ty
  where
    new_ty = substTy env ty

---------------------------------
simplCoercionF :: SimplEnv -> InCoercion -> SimplCont
               -> SimplM (SimplEnv, OutExpr)
simplCoercionF env co cont
  = do { co' <- simplCoercion env co
       ; rebuild env (Coercion co') cont }

simplCoercion :: SimplEnv -> InCoercion -> SimplM OutCoercion
simplCoercion env co
  = let opt_co = optCoercion (getTCvSubst env) co
    in seqCo opt_co `seq` return opt_co

-----------------------------------
-- | Push a TickIt context outwards past applications and cases, as
-- long as this is a non-scoping tick, to let case and application
-- optimisations apply.

simplTick :: SimplEnv -> Tickish Id -> InExpr -> SimplCont
          -> SimplM (SimplEnv, OutExpr)
simplTick env tickish expr cont
  -- A scoped tick turns into a continuation, so that we can spot
  -- (scc t (\x . e)) in simplLam and eliminate the scc.  If we didn't do
  -- it this way, then it would take two passes of the simplifier to
  -- reduce ((scc t (\x . e)) e').
  -- NB, don't do this with counting ticks, because if the expr is
  -- bottom, then rebuildCall will discard the continuation.

-- XXX: we cannot do this, because the simplifier assumes that
-- the context can be pushed into a case with a single branch. e.g.
--    scc<f>  case expensive of p -> e
-- becomes
--    case expensive of p -> scc<f> e
--
-- So I'm disabling this for now.  It just means we will do more
-- simplifier iterations that necessary in some cases.

--  | tickishScoped tickish && not (tickishCounts tickish)
--  = simplExprF env expr (TickIt tickish cont)

  -- For non-scoped ticks, we push the continuation inside the
  -- tick.  This has the effect of moving the tick to the outside of a
  -- case or application context, allowing the normal case and
  -- application optimisations to fire.
  | not (tickishScoped tickish)
  = do { (env', expr') <- simplExprF env expr cont
       ; return (env', mkTick tickish expr')
       }

  -- For breakpoints, we cannot do any floating of bindings around the
  -- tick, because breakpoints cannot be split into tick/scope pairs.
  | not (tickishCanSplit tickish)
  = no_floating_past_tick

  | interesting_cont, Just expr' <- push_tick_inside tickish expr
    -- see Note [case-of-scc-of-case]
  = simplExprF env expr' cont

  | otherwise
  = no_floating_past_tick -- was: wrap_floats, see below

 where
  interesting_cont = case cont of
                        Select {} -> True
                        _ -> False

  push_tick_inside t expr0
       = ASSERT(tickishScoped t)
         case expr0 of
           Tick t' expr
              -- scc t (tick t' E)
              --   Pull the tick to the outside
              -- This one is important for #5363
              | not (tickishScoped t')
                 -> Just (Tick t' (Tick t expr))

              -- scc t (scc t' E)
              --   Try to push t' into E first, and if that works,
              --   try to push t in again
              | Just expr' <- push_tick_inside t' expr
                 -> push_tick_inside t expr'

              | otherwise -> Nothing

           Case scrut bndr ty alts
              | not (tickishCanSplit t) -> Nothing
              | otherwise -> Just (Case (mkTick t scrut) bndr ty alts')
             where t_scope = mkNoCount t -- drop the tick on the dup'd ones
                   alts'   = [ (c,bs, mkTick t_scope e) | (c,bs,e) <- alts]

           _other -> Nothing
    where

  no_floating_past_tick =
    do { let (inc,outc) = splitCont cont
       ; (env', expr') <- simplExprF (zapFloats env) expr inc
       ; let tickish' = simplTickish env tickish
       ; (env'', expr'') <- rebuild (zapFloats env')
                                    (wrapFloats env' expr')
                                    (TickIt tickish' outc)
       ; return (addFloats env env'', expr'')
       }

-- Alternative version that wraps outgoing floats with the tick.  This
-- results in ticks being duplicated, as we don't make any attempt to
-- eliminate the tick if we re-inline the binding (because the tick
-- semantics allows unrestricted inlining of HNFs), so I'm not doing
-- this any more.  FloatOut will catch any real opportunities for
-- floating.
--
--  wrap_floats =
--    do { let (inc,outc) = splitCont cont
--       ; (env', expr') <- simplExprF (zapFloats env) expr inc
--       ; let tickish' = simplTickish env tickish
--       ; let wrap_float (b,rhs) = (zapIdStrictness (setIdArity b 0),
--                                   mkTick (mkNoCount tickish') rhs)
--              -- when wrapping a float with mkTick, we better zap the Id's
--              -- strictness info and arity, because it might be wrong now.
--       ; let env'' = addFloats env (mapFloats env' wrap_float)
--       ; rebuild env'' expr' (TickIt tickish' outc)
--       }


  simplTickish env tickish
    | Breakpoint n ids <- tickish
          = Breakpoint n (map (getDoneId . substId env) ids)
    | otherwise = tickish

  -- push type application and coercion inside a tick
  splitCont :: SimplCont -> (SimplCont, SimplCont)
  splitCont (ApplyTo f (Type t) env c) = (ApplyTo f (Type t) env inc, outc)
    where (inc,outc) = splitCont c
  splitCont (CoerceIt co c) = (CoerceIt co inc, outc)
    where (inc,outc) = splitCont c
  splitCont other = (mkBoringStop (contInputType other), other)

  getDoneId (DoneId id) = id
  getDoneId (DoneEx e)  = getIdFromTrivialExpr e -- Note [substTickish] in CoreSubst
  getDoneId other = pprPanic "getDoneId" (ppr other)

-- Note [case-of-scc-of-case]
-- It's pretty important to be able to transform case-of-case when
-- there's an SCC in the way.  For example, the following comes up
-- in nofib/real/compress/Encode.hs:
--
--        case scctick<code_string.r1>
--             case $wcode_string_r13s wild_XC w1_s137 w2_s138 l_aje
--             of _ { (# ww1_s13f, ww2_s13g, ww3_s13h #) ->
--             (ww1_s13f, ww2_s13g, ww3_s13h)
--             }
--        of _ { (ww_s12Y, ww1_s12Z, ww2_s130) ->
--        tick<code_string.f1>
--        (ww_s12Y,
--         ww1_s12Z,
--         PTTrees.PT
--           @ GHC.Types.Char @ GHC.Types.Int wild2_Xj ww2_s130 r_ajf)
--        }
--
-- We really want this case-of-case to fire, because then the 3-tuple
-- will go away (indeed, the CPR optimisation is relying on this
-- happening).  But the scctick is in the way - we need to push it
-- inside to expose the case-of-case.  So we perform this
-- transformation on the inner case:
--
--   scctick c (case e of { p1 -> e1; ...; pn -> en })
--    ==>
--   case (scctick c e) of { p1 -> scc c e1; ...; pn -> scc c en }
--
-- So we've moved a constant amount of work out of the scc to expose
-- the case.  We only do this when the continuation is interesting: in
-- for now, it has to be another Case (maybe generalise this later).
\end{code}


%************************************************************************
%*                                                                      *
\subsection{The main rebuilder}
%*                                                                      *
%************************************************************************

\begin{code}
rebuild :: SimplEnv -> OutExpr -> SimplCont -> SimplM (SimplEnv, OutExpr)
-- At this point the substitution in the SimplEnv should be irrelevant
-- only the in-scope set and floats should matter
rebuild env expr cont
  = case cont of
      Stop {}                       -> return (env, expr)
      CoerceIt co cont              -> rebuild env (mkCast expr co) cont
                                    -- NB: mkCast implements the (Coercion co |> g) optimisation
      Select _ bndr alts se cont    -> rebuildCase (se `setFloats` env) expr bndr alts cont
      StrictArg info _ cont         -> rebuildCall env (info `addArgTo` expr) cont
      StrictBind b bs body se cont  -> do { env' <- simplNonRecX (se `setFloats` env) b expr
                                          ; simplLam env' bs body cont }
      ApplyTo dup_flag arg se cont  -- See Note [Avoid redundant simplification]
        | isSimplified dup_flag     -> rebuild env (App expr arg) cont
        | otherwise                 -> do { arg' <- simplExpr (se `setInScope` env) arg
                                          ; rebuild env (App expr arg') cont }
      TickIt t cont                 -> rebuild env (mkTick t expr) cont
\end{code}


%************************************************************************
%*                                                                      *
\subsection{Lambdas}
%*                                                                      *
%************************************************************************

\begin{code}
simplCast :: SimplEnv -> InExpr -> Coercion -> SimplCont
          -> SimplM (SimplEnv, OutExpr)
simplCast env body co0 cont0
  = do  { co1 <- simplCoercion env co0
        ; -- pprTrace "simplCast" (ppr co1) $
          simplExprF env body (addCoerce co1 cont0) }
  where
       addCoerce co cont = add_coerce co (coercionKind co) cont

       add_coerce _co (Pair s1 k1) cont     -- co :: ty~ty
         | s1 `eqType` k1 = cont    -- is a no-op

       add_coerce co1 (Pair s1 _k2) (CoerceIt co2 cont)
         | (Pair _l1 t1) <- coercionKind co2
                --      e |> (g1 :: S1~L) |> (g2 :: L~T1)
                -- ==>
                --      e,                       if S1=T1
                --      e |> (g1 . g2 :: S1~T1)  otherwise
                --
                -- For example, in the initial form of a worker
                -- we may find  (coerce T (coerce S (\x.e))) y
                -- and we'd like it to simplify to e[y/x] in one round
                -- of simplification
         , s1 `eqType` t1  = cont            -- The coerces cancel out
         | otherwise       = CoerceIt (mkTransCo co1 co2) cont

       add_coerce co (Pair s1s2 _t1t2) (ApplyTo dup (Type arg_ty) arg_se cont)
                -- (f |> g) ty  --->   (f ty) |> (g @ ty)
                -- This implements the PushT rule from the paper
         | Just (tyvar,_) <- splitForAllTy_maybe s1s2
         = ASSERT( isTyVar tyvar )
           ApplyTo Simplified (Type arg_ty') (zapSubstEnv arg_se) (addCoerce new_cast cont)
         where
           new_cast = mkInstCo co (liftSimply arg_ty')
           arg_ty' | isSimplified dup = arg_ty
                   | otherwise        = substTy (arg_se `setInScope` env) arg_ty

       add_coerce co (Pair s1s2 t1t2) (ApplyTo dup arg arg_se cont)
         | isFunTy s1s2   -- This implements the Push rule from the paper
         , isFunTy t1t2   -- Check t1t2 to ensure 'arg' is a value arg
                --      (e |> (g :: s1s2 ~ t1->t2)) f
                -- ===>
                --      (e (f |> (arg g :: t1~s1))
                --      |> (res g :: s2->t2)
                --
                -- t1t2 must be a function type, t1->t2, because it's applied
                -- to something but s1s2 might conceivably not be
                --
                -- When we build the ApplyTo we can't mix the out-types
                -- with the InExpr in the argument, so we simply substitute
                -- to make it all consistent.  It's a bit messy.
                -- But it isn't a common case.
                --
                -- Example of use: Trac #995
         = ApplyTo dup new_arg (zapSubstEnv arg_se) (addCoerce co2 cont)
         where
           -- we split coercion t1->t2 ~ s1->s2 into t1 ~ s1 and
           -- t2 ~ s2 with left and right on the curried form:
           --    (->) t1 t2 ~ (->) s1 s2
           [co1, co2] = map stripTyCoArg $ decomposeCo 2 co
           new_arg    = mkCast arg' (mkSymCo co1)
           arg'       = substExpr (text "move-cast") arg_se' arg
           arg_se'    = arg_se `setInScope` env

       add_coerce co _ cont = CoerceIt co cont
\end{code}


%************************************************************************
%*                                                                      *
\subsection{Lambdas}
%*                                                                      *
%************************************************************************

Note [Zap unfolding when beta-reducing]
~~~~~~~~~~~~~~~~~~~~~~~~~~~~~~~~~~~~~~~
Lambda-bound variables can have stable unfoldings, such as
   $j = \x. \b{Unf=Just x}. e
See Note [Case binders and join points] below; the unfolding for lets
us optimise e better.  However when we beta-reduce it we want to
revert to using the actual value, otherwise we can end up in the
stupid situation of
          let x = blah in
          let b{Unf=Just x} = y
          in ...b...
Here it'd be far better to drop the unfolding and use the actual RHS.

\begin{code}
simplLam :: SimplEnv -> [InId] -> InExpr -> SimplCont
         -> SimplM (SimplEnv, OutExpr)

simplLam env [] body cont = simplExprF env body cont

        -- Beta reduction
simplLam env (bndr:bndrs) body (ApplyTo _ arg arg_se cont)
  = do  { tick (BetaReduction bndr)
        ; simplNonRecE env (zap_unfolding bndr) (arg, arg_se) (bndrs, body) cont }
  where
    zap_unfolding bndr  -- See Note [Zap unfolding when beta-reducing]
      | isId bndr, isStableUnfolding (realIdUnfolding bndr)
      = setIdUnfolding bndr NoUnfolding
      | otherwise = bndr

      -- discard a non-counting tick on a lambda.  This may change the
      -- cost attribution slightly (moving the allocation of the
      -- lambda elsewhere), but we don't care: optimisation changes
      -- cost attribution all the time.
simplLam env bndrs body (TickIt tickish cont)
  | not (tickishCounts tickish)
  = simplLam env bndrs body cont

        -- Not enough args, so there are real lambdas left to put in the result
simplLam env bndrs body cont
  = do  { (env', bndrs') <- simplLamBndrs env bndrs
        ; body' <- simplExpr env' body
        ; new_lam <- mkLam bndrs' body' cont
        ; rebuild env' new_lam cont }

------------------
simplNonRecE :: SimplEnv
             -> InBndr                  -- The binder
             -> (InExpr, SimplEnv)      -- Rhs of binding (or arg of lambda)
             -> ([InBndr], InExpr)      -- Body of the let/lambda
                                        --      \xs.e
             -> SimplCont
             -> SimplM (SimplEnv, OutExpr)

-- simplNonRecE is used for
--  * non-top-level non-recursive lets in expressions
--  * beta reduction
--
-- It deals with strict bindings, via the StrictBind continuation,
-- which may abort the whole process
--
-- The "body" of the binding comes as a pair of ([InId],InExpr)
-- representing a lambda; so we recurse back to simplLam
-- Why?  Because of the binder-occ-info-zapping done before
--       the call to simplLam in simplExprF (Lam ...)

        -- First deal with type applications and type lets
        --   (/\a. e) (Type ty)   and   (let a = Type ty in e)
simplNonRecE env bndr (Type ty_arg, rhs_se) (bndrs, body) cont
  = ASSERT( isTyVar bndr )
    do  { ty_arg' <- simplType (rhs_se `setInScope` env) ty_arg
        ; simplLam (extendTCvSubst env bndr ty_arg') bndrs body cont }

simplNonRecE env bndr (rhs, rhs_se) (bndrs, body) cont
  = do dflags <- getDynFlags
       case () of
         _
          | preInlineUnconditionally dflags env NotTopLevel bndr rhs ->
            do  { tick (PreInlineUnconditionally bndr)
                ; -- pprTrace "preInlineUncond" (ppr bndr <+> ppr rhs) $
                  simplLam (extendIdSubst env bndr (mkContEx rhs_se rhs)) bndrs body cont }

          | isStrictId bndr ->           -- Includes coercions
            do  { simplExprF (rhs_se `setFloats` env) rhs
                             (StrictBind bndr bndrs body env cont) }

          | otherwise ->
            ASSERT( not (isTyVar bndr) )
            do  { (env1, bndr1) <- simplNonRecBndr env bndr
                ; let (env2, bndr2) = addBndrRules env1 bndr bndr1
                ; env3 <- simplLazyBind env2 NotTopLevel NonRecursive bndr bndr2 rhs rhs_se
                ; simplLam env3 bndrs body cont }
\end{code}

%************************************************************************
%*                                                                      *
                     Variables
%*                                                                      *
%************************************************************************

\begin{code}
simplVar :: SimplEnv -> InVar -> SimplM OutExpr
-- Look up an InVar in the environment
simplVar env var
  | isTyVar var = return (Type (substTyCoVar env var))
  | isCoVar var = return (Coercion (substCoVar env var))
  | otherwise
  = case substId env var of
        DoneId var1          -> return (Var var1)
        DoneEx e             -> return e
        ContEx tvs cvs ids e -> simplExpr (setSubstEnv env tvs cvs ids) e

simplIdF :: SimplEnv -> InId -> SimplCont -> SimplM (SimplEnv, OutExpr)
simplIdF env var cont
  = case substId env var of
        DoneEx e             -> simplExprF (zapSubstEnv env) e cont
        ContEx tvs cvs ids e -> simplExprF (setSubstEnv env tvs cvs ids) e cont
        DoneId var1          -> completeCall env var1 cont
                -- Note [zapSubstEnv]
                -- The template is already simplified, so don't re-substitute.
                -- This is VITAL.  Consider
                --      let x = e in
                --      let y = \z -> ...x... in
                --      \ x -> ...y...
                -- We'll clone the inner \x, adding x->x' in the id_subst
                -- Then when we inline y, we must *not* replace x by x' in
                -- the inlined copy!!

---------------------------------------------------------
--      Dealing with a call site

completeCall :: SimplEnv -> OutId -> SimplCont -> SimplM (SimplEnv, OutExpr)
completeCall env var cont
  = do  {   ------------- Try inlining ----------------
          dflags <- getDynFlags
        ; let  (lone_variable, arg_infos, call_cont) = contArgs cont
               n_val_args = length arg_infos
               interesting_cont = interestingCallContext call_cont
               unfolding    = activeUnfolding env var
               maybe_inline = callSiteInline dflags var unfolding
                                             lone_variable arg_infos interesting_cont
        ; case maybe_inline of {
            Just expr      -- There is an inlining!
              ->  do { checkedTick (UnfoldingDone var)
                     ; dump_inline dflags expr cont
                     ; simplExprF (zapSubstEnv env) expr cont }

            ; Nothing -> do               -- No inlining!

        { rule_base <- getSimplRules
        ; let info = mkArgInfo var (getRules rule_base var) n_val_args call_cont
        ; rebuildCall env info cont
    }}}
  where
    dump_inline dflags unfolding cont
      | not (dopt Opt_D_dump_inlinings dflags) = return ()
      | not (dopt Opt_D_verbose_core2core dflags)
      = when (isExternalName (idName var)) $
            liftIO $ printInfoForUser dflags alwaysQualify $
                sep [text "Inlining done:", nest 4 (ppr var)]
      | otherwise
      = liftIO $ printInfoForUser dflags alwaysQualify $
           sep [text "Inlining done: " <> ppr var,
                nest 4 (vcat [text "Inlined fn: " <+> nest 2 (ppr unfolding),
                              text "Cont:  " <+> ppr cont])]

rebuildCall :: SimplEnv
            -> ArgInfo
            -> SimplCont
            -> SimplM (SimplEnv, OutExpr)
rebuildCall env (ArgInfo { ai_fun = fun, ai_args = rev_args, ai_strs = [] }) cont
  -- When we run out of strictness args, it means
  -- that the call is definitely bottom; see SimplUtils.mkArgInfo
  -- Then we want to discard the entire strict continuation.  E.g.
  --    * case (error "hello") of { ... }
  --    * (error "Hello") arg
  --    * f (error "Hello") where f is strict
  --    etc
  -- Then, especially in the first of these cases, we'd like to discard
  -- the continuation, leaving just the bottoming expression.  But the
  -- type might not be right, so we may have to add a coerce.
  | not (contIsTrivial cont)     -- Only do this if there is a non-trivial
  = return (env, castBottomExpr res cont_ty)  -- contination to discard, else we do it
  where                                       -- again and again!
    res     = argInfoExpr fun rev_args
    cont_ty = contResultType cont

rebuildCall env info (CoerceIt co cont)
  = rebuildCall env (addCastTo info co) cont

rebuildCall env info (ApplyTo dup_flag (Type arg_ty) se cont)
  = do { arg_ty' <- if isSimplified dup_flag then return arg_ty
                    else simplType (se `setInScope` env) arg_ty
       ; rebuildCall env (info `addArgTo` Type arg_ty') cont }

rebuildCall env info@(ArgInfo { ai_encl = encl_rules, ai_type = fun_ty
                              , ai_strs = str:strs, ai_discs = disc:discs })
            (ApplyTo dup_flag arg arg_se cont)
  | isSimplified dup_flag     -- See Note [Avoid redundant simplification]
  = rebuildCall env (addArgTo info' arg) cont

  | str                 -- Strict argument
  = -- pprTrace "Strict Arg" (ppr arg $$ ppr (seIdSubst env) $$ ppr (seInScope env)) $
    simplExprF (arg_se `setFloats` env) arg
               (StrictArg info' cci cont)
                -- Note [Shadowing]

  | otherwise                           -- Lazy argument
        -- DO NOT float anything outside, hence simplExprC
        -- There is no benefit (unlike in a let-binding), and we'd
        -- have to be very careful about bogus strictness through
        -- floating a demanded let.
  = do  { arg' <- simplExprC (arg_se `setInScope` env) arg
                             (mkLazyArgStop (funArgTy fun_ty) cci)
        ; rebuildCall env (addArgTo info' arg') cont }
  where
    info' = info { ai_strs = strs, ai_discs = discs }
    cci | encl_rules = RuleArgCtxt
        | disc > 0   = DiscArgCtxt  -- Be keener here
        | otherwise  = BoringCtxt   -- Nothing interesting

rebuildCall env (ArgInfo { ai_fun = fun, ai_args = rev_args, ai_rules = rules }) cont
  | null rules
  = rebuild env (argInfoExpr fun rev_args) cont      -- No rules, common case

  | otherwise
  = do {  -- We've accumulated a simplified call in <fun,rev_args>
          -- so try rewrite rules; see Note [RULEs apply to simplified arguments]
          -- See also Note [Rules for recursive functions]
        ; let env' = zapSubstEnv env
              (args, cont') = argInfoValArgs env' rev_args cont
        ; mb_rule <- tryRules env' rules fun args cont'
        ; case mb_rule of {
             Just (rule_rhs, cont'') -> simplExprF env' rule_rhs cont''

                 -- Rules don't match
           ; Nothing -> rebuild env (argInfoExpr fun rev_args) cont      -- No rules
    } }
\end{code}

Note [RULES apply to simplified arguments]
~~~~~~~~~~~~~~~~~~~~~~~~~~~~~~~~~~~~~~~~~~
It's very desirable to try RULES once the arguments have been simplified, because
doing so ensures that rule cascades work in one pass.  Consider
   {-# RULES g (h x) = k x
             f (k x) = x #-}
   ...f (g (h x))...
Then we want to rewrite (g (h x)) to (k x) and only then try f's rules. If
we match f's rules against the un-simplified RHS, it won't match.  This
makes a particularly big difference when superclass selectors are involved:
        op ($p1 ($p2 (df d)))
We want all this to unravel in one sweeep.

Note [Avoid redundant simplification]
~~~~~~~~~~~~~~~~~~~~~~~~~~~~~~~~~~~~~
Because RULES apply to simplified arguments, there's a danger of repeatedly
simplifying already-simplified arguments.  An important example is that of
        (>>=) d e1 e2
Here e1, e2 are simplified before the rule is applied, but don't really
participate in the rule firing. So we mark them as Simplified to avoid
re-simplifying them.

Note [Shadowing]
~~~~~~~~~~~~~~~~
This part of the simplifier may break the no-shadowing invariant
Consider
        f (...(\a -> e)...) (case y of (a,b) -> e')
where f is strict in its second arg
If we simplify the innermost one first we get (...(\a -> e)...)
Simplifying the second arg makes us float the case out, so we end up with
        case y of (a,b) -> f (...(\a -> e)...) e'
So the output does not have the no-shadowing invariant.  However, there is
no danger of getting name-capture, because when the first arg was simplified
we used an in-scope set that at least mentioned all the variables free in its
static environment, and that is enough.

We can't just do innermost first, or we'd end up with a dual problem:
        case x of (a,b) -> f e (...(\a -> e')...)

I spent hours trying to recover the no-shadowing invariant, but I just could
not think of an elegant way to do it.  The simplifier is already knee-deep in
continuations.  We have to keep the right in-scope set around; AND we have
to get the effect that finding (error "foo") in a strict arg position will
discard the entire application and replace it with (error "foo").  Getting
all this at once is TOO HARD!


%************************************************************************
%*                                                                      *
                Rewrite rules
%*                                                                      *
%************************************************************************

\begin{code}
tryRules :: SimplEnv -> [CoreRule]
         -> Id -> [OutExpr] -> SimplCont
         -> SimplM (Maybe (CoreExpr, SimplCont))
-- The SimplEnv already has zapSubstEnv applied to it

tryRules env rules fn args call_cont
  | null rules
  = return Nothing
{- Disabled until we fix #8326
  | fn `hasKey` tagToEnumKey   -- See Note [Optimising tagToEnum#]
  , [_type_arg, val_arg] <- args
  , Select dup bndr ((_,[],rhs1) : rest_alts) se cont <- call_cont
  , isDeadBinder bndr
  = do { dflags <- getDynFlags
       ; let enum_to_tag :: CoreAlt -> CoreAlt
                -- Takes   K -> e  into   tagK# -> e
                -- where tagK# is the tag of constructor K
             enum_to_tag (DataAlt con, [], rhs)
               = ASSERT( isEnumerationTyCon (dataConTyCon con) )
                (LitAlt tag, [], rhs)
              where
                tag = mkMachInt dflags (toInteger (dataConTag con - fIRST_TAG))
             enum_to_tag alt = pprPanic "tryRules: tagToEnum" (ppr alt)

             new_alts = (DEFAULT, [], rhs1) : map enum_to_tag rest_alts
             new_bndr = setIdType bndr intPrimTy
                 -- The binder is dead, but should have the right type
      ; return (Just (val_arg, Select dup new_bndr new_alts se cont)) }
-}
  | otherwise
  = do { dflags <- getDynFlags
       ; case lookupRule dflags (getUnfoldingInRuleMatch env) (activeRule env)
                         fn args rules of {
           Nothing               -> return Nothing ;   -- No rule matches
           Just (rule, rule_rhs) ->
             do { checkedTick (RuleFired (ru_name rule))
                ; dump dflags rule rule_rhs
                ; let cont' = pushSimplifiedArgs env
                                                 (drop (ruleArity rule) args)
                                                 call_cont
                      -- (ruleArity rule) says how many args the rule consumed
                ; return (Just (rule_rhs, cont')) }}}
  where
    dump dflags rule rule_rhs
      | dopt Opt_D_dump_rule_rewrites dflags
      = log_rule dflags Opt_D_dump_rule_rewrites "Rule fired" $ vcat
          [ text "Rule:" <+> ftext (ru_name rule)
          , text "Before:" <+> hang (ppr fn) 2 (sep (map pprParendExpr args))
          , text "After: " <+> pprCoreExpr rule_rhs
          , text "Cont:  " <+> ppr call_cont ]

      | dopt Opt_D_dump_rule_firings dflags
      = log_rule dflags Opt_D_dump_rule_firings "Rule fired:" $
          ftext (ru_name rule)

      | otherwise
      = return ()

    log_rule dflags flag hdr details = liftIO . dumpSDoc dflags flag "" $
      sep [text hdr, nest 4 details]
\end{code}

Note [Optimising tagToEnum#]
~~~~~~~~~~~~~~~~~~~~~~~~~~~~
If we have an enumeration data type:

  data Foo = A | B | C

Then we want to transform

   case tagToEnum# x of   ==>    case x of
     A -> e1                       DEFAULT -> e1
     B -> e2                       1#      -> e2
     C -> e3                       2#      -> e3

thereby getting rid of the tagToEnum# altogether.  If there was a DEFAULT
alternative we retain it (remember it comes first).  If not the case must
be exhaustive, and we reflect that in the transformed version by adding
a DEFAULT.  Otherwise Lint complains that the new case is not exhaustive.
See #8317.

Note [Rules for recursive functions]
~~~~~~~~~~~~~~~~~~~~~~~~~~~~~~~~~~~~
You might think that we shouldn't apply rules for a loop breaker:
doing so might give rise to an infinite loop, because a RULE is
rather like an extra equation for the function:
     RULE:           f (g x) y = x+y
     Eqn:            f a     y = a-y

But it's too drastic to disable rules for loop breakers.
Even the foldr/build rule would be disabled, because foldr
is recursive, and hence a loop breaker:
     foldr k z (build g) = g k z
So it's up to the programmer: rules can cause divergence


%************************************************************************
%*                                                                      *
                Rebuilding a case expression
%*                                                                      *
%************************************************************************

Note [Case elimination]
~~~~~~~~~~~~~~~~~~~~~~~
The case-elimination transformation discards redundant case expressions.
Start with a simple situation:

        case x# of      ===>   let y# = x# in e
          y# -> e

(when x#, y# are of primitive type, of course).  We can't (in general)
do this for algebraic cases, because we might turn bottom into
non-bottom!

The code in SimplUtils.prepareAlts has the effect of generalise this
idea to look for a case where we're scrutinising a variable, and we
know that only the default case can match.  For example:

        case x of
          0#      -> ...
          DEFAULT -> ...(case x of
                         0#      -> ...
                         DEFAULT -> ...) ...

Here the inner case is first trimmed to have only one alternative, the
DEFAULT, after which it's an instance of the previous case.  This
really only shows up in eliminating error-checking code.

Note that SimplUtils.mkCase combines identical RHSs.  So

        case e of       ===> case e of DEFAULT -> r
           True  -> r
           False -> r

Now again the case may be elminated by the CaseElim transformation.
This includes things like (==# a# b#)::Bool so that we simplify
      case ==# a# b# of { True -> x; False -> x }
to just
      x
This particular example shows up in default methods for
comparision operations (e.g. in (>=) for Int.Int32)

Note [Case elimination: lifted case]
~~~~~~~~~~~~~~~~~~~~~~~~~~~~~~~~~~~
We also make sure that we deal with this very common case,
where x has a lifted type:

        case e of
          x -> ...x...

Here we are using the case as a strict let; if x is used only once
then we want to inline it.  We have to be careful that this doesn't
make the program terminate when it would have diverged before, so we
check that
        (a) 'e' is already evaluated (it may so if e is a variable)
            Specifically we check (exprIsHNF e)
or
        (b) 'x' is not used at all and e is ok-for-speculation

For the (b), consider
   case (case a ># b of { True -> (p,q); False -> (q,p) }) of
     r -> blah
The scrutinee is ok-for-speculation (it looks inside cases), but we do
not want to transform to
   let r = case a ># b of { True -> (p,q); False -> (q,p) }
   in blah
because that builds an unnecessary thunk.

Note [Case binder next]
~~~~~~~~~~~~~~~~~~~~~~~
If we have
   case e of f { _ -> f e1 e2 }
then we can safely do CaseElim.   The main criterion is that the
case-binder is evaluated *next*.  Previously we just asked that
the case-binder is used strictly; but that can change
    case x of { _ -> error "bad" }
    --> error "bad"
which is very puzzling if 'x' is later bound to (error "good").
Where the order of evaluation is specified (via seq or case)
we should respect it.
See also Note [Empty case alternatives] in CoreSyn.

So instead we use case_bndr_evald_next to see when f is the *next*
thing to be eval'd.  This came up when fixing Trac #7542.
See also Note [Eta reduction of an eval'd function] in CoreUtils.

  For reference, the old code was an extra disjunct in elim_lifted
       || (strict_case_bndr && scrut_is_var scrut)
      strict_case_bndr = isStrictDmd (idDemandInfo case_bndr)
      scrut_is_var (Cast s _) = scrut_is_var s
      scrut_is_var (Var _)    = True
      scrut_is_var _          = False

      -- True if evaluation of the case_bndr is the next
      -- thing to be eval'd.  Then dropping the case

Note [Case elimination: unlifted case]
~~~~~~~~~~~~~~~~~~~~~~~~~~~~~~~~~~~~~~
Consider
   case a +# b of r -> ...r...
Then we do case-elimination (to make a let) followed by inlining,
to get
        .....(a +# b)....
If we have
   case indexArray# a i of r -> ...r...
we might like to do the same, and inline the (indexArray# a i).
But indexArray# is not okForSpeculation, so we don't build a let
in rebuildCase (lest it get floated *out*), so the inlining doesn't
happen either.

This really isn't a big deal I think. The let can be


Further notes about case elimination
~~~~~~~~~~~~~~~~~~~~~~~~~~~~~~~~~~~~
Consider:       test :: Integer -> IO ()
                test = print

Turns out that this compiles to:
    Print.test
      = \ eta :: Integer
          eta1 :: Void# ->
          case PrelNum.< eta PrelNum.zeroInteger of wild { __DEFAULT ->
          case hPutStr stdout
                 (PrelNum.jtos eta ($w[] @ Char))
                 eta1
          of wild1 { (# new_s, a4 #) -> PrelIO.lvl23 new_s  }}

Notice the strange '<' which has no effect at all. This is a funny one.
It started like this:

f x y = if x < 0 then jtos x
          else if y==0 then "" else jtos x

At a particular call site we have (f v 1).  So we inline to get

        if v < 0 then jtos x
        else if 1==0 then "" else jtos x

Now simplify the 1==0 conditional:

        if v<0 then jtos v else jtos v

Now common-up the two branches of the case:

        case (v<0) of DEFAULT -> jtos v

Why don't we drop the case?  Because it's strict in v.  It's technically
wrong to drop even unnecessary evaluations, and in practice they
may be a result of 'seq' so we *definitely* don't want to drop those.
I don't really know how to improve this situation.

\begin{code}
---------------------------------------------------------
--      Eliminate the case if possible

rebuildCase, reallyRebuildCase
   :: SimplEnv
   -> OutExpr          -- Scrutinee
   -> InId             -- Case binder
   -> [InAlt]          -- Alternatives (inceasing order)
   -> SimplCont
   -> SimplM (SimplEnv, OutExpr)

--------------------------------------------------
--      1. Eliminate the case if there's a known constructor
--------------------------------------------------

rebuildCase env scrut case_bndr alts cont
  | Lit lit <- scrut    -- No need for same treatment as constructors
                        -- because literals are inlined more vigorously
  , not (litIsLifted lit)
  = do  { tick (KnownBranch case_bndr)
        ; case findAlt (LitAlt lit) alts of
            Nothing           -> missingAlt env case_bndr alts cont
            Just (_, bs, rhs) -> simple_rhs bs rhs }

  | Just (con, ty_args, other_args) <- exprIsConApp_maybe (getUnfoldingInRuleMatch env) scrut
        -- Works when the scrutinee is a variable with a known unfolding
        -- as well as when it's an explicit constructor application
  = do  { tick (KnownBranch case_bndr)
        ; case findAlt (DataAlt con) alts of
            Nothing  -> missingAlt env case_bndr alts cont
            Just (DEFAULT, bs, rhs) -> simple_rhs bs rhs
            Just (_, bs, rhs)       -> knownCon env scrut con ty_args other_args
                                                case_bndr bs rhs cont
        }
  where
    simple_rhs bs rhs = ASSERT( null bs )
                        do { env' <- simplNonRecX env case_bndr scrut
                           ; simplExprF env' rhs cont }


--------------------------------------------------
--      2. Eliminate the case if scrutinee is evaluated
--------------------------------------------------

rebuildCase env scrut case_bndr [(_, bndrs, rhs)] cont
  -- See if we can get rid of the case altogether
  -- See Note [Case elimination]
  -- mkCase made sure that if all the alternatives are equal,
  -- then there is now only one (DEFAULT) rhs
 | all isDeadBinder bndrs       -- bndrs are [InId]

 , if isUnLiftedType (idType case_bndr)
   then elim_unlifted        -- Satisfy the let-binding invariant
   else elim_lifted
  = do  { -- pprTrace "case elim" (vcat [ppr case_bndr, ppr (exprIsHNF scrut),
          --                            ppr ok_for_spec,
          --                            ppr scrut]) $
          tick (CaseElim case_bndr)
        ; env' <- simplNonRecX env case_bndr scrut
          -- If case_bndr is dead, simplNonRecX will discard
        ; simplExprF env' rhs cont }
  where
    elim_lifted   -- See Note [Case elimination: lifted case]
      = exprIsHNF scrut
     || (is_plain_seq && ok_for_spec)
              -- Note: not the same as exprIsHNF
     || case_bndr_evald_next rhs

    elim_unlifted
      | is_plain_seq = exprOkForSideEffects scrut
            -- The entire case is dead, so we can drop it,
            -- _unless_ the scrutinee has side effects
      | otherwise    = ok_for_spec
            -- The case-binder is alive, but we may be able
            -- turn the case into a let, if the expression is ok-for-spec
            -- See Note [Case elimination: unlifted case]

    ok_for_spec      = exprOkForSpeculation scrut
    is_plain_seq     = isDeadBinder case_bndr -- Evaluation *only* for effect

    case_bndr_evald_next :: CoreExpr -> Bool
      -- See Note [Case binder next]
    case_bndr_evald_next (Var v)         = v == case_bndr
    case_bndr_evald_next (Cast e _)      = case_bndr_evald_next e
    case_bndr_evald_next (App e _)       = case_bndr_evald_next e
    case_bndr_evald_next (Case e _ _ _)  = case_bndr_evald_next e
    case_bndr_evald_next _               = False
      -- Could add a case for Let,
      -- but I'm worried it could become expensive

--------------------------------------------------
--      3. Try seq rules; see Note [User-defined RULES for seq] in MkId
--------------------------------------------------

rebuildCase env scrut case_bndr alts@[(_, bndrs, rhs)] cont
  | all isDeadBinder (case_bndr : bndrs)  -- So this is just 'seq'
  = do { let rhs' = substExpr (text "rebuild-case") env rhs
             env' = zapSubstEnv env
             out_args = [Type (substTy env (idType case_bndr)),
                         Type (exprType rhs'), scrut, rhs']
                      -- Lazily evaluated, so we don't do most of this

       ; rule_base <- getSimplRules
       ; mb_rule <- tryRules env' (getRules rule_base seqId) seqId out_args cont
       ; case mb_rule of
           Just (rule_rhs, cont') -> simplExprF env' rule_rhs cont'
           Nothing                -> reallyRebuildCase env scrut case_bndr alts cont }

rebuildCase env scrut case_bndr alts cont
  = reallyRebuildCase env scrut case_bndr alts cont

--------------------------------------------------
--      3. Catch-all case
--------------------------------------------------

reallyRebuildCase env scrut case_bndr alts cont
  = do  {       -- Prepare the continuation;
                -- The new subst_env is in place
          (env', dup_cont, nodup_cont) <- prepareCaseCont env alts cont

        -- Simplify the alternatives
        ; (scrut', case_bndr', alts') <- simplAlts env' scrut case_bndr alts dup_cont

        ; dflags <- getDynFlags
        ; let alts_ty' = contResultType dup_cont
        ; case_expr <- mkCase dflags scrut' case_bndr' alts_ty' alts'

        -- Notice that rebuild gets the in-scope set from env', not alt_env
        -- (which in any case is only build in simplAlts)
        -- The case binder *not* scope over the whole returned case-expression
        ; rebuild env' case_expr nodup_cont }
\end{code}

simplCaseBinder checks whether the scrutinee is a variable, v.  If so,
try to eliminate uses of v in the RHSs in favour of case_bndr; that
way, there's a chance that v will now only be used once, and hence
inlined.

Historical note: we use to do the "case binder swap" in the Simplifier
so there were additional complications if the scrutinee was a variable.
Now the binder-swap stuff is done in the occurrence analyer; see
OccurAnal Note [Binder swap].

Note [knownCon occ info]
~~~~~~~~~~~~~~~~~~~~~~~~
If the case binder is not dead, then neither are the pattern bound
variables:
        case <any> of x { (a,b) ->
        case x of { (p,q) -> p } }
Here (a,b) both look dead, but come alive after the inner case is eliminated.
The point is that we bring into the envt a binding
        let x = (a,b)
after the outer case, and that makes (a,b) alive.  At least we do unless
the case binder is guaranteed dead.

Note [Case alternative occ info]
~~~~~~~~~~~~~~~~~~~~~~~~~~~~~~~~
When we are simply reconstructing a case (the common case), we always
zap the occurrence info on the binders in the alternatives.  Even
if the case binder is dead, the scrutinee is usually a variable, and *that*
can bring the case-alternative binders back to life.
See Note [Add unfolding for scrutinee]

Note [Improving seq]
~~~~~~~~~~~~~~~~~~~
Consider
        type family F :: * -> *
        type instance F Int = Int

        ... case e of x { DEFAULT -> rhs } ...

where x::F Int.  Then we'd like to rewrite (F Int) to Int, getting

        case e `cast` co of x'::Int
           I# x# -> let x = x' `cast` sym co
                    in rhs

so that 'rhs' can take advantage of the form of x'.

Notice that Note [Case of cast] (in OccurAnal) may then apply to the result.

Nota Bene: We only do the [Improving seq] transformation if the
case binder 'x' is actually used in the rhs; that is, if the case
is *not* a *pure* seq.
  a) There is no point in adding the cast to a pure seq.
  b) There is a good reason not to: doing so would interfere
     with seq rules (Note [Built-in RULES for seq] in MkId).
     In particular, this [Improving seq] thing *adds* a cast
     while [Built-in RULES for seq] *removes* one, so they
     just flip-flop.

You might worry about
   case v of x { __DEFAULT ->
      ... case (v `cast` co) of y { I# -> ... }}
This is a pure seq (since x is unused), so [Improving seq] won't happen.
But it's ok: the simplifier will replace 'v' by 'x' in the rhs to get
   case v of x { __DEFAULT ->
      ... case (x `cast` co) of y { I# -> ... }}
Now the outer case is not a pure seq, so [Improving seq] will happen,
and then the inner case will disappear.

The need for [Improving seq] showed up in Roman's experiments.  Example:
  foo :: F Int -> Int -> Int
  foo t n = t `seq` bar n
     where
       bar 0 = 0
       bar n = bar (n - case t of TI i -> i)
Here we'd like to avoid repeated evaluating t inside the loop, by
taking advantage of the `seq`.

At one point I did transformation in LiberateCase, but it's more
robust here.  (Otherwise, there's a danger that we'll simply drop the
'seq' altogether, before LiberateCase gets to see it.)

\begin{code}
simplAlts :: SimplEnv
          -> OutExpr
          -> InId                       -- Case binder
          -> [InAlt]                    -- Non-empty
          -> SimplCont
          -> SimplM (OutExpr, OutId, [OutAlt])  -- Includes the continuation
-- Like simplExpr, this just returns the simplified alternatives;
-- it does not return an environment
-- The returned alternatives can be empty, none are possible

simplAlts env scrut case_bndr alts cont'
  = do  { let env0 = zapFloats env

        ; (env1, case_bndr1) <- simplBinder env0 case_bndr

        ; fam_envs <- getFamEnvs
        ; (alt_env', scrut', case_bndr') <- improveSeq fam_envs env1 scrut
                                                       case_bndr case_bndr1 alts

        ; (imposs_deflt_cons, in_alts) <- prepareAlts scrut' case_bndr' alts
          -- NB: it's possible that the returned in_alts is empty: this is handled
          -- by the caller (rebuildCase) in the missingAlt function

        ; alts' <- mapM (simplAlt alt_env' (Just scrut') imposs_deflt_cons case_bndr' cont') in_alts
        ; -- pprTrace "simplAlts" (ppr case_bndr $$ ppr alts_ty $$ ppr alts_ty' $$ ppr alts $$ ppr cont') $
          return (scrut', case_bndr', alts') }


------------------------------------
improveSeq :: (FamInstEnv, FamInstEnv) -> SimplEnv
           -> OutExpr -> InId -> OutId -> [InAlt]
           -> SimplM (SimplEnv, OutExpr, OutId)
-- Note [Improving seq]
improveSeq fam_envs env scrut case_bndr case_bndr1 [(DEFAULT,_,_)]
  | not (isDeadBinder case_bndr) -- Not a pure seq!  See Note [Improving seq]
  , Just (co, ty2) <- topNormaliseType_maybe fam_envs (idType case_bndr1)
  = do { case_bndr2 <- newId (fsLit "nt") ty2
        ; let rhs  = DoneEx (Var case_bndr2 `Cast` mkSymCo co)
              env2 = extendIdSubst env case_bndr rhs
        ; return (env2, scrut `Cast` co, case_bndr2) }

improveSeq _ env scrut _ case_bndr1 _
  = return (env, scrut, case_bndr1)


------------------------------------
simplAlt :: SimplEnv
         -> Maybe OutExpr  -- The scrutinee
         -> [AltCon]       -- These constructors can't be present when
                           -- matching the DEFAULT alternative
         -> OutId          -- The case binder
         -> SimplCont
         -> InAlt
         -> SimplM OutAlt

simplAlt env _ imposs_deflt_cons case_bndr' cont' (DEFAULT, bndrs, rhs)
  = ASSERT( null bndrs )
    do  { let env' = addBinderUnfolding env case_bndr'
                                        (mkOtherCon imposs_deflt_cons)
                -- Record the constructors that the case-binder *can't* be.
        ; rhs' <- simplExprC env' rhs cont'
        ; return (DEFAULT, [], rhs') }

simplAlt env scrut' _ case_bndr' cont' (LitAlt lit, bndrs, rhs)
  = ASSERT( null bndrs )
    do  { env' <- addAltUnfoldings env scrut' case_bndr' (Lit lit)
        ; rhs' <- simplExprC env' rhs cont'
        ; return (LitAlt lit, [], rhs') }

simplAlt env scrut' _ case_bndr' cont' (DataAlt con, vs, rhs)
  = do  {       -- Deal with the pattern-bound variables
                -- Mark the ones that are in ! positions in the
                -- data constructor as certainly-evaluated.
                -- NB: simplLamBinders preserves this eval info
        ; let vs_with_evals = add_evals (dataConRepStrictness con)
        ; (env', vs') <- simplLamBndrs env vs_with_evals

                -- Bind the case-binder to (con args)
        ; let inst_tys' = tyConAppArgs (idType case_bndr')
              con_app :: OutExpr
              con_app   = mkConApp2 con inst_tys' vs'

        ; env'' <- addAltUnfoldings env' scrut' case_bndr' con_app
        ; rhs' <- simplExprC env'' rhs cont'
        ; return (DataAlt con, vs', rhs') }
  where
        -- add_evals records the evaluated-ness of the bound variables of
        -- a case pattern.  This is *important*.  Consider
        --      data T = T !Int !Int
        --
        --      case x of { T a b -> T (a+1) b }
        --
        -- We really must record that b is already evaluated so that we don't
        -- go and re-evaluate it when constructing the result.
        -- See Note [Data-con worker strictness] in MkId.lhs
    add_evals the_strs
        = go vs the_strs
        where
          go [] [] = []
          go (v:vs') strs | isTyVar v = v : go vs' strs
          go (v:vs') (str:strs)
            | isMarkedStrict str = evald_v  : go vs' strs
            | otherwise          = zapped_v : go vs' strs
            where
              zapped_v = zapIdOccInfo v   -- See Note [Case alternative occ info]
              evald_v  = zapped_v `setIdUnfolding` evaldUnfolding
          go _ _ = pprPanic "cat_evals" (ppr con $$ ppr vs $$ ppr the_strs)


addAltUnfoldings :: SimplEnv -> Maybe OutExpr -> OutId -> OutExpr -> SimplM SimplEnv
addAltUnfoldings env scrut case_bndr con_app
  = do { dflags <- getDynFlags
       ; let con_app_unf = mkSimpleUnfolding dflags con_app
             env1 = addBinderUnfolding env case_bndr con_app_unf

             -- See Note [Add unfolding for scrutinee]
             env2 = case scrut of
                      Just (Var v)           -> addBinderUnfolding env1 v con_app_unf
                      Just (Cast (Var v) co) -> addBinderUnfolding env1 v $
                                                mkSimpleUnfolding dflags (Cast con_app (mkSymCo co))
                      _                      -> env1

       ; traceSmpl "addAltUnf" (vcat [ppr case_bndr <+> ppr scrut, ppr con_app])
       ; return env2 }

addBinderUnfolding :: SimplEnv -> Id -> Unfolding -> SimplEnv
addBinderUnfolding env bndr unf
  | debugIsOn, Just tmpl <- maybeUnfoldingTemplate unf
  = WARN( not (eqType (idType bndr) (exprType tmpl)),
          ppr bndr $$ ppr (idType bndr) $$ ppr tmpl $$ ppr (exprType tmpl) )
    modifyInScope env (bndr `setIdUnfolding` unf)

  | otherwise
  = modifyInScope env (bndr `setIdUnfolding` unf)

zapBndrOccInfo :: Bool -> Id -> Id
-- Consider  case e of b { (a,b) -> ... }
-- Then if we bind b to (a,b) in "...", and b is not dead,
-- then we must zap the deadness info on a,b
zapBndrOccInfo keep_occ_info pat_id
  | keep_occ_info = pat_id
  | otherwise     = zapIdOccInfo pat_id
\end{code}

Note [Add unfolding for scrutinee]
~~~~~~~~~~~~~~~~~~~~~~~~~~~~~~~~~~
In general it's unlikely that a variable scrutinee will appear
in the case alternatives   case x of { ...x unlikely to appear... }
because the binder-swap in OccAnal has got rid of all such occcurrences
See Note [Binder swap] in OccAnal.

BUT it is still VERY IMPORTANT to add a suitable unfolding for a
variable scrutinee, in simplAlt.  Here's why
   case x of y
     (a,b) -> case b of c
                I# v -> ...(f y)...
There is no occurrence of 'b' in the (...(f y)...).  But y gets
the unfolding (a,b), and *that* mentions b.  If f has a RULE
    RULE f (p, I# q) = ...
we want that rule to match, so we must extend the in-scope env with a
suitable unfolding for 'y'.  It's *essential* for rule matching; but
it's also good for case-elimintation -- suppose that 'f' was inlined
and did multi-level case analysis, then we'd solve it in one
simplifier sweep instead of two.

Exactly the same issue arises in SpecConstr;
see Note [Add scrutinee to ValueEnv too] in SpecConstr

HOWEVER, given
  case x of y { Just a -> r1; Nothing -> r2 }
we do not want to add the unfolding x -> y to 'x', which might seem cool,
since 'y' itself has different unfoldings in r1 and r2.  Reason: if we
did that, we'd have to zap y's deadness info and that is a very useful
piece of information.

So instead we add the unfolding x -> Just a, and x -> Nothing in the
respective RHSs.


%************************************************************************
%*                                                                      *
\subsection{Known constructor}
%*                                                                      *
%************************************************************************

We are a bit careful with occurrence info.  Here's an example

        (\x* -> case x of (a*, b) -> f a) (h v, e)

where the * means "occurs once".  This effectively becomes
        case (h v, e) of (a*, b) -> f a)
and then
        let a* = h v; b = e in f a
and then
        f (h v)

All this should happen in one sweep.

\begin{code}
knownCon :: SimplEnv
         -> OutExpr                             -- The scrutinee
         -> DataCon -> [OutType] -> [OutExpr]   -- The scrutinee (in pieces)
         -> InId -> [InBndr] -> InExpr          -- The alternative
         -> SimplCont
         -> SimplM (SimplEnv, OutExpr)

knownCon env scrut dc dc_ty_args dc_args bndr bs rhs cont
  = do  { env'  <- bind_args env bs dc_args
        ; env'' <- bind_case_bndr env'
        ; simplExprF env'' rhs cont }
  where
    zap_occ = zapBndrOccInfo (isDeadBinder bndr)    -- bndr is an InId

                  -- Ugh!
    bind_args env' [] _  = return env'

    bind_args env' (b:bs') (Type ty : args)
      = ASSERT( isTyVar b )
        bind_args (extendTCvSubst env' b ty) bs' args

    bind_args env' (b:bs') (Coercion co : args)
      = ASSERT( isCoVar b )
        bind_args (extendTCvSubst env' b (mkCoercionTy co)) bs' args

    bind_args env' (b:bs') (arg : args)
      = ASSERT( isId b )
        do { let b' = zap_occ b
             -- Note that the binder might be "dead", because it doesn't
             -- occur in the RHS; and simplNonRecX may therefore discard
             -- it via postInlineUnconditionally.
             -- Nevertheless we must keep it if the case-binder is alive,
             -- because it may be used in the con_app.  See Note [knownCon occ info]
           ; env'' <- simplNonRecX env' b' arg
           ; bind_args env'' bs' args }

    bind_args _ _ _ =
      pprPanic "bind_args" $ ppr dc $$ ppr bs $$ ppr dc_args $$
                             text "scrut:" <+> ppr scrut

       -- It's useful to bind bndr to scrut, rather than to a fresh
       -- binding      x = Con arg1 .. argn
       -- because very often the scrut is a variable, so we avoid
       -- creating, and then subsequently eliminating, a let-binding
       -- BUT, if scrut is a not a variable, we must be careful
       -- about duplicating the arg redexes; in that case, make
       -- a new con-app from the args
    bind_case_bndr env
      | isDeadBinder bndr   = return env
      | exprIsTrivial scrut = return (extendIdSubst env bndr (DoneEx scrut))
      | otherwise           = do { dc_args <- mapM (simplVar env) bs
                                         -- dc_ty_args are aready OutTypes,
                                         -- but bs are InBndrs
                                 ; let con_app = Var (dataConWorkId dc)
                                                 `mkTyApps` dc_ty_args
                                                 `mkApps`   dc_args
                                 ; simplNonRecX env bndr con_app }

-------------------
missingAlt :: SimplEnv -> Id -> [InAlt] -> SimplCont -> SimplM (SimplEnv, OutExpr)
                -- This isn't strictly an error, although it is unusual.
                -- It's possible that the simplifer might "see" that
                -- an inner case has no accessible alternatives before
                -- it "sees" that the entire branch of an outer case is
                -- inaccessible.  So we simply put an error case here instead.
missingAlt env case_bndr _ cont
  = WARN( True, ptext (sLit "missingAlt") <+> ppr case_bndr )
    return (env, mkImpossibleExpr (contResultType cont))
\end{code}


%************************************************************************
%*                                                                      *
\subsection{Duplicating continuations}
%*                                                                      *
%************************************************************************

\begin{code}
prepareCaseCont :: SimplEnv
                -> [InAlt] -> SimplCont
                -> SimplM (SimplEnv, SimplCont, SimplCont)
-- We are considering
--     K[case _ of { p1 -> r1; ...; pn -> rn }]
-- where K is some enclosing continuation for the case
-- Goal: split K into two pieces Kdup,Knodup so that
--       a) Kdup can be duplicated
--       b) Knodup[Kdup[e]] = K[e]
-- The idea is that we'll transform thus:
--          Knodup[ (case _ of { p1 -> Kdup[r1]; ...; pn -> Kdup[rn] }
--
-- We also return some extra bindings in SimplEnv (that scope over
-- the entire continuation)

prepareCaseCont env alts cont
  | many_alts alts = mkDupableCont env cont
  | otherwise      = return (env, cont, mkBoringStop (contResultType cont))
  where
    many_alts :: [InAlt] -> Bool  -- True iff strictly > 1 non-bottom alternative
    many_alts []  = False         -- See Note [Bottom alternatives]
    many_alts [_] = False
    many_alts (alt:alts)
      | is_bot_alt alt = many_alts alts
      | otherwise      = not (all is_bot_alt alts)

    is_bot_alt (_,_,rhs) = exprIsBottom rhs
\end{code}

Note [Bottom alternatives]
~~~~~~~~~~~~~~~~~~~~~~~~~~
When we have
     case (case x of { A -> error .. ; B -> e; C -> error ..)
       of alts
then we can just duplicate those alts because the A and C cases
will disappear immediately.  This is more direct than creating
join points and inlining them away; and in some cases we would
not even create the join points (see Note [Single-alternative case])
and we would keep the case-of-case which is silly.  See Trac #4930.

\begin{code}
mkDupableCont :: SimplEnv -> SimplCont
              -> SimplM (SimplEnv, SimplCont, SimplCont)

mkDupableCont env cont
  | contIsDupable cont
  = return (env, cont, mkBoringStop (contResultType cont))

mkDupableCont _   (Stop {}) = panic "mkDupableCont"     -- Handled by previous eqn

mkDupableCont env (CoerceIt ty cont)
  = do  { (env', dup, nodup) <- mkDupableCont env cont
        ; return (env', CoerceIt ty dup, nodup) }

-- Duplicating ticks for now, not sure if this is good or not
mkDupableCont env cont@(TickIt{})
  = return (env, mkBoringStop (contInputType cont), cont)

mkDupableCont env cont@(StrictBind {})
  =  return (env, mkBoringStop (contInputType cont), cont)
        -- See Note [Duplicating StrictBind]

mkDupableCont env (StrictArg info cci cont)
        -- See Note [Duplicating StrictArg]
  = do { (env', dup, nodup) <- mkDupableCont env cont
       ; (env'', args')     <- mapAccumLM makeTrivialArg env' (ai_args info)
       ; return (env'', StrictArg (info { ai_args = args' }) cci dup, nodup) }

mkDupableCont env (ApplyTo _ arg se cont)
  =     -- e.g.         [...hole...] (...arg...)
        --      ==>
        --              let a = ...arg...
        --              in [...hole...] a
    do  { (env', dup_cont, nodup_cont) <- mkDupableCont env cont
        ; arg' <- simplExpr (se `setInScope` env') arg
        ; (env'', arg'') <- makeTrivial NotTopLevel env' arg'
        ; let app_cont = ApplyTo OkToDup arg'' (zapSubstEnv env'') dup_cont
        ; return (env'', app_cont, nodup_cont) }

mkDupableCont env cont@(Select _ case_bndr [(_, bs, _rhs)] _ _)
--  See Note [Single-alternative case]
--  | not (exprIsDupable rhs && contIsDupable case_cont)
--  | not (isDeadBinder case_bndr)
  | all isDeadBinder bs  -- InIds
    && not (isUnLiftedType (idType case_bndr))
    -- Note [Single-alternative-unlifted]
  = return (env, mkBoringStop (contInputType cont), cont)

mkDupableCont env (Select _ case_bndr alts se cont)
  =     -- e.g.         (case [...hole...] of { pi -> ei })
        --      ===>
        --              let ji = \xij -> ei
        --              in case [...hole...] of { pi -> ji xij }
    do  { tick (CaseOfCase case_bndr)
        ; (env', dup_cont, nodup_cont) <- prepareCaseCont env alts cont
                -- NB: We call prepareCaseCont here.  If there is only one
                -- alternative, then dup_cont may be big, but that's ok
                -- because we push it into the single alternative, and then
                -- use mkDupableAlt to turn that simplified alternative into
                -- a join point if it's too big to duplicate.
                -- And this is important: see Note [Fusing case continuations]

        ; let alt_env = se `setInScope` env'

        ; (alt_env', case_bndr') <- simplBinder alt_env case_bndr
        ; alts' <- mapM (simplAlt alt_env' Nothing [] case_bndr' dup_cont) alts
        -- Safe to say that there are no handled-cons for the DEFAULT case
                -- NB: simplBinder does not zap deadness occ-info, so
                -- a dead case_bndr' will still advertise its deadness
                -- This is really important because in
                --      case e of b { (# p,q #) -> ... }
                -- b is always dead, and indeed we are not allowed to bind b to (# p,q #),
                -- which might happen if e was an explicit unboxed pair and b wasn't marked dead.
                -- In the new alts we build, we have the new case binder, so it must retain
                -- its deadness.
        -- NB: we don't use alt_env further; it has the substEnv for
        --     the alternatives, and we don't want that

        ; (env'', alts'') <- mkDupableAlts env' case_bndr' alts'
        ; return (env'',  -- Note [Duplicated env]
                  Select OkToDup case_bndr' alts'' (zapSubstEnv env'')
                         (mkBoringStop (contInputType nodup_cont)),
                  nodup_cont) }


mkDupableAlts :: SimplEnv -> OutId -> [InAlt]
              -> SimplM (SimplEnv, [InAlt])
-- Absorbs the continuation into the new alternatives

mkDupableAlts env case_bndr' the_alts
  = go env the_alts
  where
    go env0 [] = return (env0, [])
    go env0 (alt:alts)
        = do { (env1, alt') <- mkDupableAlt env0 case_bndr' alt
             ; (env2, alts') <- go env1 alts
             ; return (env2, alt' : alts' ) }

mkDupableAlt :: SimplEnv -> OutId -> (AltCon, [CoreBndr], CoreExpr)
              -> SimplM (SimplEnv, (AltCon, [CoreBndr], CoreExpr))
mkDupableAlt env case_bndr (con, bndrs', rhs') = do
  dflags <- getDynFlags
  if exprIsDupable dflags rhs'  -- Note [Small alternative rhs]
   then return (env, (con, bndrs', rhs'))
   else
    do  { let rhs_ty'  = exprType rhs'
              scrut_ty = idType case_bndr
              case_bndr_w_unf
                = case con of
                      DEFAULT    -> case_bndr
                      DataAlt dc -> setIdUnfolding case_bndr unf
                          where
                                 -- See Note [Case binders and join points]
                             unf = mkInlineUnfolding Nothing rhs
                             rhs = mkConApp2 dc (tyConAppArgs scrut_ty) bndrs'

                      LitAlt {} -> WARN( True, ptext (sLit "mkDupableAlt")
                                                <+> ppr case_bndr <+> ppr con )
                                   case_bndr
                           -- The case binder is alive but trivial, so why has
                           -- it not been substituted away?

              used_bndrs' | isDeadBinder case_bndr = filter abstract_over bndrs'
                          | otherwise              = bndrs' ++ [case_bndr_w_unf]

              abstract_over bndr
                  | isTyVar bndr = True -- Abstract over all type variables just in case
                  | otherwise    = not (isDeadBinder bndr)
                        -- The deadness info on the new Ids is preserved by simplBinders

        ; (final_bndrs', final_args)    -- Note [Join point abstraction]
                <- if (any isId used_bndrs')
                   then return (used_bndrs', varsToCoreExprs used_bndrs')
                    else do { rw_id <- newId (fsLit "w") voidPrimTy
                            ; return ([setOneShotLambda rw_id], [Var voidPrimId]) }

        ; join_bndr <- newId (fsLit "$j") (mkPiTypes final_bndrs' rhs_ty')
                -- Note [Funky mkPiTypes]

        ; let   -- We make the lambdas into one-shot-lambdas.  The
                -- join point is sure to be applied at most once, and doing so
                -- prevents the body of the join point being floated out by
                -- the full laziness pass
                really_final_bndrs     = map one_shot final_bndrs'
                one_shot v | isId v    = setOneShotLambda v
                           | otherwise = v
                join_rhs   = mkLams really_final_bndrs rhs'
                join_arity = exprArity join_rhs
                join_call  = mkApps (Var join_bndr) final_args

        ; env' <- addPolyBind NotTopLevel env (NonRec (join_bndr `setIdArity` join_arity) join_rhs)
        ; return (env', (con, bndrs', join_call)) }
                -- See Note [Duplicated env]
\end{code}

Note [Fusing case continuations]
~~~~~~~~~~~~~~~~~~~~~~~~~~~~~~~~
It's important to fuse two successive case continuations when the
first has one alternative.  That's why we call prepareCaseCont here.
Consider this, which arises from thunk splitting (see Note [Thunk
splitting] in WorkWrap):

      let
        x* = case (case v of {pn -> rn}) of
               I# a -> I# a
      in body

The simplifier will find
    (Var v) with continuation
            Select (pn -> rn) (
            Select [I# a -> I# a] (
            StrictBind body Stop

So we'll call mkDupableCont on
   Select [I# a -> I# a] (StrictBind body Stop)
There is just one alternative in the first Select, so we want to
simplify the rhs (I# a) with continuation (StricgtBind body Stop)
Supposing that body is big, we end up with
          let $j a = <let x = I# a in body>
          in case v of { pn -> case rn of
                                 I# a -> $j a }
This is just what we want because the rn produces a box that
the case rn cancels with.

See Trac #4957 a fuller example.

Note [Case binders and join points]
~~~~~~~~~~~~~~~~~~~~~~~~~~~~~~~~~~~
Consider this
   case (case .. ) of c {
     I# c# -> ....c....

If we make a join point with c but not c# we get
  $j = \c -> ....c....

But if later inlining scrutines the c, thus

  $j = \c -> ... case c of { I# y -> ... } ...

we won't see that 'c' has already been scrutinised.  This actually
happens in the 'tabulate' function in wave4main, and makes a significant
difference to allocation.

An alternative plan is this:

   $j = \c# -> let c = I# c# in ...c....

but that is bad if 'c' is *not* later scrutinised.

So instead we do both: we pass 'c' and 'c#' , and record in c's inlining
(an InlineRule) that it's really I# c#, thus

   $j = \c# -> \c[=I# c#] -> ...c....

Absence analysis may later discard 'c'.

NB: take great care when doing strictness analysis;
    see Note [Lamba-bound unfoldings] in DmdAnal.

Also note that we can still end up passing stuff that isn't used.  Before
strictness analysis we have
   let $j x y c{=(x,y)} = (h c, ...)
   in ...
After strictness analysis we see that h is strict, we end up with
   let $j x y c{=(x,y)} = ($wh x y, ...)
and c is unused.

Note [Duplicated env]
~~~~~~~~~~~~~~~~~~~~~
Some of the alternatives are simplified, but have not been turned into a join point
So they *must* have an zapped subst-env.  So we can't use completeNonRecX to
bind the join point, because it might to do PostInlineUnconditionally, and
we'd lose that when zapping the subst-env.  We could have a per-alt subst-env,
but zapping it (as we do in mkDupableCont, the Select case) is safe, and
at worst delays the join-point inlining.

Note [Small alternative rhs]
~~~~~~~~~~~~~~~~~~~~~~~~~~~~
It is worth checking for a small RHS because otherwise we
get extra let bindings that may cause an extra iteration of the simplifier to
inline back in place.  Quite often the rhs is just a variable or constructor.
The Ord instance of Maybe in PrelMaybe.lhs, for example, took several extra
iterations because the version with the let bindings looked big, and so wasn't
inlined, but after the join points had been inlined it looked smaller, and so
was inlined.

NB: we have to check the size of rhs', not rhs.
Duplicating a small InAlt might invalidate occurrence information
However, if it *is* dupable, we return the *un* simplified alternative,
because otherwise we'd need to pair it up with an empty subst-env....
but we only have one env shared between all the alts.
(Remember we must zap the subst-env before re-simplifying something).
Rather than do this we simply agree to re-simplify the original (small) thing later.

Note [Funky mkPiTypes]
~~~~~~~~~~~~~~~~~~~~~~
Notice the funky mkPiTypes.  If the contructor has existentials
it's possible that the join point will be abstracted over
type varaibles as well as term variables.
 Example:  Suppose we have
        data T = forall t.  C [t]
 Then faced with
        case (case e of ...) of
            C t xs::[t] -> rhs
 We get the join point
        let j :: forall t. [t] -> ...
            j = /\t \xs::[t] -> rhs
        in
        case (case e of ...) of
            C t xs::[t] -> j t xs

Note [Join point abstraction]
~~~~~~~~~~~~~~~~~~~~~~~~~~~~
Join points always have at least one value argument,
for several reasons

* If we try to lift a primitive-typed something out
  for let-binding-purposes, we will *caseify* it (!),
  with potentially-disastrous strictness results.  So
  instead we turn it into a function: \v -> e
  where v::Void#.  The value passed to this function is void,
  which generates (almost) no code.

* CPR.  We used to say "&& isUnLiftedType rhs_ty'" here, but now
  we make the join point into a function whenever used_bndrs'
  is empty.  This makes the join-point more CPR friendly.
  Consider:       let j = if .. then I# 3 else I# 4
                  in case .. of { A -> j; B -> j; C -> ... }

  Now CPR doesn't w/w j because it's a thunk, so
  that means that the enclosing function can't w/w either,
  which is a lose.  Here's the example that happened in practice:
          kgmod :: Int -> Int -> Int
          kgmod x y = if x > 0 && y < 0 || x < 0 && y > 0
                      then 78
                      else 5

* Let-no-escape.  We want a join point to turn into a let-no-escape
  so that it is implemented as a jump, and one of the conditions
  for LNE is that it's not updatable.  In CoreToStg, see
  Note [What is a non-escaping let]

* Floating.  Since a join point will be entered once, no sharing is
  gained by floating out, but something might be lost by doing
  so because it might be allocated.

I have seen a case alternative like this:
        True -> \v -> ...
It's a bit silly to add the realWorld dummy arg in this case, making
        $j = \s v -> ...
           True -> $j s
(the \v alone is enough to make CPR happy) but I think it's rare

There's a slight infelicity here: we pass the overall
case_bndr to all the join points if it's used in *any* RHS,
because we don't know its usage in each RHS separately


Note [Duplicating StrictArg]
~~~~~~~~~~~~~~~~~~~~~~~~~~~~
The original plan had (where E is a big argument)
e.g.    f E [..hole..]
        ==>     let $j = \a -> f E a
                in $j [..hole..]

But this is terrible! Here's an example:
        && E (case x of { T -> F; F -> T })
Now, && is strict so we end up simplifying the case with

an ArgOf continuation.  If we let-bind it, we get
        let $j = \v -> && E v
        in simplExpr (case x of { T -> F; F -> T })
                     (ArgOf (\r -> $j r)
And after simplifying more we get
        let $j = \v -> && E v
        in case x of { T -> $j F; F -> $j T }
Which is a Very Bad Thing

What we do now is this
        f E [..hole..]
        ==>     let a = E
                in f a [..hole..]
Now if the thing in the hole is a case expression (which is when
we'll call mkDupableCont), we'll push the function call into the
branches, which is what we want.  Now RULES for f may fire, and
call-pattern specialisation.  Here's an example from Trac #3116
     go (n+1) (case l of
                 1  -> bs'
                 _  -> Chunk p fpc (o+1) (l-1) bs')
If we can push the call for 'go' inside the case, we get
call-pattern specialisation for 'go', which is *crucial* for
this program.

Here is the (&&) example:
        && E (case x of { T -> F; F -> T })
  ==>   let a = E in
        case x of { T -> && a F; F -> && a T }
Much better!

Notice that
  * Arguments to f *after* the strict one are handled by
    the ApplyTo case of mkDupableCont.  Eg
        f [..hole..] E

  * We can only do the let-binding of E because the function
    part of a StrictArg continuation is an explicit syntax
    tree.  In earlier versions we represented it as a function
    (CoreExpr -> CoreEpxr) which we couldn't take apart.

Do *not* duplicate StrictBind and StritArg continuations.  We gain
nothing by propagating them into the expressions, and we do lose a
lot.

The desire not to duplicate is the entire reason that
mkDupableCont returns a pair of continuations.

Note [Duplicating StrictBind]
~~~~~~~~~~~~~~~~~~~~~~~~~~~~~
Unlike StrictArg, there doesn't seem anything to gain from
duplicating a StrictBind continuation, so we don't.


Note [Single-alternative cases]
~~~~~~~~~~~~~~~~~~~~~~~~~~~~~~~
This case is just like the ArgOf case.  Here's an example:
        data T a = MkT !a
        ...(MkT (abs x))...
Then we get
        case (case x of I# x' ->
              case x' <# 0# of
                True  -> I# (negate# x')
                False -> I# x') of y {
          DEFAULT -> MkT y
Because the (case x) has only one alternative, we'll transform to
        case x of I# x' ->
        case (case x' <# 0# of
                True  -> I# (negate# x')
                False -> I# x') of y {
          DEFAULT -> MkT y
But now we do *NOT* want to make a join point etc, giving
        case x of I# x' ->
        let $j = \y -> MkT y
        in case x' <# 0# of
                True  -> $j (I# (negate# x'))
                False -> $j (I# x')
In this case the $j will inline again, but suppose there was a big
strict computation enclosing the orginal call to MkT.  Then, it won't
"see" the MkT any more, because it's big and won't get duplicated.
And, what is worse, nothing was gained by the case-of-case transform.

So, in circumstances like these, we don't want to build join points
and push the outer case into the branches of the inner one. Instead,
don't duplicate the continuation.

When should we use this strategy?  We should not use it on *every*
single-alternative case:
  e.g.  case (case ....) of (a,b) -> (# a,b #)
Here we must push the outer case into the inner one!
Other choices:

   * Match [(DEFAULT,_,_)], but in the common case of Int,
     the alternative-filling-in code turned the outer case into
                case (...) of y { I# _ -> MkT y }

   * Match on single alternative plus (not (isDeadBinder case_bndr))
     Rationale: pushing the case inwards won't eliminate the construction.
     But there's a risk of
                case (...) of y { (a,b) -> let z=(a,b) in ... }
     Now y looks dead, but it'll come alive again.  Still, this
     seems like the best option at the moment.

   * Match on single alternative plus (all (isDeadBinder bndrs))
     Rationale: this is essentially  seq.

   * Match when the rhs is *not* duplicable, and hence would lead to a
     join point.  This catches the disaster-case above.  We can test
     the *un-simplified* rhs, which is fine.  It might get bigger or
     smaller after simplification; if it gets smaller, this case might
     fire next time round.  NB also that we must test contIsDupable
     case_cont *too, because case_cont might be big!

     HOWEVER: I found that this version doesn't work well, because
     we can get         let x = case (...) of { small } in ...case x...
     When x is inlined into its full context, we find that it was a bad
     idea to have pushed the outer case inside the (...) case.

Note [Single-alternative-unlifted]
~~~~~~~~~~~~~~~~~~~~~~~~~~~~~~~~~~
Here's another single-alternative where we really want to do case-of-case:

data Mk1 = Mk1 Int# | Mk2 Int#

M1.f =
    \r [x_s74 y_s6X]
        case
            case y_s6X of tpl_s7m {
              M1.Mk1 ipv_s70 -> ipv_s70;
              M1.Mk2 ipv_s72 -> ipv_s72;
            }
        of
        wild_s7c
        { __DEFAULT ->
              case
                  case x_s74 of tpl_s7n {
                    M1.Mk1 ipv_s77 -> ipv_s77;
                    M1.Mk2 ipv_s79 -> ipv_s79;
                  }
              of
              wild1_s7b
              { __DEFAULT -> ==# [wild1_s7b wild_s7c];
              };
        };

So the outer case is doing *nothing at all*, other than serving as a
join-point.  In this case we really want to do case-of-case and decide
whether to use a real join point or just duplicate the continuation:

    let $j s7c = case x of
                   Mk1 ipv77 -> (==) s7c ipv77
                   Mk1 ipv79 -> (==) s7c ipv79
    in
    case y of
      Mk1 ipv70 -> $j ipv70
      Mk2 ipv72 -> $j ipv72

Hence: check whether the case binder's type is unlifted, because then
the outer case is *not* a seq.<|MERGE_RESOLUTION|>--- conflicted
+++ resolved
@@ -379,14 +379,9 @@
   = return env          --               Here c is dead, and we avoid creating
                         --               the binding c = (a,b)
   | Coercion co <- new_rhs
-<<<<<<< HEAD
   = return (extendTCvSubst env bndr (mkCoercionTy co))
-  | otherwise           --               the binding b = (a,b)
-=======
-  = return (extendCvSubst env bndr co)
 
   | otherwise
->>>>>>> 3e633d9b
   = do  { (env', bndr') <- simplBinder env bndr
         ; completeNonRecX NotTopLevel env' (isStrictId bndr) bndr bndr' new_rhs }
                 -- simplNonRecX is only used for NotTopLevel things
@@ -1228,7 +1223,7 @@
          = ASSERT( isTyVar tyvar )
            ApplyTo Simplified (Type arg_ty') (zapSubstEnv arg_se) (addCoerce new_cast cont)
          where
-           new_cast = mkInstCo co (liftSimply arg_ty')
+           new_cast = mkInstCo co (liftSimply Nominal arg_ty')
            arg_ty' | isSimplified dup = arg_ty
                    | otherwise        = substTy (arg_se `setInScope` env) arg_ty
 

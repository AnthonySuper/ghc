%
% (c) The AQUA Project, Glasgow University, 1993-1998
%
\section[CoreMonad]{The core pipeline monad}

\begin{code}
{-# LANGUAGE CPP, UndecidableInstances #-}

module CoreMonad (
    -- * Configuration of the core-to-core passes
    CoreToDo(..), runWhen, runMaybe,
    SimplifierMode(..),
    FloatOutSwitches(..),
<<<<<<< HEAD
    dumpSimplPhase, pprPassDetails, 

    -- * Plugins
    PluginPass, Plugin(..), CommandLineOption, 
    defaultPlugin, bindsOnlyPass,
=======
    pprPassDetails,

    -- * Plugins
    PluginPass, bindsOnlyPass,
>>>>>>> 0511c0ab

    -- * Counting
    SimplCount, doSimplTick, doFreeSimplTick, simplCountN,
    pprSimplCount, plusSimplCount, zeroSimplCount, 
    isZeroSimplCount, hasDetailedCounts, Tick(..),

    -- * The monad
    CoreM, runCoreM,
    
    -- ** Reading from the monad
    getHscEnv, getRuleBase, getModule,
    getDynFlags, getOrigNameCache, getPackageFamInstEnv,
    getPrintUnqualified,

    -- ** Writing to the monad
    addSimplCount,
    
    -- ** Lifting into the monad
    liftIO, liftIOWithCount,
    liftIO1, liftIO2, liftIO3, liftIO4,
    
    -- ** Global initialization
    reinitializeGlobals,
    
    -- ** Dealing with annotations
    getAnnotations, getFirstAnnotations,
    
    -- ** Debug output
    showPass, showPassIO, endPass, endPassIO, dumpPassResult, lintPassResult,
    lintInteractiveExpr, dumpIfSet,

    -- ** Screen output
    putMsg, putMsgS, errorMsg, errorMsgS, 
    fatalErrorMsg, fatalErrorMsgS, 
    debugTraceMsg, debugTraceMsgS,
    dumpIfSet_dyn, 

#ifdef GHCI
    -- * Getting 'Name's
    thNameToGhcName
#endif
  ) where

#ifdef GHCI
import Name( Name )
#endif
import CoreSyn
import PprCore
import CoreUtils
import CoreLint         ( lintCoreBindings, lintExpr )
import HscTypes
import Module
import DynFlags
import StaticFlags      
import Rules            ( RuleBase )
import BasicTypes       ( CompilerPhase(..) )
import Annotations

import IOEnv hiding     ( liftIO, failM, failWithM )
import qualified IOEnv  ( liftIO )
import TcEnv            ( tcLookupGlobal )
import TcRnMonad        ( initTcForLookup )
import InstEnv          ( instanceDFunId )
import Type             ( tyCoVarsOfType )
import Id               ( idType )
import Var
import VarSet

import Outputable
import FastString
import qualified ErrUtils as Err
import Bag
import Maybes
import SrcLoc
import UniqSupply
import UniqFM       ( UniqFM, mapUFM, filterUFM )
import MonadUtils

import ListSetOps       ( runs )
import Data.List
import Data.Ord
import Data.Dynamic
import Data.IORef
import Data.Map (Map)
import qualified Data.Map as Map
import Data.Word
import qualified Control.Applicative as A
import Control.Monad

import Prelude hiding   ( read )

#ifdef GHCI
import Control.Concurrent.MVar (MVar)
import Linker ( PersistentLinkerState, saveLinkerGlobals, restoreLinkerGlobals )
import {-# SOURCE #-} TcSplice ( lookupThName_maybe )
import qualified Language.Haskell.TH as TH
#else
saveLinkerGlobals :: IO ()
saveLinkerGlobals = return ()

restoreLinkerGlobals :: () -> IO ()
restoreLinkerGlobals () = return ()
#endif
\end{code}

%************************************************************************
%*                                                                      *
                       Debug output
%*                                                                      *
%************************************************************************

These functions are not CoreM monad stuff, but they probably ought to
be, and it makes a conveneint place.  place for them.  They print out
stuff before and after core passes, and do Core Lint when necessary.

\begin{code}
showPass :: CoreToDo -> CoreM ()
showPass pass = do { dflags <- getDynFlags
                   ; liftIO $ showPassIO dflags pass }

showPassIO :: DynFlags -> CoreToDo -> IO ()
showPassIO dflags pass = Err.showPass dflags (showPpr dflags pass)

endPass :: CoreToDo -> CoreProgram -> [CoreRule] -> CoreM ()
endPass pass binds rules
  = do { hsc_env <- getHscEnv
       ; print_unqual <- getPrintUnqualified
       ; liftIO $ endPassIO hsc_env print_unqual pass binds rules }

endPassIO :: HscEnv -> PrintUnqualified
          -> CoreToDo -> CoreProgram -> [CoreRule] -> IO ()
-- Used by the IO-is CorePrep too
endPassIO hsc_env print_unqual pass binds rules
  = do { dumpPassResult dflags print_unqual mb_flag
                        (ppr pass) (pprPassDetails pass) binds rules
       ; lintPassResult hsc_env pass binds }
  where
    dflags  = hsc_dflags hsc_env
    mb_flag = case coreDumpFlag pass of
                Just flag | dopt flag dflags                    -> Just flag
                          | dopt Opt_D_verbose_core2core dflags -> Just flag
                _ -> Nothing

dumpIfSet :: DynFlags -> Bool -> CoreToDo -> SDoc -> SDoc -> IO ()
dumpIfSet dflags dump_me pass extra_info doc
  = Err.dumpIfSet dflags dump_me (showSDoc dflags (ppr pass <+> extra_info)) doc

dumpPassResult :: DynFlags
               -> PrintUnqualified
               -> Maybe DumpFlag        -- Just df => show details in a file whose
                                        --            name is specified by df
               -> SDoc                  -- Header
               -> SDoc                  -- Extra info to appear after header
               -> CoreProgram -> [CoreRule] 
               -> IO ()
dumpPassResult dflags unqual mb_flag hdr extra_info binds rules
  | Just flag <- mb_flag
  = Err.dumpSDoc dflags unqual flag (showSDoc dflags hdr) dump_doc

  | otherwise
  = Err.debugTraceMsg dflags 2 size_doc
          -- Report result size 
          -- This has the side effect of forcing the intermediate to be evaluated

  where
    size_doc = sep [text "Result size of" <+> hdr, nest 2 (equals <+> ppr (coreBindsStats binds))]

    dump_doc  = vcat [ nest 2 extra_info
                     , size_doc
                     , blankLine
                     , pprCoreBindings binds 
                     , ppUnless (null rules) pp_rules ]
    pp_rules = vcat [ blankLine
                    , ptext (sLit "------ Local rules for imported ids --------")
                    , pprRules rules ]

lintPassResult :: HscEnv -> CoreToDo -> CoreProgram -> IO ()
lintPassResult hsc_env pass binds
  | not (gopt Opt_DoCoreLinting dflags)
  = return ()
  | otherwise
  = do { let (warns, errs) = lintCoreBindings (interactiveInScope hsc_env) binds
       ; Err.showPass dflags ("Core Linted result of " ++ showPpr dflags pass)
       ; displayLintResults dflags pass warns errs binds  }
  where 
    dflags = hsc_dflags hsc_env

displayLintResults :: DynFlags -> CoreToDo
                   -> Bag Err.MsgDoc -> Bag Err.MsgDoc -> CoreProgram
                   -> IO ()
displayLintResults dflags pass warns errs binds
  | not (isEmptyBag errs)
  = do { log_action dflags dflags Err.SevDump noSrcSpan defaultDumpStyle
           (vcat [ lint_banner "errors" (ppr pass), Err.pprMessageBag errs
                 , ptext (sLit "*** Offending Program ***")
                 , pprCoreBindings binds
                 , ptext (sLit "*** End of Offense ***") ])
       ; Err.ghcExit dflags 1 }

  | not (isEmptyBag warns)
  , not (case pass of { CoreDesugar -> True; _ -> False })
        -- Suppress warnings after desugaring pass because some
        -- are legitimate. Notably, the desugarer generates instance
        -- methods with INLINE pragmas that form a mutually recursive
        -- group.  Only afer a round of simplification are they unravelled.
  , not opt_NoDebugOutput
  , showLintWarnings pass
  = log_action dflags dflags Err.SevDump noSrcSpan defaultDumpStyle
        (lint_banner "warnings" (ppr pass) $$ Err.pprMessageBag warns)

  | otherwise = return ()
  where

lint_banner :: String -> SDoc -> SDoc
lint_banner string pass = ptext (sLit "*** Core Lint")      <+> text string 
                          <+> ptext (sLit ": in result of") <+> pass
                          <+> ptext (sLit "***")

showLintWarnings :: CoreToDo -> Bool
-- Disable Lint warnings on the first simplifier pass, because
-- there may be some INLINE knots still tied, which is tiresomely noisy
showLintWarnings (CoreDoSimplify _ (SimplMode { sm_phase = InitialPhase })) = False
showLintWarnings _ = True

lintInteractiveExpr :: String -> HscEnv -> CoreExpr -> IO ()
lintInteractiveExpr what hsc_env expr
  | not (gopt Opt_DoCoreLinting dflags)
  = return ()
  | Just err <- lintExpr (interactiveInScope hsc_env) expr 
  = do { display_lint_err err
       ; Err.ghcExit dflags 1 }
  | otherwise
  = return ()
  where
    dflags = hsc_dflags hsc_env

    display_lint_err err
      = do { log_action dflags dflags Err.SevDump noSrcSpan defaultDumpStyle
               (vcat [ lint_banner "errors" (text what) 
                     , err
                     , ptext (sLit "*** Offending Program ***")
                     , pprCoreExpr expr
                     , ptext (sLit "*** End of Offense ***") ])
           ; Err.ghcExit dflags 1 }

interactiveInScope :: HscEnv -> [Var]
-- In GHCi we may lint expressions, or bindings arising from 'deriving'
-- clauses, that mention variables bound in the interactive context.
-- These are Local things (see Note [Interactively-bound Ids in GHCi] in HscTypes).
-- So we have to tell Lint about them, lest it reports them as out of scope.
-- 
-- We do this by find local-named things that may appear free in interactive
-- context.  This function is pretty revolting and quite possibly not quite right.
-- When we are not in GHCi, the interactive context (hsc_IC hsc_env) is empty
-- so this is a (cheap) no-op.
-- 
-- See Trac #8215 for an example
interactiveInScope hsc_env 
  = varSetElems tyvars ++ ids
  where
    -- C.f. TcRnDriver.setInteractiveContext, Desugar.deSugarExpr
    ictxt                   = hsc_IC hsc_env
    (cls_insts, _fam_insts) = ic_instances ictxt
    te1    = mkTypeEnvWithImplicits (ic_tythings ictxt)
    te     = extendTypeEnvWithIds te1 (map instanceDFunId cls_insts)
    ids    = typeEnvIds te
    tyvars = mapUnionVarSet (tyCoVarsOfType . idType) ids
              -- Why the type variables?  How can the top level envt have free tyvars?
              -- I think it's because of the GHCi debugger, which can bind variables
              --   f :: [t] -> [t]
              -- where t is a RuntimeUnk (see TcType)
\end{code}


%************************************************************************
%*                                                                      *
              The CoreToDo type and related types
          Abstraction of core-to-core passes to run.
%*                                                                      *
%************************************************************************

\begin{code}

data CoreToDo           -- These are diff core-to-core passes,
                        -- which may be invoked in any order,
                        -- as many times as you like.

  = CoreDoSimplify      -- The core-to-core simplifier.
        Int                    -- Max iterations
        SimplifierMode
  | CoreDoPluginPass String PluginPass
  | CoreDoFloatInwards
  | CoreDoFloatOutwards FloatOutSwitches
  | CoreLiberateCase
  | CoreDoPrintCore
  | CoreDoStaticArgs
  | CoreDoCallArity
  | CoreDoStrictness
  | CoreDoWorkerWrapper
  | CoreDoSpecialising
  | CoreDoSpecConstr
  | CoreCSE
  | CoreDoRuleCheck CompilerPhase String   -- Check for non-application of rules
                                           -- matching this string
  | CoreDoVectorisation
  | CoreDoNothing                -- Useful when building up
  | CoreDoPasses [CoreToDo]      -- lists of these things

  | CoreDesugar    -- Right after desugaring, no simple optimisation yet!
  | CoreDesugarOpt -- CoreDesugarXXX: Not strictly a core-to-core pass, but produces
                       --                 Core output, and hence useful to pass to endPass

  | CoreTidy
  | CorePrep

\end{code}

\begin{code}
coreDumpFlag :: CoreToDo -> Maybe DumpFlag
coreDumpFlag (CoreDoSimplify {})      = Just Opt_D_verbose_core2core
coreDumpFlag (CoreDoPluginPass {})    = Just Opt_D_verbose_core2core
coreDumpFlag CoreDoFloatInwards       = Just Opt_D_verbose_core2core
coreDumpFlag (CoreDoFloatOutwards {}) = Just Opt_D_verbose_core2core
coreDumpFlag CoreLiberateCase         = Just Opt_D_verbose_core2core
coreDumpFlag CoreDoStaticArgs         = Just Opt_D_verbose_core2core
coreDumpFlag CoreDoCallArity          = Just Opt_D_dump_call_arity
coreDumpFlag CoreDoStrictness         = Just Opt_D_dump_stranal
coreDumpFlag CoreDoWorkerWrapper      = Just Opt_D_dump_worker_wrapper
coreDumpFlag CoreDoSpecialising       = Just Opt_D_dump_spec
coreDumpFlag CoreDoSpecConstr         = Just Opt_D_dump_spec
coreDumpFlag CoreCSE                  = Just Opt_D_dump_cse 
coreDumpFlag CoreDoVectorisation      = Just Opt_D_dump_vect
coreDumpFlag CoreDesugar              = Just Opt_D_dump_ds 
coreDumpFlag CoreDesugarOpt           = Just Opt_D_dump_ds 
coreDumpFlag CoreTidy                 = Just Opt_D_dump_simpl
coreDumpFlag CorePrep                 = Just Opt_D_dump_prep

coreDumpFlag CoreDoPrintCore          = Nothing
coreDumpFlag (CoreDoRuleCheck {})     = Nothing
coreDumpFlag CoreDoNothing            = Nothing
coreDumpFlag (CoreDoPasses {})        = Nothing

instance Outputable CoreToDo where
  ppr (CoreDoSimplify _ _)     = ptext (sLit "Simplifier")
  ppr (CoreDoPluginPass s _)   = ptext (sLit "Core plugin: ") <+> text s
  ppr CoreDoFloatInwards       = ptext (sLit "Float inwards")
  ppr (CoreDoFloatOutwards f)  = ptext (sLit "Float out") <> parens (ppr f)
  ppr CoreLiberateCase         = ptext (sLit "Liberate case")
  ppr CoreDoStaticArgs         = ptext (sLit "Static argument")
  ppr CoreDoCallArity          = ptext (sLit "Called arity analysis")
  ppr CoreDoStrictness         = ptext (sLit "Demand analysis")
  ppr CoreDoWorkerWrapper      = ptext (sLit "Worker Wrapper binds")
  ppr CoreDoSpecialising       = ptext (sLit "Specialise")
  ppr CoreDoSpecConstr         = ptext (sLit "SpecConstr")
  ppr CoreCSE                  = ptext (sLit "Common sub-expression")
  ppr CoreDoVectorisation      = ptext (sLit "Vectorisation")
  ppr CoreDesugar              = ptext (sLit "Desugar (before optimization)")
  ppr CoreDesugarOpt           = ptext (sLit "Desugar (after optimization)")
  ppr CoreTidy                 = ptext (sLit "Tidy Core")
  ppr CorePrep                 = ptext (sLit "CorePrep")
  ppr CoreDoPrintCore          = ptext (sLit "Print core")
  ppr (CoreDoRuleCheck {})     = ptext (sLit "Rule check")
  ppr CoreDoNothing            = ptext (sLit "CoreDoNothing")
  ppr (CoreDoPasses {})        = ptext (sLit "CoreDoPasses")

pprPassDetails :: CoreToDo -> SDoc
pprPassDetails (CoreDoSimplify n md) = vcat [ ptext (sLit "Max iterations =") <+> int n 
                                            , ppr md ]
pprPassDetails _ = Outputable.empty
\end{code}

\begin{code}
data SimplifierMode             -- See comments in SimplMonad
  = SimplMode
        { sm_names      :: [String] -- Name(s) of the phase
        , sm_phase      :: CompilerPhase
        , sm_rules      :: Bool     -- Whether RULES are enabled
        , sm_inline     :: Bool     -- Whether inlining is enabled
        , sm_case_case  :: Bool     -- Whether case-of-case is enabled
        , sm_eta_expand :: Bool     -- Whether eta-expansion is enabled
        }

instance Outputable SimplifierMode where
    ppr (SimplMode { sm_phase = p, sm_names = ss
                   , sm_rules = r, sm_inline = i
                   , sm_eta_expand = eta, sm_case_case = cc })
       = ptext (sLit "SimplMode") <+> braces (
         sep [ ptext (sLit "Phase =") <+> ppr p <+>
               brackets (text (concat $ intersperse "," ss)) <> comma
             , pp_flag i   (sLit "inline") <> comma
             , pp_flag r   (sLit "rules") <> comma
             , pp_flag eta (sLit "eta-expand") <> comma
             , pp_flag cc  (sLit "case-of-case") ])
         where
           pp_flag f s = ppUnless f (ptext (sLit "no")) <+> ptext s
\end{code}


\begin{code}
data FloatOutSwitches = FloatOutSwitches {
  floatOutLambdas   :: Maybe Int,  -- ^ Just n <=> float lambdas to top level, if
                                   -- doing so will abstract over n or fewer 
                                   -- value variables
                                   -- Nothing <=> float all lambdas to top level,
                                   --             regardless of how many free variables
                                   -- Just 0 is the vanilla case: float a lambda
                                   --    iff it has no free vars

  floatOutConstants :: Bool,       -- ^ True <=> float constants to top level,
                                   --            even if they do not escape a lambda
  floatOutOverSatApps :: Bool      -- ^ True <=> float out over-saturated applications
                                   --            based on arity information.
                                   -- See Note [Floating over-saturated applications]
                                   -- in SetLevels
  }
instance Outputable FloatOutSwitches where
    ppr = pprFloatOutSwitches

pprFloatOutSwitches :: FloatOutSwitches -> SDoc
pprFloatOutSwitches sw 
  = ptext (sLit "FOS") <+> (braces $
     sep $ punctuate comma $ 
     [ ptext (sLit "Lam =")    <+> ppr (floatOutLambdas sw)
     , ptext (sLit "Consts =") <+> ppr (floatOutConstants sw)
     , ptext (sLit "OverSatApps =")   <+> ppr (floatOutOverSatApps sw) ])

-- The core-to-core pass ordering is derived from the DynFlags:
runWhen :: Bool -> CoreToDo -> CoreToDo
runWhen True  do_this = do_this
runWhen False _       = CoreDoNothing

runMaybe :: Maybe a -> (a -> CoreToDo) -> CoreToDo
runMaybe (Just x) f = f x
runMaybe Nothing  _ = CoreDoNothing

<<<<<<< HEAD

dumpSimplPhase :: DynFlags -> SimplifierMode -> Bool
dumpSimplPhase dflags mode
   | Just spec_string <- shouldDumpSimplPhase dflags
   = match_spec spec_string
   | otherwise
   = dopt Opt_D_verbose_core2core dflags

  where
    match_spec :: String -> Bool
    match_spec spec_string 
      = or $ map (and . map match . split ':') 
           $ split ',' spec_string

    match :: String -> Bool
    match "" = True
    match s  = case reads s of
                [(n,"")] -> phase_num  n
                _        -> phase_name s

    phase_num :: Int -> Bool
    phase_num n = case sm_phase mode of
                    Phase k -> n == k
                    _       -> False

    phase_name :: String -> Bool
    phase_name s = s `elem` sm_names mode
=======
>>>>>>> 0511c0ab
\end{code}


Note [RULEs enabled in SimplGently]
~~~~~~~~~~~~~~~~~~~~~~~~~~~~~~~~~~~
RULES are enabled when doing "gentle" simplification.  Two reasons:

  * We really want the class-op cancellation to happen:
        op (df d1 d2) --> $cop3 d1 d2
    because this breaks the mutual recursion between 'op' and 'df'

  * I wanted the RULE
        lift String ===> ...
    to work in Template Haskell when simplifying
    splices, so we get simpler code for literal strings

But watch out: list fusion can prevent floating.  So use phase control
to switch off those rules until after floating.


%************************************************************************
%*                                                                      *
             Types for Plugins
%*                                                                      *
%************************************************************************

\begin{code}
<<<<<<< HEAD
-- | Command line options gathered from the -PModule.Name:stuff syntax are given to you as this type
type CommandLineOption = String

-- | 'Plugin' is the core compiler plugin data type. Try to avoid
-- constructing one of these directly, and just modify some fields of
-- 'defaultPlugin' instead: this is to try and preserve source-code
-- compatability when we add fields to this.
--
-- Nonetheless, this API is preliminary and highly likely to change in the future.
data Plugin = Plugin { 
        installCoreToDos :: [CommandLineOption] -> [CoreToDo] -> CoreM [CoreToDo]
                -- ^ Modify the Core pipeline that will be used for compilation. 
                -- This is called as the Core pipeline is built for every module
                --  being compiled, and plugins get the opportunity to modify 
                -- the pipeline in a nondeterministic order.
     }

-- | Default plugin: does nothing at all! For compatability reasons you should base all your
-- plugin definitions on this default value.
defaultPlugin :: Plugin
defaultPlugin = Plugin {
        installCoreToDos = const return
    }

=======
>>>>>>> 0511c0ab
-- | A description of the plugin pass itself
type PluginPass = ModGuts -> CoreM ModGuts

bindsOnlyPass :: (CoreProgram -> CoreM CoreProgram) -> ModGuts -> CoreM ModGuts
bindsOnlyPass pass guts
  = do { binds' <- pass (mg_binds guts)
       ; return (guts { mg_binds = binds' }) }
\end{code}


%************************************************************************
%*                                                                      *
             Counting and logging
%*                                                                      *
%************************************************************************

\begin{code}
verboseSimplStats :: Bool
verboseSimplStats = opt_PprStyle_Debug          -- For now, anyway

zeroSimplCount     :: DynFlags -> SimplCount
isZeroSimplCount   :: SimplCount -> Bool
hasDetailedCounts  :: SimplCount -> Bool
pprSimplCount      :: SimplCount -> SDoc
doSimplTick        :: DynFlags -> Tick -> SimplCount -> SimplCount
doFreeSimplTick    ::             Tick -> SimplCount -> SimplCount
plusSimplCount     :: SimplCount -> SimplCount -> SimplCount
\end{code}

\begin{code}
data SimplCount 
   = VerySimplCount !Int        -- Used when don't want detailed stats

   | SimplCount {
        ticks   :: !Int,        -- Total ticks
        details :: !TickCounts, -- How many of each type

        n_log   :: !Int,        -- N
        log1    :: [Tick],      -- Last N events; <= opt_HistorySize, 
                                --   most recent first
        log2    :: [Tick]       -- Last opt_HistorySize events before that
                                -- Having log1, log2 lets us accumulate the
                                -- recent history reasonably efficiently
     }

type TickCounts = Map Tick Int

simplCountN :: SimplCount -> Int
simplCountN (VerySimplCount n)         = n
simplCountN (SimplCount { ticks = n }) = n

zeroSimplCount dflags
                -- This is where we decide whether to do
                -- the VerySimpl version or the full-stats version
  | dopt Opt_D_dump_simpl_stats dflags
  = SimplCount {ticks = 0, details = Map.empty,
                n_log = 0, log1 = [], log2 = []}
  | otherwise
  = VerySimplCount 0

isZeroSimplCount (VerySimplCount n)         = n==0
isZeroSimplCount (SimplCount { ticks = n }) = n==0

hasDetailedCounts (VerySimplCount {}) = False
hasDetailedCounts (SimplCount {})     = True

doFreeSimplTick tick sc@SimplCount { details = dts } 
  = sc { details = dts `addTick` tick }
doFreeSimplTick _ sc = sc 

doSimplTick dflags tick
    sc@(SimplCount { ticks = tks, details = dts, n_log = nl, log1 = l1 })
  | nl >= historySize dflags = sc1 { n_log = 1, log1 = [tick], log2 = l1 }
  | otherwise                = sc1 { n_log = nl+1, log1 = tick : l1 }
  where
    sc1 = sc { ticks = tks+1, details = dts `addTick` tick }

doSimplTick _ _ (VerySimplCount n) = VerySimplCount (n+1)


-- Don't use Map.unionWith because that's lazy, and we want to 
-- be pretty strict here!
addTick :: TickCounts -> Tick -> TickCounts
addTick fm tick = case Map.lookup tick fm of
                        Nothing -> Map.insert tick 1 fm
                        Just n  -> n1 `seq` Map.insert tick n1 fm
                                where
                                   n1 = n+1


plusSimplCount sc1@(SimplCount { ticks = tks1, details = dts1 })
               sc2@(SimplCount { ticks = tks2, details = dts2 })
  = log_base { ticks = tks1 + tks2, details = Map.unionWith (+) dts1 dts2 }
  where
        -- A hackish way of getting recent log info
    log_base | null (log1 sc2) = sc1    -- Nothing at all in sc2
             | null (log2 sc2) = sc2 { log2 = log1 sc1 }
             | otherwise       = sc2

plusSimplCount (VerySimplCount n) (VerySimplCount m) = VerySimplCount (n+m)
plusSimplCount _                  _                  = panic "plusSimplCount"
       -- We use one or the other consistently

pprSimplCount (VerySimplCount n) = ptext (sLit "Total ticks:") <+> int n
pprSimplCount (SimplCount { ticks = tks, details = dts, log1 = l1, log2 = l2 })
  = vcat [ptext (sLit "Total ticks:    ") <+> int tks,
          blankLine,
          pprTickCounts dts,
          if verboseSimplStats then
                vcat [blankLine,
                      ptext (sLit "Log (most recent first)"),
                      nest 4 (vcat (map ppr l1) $$ vcat (map ppr l2))]
          else Outputable.empty
    ]

pprTickCounts :: Map Tick Int -> SDoc
pprTickCounts counts
  = vcat (map pprTickGroup groups)
  where
    groups :: [[(Tick,Int)]]    -- Each group shares a comon tag
                                -- toList returns common tags adjacent
    groups = runs same_tag (Map.toList counts)
    same_tag (tick1,_) (tick2,_) = tickToTag tick1 == tickToTag tick2

pprTickGroup :: [(Tick, Int)] -> SDoc
pprTickGroup group@((tick1,_):_)
  = hang (int (sum [n | (_,n) <- group]) <+> text (tickString tick1))
       2 (vcat [ int n <+> pprTickCts tick  
                                    -- flip as we want largest first
               | (tick,n) <- sortBy (flip (comparing snd)) group])
pprTickGroup [] = panic "pprTickGroup"
\end{code}


\begin{code}
data Tick
  = PreInlineUnconditionally    Id
  | PostInlineUnconditionally   Id

  | UnfoldingDone               Id
  | RuleFired                   FastString      -- Rule name

  | LetFloatFromLet
  | EtaExpansion                Id      -- LHS binder
  | EtaReduction                Id      -- Binder on outer lambda
  | BetaReduction               Id      -- Lambda binder


  | CaseOfCase                  Id      -- Bndr on *inner* case
  | KnownBranch                 Id      -- Case binder
  | CaseMerge                   Id      -- Binder on outer case
  | AltMerge                    Id      -- Case binder
  | CaseElim                    Id      -- Case binder
  | CaseIdentity                Id      -- Case binder
  | FillInCaseDefault           Id      -- Case binder

  | BottomFound         
  | SimplifierDone              -- Ticked at each iteration of the simplifier

instance Outputable Tick where
  ppr tick = text (tickString tick) <+> pprTickCts tick

instance Eq Tick where
  a == b = case a `cmpTick` b of
           EQ -> True
           _ -> False

instance Ord Tick where
  compare = cmpTick

tickToTag :: Tick -> Int
tickToTag (PreInlineUnconditionally _)  = 0
tickToTag (PostInlineUnconditionally _) = 1
tickToTag (UnfoldingDone _)             = 2
tickToTag (RuleFired _)                 = 3
tickToTag LetFloatFromLet               = 4
tickToTag (EtaExpansion _)              = 5
tickToTag (EtaReduction _)              = 6
tickToTag (BetaReduction _)             = 7
tickToTag (CaseOfCase _)                = 8
tickToTag (KnownBranch _)               = 9
tickToTag (CaseMerge _)                 = 10
tickToTag (CaseElim _)                  = 11
tickToTag (CaseIdentity _)              = 12
tickToTag (FillInCaseDefault _)         = 13
tickToTag BottomFound                   = 14
tickToTag SimplifierDone                = 16
tickToTag (AltMerge _)                  = 17

tickString :: Tick -> String
tickString (PreInlineUnconditionally _) = "PreInlineUnconditionally"
tickString (PostInlineUnconditionally _)= "PostInlineUnconditionally"
tickString (UnfoldingDone _)            = "UnfoldingDone"
tickString (RuleFired _)                = "RuleFired"
tickString LetFloatFromLet              = "LetFloatFromLet"
tickString (EtaExpansion _)             = "EtaExpansion"
tickString (EtaReduction _)             = "EtaReduction"
tickString (BetaReduction _)            = "BetaReduction"
tickString (CaseOfCase _)               = "CaseOfCase"
tickString (KnownBranch _)              = "KnownBranch"
tickString (CaseMerge _)                = "CaseMerge"
tickString (AltMerge _)                 = "AltMerge"
tickString (CaseElim _)                 = "CaseElim"
tickString (CaseIdentity _)             = "CaseIdentity"
tickString (FillInCaseDefault _)        = "FillInCaseDefault"
tickString BottomFound                  = "BottomFound"
tickString SimplifierDone               = "SimplifierDone"

pprTickCts :: Tick -> SDoc
pprTickCts (PreInlineUnconditionally v) = ppr v
pprTickCts (PostInlineUnconditionally v)= ppr v
pprTickCts (UnfoldingDone v)            = ppr v
pprTickCts (RuleFired v)                = ppr v
pprTickCts LetFloatFromLet              = Outputable.empty
pprTickCts (EtaExpansion v)             = ppr v
pprTickCts (EtaReduction v)             = ppr v
pprTickCts (BetaReduction v)            = ppr v
pprTickCts (CaseOfCase v)               = ppr v
pprTickCts (KnownBranch v)              = ppr v
pprTickCts (CaseMerge v)                = ppr v
pprTickCts (AltMerge v)                 = ppr v
pprTickCts (CaseElim v)                 = ppr v
pprTickCts (CaseIdentity v)             = ppr v
pprTickCts (FillInCaseDefault v)        = ppr v
pprTickCts _                            = Outputable.empty

cmpTick :: Tick -> Tick -> Ordering
cmpTick a b = case (tickToTag a `compare` tickToTag b) of
                GT -> GT
                EQ -> cmpEqTick a b
                LT -> LT

cmpEqTick :: Tick -> Tick -> Ordering
cmpEqTick (PreInlineUnconditionally a)  (PreInlineUnconditionally b)    = a `compare` b
cmpEqTick (PostInlineUnconditionally a) (PostInlineUnconditionally b)   = a `compare` b
cmpEqTick (UnfoldingDone a)             (UnfoldingDone b)               = a `compare` b
cmpEqTick (RuleFired a)                 (RuleFired b)                   = a `compare` b
cmpEqTick (EtaExpansion a)              (EtaExpansion b)                = a `compare` b
cmpEqTick (EtaReduction a)              (EtaReduction b)                = a `compare` b
cmpEqTick (BetaReduction a)             (BetaReduction b)               = a `compare` b
cmpEqTick (CaseOfCase a)                (CaseOfCase b)                  = a `compare` b
cmpEqTick (KnownBranch a)               (KnownBranch b)                 = a `compare` b
cmpEqTick (CaseMerge a)                 (CaseMerge b)                   = a `compare` b
cmpEqTick (AltMerge a)                  (AltMerge b)                    = a `compare` b
cmpEqTick (CaseElim a)                  (CaseElim b)                    = a `compare` b
cmpEqTick (CaseIdentity a)              (CaseIdentity b)                = a `compare` b
cmpEqTick (FillInCaseDefault a)         (FillInCaseDefault b)           = a `compare` b
cmpEqTick _                             _                               = EQ
\end{code}


%************************************************************************
%*                                                                      *
             Monad and carried data structure definitions
%*                                                                      *
%************************************************************************

\begin{code}
newtype CoreState = CoreState {
        cs_uniq_supply :: UniqSupply
}

data CoreReader = CoreReader {
        cr_hsc_env :: HscEnv,
        cr_rule_base :: RuleBase,
        cr_module :: Module,
        cr_print_unqual :: PrintUnqualified,
#ifdef GHCI
        cr_globals :: (MVar PersistentLinkerState, Bool)
#else
        cr_globals :: ()
#endif
}

<<<<<<< HEAD
data CoreWriter = CoreWriter {
        cw_simpl_count :: !SimplCount  
        -- Making this strict fixes a nasty space leak
        -- See Trac #7702
=======
-- Note: CoreWriter used to be defined with data, rather than newtype.  If it
-- is defined that way again, the cw_simpl_count field, at least, must be
-- strict to avoid a space leak (Trac #7702).
newtype CoreWriter = CoreWriter {
        cw_simpl_count :: SimplCount
>>>>>>> 0511c0ab
}

emptyWriter :: DynFlags -> CoreWriter
emptyWriter dflags = CoreWriter {
        cw_simpl_count = zeroSimplCount dflags
    }

plusWriter :: CoreWriter -> CoreWriter -> CoreWriter
plusWriter w1 w2 = CoreWriter {
        cw_simpl_count = (cw_simpl_count w1) `plusSimplCount` (cw_simpl_count w2)
    }

type CoreIOEnv = IOEnv CoreReader

-- | The monad used by Core-to-Core passes to access common state, register simplification
-- statistics and so on
newtype CoreM a = CoreM { unCoreM :: CoreState -> CoreIOEnv (a, CoreState, CoreWriter) }

instance Functor CoreM where
    fmap f ma = do
        a <- ma
        return (f a)

instance Monad CoreM where
    return x = CoreM (\s -> nop s x)
    mx >>= f = CoreM $ \s -> do
            (x, s', w1) <- unCoreM mx s
            (y, s'', w2) <- unCoreM (f x) s'
            let w = w1 `plusWriter` w2
            return $ seq w (y, s'', w)
            -- forcing w before building the tuple avoids a space leak
            -- (Trac #7702)
instance A.Applicative CoreM where
    pure = return
    (<*>) = ap
    (*>) = (>>)

instance MonadPlus IO => A.Alternative CoreM where
    empty = mzero
    (<|>) = mplus

-- For use if the user has imported Control.Monad.Error from MTL
-- Requires UndecidableInstances
instance MonadPlus IO => MonadPlus CoreM where
    mzero = CoreM (const mzero)
    m `mplus` n = CoreM (\rs -> unCoreM m rs `mplus` unCoreM n rs)

instance MonadUnique CoreM where
    getUniqueSupplyM = do
        us <- getS cs_uniq_supply
        let (us1, us2) = splitUniqSupply us
        modifyS (\s -> s { cs_uniq_supply = us2 })
        return us1

    getUniqueM = do
        us <- getS cs_uniq_supply
        let (u,us') = takeUniqFromSupply us
        modifyS (\s -> s { cs_uniq_supply = us' })
        return u

runCoreM :: HscEnv
         -> RuleBase
         -> UniqSupply
         -> Module
         -> PrintUnqualified
         -> CoreM a
         -> IO (a, SimplCount)
runCoreM hsc_env rule_base us mod print_unqual m = do
        glbls <- saveLinkerGlobals
        liftM extract $ runIOEnv (reader glbls) $ unCoreM m state
  where
    reader glbls = CoreReader {
            cr_hsc_env = hsc_env,
            cr_rule_base = rule_base,
            cr_module = mod,
            cr_globals = glbls,
            cr_print_unqual = print_unqual
        }
    state = CoreState { 
            cs_uniq_supply = us
        }

    extract :: (a, CoreState, CoreWriter) -> (a, SimplCount)
    extract (value, _, writer) = (value, cw_simpl_count writer)

\end{code}


%************************************************************************
%*                                                                      *
             Core combinators, not exported
%*                                                                      *
%************************************************************************

\begin{code}

nop :: CoreState -> a -> CoreIOEnv (a, CoreState, CoreWriter)
nop s x = do
    r <- getEnv
    return (x, s, emptyWriter $ (hsc_dflags . cr_hsc_env) r)

read :: (CoreReader -> a) -> CoreM a
read f = CoreM (\s -> getEnv >>= (\r -> nop s (f r)))

getS :: (CoreState -> a) -> CoreM a
getS f = CoreM (\s -> nop s (f s))

modifyS :: (CoreState -> CoreState) -> CoreM ()
modifyS f = CoreM (\s -> nop (f s) ())

write :: CoreWriter -> CoreM ()
write w = CoreM (\s -> return ((), s, w))

\end{code}

\subsection{Lifting IO into the monad}

\begin{code}

-- | Lift an 'IOEnv' operation into 'CoreM'
liftIOEnv :: CoreIOEnv a -> CoreM a
liftIOEnv mx = CoreM (\s -> mx >>= (\x -> nop s x))

instance MonadIO CoreM where
    liftIO = liftIOEnv . IOEnv.liftIO

-- | Lift an 'IO' operation into 'CoreM' while consuming its 'SimplCount'
liftIOWithCount :: IO (SimplCount, a) -> CoreM a
liftIOWithCount what = liftIO what >>= (\(count, x) -> addSimplCount count >> return x)

\end{code}


%************************************************************************
%*                                                                      *
             Reader, writer and state accessors
%*                                                                      *
%************************************************************************

\begin{code}
getHscEnv :: CoreM HscEnv
getHscEnv = read cr_hsc_env

getRuleBase :: CoreM RuleBase
getRuleBase = read cr_rule_base

getPrintUnqualified :: CoreM PrintUnqualified
getPrintUnqualified = read cr_print_unqual

addSimplCount :: SimplCount -> CoreM ()
addSimplCount count = write (CoreWriter { cw_simpl_count = count })

-- Convenience accessors for useful fields of HscEnv

instance HasDynFlags CoreM where
    getDynFlags = fmap hsc_dflags getHscEnv

instance HasModule CoreM where
    getModule = read cr_module

-- | The original name cache is the current mapping from 'Module' and
-- 'OccName' to a compiler-wide unique 'Name'
getOrigNameCache :: CoreM OrigNameCache
getOrigNameCache = do
    nameCacheRef <- fmap hsc_NC getHscEnv
    liftIO $ fmap nsNames $ readIORef nameCacheRef

getPackageFamInstEnv :: CoreM PackageFamInstEnv
getPackageFamInstEnv = do
    hsc_env <- getHscEnv
    eps <- liftIO $ hscEPS hsc_env
    return $ eps_fam_inst_env eps
\end{code}

%************************************************************************
%*                                                                      *
             Initializing globals
%*                                                                      *
%************************************************************************

This is a rather annoying function. When a plugin is loaded, it currently
gets linked against a *newly loaded* copy of the GHC package. This would
not be a problem, except that the new copy has its own mutable state
that is not shared with that state that has already been initialized by
the original GHC package.

(NB This mechanism is sufficient for granting plugins read-only access to
globals that are guaranteed to be initialized before the plugin is loaded.  If
any further synchronization is necessary, I would suggest using the more
sophisticated mechanism involving GHC.Conc.Sync.sharedCAF and rts/Globals.c to
share a single instance of the global variable among the compiler and the
plugins.  Perhaps we should migrate all global variables to use that mechanism,
for robustness... -- NSF July 2013)

This leads to loaded plugins calling GHC code which pokes the static flags,
and then dying with a panic because the static flags *it* sees are uninitialized.

There are two possible solutions:
  1. Export the symbols from the GHC executable from the GHC library and link
     against this existing copy rather than a new copy of the GHC library
  2. Carefully ensure that the global state in the two copies of the GHC
     library matches

I tried 1. and it *almost* works (and speeds up plugin load times!) except
on Windows. On Windows the GHC library tends to export more than 65536 symbols
(see #5292) which overflows the limit of what we can export from the EXE and
causes breakage.

(Note that if the GHC executable was dynamically linked this wouldn't be a
problem, because we could share the GHC library it links to.)

We are going to try 2. instead. Unfortunately, this means that every plugin
will have to say `reinitializeGlobals` before it does anything, but never mind.

I've threaded the cr_globals through CoreM rather than giving them as an
argument to the plugin function so that we can turn this function into
(return ()) without breaking any plugins when we eventually get 1. working.

\begin{code}
reinitializeGlobals :: CoreM ()
reinitializeGlobals = do
    linker_globals <- read cr_globals
    hsc_env <- getHscEnv
    let dflags = hsc_dflags hsc_env
    liftIO $ restoreLinkerGlobals linker_globals
    liftIO $ setUnsafeGlobalDynFlags dflags
\end{code}

%************************************************************************
%*                                                                      *
             Dealing with annotations
%*                                                                      *
%************************************************************************

\begin{code}
-- | Get all annotations of a given type. This happens lazily, that is
-- no deserialization will take place until the [a] is actually demanded and
-- the [a] can also be empty (the UniqFM is not filtered).
--
-- This should be done once at the start of a Core-to-Core pass that uses
-- annotations.
--
-- See Note [Annotations]
getAnnotations :: Typeable a => ([Word8] -> a) -> ModGuts -> CoreM (UniqFM [a])
getAnnotations deserialize guts = do
     hsc_env <- getHscEnv
     ann_env <- liftIO $ prepareAnnotations hsc_env (Just guts)
     return (deserializeAnns deserialize ann_env)

-- | Get at most one annotation of a given type per Unique.
getFirstAnnotations :: Typeable a => ([Word8] -> a) -> ModGuts -> CoreM (UniqFM a)
getFirstAnnotations deserialize guts
  = liftM (mapUFM head . filterUFM (not . null))
  $ getAnnotations deserialize guts
  
\end{code}

Note [Annotations]
~~~~~~~~~~~~~~~~~~
A Core-to-Core pass that wants to make use of annotations calls
getAnnotations or getFirstAnnotations at the beginning to obtain a UniqFM with
annotations of a specific type. This produces all annotations from interface
files read so far. However, annotations from interface files read during the
pass will not be visible until getAnnotations is called again. This is similar
to how rules work and probably isn't too bad.

The current implementation could be optimised a bit: when looking up
annotations for a thing from the HomePackageTable, we could search directly in
the module where the thing is defined rather than building one UniqFM which
contains all annotations we know of. This would work because annotations can
only be given to things defined in the same module. However, since we would
only want to deserialise every annotation once, we would have to build a cache
for every module in the HTP. In the end, it's probably not worth it as long as
we aren't using annotations heavily.

%************************************************************************
%*                                                                      *
                Direct screen output
%*                                                                      *
%************************************************************************

\begin{code}

msg :: (DynFlags -> SDoc -> IO ()) -> SDoc -> CoreM ()
msg how doc = do
        dflags <- getDynFlags
        liftIO $ how dflags doc

-- | Output a String message to the screen
putMsgS :: String -> CoreM ()
putMsgS = putMsg . text

-- | Output a message to the screen
putMsg :: SDoc -> CoreM ()
putMsg = msg Err.putMsg

-- | Output a string error to the screen
errorMsgS :: String -> CoreM ()
errorMsgS = errorMsg . text

-- | Output an error to the screen
errorMsg :: SDoc -> CoreM ()
errorMsg = msg Err.errorMsg

-- | Output a fatal string error to the screen. Note this does not by itself cause the compiler to die
fatalErrorMsgS :: String -> CoreM ()
fatalErrorMsgS = fatalErrorMsg . text

-- | Output a fatal error to the screen. Note this does not by itself cause the compiler to die
fatalErrorMsg :: SDoc -> CoreM ()
fatalErrorMsg = msg Err.fatalErrorMsg

-- | Output a string debugging message at verbosity level of @-v@ or higher
debugTraceMsgS :: String -> CoreM ()
debugTraceMsgS = debugTraceMsg . text

-- | Outputs a debugging message at verbosity level of @-v@ or higher
debugTraceMsg :: SDoc -> CoreM ()
debugTraceMsg = msg (flip Err.debugTraceMsg 3)

-- | Show some labelled 'SDoc' if a particular flag is set or at a verbosity level of @-v -ddump-most@ or higher
dumpIfSet_dyn :: DumpFlag -> String -> SDoc -> CoreM ()
dumpIfSet_dyn flag str = msg (\dflags -> Err.dumpIfSet_dyn dflags flag str)
\end{code}


%************************************************************************
%*                                                                      *
               Finding TyThings
%*                                                                      *
%************************************************************************

\begin{code}
instance MonadThings CoreM where
    lookupThing name = do
        hsc_env <- getHscEnv
        liftIO $ initTcForLookup hsc_env (tcLookupGlobal name)
\end{code}

%************************************************************************
%*                                                                      *
               Template Haskell interoperability
%*                                                                      *
%************************************************************************

\begin{code}
#ifdef GHCI
-- | Attempt to convert a Template Haskell name to one that GHC can
-- understand. Original TH names such as those you get when you use
-- the @'foo@ syntax will be translated to their equivalent GHC name
-- exactly. Qualified or unqualifed TH names will be dynamically bound
-- to names in the module being compiled, if possible. Exact TH names
-- will be bound to the name they represent, exactly.
thNameToGhcName :: TH.Name -> CoreM (Maybe Name)
thNameToGhcName th_name = do
    hsc_env <- getHscEnv
    liftIO $ initTcForLookup hsc_env (lookupThName_maybe th_name)
#endif
\end{code}<|MERGE_RESOLUTION|>--- conflicted
+++ resolved
@@ -11,18 +11,10 @@
     CoreToDo(..), runWhen, runMaybe,
     SimplifierMode(..),
     FloatOutSwitches(..),
-<<<<<<< HEAD
-    dumpSimplPhase, pprPassDetails, 
-
-    -- * Plugins
-    PluginPass, Plugin(..), CommandLineOption, 
-    defaultPlugin, bindsOnlyPass,
-=======
     pprPassDetails,
 
     -- * Plugins
     PluginPass, bindsOnlyPass,
->>>>>>> 0511c0ab
 
     -- * Counting
     SimplCount, doSimplTick, doFreeSimplTick, simplCountN,
@@ -458,36 +450,6 @@
 runMaybe (Just x) f = f x
 runMaybe Nothing  _ = CoreDoNothing
 
-<<<<<<< HEAD
-
-dumpSimplPhase :: DynFlags -> SimplifierMode -> Bool
-dumpSimplPhase dflags mode
-   | Just spec_string <- shouldDumpSimplPhase dflags
-   = match_spec spec_string
-   | otherwise
-   = dopt Opt_D_verbose_core2core dflags
-
-  where
-    match_spec :: String -> Bool
-    match_spec spec_string 
-      = or $ map (and . map match . split ':') 
-           $ split ',' spec_string
-
-    match :: String -> Bool
-    match "" = True
-    match s  = case reads s of
-                [(n,"")] -> phase_num  n
-                _        -> phase_name s
-
-    phase_num :: Int -> Bool
-    phase_num n = case sm_phase mode of
-                    Phase k -> n == k
-                    _       -> False
-
-    phase_name :: String -> Bool
-    phase_name s = s `elem` sm_names mode
-=======
->>>>>>> 0511c0ab
 \end{code}
 
 
@@ -515,33 +477,6 @@
 %************************************************************************
 
 \begin{code}
-<<<<<<< HEAD
--- | Command line options gathered from the -PModule.Name:stuff syntax are given to you as this type
-type CommandLineOption = String
-
--- | 'Plugin' is the core compiler plugin data type. Try to avoid
--- constructing one of these directly, and just modify some fields of
--- 'defaultPlugin' instead: this is to try and preserve source-code
--- compatability when we add fields to this.
---
--- Nonetheless, this API is preliminary and highly likely to change in the future.
-data Plugin = Plugin { 
-        installCoreToDos :: [CommandLineOption] -> [CoreToDo] -> CoreM [CoreToDo]
-                -- ^ Modify the Core pipeline that will be used for compilation. 
-                -- This is called as the Core pipeline is built for every module
-                --  being compiled, and plugins get the opportunity to modify 
-                -- the pipeline in a nondeterministic order.
-     }
-
--- | Default plugin: does nothing at all! For compatability reasons you should base all your
--- plugin definitions on this default value.
-defaultPlugin :: Plugin
-defaultPlugin = Plugin {
-        installCoreToDos = const return
-    }
-
-=======
->>>>>>> 0511c0ab
 -- | A description of the plugin pass itself
 type PluginPass = ModGuts -> CoreM ModGuts
 
@@ -816,18 +751,11 @@
 #endif
 }
 
-<<<<<<< HEAD
-data CoreWriter = CoreWriter {
-        cw_simpl_count :: !SimplCount  
-        -- Making this strict fixes a nasty space leak
-        -- See Trac #7702
-=======
 -- Note: CoreWriter used to be defined with data, rather than newtype.  If it
 -- is defined that way again, the cw_simpl_count field, at least, must be
 -- strict to avoid a space leak (Trac #7702).
 newtype CoreWriter = CoreWriter {
         cw_simpl_count :: SimplCount
->>>>>>> 0511c0ab
 }
 
 emptyWriter :: DynFlags -> CoreWriter

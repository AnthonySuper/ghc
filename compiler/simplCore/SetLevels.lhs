%
% (c) The GRASP/AQUA Project, Glasgow University, 1992-1998
%
\section{SetLevels}

                ***************************
                        Overview
                ***************************

1. We attach binding levels to Core bindings, in preparation for floating
   outwards (@FloatOut@).

2. We also let-ify many expressions (notably case scrutinees), so they
   will have a fighting chance of being floated sensible.

3. We clone the binders of any floatable let-binding, so that when it is
   floated out it will be unique.  (This used to be done by the simplifier
   but the latter now only ensures that there's no shadowing; indeed, even
   that may not be true.)

   NOTE: this can't be done using the uniqAway idea, because the variable
         must be unique in the whole program, not just its current scope,
         because two variables in different scopes may float out to the
         same top level place

   NOTE: Very tiresomely, we must apply this substitution to
         the rules stored inside a variable too.

   We do *not* clone top-level bindings, because some of them must not change,
   but we *do* clone bindings that are heading for the top level

4. In the expression
        case x of wild { p -> ...wild... }
   we substitute x for wild in the RHS of the case alternatives:
        case x of wild { p -> ...x... }
   This means that a sub-expression involving x is not "trapped" inside the RHS.
   And it's not inconvenient because we already have a substitution.

  Note that this is EXACTLY BACKWARDS from the what the simplifier does.
  The simplifier tries to get rid of occurrences of x, in favour of wild,
  in the hope that there will only be one remaining occurrence of x, namely
  the scrutinee of the case, and we can inline it.

\begin{code}
{-# LANGUAGE CPP #-}
module SetLevels (
        setLevels,

        Level(..), tOP_LEVEL,
        LevelledBind, LevelledExpr, LevelledBndr,
        FloatSpec(..), floatSpecLevel,

        incMinorLvl, ltMajLvl, ltLvl, isTopLvl
    ) where

#include "HsVersions.h"

import CoreSyn
<<<<<<< HEAD
import CoreMonad	( FloatOutSwitches(..) )
import CoreUtils	( exprType, exprOkForSpeculation, exprIsBottom )
import CoreArity	( exprBotStrictness_maybe )
import CoreFVs		-- all of it
import CoreSubst
import MkCore           ( sortQuantVars ) 
=======
import CoreMonad        ( FloatOutSwitches(..) )
import CoreUtils        ( exprType, exprOkForSpeculation, exprIsBottom )
import CoreArity        ( exprBotStrictness_maybe )
import CoreFVs          -- all of it
import Coercion         ( isCoVar )
import CoreSubst        ( Subst, emptySubst, substBndrs, substRecBndrs,
                          extendIdSubst, extendSubstWithVar, cloneBndrs,
                          cloneRecIdBndrs, substTy, substCo, substVarSet )
import MkCore           ( sortQuantVars )
>>>>>>> d5e48748
import Id
import IdInfo
import Var
import VarSet
import VarEnv
import Literal          ( litIsTrivial )
import Demand           ( StrictSig )
import Name             ( getOccName, mkSystemVarName )
import OccName          ( occNameString )
import Type             ( isUnLiftedType, Type, mkPiTypes )
import BasicTypes       ( Arity, RecFlag(..) )
import UniqSupply
import Util
import Outputable
import FastString
\end{code}

%************************************************************************
%*                                                                      *
\subsection{Level numbers}
%*                                                                      *
%************************************************************************

\begin{code}
type LevelledExpr = TaggedExpr FloatSpec
type LevelledBind = TaggedBind FloatSpec
type LevelledBndr = TaggedBndr FloatSpec

data Level = Level Int  -- Major level: number of enclosing value lambdas
                   Int  -- Minor level: number of big-lambda and/or case
                        -- expressions between here and the nearest
                        -- enclosing value lambda

data FloatSpec
  = FloatMe Level       -- Float to just inside the binding
                        --    tagged with this level
  | StayPut Level       -- Stay where it is; binding is
                        --     tagged with tihs level

floatSpecLevel :: FloatSpec -> Level
floatSpecLevel (FloatMe l) = l
floatSpecLevel (StayPut l) = l
\end{code}

The {\em level number} on a (type-)lambda-bound variable is the
nesting depth of the (type-)lambda which binds it.  The outermost lambda
has level 1, so (Level 0 0) means that the variable is bound outside any lambda.

On an expression, it's the maximum level number of its free
(type-)variables.  On a let(rec)-bound variable, it's the level of its
RHS.  On a case-bound variable, it's the number of enclosing lambdas.

Top-level variables: level~0.  Those bound on the RHS of a top-level
definition but ``before'' a lambda; e.g., the \tr{x} in (levels shown
as ``subscripts'')...
\begin{verbatim}
a_0 = let  b_? = ...  in
           x_1 = ... b ... in ...
\end{verbatim}

The main function @lvlExpr@ carries a ``context level'' (@ctxt_lvl@).
That's meant to be the level number of the enclosing binder in the
final (floated) program.  If the level number of a sub-expression is
less than that of the context, then it might be worth let-binding the
sub-expression so that it will indeed float.

If you can float to level @Level 0 0@ worth doing so because then your
allocation becomes static instead of dynamic.  We always start with
context @Level 0 0@.


Note [FloatOut inside INLINE]
~~~~~~~~~~~~~~~~~~~~~~~~~~~~~
@InlineCtxt@ very similar to @Level 0 0@, but is used for one purpose:
to say "don't float anything out of here".  That's exactly what we
want for the body of an INLINE, where we don't want to float anything
out at all.  See notes with lvlMFE below.

But, check this out:

-- At one time I tried the effect of not float anything out of an InlineMe,
-- but it sometimes works badly.  For example, consider PrelArr.done.  It
-- has the form         __inline (\d. e)
-- where e doesn't mention d.  If we float this to
--      __inline (let x = e in \d. x)
-- things are bad.  The inliner doesn't even inline it because it doesn't look
-- like a head-normal form.  So it seems a lesser evil to let things float.
-- In SetLevels we do set the context to (Level 0 0) when we get to an InlineMe
-- which discourages floating out.

So the conclusion is: don't do any floating at all inside an InlineMe.
(In the above example, don't float the {x=e} out of the \d.)

One particular case is that of workers: we don't want to float the
call to the worker outside the wrapper, otherwise the worker might get
inlined into the floated expression, and an importing module won't see
the worker at all.

\begin{code}
instance Outputable FloatSpec where
  ppr (FloatMe l) = char 'F' <> ppr l
  ppr (StayPut l) = ppr l

tOP_LEVEL :: Level
tOP_LEVEL   = Level 0 0

incMajorLvl :: Level -> Level
incMajorLvl (Level major _) = Level (major + 1) 0

incMinorLvl :: Level -> Level
incMinorLvl (Level major minor) = Level major (minor+1)

maxLvl :: Level -> Level -> Level
maxLvl l1@(Level maj1 min1) l2@(Level maj2 min2)
  | (maj1 > maj2) || (maj1 == maj2 && min1 > min2) = l1
  | otherwise                                      = l2

ltLvl :: Level -> Level -> Bool
ltLvl (Level maj1 min1) (Level maj2 min2)
  = (maj1 < maj2) || (maj1 == maj2 && min1 < min2)

ltMajLvl :: Level -> Level -> Bool
    -- Tells if one level belongs to a difft *lambda* level to another
ltMajLvl (Level maj1 _) (Level maj2 _) = maj1 < maj2

isTopLvl :: Level -> Bool
isTopLvl (Level 0 0) = True
isTopLvl _           = False

instance Outputable Level where
  ppr (Level maj min) = hcat [ char '<', int maj, char ',', int min, char '>' ]

instance Eq Level where
  (Level maj1 min1) == (Level maj2 min2) = maj1 == maj2 && min1 == min2
\end{code}


%************************************************************************
%*                                                                      *
\subsection{Main level-setting code}
%*                                                                      *
%************************************************************************

\begin{code}
setLevels :: FloatOutSwitches
          -> CoreProgram
          -> UniqSupply
          -> [LevelledBind]

setLevels float_lams binds us
  = initLvl us (do_them init_env binds)
  where
    init_env = initialEnv float_lams

    do_them :: LevelEnv -> [CoreBind] -> LvlM [LevelledBind]
    do_them _ [] = return []
    do_them env (b:bs)
      = do { (lvld_bind, env') <- lvlTopBind env b
           ; lvld_binds <- do_them env' bs
           ; return (lvld_bind : lvld_binds) }

lvlTopBind :: LevelEnv -> Bind Id -> LvlM (LevelledBind, LevelEnv)
lvlTopBind env (NonRec bndr rhs)
  = do { rhs' <- lvlExpr env (freeVars rhs)
       ; let (env', [bndr']) = substAndLvlBndrs NonRecursive env tOP_LEVEL [bndr]
       ; return (NonRec bndr' rhs', env') }

lvlTopBind env (Rec pairs)
  = do let (bndrs,rhss) = unzip pairs
           (env', bndrs') = substAndLvlBndrs Recursive env tOP_LEVEL bndrs
       rhss' <- mapM (lvlExpr env' . freeVars) rhss
       return (Rec (bndrs' `zip` rhss'), env')
\end{code}

%************************************************************************
%*                                                                      *
\subsection{Setting expression levels}
%*                                                                      *
%************************************************************************

Note [Floating over-saturated applications]
~~~~~~~~~~~~~~~~~~~~~~~~~~~~~~~~~~~~~~~~~~~
If we see (f x y), and (f x) is a redex (ie f's arity is 1),
we call (f x) an "over-saturated application"

Should we float out an over-sat app, if can escape a value lambda?
It is sometimes very beneficial (-7% runtime -4% alloc over nofib -O2).
But we don't want to do it for class selectors, because the work saved
is minimal, and the extra local thunks allocated cost money.

Arguably we could float even class-op applications if they were going to
top level -- but then they must be applied to a constant dictionary and
will almost certainly be optimised away anyway.

\begin{code}
lvlExpr :: LevelEnv             -- Context
        -> CoreExprWithFVs      -- Input expression
        -> LvlM LevelledExpr    -- Result expression
\end{code}

The @ctxt_lvl@ is, roughly, the level of the innermost enclosing
binder.  Here's an example

        v = \x -> ...\y -> let r = case (..x..) of
                                        ..x..
                           in ..

When looking at the rhs of @r@, @ctxt_lvl@ will be 1 because that's
the level of @r@, even though it's inside a level-2 @\y@.  It's
important that @ctxt_lvl@ is 1 and not 2 in @r@'s rhs, because we
don't want @lvlExpr@ to turn the scrutinee of the @case@ into an MFE
--- because it isn't a *maximal* free expression.

If there were another lambda in @r@'s rhs, it would get level-2 as well.

\begin{code}
lvlExpr env (_, AnnType ty)     = return (Type (substTy (le_subst env) ty))
lvlExpr env (_, AnnCoercion co) = return (Coercion (substCo (le_subst env) co))
lvlExpr env (_, AnnVar v)       = return (lookupVar env v)
lvlExpr _   (_, AnnLit lit)     = return (Lit lit)

lvlExpr env (_, AnnCast expr (_, co)) = do
    expr' <- lvlExpr env expr
    return (Cast expr' (substCo (le_subst env) co))

lvlExpr env (_, AnnTick tickish expr) = do
    expr' <- lvlExpr env expr
    return (Tick tickish expr')

lvlExpr env expr@(_, AnnApp _ _) = do
    let
      (fun, args) = collectAnnArgs expr
    --
    case fun of
      (_, AnnVar f) | floatOverSat env   -- See Note [Floating over-saturated applications]
                    , arity > 0
                    , arity < n_val_args
                    , Nothing <- isClassOpId_maybe f ->
        do
         let (lapp, rargs) = left (n_val_args - arity) expr []
         rargs' <- mapM (lvlMFE False env) rargs
         lapp' <- lvlMFE False env lapp
         return (foldl App lapp' rargs')
        where
         n_val_args = count (isValArg . deAnnotate) args
         arity = idArity f

         -- separate out the PAP that we are floating from the extra
         -- arguments, by traversing the spine until we have collected
         -- (n_val_args - arity) value arguments.
         left 0 e               rargs = (e, rargs)
         left n (_, AnnApp f a) rargs
            | isValArg (deAnnotate a) = left (n-1) f (a:rargs)
            | otherwise               = left n     f (a:rargs)
         left _ _ _                   = panic "SetLevels.lvlExpr.left"

         -- No PAPs that we can float: just carry on with the
         -- arguments and the function.
      _otherwise -> do
         args' <- mapM (lvlMFE False env) args
         fun'  <- lvlExpr env fun
         return (foldl App fun' args')

-- We don't split adjacent lambdas.  That is, given
--      \x y -> (x+1,y)
-- we don't float to give
--      \x -> let v = x+y in \y -> (v,y)
-- Why not?  Because partial applications are fairly rare, and splitting
-- lambdas makes them more expensive.

lvlExpr env expr@(_, AnnLam {})
  = do { new_body <- lvlMFE True new_env body
       ; return (mkLams new_bndrs new_body) }
  where
    (bndrs, body)        = collectAnnBndrs expr
    (env1, bndrs1)       = substBndrsSL NonRecursive env bndrs
    (new_env, new_bndrs) = lvlLamBndrs env1 (le_ctxt_lvl env) bndrs1
        -- At one time we called a special verion of collectBinders,
        -- which ignored coercions, because we don't want to split
        -- a lambda like this (\x -> coerce t (\s -> ...))
        -- This used to happen quite a bit in state-transformer programs,
        -- but not nearly so much now non-recursive newtypes are transparent.
        -- [See SetLevels rev 1.50 for a version with this approach.]

lvlExpr env (_, AnnLet bind body)
  = do { (bind', new_env) <- lvlBind env bind
       ; body' <- lvlExpr new_env body
           -- No point in going via lvlMFE here.  If the binding is alive
           -- (mentioned in body), and the whole let-expression doesn't
           -- float, then neither will the body
       ; return (Let bind' body') }

lvlExpr env (_, AnnCase scrut@(scrut_fvs,_) case_bndr ty alts)
  = do { scrut' <- lvlMFE True env scrut
       ; lvlCase env scrut_fvs scrut' case_bndr ty alts }

-------------------------------------------
lvlCase :: LevelEnv             -- Level of in-scope names/tyvars
        -> VarSet               -- Free vars of input scrutinee
        -> LevelledExpr         -- Processed scrutinee
        -> Id -> Type           -- Case binder and result type
        -> [AnnAlt Id VarSet]   -- Input alternatives
        -> LvlM LevelledExpr    -- Result expression
lvlCase env scrut_fvs scrut' case_bndr ty alts
  | [(con@(DataAlt {}), bs, body)] <- alts
  , exprOkForSpeculation scrut'   -- See Note [Check the output scrutinee for okForSpec]
  , not (isTopLvl dest_lvl)       -- Can't have top-level cases
  =     -- See Note [Floating cases]
        -- Always float the case if possible
        -- Unlike lets we don't insist that it escapes a value lambda
    do { (rhs_env, (case_bndr':bs')) <- cloneVars NonRecursive env dest_lvl (case_bndr:bs)
                   -- We don't need to use extendCaseBndrLvlEnv here
                   -- because we are floating the case outwards so
                   -- no need to do the binder-swap thing
       ; body' <- lvlMFE True rhs_env body
       ; let alt' = (con, [TB b (StayPut dest_lvl) | b <- bs'], body')
       ; return (Case scrut' (TB case_bndr' (FloatMe dest_lvl)) ty [alt']) }

  | otherwise     -- Stays put
  = do { let (alts_env1, [case_bndr']) = substAndLvlBndrs NonRecursive env incd_lvl [case_bndr]
             alts_env = extendCaseBndrEnv alts_env1 case_bndr scrut'
       ; alts' <- mapM (lvl_alt alts_env) alts
       ; return (Case scrut' case_bndr' ty alts') }
  where
      incd_lvl = incMinorLvl (le_ctxt_lvl env)
      dest_lvl = maxFvLevel (const True) env scrut_fvs
              -- Don't abstact over type variables, hence const True

      lvl_alt alts_env (con, bs, rhs)
        = do { rhs' <- lvlMFE True new_env rhs
             ; return (con, bs', rhs') }
        where
          (new_env, bs') = substAndLvlBndrs NonRecursive alts_env incd_lvl bs
\end{code}

Note [Floating cases]
~~~~~~~~~~~~~~~~~~~~~
Consider this:
  data T a = MkT !a
  f :: T Int -> blah
  f x vs = case x of { MkT y ->
             let f vs = ...(case y of I# w -> e)...f..
             in f vs
Here we can float the (case y ...) out , because y is sure
to be evaluated, to give
  f x vs = case x of { MkT y ->
           caes y of I# w ->
             let f vs = ...(e)...f..
             in f vs

That saves unboxing it every time round the loop.  It's important in
some DPH stuff where we really want to avoid that repeated unboxing in
the inner loop.

Things to note
 * We can't float a case to top level
 * It's worth doing this float even if we don't float
   the case outside a value lambda.  Example
     case x of {
       MkT y -> (case y of I# w2 -> ..., case y of I# w2 -> ...)
   If we floated the cases out we could eliminate one of them.
 * We only do this with a single-alternative case

Note [Check the output scrutinee for okForSpec]
~~~~~~~~~~~~~~~~~~~~~~~~~~~~~~~~~~~~~~~~~~~~~~~~~~~
Consider this:
  case x of y {
    A -> ....(case y of alts)....
  }
Because of the binder-swap, the inner case will get substituted to
(case x of ..).  So when testing whether the scrutinee is
okForSpecuation we must be careful to test the *result* scrutinee ('x'
in this case), not the *input* one 'y'.  The latter *is* ok for
speculation here, but the former is not -- and indeed we can't float
the inner case out, at least not unless x is also evaluated at its
binding site.

That's why we apply exprOkForSpeculation to scrut' and not to scrut.

\begin{code}
lvlMFE ::  Bool                 -- True <=> strict context [body of case or let]
        -> LevelEnv             -- Level of in-scope names/tyvars
        -> CoreExprWithFVs      -- input expression
        -> LvlM LevelledExpr    -- Result expression
-- lvlMFE is just like lvlExpr, except that it might let-bind
-- the expression, so that it can itself be floated.

lvlMFE _ env (_, AnnType ty)
  = return (Type (substTy (le_subst env) ty))

-- No point in floating out an expression wrapped in a coercion or note
-- If we do we'll transform  lvl = e |> co
--                       to  lvl' = e; lvl = lvl' |> co
-- and then inline lvl.  Better just to float out the payload.
lvlMFE strict_ctxt env (_, AnnTick t e)
  = do { e' <- lvlMFE strict_ctxt env e
       ; return (Tick t e') }

lvlMFE strict_ctxt env (_, AnnCast e (_, co))
  = do  { e' <- lvlMFE strict_ctxt env e
        ; return (Cast e' (substCo (le_subst env) co)) }

-- Note [Case MFEs]
lvlMFE True env e@(_, AnnCase {})
  = lvlExpr env e     -- Don't share cases

lvlMFE strict_ctxt env ann_expr@(fvs, _)
  |  isUnLiftedType (exprType expr)
         -- Can't let-bind it; see Note [Unlifted MFEs]
         -- This includes coercions, which we don't want to float anyway
         -- NB: no need to substitute cos isUnLiftedType doesn't change
  || notWorthFloating ann_expr abs_vars
  || not float_me
  =     -- Don't float it out
    lvlExpr env ann_expr

  | otherwise   -- Float it out!
  = do { expr' <- lvlFloatRhs abs_vars dest_lvl env ann_expr
       ; var   <- newLvlVar expr' is_bot
       ; return (Let (NonRec (TB var (FloatMe dest_lvl)) expr')
                     (mkVarApps (Var var) abs_vars)) }
  where
    expr     = deAnnotate ann_expr
    is_bot   = exprIsBottom expr      -- Note [Bottoming floats]
    dest_lvl = destLevel env fvs (isFunction ann_expr) is_bot
    abs_vars = abstractVars dest_lvl env fvs

        -- A decision to float entails let-binding this thing, and we only do
        -- that if we'll escape a value lambda, or will go to the top level.
    float_me = dest_lvl `ltMajLvl` (le_ctxt_lvl env)    -- Escapes a value lambda
                -- OLD CODE: not (exprIsCheap expr) || isTopLvl dest_lvl
                --           see Note [Escaping a value lambda]

            || (isTopLvl dest_lvl       -- Only float if we are going to the top level
                && floatConsts env      --   and the floatConsts flag is on
                && not strict_ctxt)     -- Don't float from a strict context
          -- We are keen to float something to the top level, even if it does not
          -- escape a lambda, because then it needs no allocation.  But it's controlled
          -- by a flag, because doing this too early loses opportunities for RULES
          -- which (needless to say) are important in some nofib programs
          -- (gcd is an example).
          --
          -- Beware:
          --    concat = /\ a -> foldr ..a.. (++) []
          -- was getting turned into
          --    lvl    = /\ a -> foldr ..a.. (++) []
          --    concat = /\ a -> lvl a
          -- which is pretty stupid.  Hence the strict_ctxt test
          --
          -- Also a strict contxt includes uboxed values, and they
          -- can't be bound at top level
\end{code}

Note [Unlifted MFEs]
~~~~~~~~~~~~~~~~~~~~
We don't float unlifted MFEs, which potentially loses big opportunites.
For example:
        \x -> f (h y)
where h :: Int -> Int# is expensive. We'd like to float the (h y) outside
the \x, but we don't because it's unboxed.  Possible solution: box it.

Note [Bottoming floats]
~~~~~~~~~~~~~~~~~~~~~~~
If we see
        f = \x. g (error "urk")
we'd like to float the call to error, to get
        lvl = error "urk"
        f = \x. g lvl
Furthermore, we want to float a bottoming expression even if it has free
variables:
        f = \x. g (let v = h x in error ("urk" ++ v))
Then we'd like to abstact over 'x' can float the whole arg of g:
        lvl = \x. let v = h x in error ("urk" ++ v)
        f = \x. g (lvl x)
See Maessen's paper 1999 "Bottom extraction: factoring error handling out
of functional programs" (unpublished I think).

When we do this, we set the strictness and arity of the new bottoming
Id, *immediately*, for two reasons:

  * To prevent the abstracted thing being immediately inlined back in again
    via preInlineUnconditionally.  The latter has a test for bottoming Ids
    to stop inlining them, so we'd better make sure it *is* a bottoming Id!

  * So that it's properly exposed as such in the interface file, even if
    this is all happening after strictness analysis.

Note [Bottoming floats: eta expansion] c.f Note [Bottoming floats]
~~~~~~~~~~~~~~~~~~~~~~~~~~~~~~~~~~~~~~
Tiresomely, though, the simplifier has an invariant that the manifest
arity of the RHS should be the same as the arity; but we can't call
etaExpand during SetLevels because it works over a decorated form of
CoreExpr.  So we do the eta expansion later, in FloatOut.

Note [Case MFEs]
~~~~~~~~~~~~~~~~
We don't float a case expression as an MFE from a strict context.  Why not?
Because in doing so we share a tiny bit of computation (the switch) but
in exchange we build a thunk, which is bad.  This case reduces allocation
by 7% in spectral/puzzle (a rather strange benchmark) and 1.2% in real/fem.
Doesn't change any other allocation at all.

\begin{code}
annotateBotStr :: Id -> Maybe (Arity, StrictSig) -> Id
-- See Note [Bottoming floats] for why we want to add
-- bottoming information right now
annotateBotStr id Nothing            = id
annotateBotStr id (Just (arity, sig)) = id `setIdArity` arity
                                           `setIdStrictness` sig

notWorthFloating :: CoreExprWithFVs -> [Var] -> Bool
-- Returns True if the expression would be replaced by
-- something bigger than it is now.  For example:
--   abs_vars = tvars only:  return True if e is trivial,
--                           but False for anything bigger
--   abs_vars = [x] (an Id): return True for trivial, or an application (f x)
--                           but False for (f x x)
--
-- One big goal is that floating should be idempotent.  Eg if
-- we replace e with (lvl79 x y) and then run FloatOut again, don't want
-- to replace (lvl79 x y) with (lvl83 x y)!

notWorthFloating e abs_vars
  = go e (count isId abs_vars)
  where
    go (_, AnnVar {}) n    = n >= 0
    go (_, AnnLit lit) n   = ASSERT( n==0 )
                             litIsTrivial lit   -- Note [Floating literals]
    go (_, AnnCast e _)  n = go e n
    go (_, AnnApp e arg) n
       | (_, AnnType {}) <- arg = go e n
       | (_, AnnCoercion {}) <- arg = go e n
       | n==0                   = False
       | is_triv arg            = go e (n-1)
       | otherwise              = False
    go _ _                      = False

    is_triv (_, AnnLit {})                = True        -- Treat all literals as trivial
    is_triv (_, AnnVar {})                = True        -- (ie not worth floating)
    is_triv (_, AnnCast e _)              = is_triv e
    is_triv (_, AnnApp e (_, AnnType {})) = is_triv e
    is_triv (_, AnnApp e (_, AnnCoercion {})) = is_triv e
    is_triv _                             = False
\end{code}

Note [Floating literals]
~~~~~~~~~~~~~~~~~~~~~~~~
It's important to float Integer literals, so that they get shared,
rather than being allocated every time round the loop.
Hence the litIsTrivial.

We'd *like* to share MachStr literal strings too, mainly so we could
CSE them, but alas can't do so directly because they are unlifted.


Note [Escaping a value lambda]
~~~~~~~~~~~~~~~~~~~~~~~~~~~~~~
We want to float even cheap expressions out of value lambdas,
because that saves allocation.  Consider
        f = \x.  .. (\y.e) ...
Then we'd like to avoid allocating the (\y.e) every time we call f,
(assuming e does not mention x).

An example where this really makes a difference is simplrun009.

Another reason it's good is because it makes SpecContr fire on functions.
Consider
        f = \x. ....(f (\y.e))....
After floating we get
        lvl = \y.e
        f = \x. ....(f lvl)...
and that is much easier for SpecConstr to generate a robust specialisation for.

The OLD CODE (given where this Note is referred to) prevents floating
of the example above, so I just don't understand the old code.  I
don't understand the old comment either (which appears below).  I
measured the effect on nofib of changing OLD CODE to 'True', and got
zeros everywhere, but a 4% win for 'puzzle'.  Very small 0.5% loss for
'cse'; turns out to be because our arity analysis isn't good enough
yet (mentioned in Simon-nofib-notes).

OLD comment was:
         Even if it escapes a value lambda, we only
         float if it's not cheap (unless it'll get all the
         way to the top).  I've seen cases where we
         float dozens of tiny free expressions, which cost
         more to allocate than to evaluate.
         NB: exprIsCheap is also true of bottom expressions, which
             is good; we don't want to share them

        It's only Really Bad to float a cheap expression out of a
        strict context, because that builds a thunk that otherwise
        would never be built.  So another alternative would be to
        add
                || (strict_ctxt && not (exprIsBottom expr))
        to the condition above. We should really try this out.


%************************************************************************
%*                                                                      *
\subsection{Bindings}
%*                                                                      *
%************************************************************************

The binding stuff works for top level too.

\begin{code}
lvlBind :: LevelEnv
        -> CoreBindWithFVs
        -> LvlM (LevelledBind, LevelEnv)

lvlBind env (AnnNonRec bndr rhs@(rhs_fvs,_))
  | isTyVar bndr    -- Don't do anything for TyVar binders
                    --   (simplifier gets rid of them pronto)
  || isCoVar bndr   -- Difficult to fix up CoVar occurrences (see extendPolyLvlEnv)
                    -- so we will ignore this case for now
  || not (profitableFloat env dest_lvl)
  || (isTopLvl dest_lvl && isUnLiftedType (idType bndr))
          -- We can't float an unlifted binding to top level, so we don't
          -- float it at all.  It's a bit brutal, but unlifted bindings
          -- aren't expensive either
  = -- No float
    do { rhs' <- lvlExpr env rhs
       ; let  bind_lvl        = incMinorLvl (le_ctxt_lvl env)
              (env', [bndr']) = substAndLvlBndrs NonRecursive env bind_lvl [bndr]
       ; return (NonRec bndr' rhs', env') }

  -- Otherwise we are going to float
  | null abs_vars
  = do {  -- No type abstraction; clone existing binder
         rhs' <- lvlExpr (setCtxtLvl env dest_lvl) rhs
       ; (env', [bndr']) <- cloneVars NonRecursive env dest_lvl [bndr]
       ; return (NonRec (TB bndr' (FloatMe dest_lvl)) rhs', env') }

  | otherwise
  = do {  -- Yes, type abstraction; create a new binder, extend substitution, etc
         rhs' <- lvlFloatRhs abs_vars dest_lvl env rhs
       ; (env', [bndr']) <- newPolyBndrs dest_lvl env abs_vars [bndr]
       ; return (NonRec (TB bndr' (FloatMe dest_lvl)) rhs', env') }

  where
    bind_fvs   = rhs_fvs `unionVarSet` idFreeVars bndr
    abs_vars   = abstractVars dest_lvl env bind_fvs
    dest_lvl   = destLevel env bind_fvs (isFunction rhs) is_bot
    is_bot     = exprIsBottom (deAnnotate rhs)

lvlBind env (AnnRec pairs)
  | not (profitableFloat env dest_lvl)
  = do { let bind_lvl = incMinorLvl (le_ctxt_lvl env)
             (env', bndrs') = substAndLvlBndrs Recursive env bind_lvl bndrs
       ; rhss' <- mapM (lvlExpr env') rhss
       ; return (Rec (bndrs' `zip` rhss'), env') }

  | null abs_vars
  = do { (new_env, new_bndrs) <- cloneVars Recursive env dest_lvl bndrs
       ; new_rhss <- mapM (lvlExpr (setCtxtLvl new_env dest_lvl)) rhss
       ; return ( Rec ([TB b (FloatMe dest_lvl) | b <- new_bndrs] `zip` new_rhss)
                , new_env) }

-- ToDo: when enabling the floatLambda stuff,
--       I think we want to stop doing this
  | [(bndr,rhs)] <- pairs
  , count isId abs_vars > 1
  = do  -- Special case for self recursion where there are
        -- several variables carried around: build a local loop:
        --      poly_f = \abs_vars. \lam_vars . letrec f = \lam_vars. rhs in f lam_vars
        -- This just makes the closures a bit smaller.  If we don't do
        -- this, allocation rises significantly on some programs
        --
        -- We could elaborate it for the case where there are several
        -- mutually functions, but it's quite a bit more complicated
        --
        -- This all seems a bit ad hoc -- sigh
    let (rhs_env, abs_vars_w_lvls) = lvlLamBndrs env dest_lvl abs_vars
        rhs_lvl = le_ctxt_lvl rhs_env

    (rhs_env', [new_bndr]) <- cloneVars Recursive rhs_env rhs_lvl [bndr]
    let
        (lam_bndrs, rhs_body)   = collectAnnBndrs rhs
        (body_env1, lam_bndrs1) = substBndrsSL NonRecursive rhs_env' lam_bndrs
        (body_env2, lam_bndrs2) = lvlLamBndrs body_env1 rhs_lvl lam_bndrs1
    new_rhs_body <- lvlExpr body_env2 rhs_body
    (poly_env, [poly_bndr]) <- newPolyBndrs dest_lvl env abs_vars [bndr]
    return (Rec [(TB poly_bndr (FloatMe dest_lvl)
                 , mkLams abs_vars_w_lvls $
                   mkLams lam_bndrs2 $
                   Let (Rec [( TB new_bndr (StayPut rhs_lvl)
                             , mkLams lam_bndrs2 new_rhs_body)])
                       (mkVarApps (Var new_bndr) lam_bndrs1))]
           , poly_env)

  | otherwise  -- Non-null abs_vars
  = do { (new_env, new_bndrs) <- newPolyBndrs dest_lvl env abs_vars bndrs
       ; new_rhss <- mapM (lvlFloatRhs abs_vars dest_lvl new_env) rhss
       ; return ( Rec ([TB b (FloatMe dest_lvl) | b <- new_bndrs] `zip` new_rhss)
                , new_env) }

  where
    (bndrs,rhss) = unzip pairs

        -- Finding the free vars of the binding group is annoying
    bind_fvs = (unionVarSets [ idFreeVars bndr `unionVarSet` rhs_fvs
                            | (bndr, (rhs_fvs,_)) <- pairs])
               `minusVarSet`
               mkVarSet bndrs

    dest_lvl = destLevel env bind_fvs (all isFunction rhss) False
    abs_vars = abstractVars dest_lvl env bind_fvs

profitableFloat :: LevelEnv -> Level -> Bool
profitableFloat env dest_lvl
  =  (dest_lvl `ltMajLvl` le_ctxt_lvl env)  -- Escapes a value lambda
  || isTopLvl dest_lvl                      -- Going all the way to top level

----------------------------------------------------
-- Three help functions for the type-abstraction case

lvlFloatRhs :: [OutVar] -> Level -> LevelEnv -> CoreExprWithFVs
            -> UniqSM (Expr LevelledBndr)
lvlFloatRhs abs_vars dest_lvl env rhs
  = do { rhs' <- lvlExpr rhs_env rhs
       ; return (mkLams abs_vars_w_lvls rhs') }
  where
    (rhs_env, abs_vars_w_lvls) = lvlLamBndrs env dest_lvl abs_vars
\end{code}


%************************************************************************
%*                                                                      *
\subsection{Deciding floatability}
%*                                                                      *
%************************************************************************

\begin{code}
substAndLvlBndrs :: RecFlag -> LevelEnv -> Level -> [InVar] -> (LevelEnv, [LevelledBndr])
substAndLvlBndrs is_rec env lvl bndrs
  = lvlBndrs subst_env lvl subst_bndrs
  where
    (subst_env, subst_bndrs) = substBndrsSL is_rec env bndrs

substBndrsSL :: RecFlag -> LevelEnv -> [InVar] -> (LevelEnv, [OutVar])
-- So named only to avoid the name clash with CoreSubst.substBndrs
substBndrsSL is_rec env@(LE { le_subst = subst, le_env = id_env }) bndrs
  = ( env { le_subst    = subst'
          , le_env      = foldl add_id  id_env (bndrs `zip` bndrs') }
    , bndrs')
  where
    (subst', bndrs') = case is_rec of
                         NonRecursive -> substBndrs    subst bndrs
                         Recursive    -> substRecBndrs subst bndrs

lvlLamBndrs :: LevelEnv -> Level -> [OutVar] -> (LevelEnv, [LevelledBndr])
-- Compute the levels for the binders of a lambda group
lvlLamBndrs env lvl bndrs
  = lvlBndrs env new_lvl bndrs
  where
    new_lvl | any is_major bndrs = incMajorLvl lvl
            | otherwise          = incMinorLvl lvl

    is_major bndr = isId bndr && not (isProbablyOneShotLambda bndr)
       -- The "probably" part says "don't float things out of a
       -- probable one-shot lambda"


lvlBndrs :: LevelEnv -> Level -> [CoreBndr] -> (LevelEnv, [LevelledBndr])
-- The binders returned are exactly the same as the ones passed,
-- apart from applying the substitution, but they are now paired
-- with a (StayPut level)
--
-- The returned envt has ctxt_lvl updated to the new_lvl
--
-- All the new binders get the same level, because
-- any floating binding is either going to float past
-- all or none.  We never separate binders.
lvlBndrs env@(LE { le_lvl_env = lvl_env }) new_lvl bndrs
  = ( env { le_ctxt_lvl = new_lvl
          , le_lvl_env  = foldl add_lvl lvl_env bndrs }
    , lvld_bndrs)
  where
    lvld_bndrs    = [TB bndr (StayPut new_lvl) | bndr <- bndrs]
    add_lvl env v = extendVarEnv env v new_lvl
\end{code}

\begin{code}
  -- Destination level is the max Id level of the expression
  -- (We'll abstract the type variables, if any.)
destLevel :: LevelEnv -> VarSet
          -> Bool   -- True <=> is function
          -> Bool   -- True <=> is bottom
          -> Level
destLevel env fvs is_function is_bot
  | is_bot = tOP_LEVEL  -- Send bottoming bindings to the top
                        -- regardless; see Note [Bottoming floats]
  | Just n_args <- floatLams env
  , n_args > 0  -- n=0 case handled uniformly by the 'otherwise' case
  , is_function
  , countFreeIds fvs <= n_args
  = tOP_LEVEL   -- Send functions to top level; see
                -- the comments with isFunction

  | otherwise = maxFvLevel isId env fvs  -- Max over Ids only; the tyvars
                                         -- will be abstracted

isFunction :: CoreExprWithFVs -> Bool
-- The idea here is that we want to float *functions* to
-- the top level.  This saves no work, but
--      (a) it can make the host function body a lot smaller,
--              and hence inlinable.
--      (b) it can also save allocation when the function is recursive:
--          h = \x -> letrec f = \y -> ...f...y...x...
--                    in f x
--     becomes
--          f = \x y -> ...(f x)...y...x...
--          h = \x -> f x x
--     No allocation for f now.
-- We may only want to do this if there are sufficiently few free
-- variables.  We certainly only want to do it for values, and not for
-- constructors.  So the simple thing is just to look for lambdas
isFunction (_, AnnLam b e) | isId b    = True
                           | otherwise = isFunction e
-- isFunction (_, AnnTick _ e)          = isFunction e  -- dubious
isFunction _                           = False

countFreeIds :: VarSet -> Int
countFreeIds = foldVarSet add 0
  where
    add :: Var -> Int -> Int
    add v n | isId v    = n+1
            | otherwise = n
\end{code}


%************************************************************************
%*                                                                      *
\subsection{Free-To-Level Monad}
%*                                                                      *
%************************************************************************

\begin{code}
type InVar  = Var   -- Pre  cloning
type InId   = Id    -- Pre  cloning
type OutVar = Var   -- Post cloning
type OutId  = Id    -- Post cloning

data LevelEnv
  = LE { le_switches :: FloatOutSwitches
       , le_ctxt_lvl :: Level           -- The current level
       , le_lvl_env  :: VarEnv Level    -- Domain is *post-cloned* TyVars and Ids
       , le_subst    :: Subst           -- Domain is pre-cloned TyVars and Ids
                                        -- The Id -> CoreExpr in the Subst is ignored
                                        -- (since we want to substitute a LevelledExpr for
                                        -- an Id via le_env) but we do use the Co/TyVar substs
       , le_env      :: IdEnv ([OutVar], LevelledExpr)  -- Domain is pre-cloned Ids
    }
        -- We clone let- and case-bound variables so that they are still
        -- distinct when floated out; hence the le_subst/le_env.
        -- (see point 3 of the module overview comment).
        -- We also use these envs when making a variable polymorphic
        -- because we want to float it out past a big lambda.
        --
        -- The le_subst and le_env always implement the same mapping, but the
        -- le_subst maps to CoreExpr and the le_env to LevelledExpr
        -- Since the range is always a variable or type application,
        -- there is never any difference between the two, but sadly
        -- the types differ.  The le_subst is used when substituting in
        -- a variable's IdInfo; the le_env when we find a Var.
        --
        -- In addition the le_env records a list of tyvars free in the
        -- type application, just so we don't have to call freeVars on
        -- the type application repeatedly.
        --
        -- The domain of the both envs is *pre-cloned* Ids, though
        --
        -- The domain of the le_lvl_env is the *post-cloned* Ids

initialEnv :: FloatOutSwitches -> LevelEnv
initialEnv float_lams
  = LE { le_switches = float_lams
       , le_ctxt_lvl = tOP_LEVEL
       , le_lvl_env = emptyVarEnv
       , le_subst = emptySubst
       , le_env = emptyVarEnv }

floatLams :: LevelEnv -> Maybe Int
floatLams le = floatOutLambdas (le_switches le)

floatConsts :: LevelEnv -> Bool
floatConsts le = floatOutConstants (le_switches le)

floatOverSat :: LevelEnv -> Bool
floatOverSat le = floatOutOverSatApps (le_switches le)

setCtxtLvl :: LevelEnv -> Level -> LevelEnv
setCtxtLvl env lvl = env { le_ctxt_lvl = lvl }

-- extendCaseBndrLvlEnv adds the mapping case-bndr->scrut-var if it can
-- (see point 4 of the module overview comment)
extendCaseBndrEnv :: LevelEnv
                  -> Id                 -- Pre-cloned case binder
                  -> Expr LevelledBndr  -- Post-cloned scrutinee
                  -> LevelEnv
extendCaseBndrEnv le@(LE { le_subst = subst, le_env = id_env })
                  case_bndr (Var scrut_var)
  = le { le_subst   = extendSubstWithVar subst case_bndr scrut_var
       , le_env     = add_id id_env (case_bndr, scrut_var) }
extendCaseBndrEnv env _ _ = env

maxFvLevel :: (Var -> Bool) -> LevelEnv -> VarSet -> Level
maxFvLevel max_me (LE { le_lvl_env = lvl_env, le_env = id_env }) var_set
  = foldVarSet max_in tOP_LEVEL var_set
  where
    max_in in_var lvl
       = foldr max_out lvl (case lookupVarEnv id_env in_var of
                                Just (abs_vars, _) -> abs_vars
                                Nothing            -> [in_var])

    max_out out_var lvl
        | max_me out_var = case lookupVarEnv lvl_env out_var of
                                Just lvl' -> maxLvl lvl' lvl
                                Nothing   -> lvl
        | otherwise = lvl       -- Ignore some vars depending on max_me

lookupVar :: LevelEnv -> Id -> LevelledExpr
lookupVar le v = case lookupVarEnv (le_env le) v of
                    Just (_, expr) -> expr
                    _              -> Var v

abstractVars :: Level -> LevelEnv -> VarSet -> [OutVar]
        -- Find the variables in fvs, free vars of the target expresion,
        -- whose level is greater than the destination level
        -- These are the ones we are going to abstract out
abstractVars dest_lvl (LE { le_subst = subst, le_lvl_env = lvl_env }) in_fvs
  = map zap $ uniq $ sortQuantVars
    [out_var | out_fv  <- varSetElems (substVarSet subst in_fvs)
             , out_var <- varSetElems (close out_fv)
             , abstract_me out_var ]
        -- NB: it's important to call abstract_me only on the OutIds the
        -- come from substVarSet (not on fv, which is an InId)
  where
    uniq :: [Var] -> [Var]
        -- Remove adjacent duplicates; the sort will have brought them together
    uniq (v1:v2:vs) | v1 == v2  = uniq (v2:vs)
                    | otherwise = v1 : uniq (v2:vs)
    uniq vs = vs

    abstract_me v = case lookupVarEnv lvl_env v of
                        Just lvl -> dest_lvl `ltLvl` lvl
                        Nothing  -> False

        -- We are going to lambda-abstract, so nuke any IdInfo,
        -- and add the tyvars of the Id (if necessary)
    zap v | isId v = WARN( isStableUnfolding (idUnfolding v) ||
                           not (isEmptySpecInfo (idSpecialisation v)),
                           text "absVarsOf: discarding info on" <+> ppr v )
                     setIdInfo v vanillaIdInfo
          | otherwise = v

    close :: Var -> VarSet  -- Close over variables free in the type
                            -- Result includes the input variable itself
    close v = foldVarSet (unionVarSet . close)
                         (unitVarSet v)
                         (varTypeTyCoVars v)
\end{code}

\begin{code}
type LvlM result = UniqSM result

initLvl :: UniqSupply -> UniqSM a -> a
initLvl = initUs_
\end{code}


\begin{code}
newPolyBndrs :: Level -> LevelEnv -> [OutVar] -> [InId] -> UniqSM (LevelEnv, [OutId])
-- The envt is extended to bind the new bndrs to dest_lvl, but
-- the ctxt_lvl is unaffected
newPolyBndrs dest_lvl
             env@(LE { le_lvl_env = lvl_env, le_subst = subst, le_env = id_env })
             abs_vars bndrs
 = ASSERT( all (not . isCoVar) bndrs )   -- What would we add to the CoSubst in this case. No easy answer.
   do { uniqs <- getUniquesM
      ; let new_bndrs = zipWith mk_poly_bndr bndrs uniqs
            bndr_prs  = bndrs `zip` new_bndrs
            env' = env { le_lvl_env = foldl add_lvl   lvl_env new_bndrs
                       , le_subst   = foldl add_subst subst   bndr_prs
                       , le_env     = foldl add_id    id_env  bndr_prs }
      ; return (env', new_bndrs) }
  where
    add_lvl   env v' = extendVarEnv env v' dest_lvl
    add_subst env (v, v') = extendIdSubst env v (mkVarApps (Var v') abs_vars)
    add_id    env (v, v') = extendVarEnv env v ((v':abs_vars), mkVarApps (Var v') abs_vars)

    mk_poly_bndr bndr uniq = transferPolyIdInfo bndr abs_vars $         -- Note [transferPolyIdInfo] in Id.lhs
                             mkSysLocal (mkFastString str) uniq poly_ty
                           where
                             str     = "poly_" ++ occNameString (getOccName bndr)
                             poly_ty = mkPiTypes abs_vars (substTy subst (idType bndr))

newLvlVar :: LevelledExpr        -- The RHS of the new binding
          -> Bool                -- Whether it is bottom
          -> LvlM Id
newLvlVar lvld_rhs is_bot
  = do { uniq <- getUniqueM
       ; return (add_bot_info (mkLocalId (mk_name uniq) rhs_ty)) }
  where
    add_bot_info var  -- We could call annotateBotStr always, but the is_bot
                      -- flag just tells us when we don't need to do so
       | is_bot    = annotateBotStr var (exprBotStrictness_maybe de_tagged_rhs)
       | otherwise = var
    de_tagged_rhs = deTagExpr lvld_rhs
    rhs_ty = exprType de_tagged_rhs
    mk_name uniq = mkSystemVarName uniq (mkFastString "lvl")

cloneVars :: RecFlag -> LevelEnv -> Level -> [Var] -> LvlM (LevelEnv, [Var])
-- Works for Ids, TyVars and CoVars
-- The dest_lvl is attributed to the binders in the new env,
-- but cloneVars doesn't affect the ctxt_lvl of the incoming env
cloneVars is_rec
          env@(LE { le_subst = subst, le_lvl_env = lvl_env, le_env = id_env })
          dest_lvl vs
  = do { us <- getUniqueSupplyM
       ; let (subst', vs1) = case is_rec of
                               NonRecursive -> cloneBndrs      subst us vs
                               Recursive    -> cloneRecIdBndrs subst us vs
             vs2  = map zap_demand_info vs1  -- See Note [Zapping the demand info]
             prs  = vs `zip` vs2
             env' = env { le_lvl_env = foldl add_lvl lvl_env vs2
                        , le_subst   = subst'
                        , le_env     = foldl add_id id_env prs }

       ; return (env', vs2) }
  where
     add_lvl env v_cloned = extendVarEnv env v_cloned dest_lvl

add_id :: IdEnv ([Var], LevelledExpr) -> (Var, Var) -> IdEnv ([Var], LevelledExpr)
add_id id_env (v, v1)
  | isTyVar v = delVarEnv    id_env v
  | otherwise = extendVarEnv id_env v ([v1], ASSERT(not (isCoVar v1)) Var v1)

zap_demand_info :: Var -> Var
zap_demand_info v
  | isId v    = zapDemandIdInfo v
  | otherwise = v
\end{code}

Note [Zapping the demand info]
~~~~~~~~~~~~~~~~~~~~~~~~~~~~~~
VERY IMPORTANT: we must zap the demand info if the thing is going to
float out, becuause it may be less demanded than at its original
binding site.  Eg
   f :: Int -> Int
   f x = let v = 3*4 in v+x
Here v is strict; but if we float v to top level, it isn't any more.<|MERGE_RESOLUTION|>--- conflicted
+++ resolved
@@ -56,24 +56,12 @@
 #include "HsVersions.h"
 
 import CoreSyn
-<<<<<<< HEAD
-import CoreMonad	( FloatOutSwitches(..) )
-import CoreUtils	( exprType, exprOkForSpeculation, exprIsBottom )
-import CoreArity	( exprBotStrictness_maybe )
-import CoreFVs		-- all of it
-import CoreSubst
-import MkCore           ( sortQuantVars ) 
-=======
 import CoreMonad        ( FloatOutSwitches(..) )
 import CoreUtils        ( exprType, exprOkForSpeculation, exprIsBottom )
 import CoreArity        ( exprBotStrictness_maybe )
 import CoreFVs          -- all of it
-import Coercion         ( isCoVar )
-import CoreSubst        ( Subst, emptySubst, substBndrs, substRecBndrs,
-                          extendIdSubst, extendSubstWithVar, cloneBndrs,
-                          cloneRecIdBndrs, substTy, substCo, substVarSet )
-import MkCore           ( sortQuantVars )
->>>>>>> d5e48748
+import CoreSubst
+import MkCore           ( sortQuantVars ) 
 import Id
 import IdInfo
 import Var

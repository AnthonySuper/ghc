{-
(c) The GRASP/AQUA Project, Glasgow University, 1992-1998

\section{SetLevels}

                ***************************
                        Overview
                ***************************

1. We attach binding levels to Core bindings, in preparation for floating
   outwards (@FloatOut@).

2. We also let-ify many expressions (notably case scrutinees), so they
   will have a fighting chance of being floated sensible.

3. We clone the binders of any floatable let-binding, so that when it is
   floated out it will be unique.  (This used to be done by the simplifier
   but the latter now only ensures that there's no shadowing; indeed, even
   that may not be true.)

   NOTE: this can't be done using the uniqAway idea, because the variable
         must be unique in the whole program, not just its current scope,
         because two variables in different scopes may float out to the
         same top level place

   NOTE: Very tiresomely, we must apply this substitution to
         the rules stored inside a variable too.

   We do *not* clone top-level bindings, because some of them must not change,
   but we *do* clone bindings that are heading for the top level

4. In the expression
        case x of wild { p -> ...wild... }
   we substitute x for wild in the RHS of the case alternatives:
        case x of wild { p -> ...x... }
   This means that a sub-expression involving x is not "trapped" inside the RHS.
   And it's not inconvenient because we already have a substitution.

  Note that this is EXACTLY BACKWARDS from the what the simplifier does.
  The simplifier tries to get rid of occurrences of x, in favour of wild,
  in the hope that there will only be one remaining occurrence of x, namely
  the scrutinee of the case, and we can inline it.
-}

{-# LANGUAGE CPP #-}
module SetLevels (
        setLevels,

        Level(..), tOP_LEVEL,
        LevelledBind, LevelledExpr, LevelledBndr,
        FloatSpec(..), floatSpecLevel,

        incMinorLvl, ltMajLvl, ltLvl, isTopLvl
    ) where

#include "HsVersions.h"

import CoreSyn
import CoreMonad        ( FloatOutSwitches(..) )
import CoreUtils        ( exprType, exprOkForSpeculation, exprIsBottom )
import CoreArity        ( exprBotStrictness_maybe )
import CoreFVs          -- all of it
<<<<<<< HEAD
import CoreSubst
=======
import Coercion         ( isCoVar )
import CoreSubst        ( Subst, emptySubst, substBndrs, substRecBndrs,
                          extendIdSubst, extendSubstWithVar, cloneBndrs,
                          cloneRecIdBndrs, substTy, substCo, substDVarSet )
>>>>>>> 1e041b73
import MkCore           ( sortQuantVars )
import Id
import IdInfo
import Var
import VarSet
import VarEnv
import Literal          ( litIsTrivial )
import Demand           ( StrictSig )
import Name             ( getOccName, mkSystemVarName )
import OccName          ( occNameString )
import Type             ( isUnLiftedType, Type, mkPiTypes )
import BasicTypes       ( Arity, RecFlag(..) )
import UniqSupply
import Util
import Outputable
import FastString
import UniqDFM (udfmToUfm)
import FV

import Data.List        ( nub )

{-
************************************************************************
*                                                                      *
\subsection{Level numbers}
*                                                                      *
************************************************************************
-}

type LevelledExpr = TaggedExpr FloatSpec
type LevelledBind = TaggedBind FloatSpec
type LevelledBndr = TaggedBndr FloatSpec

data Level = Level Int  -- Major level: number of enclosing value lambdas
                   Int  -- Minor level: number of big-lambda and/or case
                        -- expressions between here and the nearest
                        -- enclosing value lambda

data FloatSpec
  = FloatMe Level       -- Float to just inside the binding
                        --    tagged with this level
  | StayPut Level       -- Stay where it is; binding is
                        --     tagged with tihs level

floatSpecLevel :: FloatSpec -> Level
floatSpecLevel (FloatMe l) = l
floatSpecLevel (StayPut l) = l

{-
The {\em level number} on a (type-)lambda-bound variable is the
nesting depth of the (type-)lambda which binds it.  The outermost lambda
has level 1, so (Level 0 0) means that the variable is bound outside any lambda.

On an expression, it's the maximum level number of its free
(type-)variables.  On a let(rec)-bound variable, it's the level of its
RHS.  On a case-bound variable, it's the number of enclosing lambdas.

Top-level variables: level~0.  Those bound on the RHS of a top-level
definition but ``before'' a lambda; e.g., the \tr{x} in (levels shown
as ``subscripts'')...
\begin{verbatim}
a_0 = let  b_? = ...  in
           x_1 = ... b ... in ...
\end{verbatim}

The main function @lvlExpr@ carries a ``context level'' (@ctxt_lvl@).
That's meant to be the level number of the enclosing binder in the
final (floated) program.  If the level number of a sub-expression is
less than that of the context, then it might be worth let-binding the
sub-expression so that it will indeed float.

If you can float to level @Level 0 0@ worth doing so because then your
allocation becomes static instead of dynamic.  We always start with
context @Level 0 0@.


Note [FloatOut inside INLINE]
~~~~~~~~~~~~~~~~~~~~~~~~~~~~~
@InlineCtxt@ very similar to @Level 0 0@, but is used for one purpose:
to say "don't float anything out of here".  That's exactly what we
want for the body of an INLINE, where we don't want to float anything
out at all.  See notes with lvlMFE below.

But, check this out:

-- At one time I tried the effect of not float anything out of an InlineMe,
-- but it sometimes works badly.  For example, consider PrelArr.done.  It
-- has the form         __inline (\d. e)
-- where e doesn't mention d.  If we float this to
--      __inline (let x = e in \d. x)
-- things are bad.  The inliner doesn't even inline it because it doesn't look
-- like a head-normal form.  So it seems a lesser evil to let things float.
-- In SetLevels we do set the context to (Level 0 0) when we get to an InlineMe
-- which discourages floating out.

So the conclusion is: don't do any floating at all inside an InlineMe.
(In the above example, don't float the {x=e} out of the \d.)

One particular case is that of workers: we don't want to float the
call to the worker outside the wrapper, otherwise the worker might get
inlined into the floated expression, and an importing module won't see
the worker at all.
-}

instance Outputable FloatSpec where
  ppr (FloatMe l) = char 'F' <> ppr l
  ppr (StayPut l) = ppr l

tOP_LEVEL :: Level
tOP_LEVEL   = Level 0 0

incMajorLvl :: Level -> Level
incMajorLvl (Level major _) = Level (major + 1) 0

incMinorLvl :: Level -> Level
incMinorLvl (Level major minor) = Level major (minor+1)

maxLvl :: Level -> Level -> Level
maxLvl l1@(Level maj1 min1) l2@(Level maj2 min2)
  | (maj1 > maj2) || (maj1 == maj2 && min1 > min2) = l1
  | otherwise                                      = l2

ltLvl :: Level -> Level -> Bool
ltLvl (Level maj1 min1) (Level maj2 min2)
  = (maj1 < maj2) || (maj1 == maj2 && min1 < min2)

ltMajLvl :: Level -> Level -> Bool
    -- Tells if one level belongs to a difft *lambda* level to another
ltMajLvl (Level maj1 _) (Level maj2 _) = maj1 < maj2

isTopLvl :: Level -> Bool
isTopLvl (Level 0 0) = True
isTopLvl _           = False

instance Outputable Level where
  ppr (Level maj min) = hcat [ char '<', int maj, char ',', int min, char '>' ]

instance Eq Level where
  (Level maj1 min1) == (Level maj2 min2) = maj1 == maj2 && min1 == min2

{-
************************************************************************
*                                                                      *
\subsection{Main level-setting code}
*                                                                      *
************************************************************************
-}

setLevels :: FloatOutSwitches
          -> CoreProgram
          -> UniqSupply
          -> [LevelledBind]

setLevels float_lams binds us
  = initLvl us (do_them init_env binds)
  where
    init_env = initialEnv float_lams

    do_them :: LevelEnv -> [CoreBind] -> LvlM [LevelledBind]
    do_them _ [] = return []
    do_them env (b:bs)
      = do { (lvld_bind, env') <- lvlTopBind env b
           ; lvld_binds <- do_them env' bs
           ; return (lvld_bind : lvld_binds) }

lvlTopBind :: LevelEnv -> Bind Id -> LvlM (LevelledBind, LevelEnv)
lvlTopBind env (NonRec bndr rhs)
  = do { rhs' <- lvlExpr env (freeVars rhs)
       ; let (env', [bndr']) = substAndLvlBndrs NonRecursive env tOP_LEVEL [bndr]
       ; return (NonRec bndr' rhs', env') }

lvlTopBind env (Rec pairs)
  = do let (bndrs,rhss) = unzip pairs
           (env', bndrs') = substAndLvlBndrs Recursive env tOP_LEVEL bndrs
       rhss' <- mapM (lvlExpr env' . freeVars) rhss
       return (Rec (bndrs' `zip` rhss'), env')

{-
************************************************************************
*                                                                      *
\subsection{Setting expression levels}
*                                                                      *
************************************************************************

Note [Floating over-saturated applications]
~~~~~~~~~~~~~~~~~~~~~~~~~~~~~~~~~~~~~~~~~~~
If we see (f x y), and (f x) is a redex (ie f's arity is 1),
we call (f x) an "over-saturated application"

Should we float out an over-sat app, if can escape a value lambda?
It is sometimes very beneficial (-7% runtime -4% alloc over nofib -O2).
But we don't want to do it for class selectors, because the work saved
is minimal, and the extra local thunks allocated cost money.

Arguably we could float even class-op applications if they were going to
top level -- but then they must be applied to a constant dictionary and
will almost certainly be optimised away anyway.
-}

lvlExpr :: LevelEnv             -- Context
        -> CoreExprWithFVs      -- Input expression
        -> LvlM LevelledExpr    -- Result expression

{-
The @ctxt_lvl@ is, roughly, the level of the innermost enclosing
binder.  Here's an example

        v = \x -> ...\y -> let r = case (..x..) of
                                        ..x..
                           in ..

When looking at the rhs of @r@, @ctxt_lvl@ will be 1 because that's
the level of @r@, even though it's inside a level-2 @\y@.  It's
important that @ctxt_lvl@ is 1 and not 2 in @r@'s rhs, because we
don't want @lvlExpr@ to turn the scrutinee of the @case@ into an MFE
--- because it isn't a *maximal* free expression.

If there were another lambda in @r@'s rhs, it would get level-2 as well.
-}

lvlExpr env (_, AnnType ty)     = return (Type (substTy (le_subst env) ty))
lvlExpr env (_, AnnCoercion co) = return (Coercion (substCo (le_subst env) co))
lvlExpr env (_, AnnVar v)       = return (lookupVar env v)
lvlExpr _   (_, AnnLit lit)     = return (Lit lit)

lvlExpr env (_, AnnCast expr (_, co)) = do
    expr' <- lvlExpr env expr
    return (Cast expr' (substCo (le_subst env) co))

lvlExpr env (_, AnnTick tickish expr) = do
    expr' <- lvlExpr env expr
    return (Tick tickish expr')

lvlExpr env expr@(_, AnnApp _ _) = do
    let
      (fun, args) = collectAnnArgs expr
    --
    case fun of
      (_, AnnVar f) | floatOverSat env   -- See Note [Floating over-saturated applications]
                    , arity > 0
                    , arity < n_val_args
                    , Nothing <- isClassOpId_maybe f ->
        do
         let (lapp, rargs) = left (n_val_args - arity) expr []
         rargs' <- mapM (lvlMFE False env) rargs
         lapp' <- lvlMFE False env lapp
         return (foldl App lapp' rargs')
        where
         n_val_args = count (isValArg . deAnnotate) args
         arity = idArity f

         -- separate out the PAP that we are floating from the extra
         -- arguments, by traversing the spine until we have collected
         -- (n_val_args - arity) value arguments.
         left 0 e               rargs = (e, rargs)
         left n (_, AnnApp f a) rargs
            | isValArg (deAnnotate a) = left (n-1) f (a:rargs)
            | otherwise               = left n     f (a:rargs)
         left _ _ _                   = panic "SetLevels.lvlExpr.left"

         -- No PAPs that we can float: just carry on with the
         -- arguments and the function.
      _otherwise -> do
         args' <- mapM (lvlMFE False env) args
         fun'  <- lvlExpr env fun
         return (foldl App fun' args')

-- We don't split adjacent lambdas.  That is, given
--      \x y -> (x+1,y)
-- we don't float to give
--      \x -> let v = x+1 in \y -> (v,y)
-- Why not?  Because partial applications are fairly rare, and splitting
-- lambdas makes them more expensive.

lvlExpr env expr@(_, AnnLam {})
  = do { new_body <- lvlMFE True new_env body
       ; return (mkLams new_bndrs new_body) }
  where
    (bndrs, body)        = collectAnnBndrs expr
    (env1, bndrs1)       = substBndrsSL NonRecursive env bndrs
    (new_env, new_bndrs) = lvlLamBndrs env1 (le_ctxt_lvl env) bndrs1
        -- At one time we called a special verion of collectBinders,
        -- which ignored coercions, because we don't want to split
        -- a lambda like this (\x -> coerce t (\s -> ...))
        -- This used to happen quite a bit in state-transformer programs,
        -- but not nearly so much now non-recursive newtypes are transparent.
        -- [See SetLevels rev 1.50 for a version with this approach.]

lvlExpr env (_, AnnLet bind body)
  = do { (bind', new_env) <- lvlBind env bind
       ; body' <- lvlExpr new_env body
           -- No point in going via lvlMFE here.  If the binding is alive
           -- (mentioned in body), and the whole let-expression doesn't
           -- float, then neither will the body
       ; return (Let bind' body') }

lvlExpr env (_, AnnCase scrut case_bndr ty alts)
  = do { scrut' <- lvlMFE True env scrut
       ; lvlCase env (freeVarsOf scrut) scrut' case_bndr ty alts }

-------------------------------------------
lvlCase :: LevelEnv             -- Level of in-scope names/tyvars
        -> DVarSet              -- Free vars of input scrutinee
        -> LevelledExpr         -- Processed scrutinee
        -> Id -> Type           -- Case binder and result type
<<<<<<< HEAD
        -> [CoreAltWithFVs]     -- Input alternatives
=======
        -> [AnnAlt Id DVarSet]  -- Input alternatives
>>>>>>> 1e041b73
        -> LvlM LevelledExpr    -- Result expression
lvlCase env scrut_fvs scrut' case_bndr ty alts
  | [(con@(DataAlt {}), bs, body)] <- alts
  , exprOkForSpeculation scrut'   -- See Note [Check the output scrutinee for okForSpec]
  , not (isTopLvl dest_lvl)       -- Can't have top-level cases
  =     -- See Note [Floating cases]
        -- Always float the case if possible
        -- Unlike lets we don't insist that it escapes a value lambda
    do { (rhs_env, (case_bndr':bs')) <- cloneVars NonRecursive env dest_lvl (case_bndr:bs)
                   -- We don't need to use extendCaseBndrLvlEnv here
                   -- because we are floating the case outwards so
                   -- no need to do the binder-swap thing
       ; body' <- lvlMFE True rhs_env body
       ; let alt' = (con, [TB b (StayPut dest_lvl) | b <- bs'], body')
       ; return (Case scrut' (TB case_bndr' (FloatMe dest_lvl)) ty [alt']) }

  | otherwise     -- Stays put
  = do { let (alts_env1, [case_bndr']) = substAndLvlBndrs NonRecursive env incd_lvl [case_bndr]
             alts_env = extendCaseBndrEnv alts_env1 case_bndr scrut'
       ; alts' <- mapM (lvl_alt alts_env) alts
       ; return (Case scrut' case_bndr' ty alts') }
  where
      incd_lvl = incMinorLvl (le_ctxt_lvl env)
      dest_lvl = maxFvLevel (const True) env scrut_fvs
              -- Don't abstact over type variables, hence const True

      lvl_alt alts_env (con, bs, rhs)
        = do { rhs' <- lvlMFE True new_env rhs
             ; return (con, bs', rhs') }
        where
          (new_env, bs') = substAndLvlBndrs NonRecursive alts_env incd_lvl bs

{-
Note [Floating cases]
~~~~~~~~~~~~~~~~~~~~~
Consider this:
  data T a = MkT !a
  f :: T Int -> blah
  f x vs = case x of { MkT y ->
             let f vs = ...(case y of I# w -> e)...f..
             in f vs
Here we can float the (case y ...) out , because y is sure
to be evaluated, to give
  f x vs = case x of { MkT y ->
           caes y of I# w ->
             let f vs = ...(e)...f..
             in f vs

That saves unboxing it every time round the loop.  It's important in
some DPH stuff where we really want to avoid that repeated unboxing in
the inner loop.

Things to note
 * We can't float a case to top level
 * It's worth doing this float even if we don't float
   the case outside a value lambda.  Example
     case x of {
       MkT y -> (case y of I# w2 -> ..., case y of I# w2 -> ...)
   If we floated the cases out we could eliminate one of them.
 * We only do this with a single-alternative case

Note [Check the output scrutinee for okForSpec]
~~~~~~~~~~~~~~~~~~~~~~~~~~~~~~~~~~~~~~~~~~~~~~~~~~~
Consider this:
  case x of y {
    A -> ....(case y of alts)....
  }
Because of the binder-swap, the inner case will get substituted to
(case x of ..).  So when testing whether the scrutinee is
okForSpecuation we must be careful to test the *result* scrutinee ('x'
in this case), not the *input* one 'y'.  The latter *is* ok for
speculation here, but the former is not -- and indeed we can't float
the inner case out, at least not unless x is also evaluated at its
binding site.

That's why we apply exprOkForSpeculation to scrut' and not to scrut.
-}

lvlMFE ::  Bool                 -- True <=> strict context [body of case or let]
        -> LevelEnv             -- Level of in-scope names/tyvars
        -> CoreExprWithFVs      -- input expression
        -> LvlM LevelledExpr    -- Result expression
-- lvlMFE is just like lvlExpr, except that it might let-bind
-- the expression, so that it can itself be floated.

lvlMFE _ env (_, AnnType ty)
  = return (Type (substTy (le_subst env) ty))

-- No point in floating out an expression wrapped in a coercion or note
-- If we do we'll transform  lvl = e |> co
--                       to  lvl' = e; lvl = lvl' |> co
-- and then inline lvl.  Better just to float out the payload.
lvlMFE strict_ctxt env (_, AnnTick t e)
  = do { e' <- lvlMFE strict_ctxt env e
       ; return (Tick t e') }

lvlMFE strict_ctxt env (_, AnnCast e (_, co))
  = do  { e' <- lvlMFE strict_ctxt env e
        ; return (Cast e' (substCo (le_subst env) co)) }

-- Note [Case MFEs]
lvlMFE True env e@(_, AnnCase {})
  = lvlExpr env e     -- Don't share cases

lvlMFE strict_ctxt env ann_expr
  |  isUnLiftedType (exprType expr)
         -- Can't let-bind it; see Note [Unlifted MFEs]
         -- This includes coercions, which we don't want to float anyway
         -- NB: no need to substitute cos isUnLiftedType doesn't change
  || notWorthFloating ann_expr abs_vars
  || not float_me
  =     -- Don't float it out
    lvlExpr env ann_expr

  | otherwise   -- Float it out!
  = do { expr' <- lvlFloatRhs abs_vars dest_lvl env ann_expr
       ; var   <- newLvlVar expr' is_bot
       ; return (Let (NonRec (TB var (FloatMe dest_lvl)) expr')
                     (mkVarApps (Var var) abs_vars)) }
  where
    expr     = deAnnotate ann_expr
    fvs      = freeVarsOf ann_expr
    is_bot   = exprIsBottom expr      -- Note [Bottoming floats]
    dest_lvl = destLevel env fvs (isFunction ann_expr) is_bot
    abs_vars = abstractVars dest_lvl env fvs

        -- A decision to float entails let-binding this thing, and we only do
        -- that if we'll escape a value lambda, or will go to the top level.
    float_me = dest_lvl `ltMajLvl` (le_ctxt_lvl env)    -- Escapes a value lambda
                -- OLD CODE: not (exprIsCheap expr) || isTopLvl dest_lvl
                --           see Note [Escaping a value lambda]

            || (isTopLvl dest_lvl       -- Only float if we are going to the top level
                && floatConsts env      --   and the floatConsts flag is on
                && not strict_ctxt)     -- Don't float from a strict context
          -- We are keen to float something to the top level, even if it does not
          -- escape a lambda, because then it needs no allocation.  But it's controlled
          -- by a flag, because doing this too early loses opportunities for RULES
          -- which (needless to say) are important in some nofib programs
          -- (gcd is an example).
          --
          -- Beware:
          --    concat = /\ a -> foldr ..a.. (++) []
          -- was getting turned into
          --    lvl    = /\ a -> foldr ..a.. (++) []
          --    concat = /\ a -> lvl a
          -- which is pretty stupid.  Hence the strict_ctxt test
          --
          -- Also a strict contxt includes uboxed values, and they
          -- can't be bound at top level

{-
Note [Unlifted MFEs]
~~~~~~~~~~~~~~~~~~~~
We don't float unlifted MFEs, which potentially loses big opportunites.
For example:
        \x -> f (h y)
where h :: Int -> Int# is expensive. We'd like to float the (h y) outside
the \x, but we don't because it's unboxed.  Possible solution: box it.

Note [Bottoming floats]
~~~~~~~~~~~~~~~~~~~~~~~
If we see
        f = \x. g (error "urk")
we'd like to float the call to error, to get
        lvl = error "urk"
        f = \x. g lvl
Furthermore, we want to float a bottoming expression even if it has free
variables:
        f = \x. g (let v = h x in error ("urk" ++ v))
Then we'd like to abstact over 'x' can float the whole arg of g:
        lvl = \x. let v = h x in error ("urk" ++ v)
        f = \x. g (lvl x)
See Maessen's paper 1999 "Bottom extraction: factoring error handling out
of functional programs" (unpublished I think).

When we do this, we set the strictness and arity of the new bottoming
Id, *immediately*, for two reasons:

  * To prevent the abstracted thing being immediately inlined back in again
    via preInlineUnconditionally.  The latter has a test for bottoming Ids
    to stop inlining them, so we'd better make sure it *is* a bottoming Id!

  * So that it's properly exposed as such in the interface file, even if
    this is all happening after strictness analysis.

Note [Bottoming floats: eta expansion] c.f Note [Bottoming floats]
~~~~~~~~~~~~~~~~~~~~~~~~~~~~~~~~~~~~~~
Tiresomely, though, the simplifier has an invariant that the manifest
arity of the RHS should be the same as the arity; but we can't call
etaExpand during SetLevels because it works over a decorated form of
CoreExpr.  So we do the eta expansion later, in FloatOut.

Note [Case MFEs]
~~~~~~~~~~~~~~~~
We don't float a case expression as an MFE from a strict context.  Why not?
Because in doing so we share a tiny bit of computation (the switch) but
in exchange we build a thunk, which is bad.  This case reduces allocation
by 7% in spectral/puzzle (a rather strange benchmark) and 1.2% in real/fem.
Doesn't change any other allocation at all.
-}

annotateBotStr :: Id -> Maybe (Arity, StrictSig) -> Id
-- See Note [Bottoming floats] for why we want to add
-- bottoming information right now
annotateBotStr id Nothing            = id
annotateBotStr id (Just (arity, sig)) = id `setIdArity` arity
                                           `setIdStrictness` sig

notWorthFloating :: CoreExprWithFVs -> [Var] -> Bool
-- Returns True if the expression would be replaced by
-- something bigger than it is now.  For example:
--   abs_vars = tvars only:  return True if e is trivial,
--                           but False for anything bigger
--   abs_vars = [x] (an Id): return True for trivial, or an application (f x)
--                           but False for (f x x)
--
-- One big goal is that floating should be idempotent.  Eg if
-- we replace e with (lvl79 x y) and then run FloatOut again, don't want
-- to replace (lvl79 x y) with (lvl83 x y)!

notWorthFloating e abs_vars
  = go e (count isId abs_vars)
  where
    go (_, AnnVar {}) n    = n >= 0
    go (_, AnnLit lit) n   = ASSERT( n==0 )
                             litIsTrivial lit   -- Note [Floating literals]
    go (_, AnnTick t e) n  = not (tickishIsCode t) && go e n
    go (_, AnnCast e _)  n = go e n
    go (_, AnnApp e arg) n
       | (_, AnnType {}) <- arg = go e n
       | (_, AnnCoercion {}) <- arg = go e n
       | n==0                   = False
       | is_triv arg            = go e (n-1)
       | otherwise              = False
    go _ _                      = False

    is_triv (_, AnnLit {})                = True        -- Treat all literals as trivial
    is_triv (_, AnnVar {})                = True        -- (ie not worth floating)
    is_triv (_, AnnCast e _)              = is_triv e
    is_triv (_, AnnApp e (_, AnnType {})) = is_triv e
    is_triv (_, AnnApp e (_, AnnCoercion {})) = is_triv e
    is_triv (_, AnnTick t e)              = not (tickishIsCode t) && is_triv e
    is_triv _                             = False

{-
Note [Floating literals]
~~~~~~~~~~~~~~~~~~~~~~~~
It's important to float Integer literals, so that they get shared,
rather than being allocated every time round the loop.
Hence the litIsTrivial.

We'd *like* to share MachStr literal strings too, mainly so we could
CSE them, but alas can't do so directly because they are unlifted.


Note [Escaping a value lambda]
~~~~~~~~~~~~~~~~~~~~~~~~~~~~~~
We want to float even cheap expressions out of value lambdas,
because that saves allocation.  Consider
        f = \x.  .. (\y.e) ...
Then we'd like to avoid allocating the (\y.e) every time we call f,
(assuming e does not mention x).

An example where this really makes a difference is simplrun009.

Another reason it's good is because it makes SpecContr fire on functions.
Consider
        f = \x. ....(f (\y.e))....
After floating we get
        lvl = \y.e
        f = \x. ....(f lvl)...
and that is much easier for SpecConstr to generate a robust specialisation for.

The OLD CODE (given where this Note is referred to) prevents floating
of the example above, so I just don't understand the old code.  I
don't understand the old comment either (which appears below).  I
measured the effect on nofib of changing OLD CODE to 'True', and got
zeros everywhere, but a 4% win for 'puzzle'.  Very small 0.5% loss for
'cse'; turns out to be because our arity analysis isn't good enough
yet (mentioned in Simon-nofib-notes).

OLD comment was:
         Even if it escapes a value lambda, we only
         float if it's not cheap (unless it'll get all the
         way to the top).  I've seen cases where we
         float dozens of tiny free expressions, which cost
         more to allocate than to evaluate.
         NB: exprIsCheap is also true of bottom expressions, which
             is good; we don't want to share them

        It's only Really Bad to float a cheap expression out of a
        strict context, because that builds a thunk that otherwise
        would never be built.  So another alternative would be to
        add
                || (strict_ctxt && not (exprIsBottom expr))
        to the condition above. We should really try this out.


************************************************************************
*                                                                      *
\subsection{Bindings}
*                                                                      *
************************************************************************

The binding stuff works for top level too.
-}

lvlBind :: LevelEnv
        -> CoreBindWithFVs
        -> LvlM (LevelledBind, LevelEnv)

lvlBind env (AnnNonRec bndr rhs)
  | isTyVar bndr    -- Don't do anything for TyVar binders
                    --   (simplifier gets rid of them pronto)
  || isCoVar bndr   -- Difficult to fix up CoVar occurrences (see extendPolyLvlEnv)
                    -- so we will ignore this case for now
  || not (profitableFloat env dest_lvl)
  || (isTopLvl dest_lvl && isUnLiftedType (idType bndr))
          -- We can't float an unlifted binding to top level, so we don't
          -- float it at all.  It's a bit brutal, but unlifted bindings
          -- aren't expensive either
  = -- No float
    do { rhs' <- lvlExpr env rhs
       ; let  bind_lvl        = incMinorLvl (le_ctxt_lvl env)
              (env', [bndr']) = substAndLvlBndrs NonRecursive env bind_lvl [bndr]
       ; return (NonRec bndr' rhs', env') }

  -- Otherwise we are going to float
  | null abs_vars
  = do {  -- No type abstraction; clone existing binder
         rhs' <- lvlExpr (setCtxtLvl env dest_lvl) rhs
       ; (env', [bndr']) <- cloneVars NonRecursive env dest_lvl [bndr]
       ; return (NonRec (TB bndr' (FloatMe dest_lvl)) rhs', env') }

  | otherwise
  = do {  -- Yes, type abstraction; create a new binder, extend substitution, etc
         rhs' <- lvlFloatRhs abs_vars dest_lvl env rhs
       ; (env', [bndr']) <- newPolyBndrs dest_lvl env abs_vars [bndr]
       ; return (NonRec (TB bndr' (FloatMe dest_lvl)) rhs', env') }

  where
<<<<<<< HEAD
    rhs_fvs    = freeVarsOf rhs
    bind_fvs   = rhs_fvs `unionVarSet` idFreeVars bndr
=======
    bind_fvs   = rhs_fvs `unionDVarSet` runFVDSet (idFreeVarsAcc bndr)
>>>>>>> 1e041b73
    abs_vars   = abstractVars dest_lvl env bind_fvs
    dest_lvl   = destLevel env bind_fvs (isFunction rhs) is_bot
    is_bot     = exprIsBottom (deAnnotate rhs)

lvlBind env (AnnRec pairs)
  | not (profitableFloat env dest_lvl)
  = do { let bind_lvl = incMinorLvl (le_ctxt_lvl env)
             (env', bndrs') = substAndLvlBndrs Recursive env bind_lvl bndrs
       ; rhss' <- mapM (lvlExpr env') rhss
       ; return (Rec (bndrs' `zip` rhss'), env') }

  | null abs_vars
  = do { (new_env, new_bndrs) <- cloneVars Recursive env dest_lvl bndrs
       ; new_rhss <- mapM (lvlExpr (setCtxtLvl new_env dest_lvl)) rhss
       ; return ( Rec ([TB b (FloatMe dest_lvl) | b <- new_bndrs] `zip` new_rhss)
                , new_env) }

-- ToDo: when enabling the floatLambda stuff,
--       I think we want to stop doing this
  | [(bndr,rhs)] <- pairs
  , count isId abs_vars > 1
  = do  -- Special case for self recursion where there are
        -- several variables carried around: build a local loop:
        --      poly_f = \abs_vars. \lam_vars . letrec f = \lam_vars. rhs in f lam_vars
        -- This just makes the closures a bit smaller.  If we don't do
        -- this, allocation rises significantly on some programs
        --
        -- We could elaborate it for the case where there are several
        -- mutually functions, but it's quite a bit more complicated
        --
        -- This all seems a bit ad hoc -- sigh
    let (rhs_env, abs_vars_w_lvls) = lvlLamBndrs env dest_lvl abs_vars
        rhs_lvl = le_ctxt_lvl rhs_env

    (rhs_env', [new_bndr]) <- cloneVars Recursive rhs_env rhs_lvl [bndr]
    let
        (lam_bndrs, rhs_body)   = collectAnnBndrs rhs
        (body_env1, lam_bndrs1) = substBndrsSL NonRecursive rhs_env' lam_bndrs
        (body_env2, lam_bndrs2) = lvlLamBndrs body_env1 rhs_lvl lam_bndrs1
    new_rhs_body <- lvlExpr body_env2 rhs_body
    (poly_env, [poly_bndr]) <- newPolyBndrs dest_lvl env abs_vars [bndr]
    return (Rec [(TB poly_bndr (FloatMe dest_lvl)
                 , mkLams abs_vars_w_lvls $
                   mkLams lam_bndrs2 $
                   Let (Rec [( TB new_bndr (StayPut rhs_lvl)
                             , mkLams lam_bndrs2 new_rhs_body)])
                       (mkVarApps (Var new_bndr) lam_bndrs1))]
           , poly_env)

  | otherwise  -- Non-null abs_vars
  = do { (new_env, new_bndrs) <- newPolyBndrs dest_lvl env abs_vars bndrs
       ; new_rhss <- mapM (lvlFloatRhs abs_vars dest_lvl new_env) rhss
       ; return ( Rec ([TB b (FloatMe dest_lvl) | b <- new_bndrs] `zip` new_rhss)
                , new_env) }

  where
    (bndrs,rhss) = unzip pairs

        -- Finding the free vars of the binding group is annoying
<<<<<<< HEAD
    bind_fvs = (unionVarSets [ idFreeVars bndr `unionVarSet` freeVarsOf rhs
                             | (bndr, rhs) <- pairs])
               `minusVarSet`
               mkVarSet bndrs
=======
    bind_fvs = ((unionDVarSets [ rhs_fvs | (_, (rhs_fvs,_)) <- pairs])
                `unionDVarSet`
                (runFVDSet $ foldr unionFV noVars [ idFreeVarsAcc bndr
                                                  | (bndr, (_,_)) <- pairs]))
               `minusDVarSet`
                mkDVarSet bndrs -- XXX: it's a waste to create a set here
>>>>>>> 1e041b73

    dest_lvl = destLevel env bind_fvs (all isFunction rhss) False
    abs_vars = abstractVars dest_lvl env bind_fvs

profitableFloat :: LevelEnv -> Level -> Bool
profitableFloat env dest_lvl
  =  (dest_lvl `ltMajLvl` le_ctxt_lvl env)  -- Escapes a value lambda
  || isTopLvl dest_lvl                      -- Going all the way to top level

----------------------------------------------------
-- Three help functions for the type-abstraction case

lvlFloatRhs :: [OutVar] -> Level -> LevelEnv -> CoreExprWithFVs
            -> UniqSM (Expr LevelledBndr)
lvlFloatRhs abs_vars dest_lvl env rhs
  = do { rhs' <- lvlExpr rhs_env rhs
       ; return (mkLams abs_vars_w_lvls rhs') }
  where
    (rhs_env, abs_vars_w_lvls) = lvlLamBndrs env dest_lvl abs_vars

{-
************************************************************************
*                                                                      *
\subsection{Deciding floatability}
*                                                                      *
************************************************************************
-}

substAndLvlBndrs :: RecFlag -> LevelEnv -> Level -> [InVar] -> (LevelEnv, [LevelledBndr])
substAndLvlBndrs is_rec env lvl bndrs
  = lvlBndrs subst_env lvl subst_bndrs
  where
    (subst_env, subst_bndrs) = substBndrsSL is_rec env bndrs

substBndrsSL :: RecFlag -> LevelEnv -> [InVar] -> (LevelEnv, [OutVar])
-- So named only to avoid the name clash with CoreSubst.substBndrs
substBndrsSL is_rec env@(LE { le_subst = subst, le_env = id_env }) bndrs
  = ( env { le_subst    = subst'
          , le_env      = foldl add_id  id_env (bndrs `zip` bndrs') }
    , bndrs')
  where
    (subst', bndrs') = case is_rec of
                         NonRecursive -> substBndrs    subst bndrs
                         Recursive    -> substRecBndrs subst bndrs

lvlLamBndrs :: LevelEnv -> Level -> [OutVar] -> (LevelEnv, [LevelledBndr])
-- Compute the levels for the binders of a lambda group
lvlLamBndrs env lvl bndrs
  = lvlBndrs env new_lvl bndrs
  where
    new_lvl | any is_major bndrs = incMajorLvl lvl
            | otherwise          = incMinorLvl lvl

    is_major bndr = isId bndr && not (isProbablyOneShotLambda bndr)
       -- The "probably" part says "don't float things out of a
       -- probable one-shot lambda"
       -- See Note [Computing one-shot info] in Demand.hs


lvlBndrs :: LevelEnv -> Level -> [CoreBndr] -> (LevelEnv, [LevelledBndr])
-- The binders returned are exactly the same as the ones passed,
-- apart from applying the substitution, but they are now paired
-- with a (StayPut level)
--
-- The returned envt has ctxt_lvl updated to the new_lvl
--
-- All the new binders get the same level, because
-- any floating binding is either going to float past
-- all or none.  We never separate binders.
lvlBndrs env@(LE { le_lvl_env = lvl_env }) new_lvl bndrs
  = ( env { le_ctxt_lvl = new_lvl
          , le_lvl_env  = foldl add_lvl lvl_env bndrs }
    , lvld_bndrs)
  where
    lvld_bndrs    = [TB bndr (StayPut new_lvl) | bndr <- bndrs]
    add_lvl env v = extendVarEnv env v new_lvl

  -- Destination level is the max Id level of the expression
  -- (We'll abstract the type variables, if any.)
destLevel :: LevelEnv -> DVarSet
          -> Bool   -- True <=> is function
          -> Bool   -- True <=> is bottom
          -> Level
destLevel env fvs is_function is_bot
  | is_bot = tOP_LEVEL  -- Send bottoming bindings to the top
                        -- regardless; see Note [Bottoming floats]
  | Just n_args <- floatLams env
  , n_args > 0  -- n=0 case handled uniformly by the 'otherwise' case
  , is_function
  , countFreeIds fvs <= n_args
  = tOP_LEVEL   -- Send functions to top level; see
                -- the comments with isFunction

  | otherwise = maxFvLevel isId env fvs  -- Max over Ids only; the tyvars
                                         -- will be abstracted

isFunction :: CoreExprWithFVs -> Bool
-- The idea here is that we want to float *functions* to
-- the top level.  This saves no work, but
--      (a) it can make the host function body a lot smaller,
--              and hence inlinable.
--      (b) it can also save allocation when the function is recursive:
--          h = \x -> letrec f = \y -> ...f...y...x...
--                    in f x
--     becomes
--          f = \x y -> ...(f x)...y...x...
--          h = \x -> f x x
--     No allocation for f now.
-- We may only want to do this if there are sufficiently few free
-- variables.  We certainly only want to do it for values, and not for
-- constructors.  So the simple thing is just to look for lambdas
isFunction (_, AnnLam b e) | isId b    = True
                           | otherwise = isFunction e
-- isFunction (_, AnnTick _ e)          = isFunction e  -- dubious
isFunction _                           = False

countFreeIds :: DVarSet -> Int
countFreeIds = foldVarSet add 0 . udfmToUfm
  where
    add :: Var -> Int -> Int
    add v n | isId v    = n+1
            | otherwise = n

{-
************************************************************************
*                                                                      *
\subsection{Free-To-Level Monad}
*                                                                      *
************************************************************************
-}

type InVar  = Var   -- Pre  cloning
type InId   = Id    -- Pre  cloning
type OutVar = Var   -- Post cloning
type OutId  = Id    -- Post cloning

data LevelEnv
  = LE { le_switches :: FloatOutSwitches
       , le_ctxt_lvl :: Level           -- The current level
       , le_lvl_env  :: VarEnv Level    -- Domain is *post-cloned* TyVars and Ids
       , le_subst    :: Subst           -- Domain is pre-cloned TyVars and Ids
                                        -- The Id -> CoreExpr in the Subst is ignored
                                        -- (since we want to substitute a LevelledExpr for
                                        -- an Id via le_env) but we do use the Co/TyVar substs
       , le_env      :: IdEnv ([OutVar], LevelledExpr)  -- Domain is pre-cloned Ids
    }
        -- We clone let- and case-bound variables so that they are still
        -- distinct when floated out; hence the le_subst/le_env.
        -- (see point 3 of the module overview comment).
        -- We also use these envs when making a variable polymorphic
        -- because we want to float it out past a big lambda.
        --
        -- The le_subst and le_env always implement the same mapping, but the
        -- le_subst maps to CoreExpr and the le_env to LevelledExpr
        -- Since the range is always a variable or type application,
        -- there is never any difference between the two, but sadly
        -- the types differ.  The le_subst is used when substituting in
        -- a variable's IdInfo; the le_env when we find a Var.
        --
        -- In addition the le_env records a list of tyvars free in the
        -- type application, just so we don't have to call freeVars on
        -- the type application repeatedly.
        --
        -- The domain of the both envs is *pre-cloned* Ids, though
        --
        -- The domain of the le_lvl_env is the *post-cloned* Ids

initialEnv :: FloatOutSwitches -> LevelEnv
initialEnv float_lams
  = LE { le_switches = float_lams
       , le_ctxt_lvl = tOP_LEVEL
       , le_lvl_env = emptyVarEnv
       , le_subst = emptySubst
       , le_env = emptyVarEnv }

floatLams :: LevelEnv -> Maybe Int
floatLams le = floatOutLambdas (le_switches le)

floatConsts :: LevelEnv -> Bool
floatConsts le = floatOutConstants (le_switches le)

floatOverSat :: LevelEnv -> Bool
floatOverSat le = floatOutOverSatApps (le_switches le)

setCtxtLvl :: LevelEnv -> Level -> LevelEnv
setCtxtLvl env lvl = env { le_ctxt_lvl = lvl }

-- extendCaseBndrLvlEnv adds the mapping case-bndr->scrut-var if it can
-- (see point 4 of the module overview comment)
extendCaseBndrEnv :: LevelEnv
                  -> Id                 -- Pre-cloned case binder
                  -> Expr LevelledBndr  -- Post-cloned scrutinee
                  -> LevelEnv
extendCaseBndrEnv le@(LE { le_subst = subst, le_env = id_env })
                  case_bndr (Var scrut_var)
  = le { le_subst   = extendSubstWithVar subst case_bndr scrut_var
       , le_env     = add_id id_env (case_bndr, scrut_var) }
extendCaseBndrEnv env _ _ = env

maxFvLevel :: (Var -> Bool) -> LevelEnv -> DVarSet -> Level
maxFvLevel max_me (LE { le_lvl_env = lvl_env, le_env = id_env }) var_set
  = foldDVarSet max_in tOP_LEVEL var_set
  where
    max_in in_var lvl
       = foldr max_out lvl (case lookupVarEnv id_env in_var of
                                Just (abs_vars, _) -> abs_vars
                                Nothing            -> [in_var])

    max_out out_var lvl
        | max_me out_var = case lookupVarEnv lvl_env out_var of
                                Just lvl' -> maxLvl lvl' lvl
                                Nothing   -> lvl
        | otherwise = lvl       -- Ignore some vars depending on max_me

lookupVar :: LevelEnv -> Id -> LevelledExpr
lookupVar le v = case lookupVarEnv (le_env le) v of
                    Just (_, expr) -> expr
                    _              -> Var v

abstractVars :: Level -> LevelEnv -> DVarSet -> [OutVar]
        -- Find the variables in fvs, free vars of the target expresion,
        -- whose level is greater than the destination level
        -- These are the ones we are going to abstract out
        --
        -- Note that to get reproducible builds, the variables need to be
        -- abstracted in deterministic order, not dependent on the values of
        -- Uniques. This is achieved by using DVarSets, deterministic free
        -- variable computation and deterministic sort.
        -- See Note [Unique Determinism] in Unique for explanation of why
        -- Uniques are not deterministic.
abstractVars dest_lvl (LE { le_subst = subst, le_lvl_env = lvl_env }) in_fvs
<<<<<<< HEAD
  =  -- NB: sortQuantVars might not put duplicates next to each other
    map zap $ nub $ sortQuantVars
    [out_var | out_fv  <- varSetElems (substVarSet subst in_fvs)
             , out_var <- varSetElems (close out_fv)
=======
  = map zap $ sortQuantVars $ uniq
    [out_var | out_fv  <- dVarSetElems (substDVarSet subst in_fvs)
             , out_var <- dVarSetElems (close out_fv)
>>>>>>> 1e041b73
             , abstract_me out_var ]
        -- NB: it's important to call abstract_me only on the OutIds the
        -- come from substDVarSet (not on fv, which is an InId)
  where
<<<<<<< HEAD
=======
    uniq :: [Var] -> [Var]
        -- Remove duplicates, preserving order
    uniq = dVarSetElems . mkDVarSet

>>>>>>> 1e041b73
    abstract_me v = case lookupVarEnv lvl_env v of
                        Just lvl -> dest_lvl `ltLvl` lvl
                        Nothing  -> False

        -- We are going to lambda-abstract, so nuke any IdInfo,
        -- and add the tyvars of the Id (if necessary)
    zap v | isId v = WARN( isStableUnfolding (idUnfolding v) ||
                           not (isEmptyRuleInfo (idSpecialisation v)),
                           text "absVarsOf: discarding info on" <+> ppr v )
                     setIdInfo v vanillaIdInfo
          | otherwise = v

<<<<<<< HEAD
    close :: Var -> VarSet  -- Close over variables free in the type
                            -- Result includes the input variable itself
    close v = foldVarSet (unionVarSet . close)
                         (unitVarSet v)
                         (varTypeTyCoVars v)
=======
    close :: Var -> DVarSet  -- Close over variables free in the type
                             -- Result includes the input variable itself
    close v = foldDVarSet (unionDVarSet . close)
                          (unitDVarSet v)
                          (runFVDSet $ varTypeTyVarsAcc v)
>>>>>>> 1e041b73

type LvlM result = UniqSM result

initLvl :: UniqSupply -> UniqSM a -> a
initLvl = initUs_

newPolyBndrs :: Level -> LevelEnv -> [OutVar] -> [InId] -> UniqSM (LevelEnv, [OutId])
-- The envt is extended to bind the new bndrs to dest_lvl, but
-- the ctxt_lvl is unaffected
newPolyBndrs dest_lvl
             env@(LE { le_lvl_env = lvl_env, le_subst = subst, le_env = id_env })
             abs_vars bndrs
 = ASSERT( all (not . isCoVar) bndrs )   -- What would we add to the CoSubst in this case. No easy answer.
   do { uniqs <- getUniquesM
      ; let new_bndrs = zipWith mk_poly_bndr bndrs uniqs
            bndr_prs  = bndrs `zip` new_bndrs
            env' = env { le_lvl_env = foldl add_lvl   lvl_env new_bndrs
                       , le_subst   = foldl add_subst subst   bndr_prs
                       , le_env     = foldl add_id    id_env  bndr_prs }
      ; return (env', new_bndrs) }
  where
    add_lvl   env v' = extendVarEnv env v' dest_lvl
    add_subst env (v, v') = extendIdSubst env v (mkVarApps (Var v') abs_vars)
    add_id    env (v, v') = extendVarEnv env v ((v':abs_vars), mkVarApps (Var v') abs_vars)

    mk_poly_bndr bndr uniq = transferPolyIdInfo bndr abs_vars $         -- Note [transferPolyIdInfo] in Id.hs
                             mkSysLocalOrCoVar (mkFastString str) uniq poly_ty
                           where
                             str     = "poly_" ++ occNameString (getOccName bndr)
                             poly_ty = mkPiTypes abs_vars (substTy subst (idType bndr))

newLvlVar :: LevelledExpr        -- The RHS of the new binding
          -> Bool                -- Whether it is bottom
          -> LvlM Id
newLvlVar lvld_rhs is_bot
  = do { uniq <- getUniqueM
       ; return (add_bot_info (mkLocalIdOrCoVar (mk_name uniq) rhs_ty)) }
  where
    add_bot_info var  -- We could call annotateBotStr always, but the is_bot
                      -- flag just tells us when we don't need to do so
       | is_bot    = annotateBotStr var (exprBotStrictness_maybe de_tagged_rhs)
       | otherwise = var
    de_tagged_rhs = deTagExpr lvld_rhs
    rhs_ty = exprType de_tagged_rhs
    mk_name uniq = mkSystemVarName uniq (mkFastString "lvl")

cloneVars :: RecFlag -> LevelEnv -> Level -> [Var] -> LvlM (LevelEnv, [Var])
-- Works for Ids, TyVars and CoVars
-- The dest_lvl is attributed to the binders in the new env,
-- but cloneVars doesn't affect the ctxt_lvl of the incoming env
cloneVars is_rec
          env@(LE { le_subst = subst, le_lvl_env = lvl_env, le_env = id_env })
          dest_lvl vs
  = do { us <- getUniqueSupplyM
       ; let (subst', vs1) = case is_rec of
                               NonRecursive -> cloneBndrs      subst us vs
                               Recursive    -> cloneRecIdBndrs subst us vs
             vs2  = map zap_demand_info vs1  -- See Note [Zapping the demand info]
             prs  = vs `zip` vs2
             env' = env { le_lvl_env = foldl add_lvl lvl_env vs2
                        , le_subst   = subst'
                        , le_env     = foldl add_id id_env prs }

       ; return (env', vs2) }
  where
     add_lvl env v_cloned = extendVarEnv env v_cloned dest_lvl

add_id :: IdEnv ([Var], LevelledExpr) -> (Var, Var) -> IdEnv ([Var], LevelledExpr)
add_id id_env (v, v1)
  | isTyVar v = delVarEnv    id_env v
  | otherwise = extendVarEnv id_env v ([v1], ASSERT(not (isCoVar v1)) Var v1)

zap_demand_info :: Var -> Var
zap_demand_info v
  | isId v    = zapIdDemandInfo v
  | otherwise = v

{-
Note [Zapping the demand info]
~~~~~~~~~~~~~~~~~~~~~~~~~~~~~~
VERY IMPORTANT: we must zap the demand info if the thing is going to
float out, becuause it may be less demanded than at its original
binding site.  Eg
   f :: Int -> Int
   f x = let v = 3*4 in v+x
Here v is strict; but if we float v to top level, it isn't any more.
-}<|MERGE_RESOLUTION|>--- conflicted
+++ resolved
@@ -60,14 +60,7 @@
 import CoreUtils        ( exprType, exprOkForSpeculation, exprIsBottom )
 import CoreArity        ( exprBotStrictness_maybe )
 import CoreFVs          -- all of it
-<<<<<<< HEAD
 import CoreSubst
-=======
-import Coercion         ( isCoVar )
-import CoreSubst        ( Subst, emptySubst, substBndrs, substRecBndrs,
-                          extendIdSubst, extendSubstWithVar, cloneBndrs,
-                          cloneRecIdBndrs, substTy, substCo, substDVarSet )
->>>>>>> 1e041b73
 import MkCore           ( sortQuantVars )
 import Id
 import IdInfo
@@ -373,11 +366,7 @@
         -> DVarSet              -- Free vars of input scrutinee
         -> LevelledExpr         -- Processed scrutinee
         -> Id -> Type           -- Case binder and result type
-<<<<<<< HEAD
         -> [CoreAltWithFVs]     -- Input alternatives
-=======
-        -> [AnnAlt Id DVarSet]  -- Input alternatives
->>>>>>> 1e041b73
         -> LvlM LevelledExpr    -- Result expression
 lvlCase env scrut_fvs scrut' case_bndr ty alts
   | [(con@(DataAlt {}), bs, body)] <- alts
@@ -720,12 +709,8 @@
        ; return (NonRec (TB bndr' (FloatMe dest_lvl)) rhs', env') }
 
   where
-<<<<<<< HEAD
     rhs_fvs    = freeVarsOf rhs
-    bind_fvs   = rhs_fvs `unionVarSet` idFreeVars bndr
-=======
-    bind_fvs   = rhs_fvs `unionDVarSet` runFVDSet (idFreeVarsAcc bndr)
->>>>>>> 1e041b73
+    bind_fvs   = rhs_fvs `unionDVarSet` dIdFreeVars bndr
     abs_vars   = abstractVars dest_lvl env bind_fvs
     dest_lvl   = destLevel env bind_fvs (isFunction rhs) is_bot
     is_bot     = exprIsBottom (deAnnotate rhs)
@@ -785,19 +770,12 @@
     (bndrs,rhss) = unzip pairs
 
         -- Finding the free vars of the binding group is annoying
-<<<<<<< HEAD
-    bind_fvs = (unionVarSets [ idFreeVars bndr `unionVarSet` freeVarsOf rhs
-                             | (bndr, rhs) <- pairs])
-               `minusVarSet`
-               mkVarSet bndrs
-=======
-    bind_fvs = ((unionDVarSets [ rhs_fvs | (_, (rhs_fvs,_)) <- pairs])
+    bind_fvs = ((unionDVarSets [ freeVarsOf rhs | (_, rhs) <- pairs])
                 `unionDVarSet`
                 (runFVDSet $ foldr unionFV noVars [ idFreeVarsAcc bndr
                                                   | (bndr, (_,_)) <- pairs]))
                `minusDVarSet`
                 mkDVarSet bndrs -- XXX: it's a waste to create a set here
->>>>>>> 1e041b73
 
     dest_lvl = destLevel env bind_fvs (all isFunction rhss) False
     abs_vars = abstractVars dest_lvl env bind_fvs
@@ -1029,27 +1007,18 @@
         -- See Note [Unique Determinism] in Unique for explanation of why
         -- Uniques are not deterministic.
 abstractVars dest_lvl (LE { le_subst = subst, le_lvl_env = lvl_env }) in_fvs
-<<<<<<< HEAD
   =  -- NB: sortQuantVars might not put duplicates next to each other
-    map zap $ nub $ sortQuantVars
-    [out_var | out_fv  <- varSetElems (substVarSet subst in_fvs)
-             , out_var <- varSetElems (close out_fv)
-=======
-  = map zap $ sortQuantVars $ uniq
+    map zap $ sortQuantVars $ uniq
     [out_var | out_fv  <- dVarSetElems (substDVarSet subst in_fvs)
              , out_var <- dVarSetElems (close out_fv)
->>>>>>> 1e041b73
              , abstract_me out_var ]
         -- NB: it's important to call abstract_me only on the OutIds the
         -- come from substDVarSet (not on fv, which is an InId)
   where
-<<<<<<< HEAD
-=======
     uniq :: [Var] -> [Var]
         -- Remove duplicates, preserving order
     uniq = dVarSetElems . mkDVarSet
 
->>>>>>> 1e041b73
     abstract_me v = case lookupVarEnv lvl_env v of
                         Just lvl -> dest_lvl `ltLvl` lvl
                         Nothing  -> False
@@ -1062,19 +1031,11 @@
                      setIdInfo v vanillaIdInfo
           | otherwise = v
 
-<<<<<<< HEAD
-    close :: Var -> VarSet  -- Close over variables free in the type
-                            -- Result includes the input variable itself
-    close v = foldVarSet (unionVarSet . close)
-                         (unitVarSet v)
-                         (varTypeTyCoVars v)
-=======
     close :: Var -> DVarSet  -- Close over variables free in the type
                              -- Result includes the input variable itself
     close v = foldDVarSet (unionDVarSet . close)
                           (unitDVarSet v)
-                          (runFVDSet $ varTypeTyVarsAcc v)
->>>>>>> 1e041b73
+                          (runFVDSet $ varTypeTyCoVarsAcc v)
 
 type LvlM result = UniqSM result
 

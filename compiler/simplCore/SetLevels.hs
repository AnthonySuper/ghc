--- conflicted
+++ resolved
@@ -1047,13 +1047,8 @@
     add_subst env (v, v') = extendIdSubst env v (mkVarApps (Var v') abs_vars)
     add_id    env (v, v') = extendVarEnv env v ((v':abs_vars), mkVarApps (Var v') abs_vars)
 
-<<<<<<< HEAD
-    mk_poly_bndr bndr uniq = transferPolyIdInfo bndr abs_vars $         -- Note [transferPolyIdInfo] in Id.lhs
+    mk_poly_bndr bndr uniq = transferPolyIdInfo bndr abs_vars $         -- Note [transferPolyIdInfo] in Id.hs
                              mkSysLocalOrCoVar (mkFastString str) uniq poly_ty
-=======
-    mk_poly_bndr bndr uniq = transferPolyIdInfo bndr abs_vars $         -- Note [transferPolyIdInfo] in Id.hs
-                             mkSysLocal (mkFastString str) uniq poly_ty
->>>>>>> 96dc041a
                            where
                              str     = "poly_" ++ occNameString (getOccName bndr)
                              poly_ty = mkPiTypes abs_vars (substTy subst (idType bndr))

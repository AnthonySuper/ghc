--- conflicted
+++ resolved
@@ -22,15 +22,9 @@
 import TysPrim          ( voidPrimTy )
 import TysWiredIn       ( tupleCon )
 import Type
-<<<<<<< HEAD
 import Coercion
-import BasicTypes	( TupleSort(..) )
-import Literal		( absentLiteralOf )
-=======
-import Coercion hiding  ( substTy, substTyVarBndr )
 import BasicTypes       ( TupleSort(..), OneShotInfo(..), worstOneShot )
 import Literal          ( absentLiteralOf )
->>>>>>> 3e633d9b
 import TyCon
 import UniqSupply
 import Unique
@@ -131,17 +125,10 @@
 --                        E
 
 mkWwBodies dflags fun_ty demands res_info one_shots
-<<<<<<< HEAD
-  = do	{ let arg_info = demands `zip` (one_shots ++ repeat False)
-              all_one_shots = all snd arg_info
-	; (wrap_args, wrap_fn_args, work_fn_args, res_ty) <- mkWWargs emptyTCvSubst fun_ty arg_info
-	; (work_args, wrap_fn_str,  work_fn_str) <- mkWWstr dflags wrap_args
-=======
   = do  { let arg_info = demands `zip` (one_shots ++ repeat NoOneShotInfo)
               all_one_shots = foldr (worstOneShot . snd) OneShotLam arg_info
-        ; (wrap_args, wrap_fn_args, work_fn_args, res_ty) <- mkWWargs emptyTvSubst fun_ty arg_info
+        ; (wrap_args, wrap_fn_args, work_fn_args, res_ty) <- mkWWargs emptyTCvSubst fun_ty arg_info
         ; (work_args, wrap_fn_str,  work_fn_str) <- mkWWstr dflags wrap_args
->>>>>>> 3e633d9b
 
         -- Do CPR w/w.  See Note [Always do CPR w/w]
         ; (wrap_fn_cpr, work_fn_cpr,  cpr_res_ty) <- mkWWcpr res_ty res_info
@@ -284,17 +271,7 @@
 -- It chomps bites off foralls, arrows, newtypes
 -- and keeps repeating that until it's satisfied the supplied arity
 
-<<<<<<< HEAD
 mkWWargs :: TCvSubst            -- Freshening substitution to apply to the type
-				--   See Note [Freshen type variables]
-	 -> Type		-- The type of the function
-	 -> [(Demand,Bool)]	-- Demands and one-shot info for value arguments
-	 -> UniqSM  ([Var],		-- Wrapper args
-		     CoreExpr -> CoreExpr,	-- Wrapper fn
-		     CoreExpr -> CoreExpr,	-- Worker fn
-		     Type)			-- Type of wrapper body
-=======
-mkWWargs :: TvSubst             -- Freshening substitution to apply to the type
                                 --   See Note [Freshen type variables]
          -> Type                -- The type of the function
          -> [(Demand,OneShotInfo)]     -- Demands and one-shot info for value arguments
@@ -302,26 +279,11 @@
                      CoreExpr -> CoreExpr,      -- Wrapper fn
                      CoreExpr -> CoreExpr,      -- Worker fn
                      Type)                      -- Type of wrapper body
->>>>>>> 3e633d9b
 
 mkWWargs subst fun_ty arg_info
   | null arg_info
   = return ([], id, id, substTy subst fun_ty)
 
-<<<<<<< HEAD
-  | Just (tv, fun_ty') <- splitForAllTy_maybe fun_ty
-  = do 	{ let (subst', tv') = substTyCoVarBndr subst tv
-		-- This substTyCoVarBndr clones the type variable when necy
-		-- See Note [Freshen type variables]
-  	; (wrap_args, wrap_fn_args, work_fn_args, res_ty)
-	     <- mkWWargs subst' fun_ty' arg_info
-	; return (tv' : wrap_args,
-        	  Lam tv' . wrap_fn_args,
-        	  work_fn_args . (`mkTyApps` [mkTyCoVarTy tv']),
-        	  res_ty) }
-
-=======
->>>>>>> 3e633d9b
   | ((dmd,one_shot):arg_info') <- arg_info
   , Just (arg_ty, fun_ty') <- splitFunTy_maybe fun_ty
   = do  { uniq <- getUniqueM
@@ -335,14 +297,14 @@
                   res_ty) }
 
   | Just (tv, fun_ty') <- splitForAllTy_maybe fun_ty
-  = do  { let (subst', tv') = substTyVarBndr subst tv
-                -- This substTyVarBndr clones the type variable when necy
+  = do  { let (subst', tv') = substTyCoVarBndr subst tv
+                -- This substTyCoVarBndr clones the type variable when necy
                 -- See Note [Freshen type variables]
         ; (wrap_args, wrap_fn_args, work_fn_args, res_ty)
              <- mkWWargs subst' fun_ty' arg_info
         ; return (tv' : wrap_args,
                   Lam tv' . wrap_fn_args,
-                  work_fn_args . (`App` Type (mkTyVarTy tv')),
+                  work_fn_args . (`mkTyApps` (mkTyVarTy tv')),
                   res_ty) }
 
   | Just (co, rep_ty) <- topNormaliseNewType_maybe fun_ty
@@ -384,13 +346,8 @@
 within a type (e.g. forall a. a -> forall a. a->a).  But type
 variables *are* mentioned in <blah>, so we must substitute.
 
-<<<<<<< HEAD
 That's why we carry the TCvSubst through mkWWargs
-	
-=======
-That's why we carry the TvSubst through mkWWargs
-
->>>>>>> 3e633d9b
+
 %************************************************************************
 %*                                                                      *
 \subsection{Strictness stuff}

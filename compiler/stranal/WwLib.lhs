--- conflicted
+++ resolved
@@ -26,12 +26,8 @@
 import TysPrim          ( voidPrimTy )
 import TysWiredIn       ( tupleCon )
 import Type
-<<<<<<< HEAD
 import Coercion
-=======
-import Coercion hiding  ( substTy, substTyVarBndr )
 import FamInstEnv
->>>>>>> 2070a8f3
 import BasicTypes       ( TupleSort(..), OneShotInfo(..), worstOneShot )
 import Literal          ( absentLiteralOf )
 import TyCon
@@ -137,13 +133,8 @@
 mkWwBodies dflags fam_envs fun_ty demands res_info one_shots
   = do  { let arg_info = demands `zip` (one_shots ++ repeat NoOneShotInfo)
               all_one_shots = foldr (worstOneShot . snd) OneShotLam arg_info
-<<<<<<< HEAD
         ; (wrap_args, wrap_fn_args, work_fn_args, res_ty) <- mkWWargs emptyTCvSubst fun_ty arg_info
-        ; (work_args, wrap_fn_str,  work_fn_str) <- mkWWstr dflags wrap_args
-=======
-        ; (wrap_args, wrap_fn_args, work_fn_args, res_ty) <- mkWWargs emptyTvSubst fun_ty arg_info
         ; (useful1, work_args, wrap_fn_str, work_fn_str) <- mkWWstr dflags fam_envs wrap_args
->>>>>>> 2070a8f3
 
         -- Do CPR w/w.  See Note [Always do CPR w/w]
         ; (useful2, wrap_fn_cpr, work_fn_cpr,  cpr_res_ty) <- mkWWcpr fam_envs res_ty res_info

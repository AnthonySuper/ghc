--- conflicted
+++ resolved
@@ -868,25 +868,16 @@
           -- #9262 says to bring vars into scope, like in HsForAllTy case
           -- of rnHsTyKi
         ; free_vars <- extractHsTyRdrTyVars rdr_ty
-        ; let tv_bndrs   = userHsLTyVarBndrs loc (freeKiTyVarsAllVars free_vars)
-              hs_tvbs    = mkHsQTvs tv_bndrs
+        ; let tv_rdrs = freeKiTyVarsAllVars free_vars
           -- Rename  to HsType Name
-        ; ((rn_tvbs, rn_ty), _fvs)
-<<<<<<< HEAD
-            <- bindHsTyVars doc Nothing [] hs_tvbs $ \ rn_tvbs ->
+        ; ((tv_names, rn_ty), _fvs)
+            <- bindLRdrNames tv_rdrs $ \ tv_names ->
                do { (rn_ty, fvs) <- rnLHsType doc rdr_ty
-                  ; return ((rn_tvbs, rn_ty), fvs) }
+                  ; return ((tv_names, rn_ty), fvs) }
         ; (_tvs, (ty, _kind))
             <- solveEqualities $
-               tcHsTyVarBndrs Implicit rn_tvbs $
+               tcImplicitTKBndrs tv_names $
                tcLHsType rn_ty
-=======
-            <- bindHsQTyVars doc Nothing kvs hs_tvbs $ \ rn_tvbs ->
-               do { (rn_ty, fvs) <- rnLHsType doc rdr_ty
-                  ; return ((rn_tvbs, rn_ty), fvs) }
-        ; (ty, _kind) <- tcHsQTyVars rn_tvbs $ \ _tvs ->
-                         tcLHsType rn_ty
->>>>>>> 1e041b73
         ; ty <- zonkTcTypeToType emptyZonkEnv ty
                 -- Substitute out the meta type variables
                 -- In particular, the type might have kind

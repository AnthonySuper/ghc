{-
(c) The University of Glasgow 2006
(c) The GRASP/AQUA Project, Glasgow University, 1992-1998

\section[TcMonoType]{Typechecking user-specified @MonoTypes@}
-}

{-# LANGUAGE CPP, TupleSections, MultiWayIf #-}

module TcHsType (
<<<<<<< HEAD
        tcHsSigType, tcTopHsSigType, tcHsDeriv, tcHsVectInst,
        tcHsInstHead,
=======
        -- Type signatures
        kcClassSigType, tcClassSigType,
        tcHsSigType, tcHsSigWcType,
        zonkSigType, zonkAndCheckValidity,
        funsSigCtxt, addSigCtxt,

        tcHsClsInstType,
        tcHsDeriv, tcHsVectInst,
>>>>>>> 1e041b73
        UserTypeCtxt(..),
        tcImplicitTKBndrs, tcHsTyVarBndrs,

<<<<<<< HEAD
                -- Type checking type and class decls
        kcLookupKind, tcTyClTyVars,
=======
        -- Type checking type and class decls
        kcLookupKind, kcTyClTyVars, tcTyClTyVars,
>>>>>>> 1e041b73
        tcHsConArgType, tcDataKindSig,

<<<<<<< HEAD
                -- Kind-checking types
                -- No kind generalisation, no checkValidType
        tcWildcardBinders,
        kcHsTyVarBndrs, tcHsTyVarBndrs,
        tcHsLiftedType, tcHsOpenType,
        tcLHsType, tcCheckLHsType,
        tcHsContext, tcInferApps,
        tcInferArgs,
=======
        -- Kind-checking types
        -- No kind generalisation, no checkValidType
        tcWildCardBinders,
        kcHsTyVarBndrs, tcHsQTyVars,
        tcHsLiftedType,   tcHsOpenType,
        tcHsLiftedTypeNC, tcHsOpenTypeNC,
        tcLHsType, tcCheckLHsType,
        tcHsContext, tcLHsPredType, tcInferApps, tcHsArgTys,
>>>>>>> 1e041b73

        kindGeneralize,

        -- Sort-checking kinds
        tcLHsKind,

<<<<<<< HEAD
                -- Pattern type signatures
        tcHsPatSigType, tcPatSig,

            -- Error messages
        funAppCtxt
=======
        -- Pattern type signatures
        tcHsPatSigType, tcPatSig
>>>>>>> 1e041b73
   ) where

#include "HsVersions.h"

import HsSyn
import TcRnMonad
import TcEvidence
import TcEnv
import TcMType
import TcValidity
import TcUnify
import TcIface
import TcSimplify ( solveEqualities )
import TcType
import TcHsSyn
import Type
import Kind
import RdrName( lookupLocalRdrOcc )
import Var
import VarSet
import TyCon
import ConLike
import DataCon
import TysPrim ( tYPE )
import Class
import Name
import NameEnv
import NameSet
import VarEnv
import TysWiredIn
import BasicTypes
import SrcLoc
import DynFlags ( ExtensionFlag( Opt_DataKinds, Opt_MonoLocalBinds
                               , Opt_TypeInType ) )
import Constants ( mAX_CTUPLE_SIZE )
import ErrUtils( MsgDoc )
import Unique
import Util
import UniqSupply
import Outputable
import FastString
import PrelNames hiding ( wildCardName )
import Pair

<<<<<<< HEAD
import Data.Maybe
import Control.Monad
=======
import Data.Maybe( isNothing )
import Control.Monad ( unless, when, zipWithM, void )
import PrelNames( funTyConKey, allNameStrings )
>>>>>>> 1e041b73

{-
        ----------------------------
                General notes
        ----------------------------

Unlike with expressions, type-checking types both does some checking and
desugars at the same time. This is necessary because we often want to perform
equality checks on the types right away, and it would be incredibly painful
to do this on un-desugared types. Luckily, desugared types are close enough
to HsTypes to make the error messages sane.

During type-checking, we perform as little validity checking as possible.
This is because some type-checking is done in a mutually-recursive knot, and
if we look too closely at the tycons, we'll loop. This is why we always must
use mkNakedTyConApp and mkNakedAppTys, etc., which never look at a tycon.
The mkNamed... functions don't uphold Type invariants, but zonkTcTypeToType
will repair this for us. Note that zonkTcType *is* safe within a knot, and
can be done repeatedly with no ill effect: it just squeezes out metavariables.

Generally, after type-checking, you will want to do validity checking, say
with TcValidity.checkValidType.

Validity checking
~~~~~~~~~~~~~~~~~
Some of the validity check could in principle be done by the kind checker,
but not all:

- During desugaring, we normalise by expanding type synonyms.  Only
  after this step can we check things like type-synonym saturation
  e.g.  type T k = k Int
        type S a = a
  Then (T S) is ok, because T is saturated; (T S) expands to (S Int);
  and then S is saturated.  This is a GHC extension.

- Similarly, also a GHC extension, we look through synonyms before complaining
  about the form of a class or instance declaration

- Ambiguity checks involve functional dependencies, and it's easier to wait
  until knots have been resolved before poking into them

Also, in a mutually recursive group of types, we can't look at the TyCon until we've
finished building the loop.  So to keep things simple, we postpone most validity
checking until step (3).

Knot tying
~~~~~~~~~~
During step (1) we might fault in a TyCon defined in another module, and it might
(via a loop) refer back to a TyCon defined in this module. So when we tie a big
knot around type declarations with ARecThing, so that the fault-in code can get
the TyCon being defined.

%************************************************************************
%*                                                                      *
              Check types AND do validity checking
*                                                                      *
************************************************************************
-}

<<<<<<< HEAD
tcHsSigType, tcTopHsSigType :: UserTypeCtxt -> LHsType Name -> TcM Type
  -- NB: it's important that the foralls that come from the top-level
  --     HsForAllTy in hs_ty occur *first* in the returned type.
  --     See Note [Scoped] with TcSigInfo
tcHsSigType ctxt (L loc hs_ty)
  = setSrcSpan loc $
    addErrCtxt (pprSigCtxt ctxt empty (ppr hs_ty)) $
    do  { kind <- case expectedKindInCtxt ctxt of
                    AnythingKind -> newMetaKindVar
                    TheKind k    -> return k
                    OpenKind     -> do { lev <- newFlexiTyVarTy levityTy
                                       ; return $ tYPE lev }
          -- The kind is checked by checkValidType, and isn't necessarily
          -- of kind * in a Template Haskell quote eg [t| Maybe |]

          -- Generalise here: see Note [Kind generalisation]
        ; ty <- tcCheckHsTypeAndMaybeGen hs_ty kind
          -- ty is already zonked

        ; checkValidType ctxt ty
        ; return ty }

-- Like 'tcHsSigType', but works only for top-level declarations that
-- never see the desugarer
tcTopHsSigType ctxt hs_ty = solveEqualities $ tcHsSigType ctxt hs_ty

-----------------
tcHsInstHead :: UserTypeCtxt -> LHsType Name -> TcM ([TyVar], ThetaType, Class, [Type])
-- Like tcHsSigType, but for an instance head.
tcHsInstHead user_ctxt lhs_ty@(L loc hs_ty)
  = setSrcSpan loc $    -- The "In the type..." context comes from the caller
    do { inst_ty <- solveEqualities $ tc_inst_head hs_ty
       ; kvs     <- kindGeneralize inst_ty
       ; inst_ty <- zonkTcTypeToType emptyZonkEnv $ mkInvForAllTys kvs inst_ty
       ; checkValidInstance user_ctxt lhs_ty inst_ty }

tc_inst_head :: HsType Name -> TcM TcType
tc_inst_head (HsForAllTy expflag _ hs_tvs hs_ctxt hs_ty)
  = do { (tvs, (ctxt, ty)) <- tcHsTyVarBndrs expflag hs_tvs $
         do { ctxt <- tcHsContext hs_ctxt
            ; ty   <- tc_lhs_type typeLevelMode hs_ty constraintKind
            ; return (ctxt, ty) }
                  -- Body for forall has kind Constraint
       ; return (mkInvSigmaTy tvs ctxt ty) }

tc_inst_head hs_ty
  = tc_hs_type typeLevelMode hs_ty constraintKind
=======
funsSigCtxt :: [Located Name] -> UserTypeCtxt
-- Returns FunSigCtxt, with no redundant-context-reporting,
-- form a list of located names
funsSigCtxt (L _ name1 : _) = FunSigCtxt name1 False
funsSigCtxt []              = panic "funSigCtxt"

addSigCtxt :: UserTypeCtxt -> LHsType Name -> TcM a -> TcM a
addSigCtxt ctxt sig_ty thing_inside
  = setSrcSpan (getLoc sig_ty) $
    addErrCtxt (pprSigCtxt ctxt empty (ppr sig_ty)) $
    thing_inside

tcHsSigWcType :: UserTypeCtxt -> LHsSigWcType Name -> TcM Type
-- This one is used when we have a LHsSigWcType, but in
-- a place where wildards aren't allowed. The renamer has
-- alrady checked this, so we can simply ignore it.
tcHsSigWcType ctxt sig_ty = tcHsSigType ctxt (dropWildCards sig_ty)

kcClassSigType :: [Located Name] -> LHsSigType Name -> TcM ()
kcClassSigType names (HsIB { hsib_body = hs_ty
                           , hsib_kvs  = sig_kvs
                           , hsib_tvs  = sig_tvs })
  = addSigCtxt (funsSigCtxt names) hs_ty $
    do { tcImplicitTKBndrs sig_kvs sig_tvs $ \ _ _ ->
         void $ tc_check_lhs_type hs_ty liftedTypeKind }

tcClassSigType :: [Located Name] -> LHsSigType Name -> TcM Type
-- Does not do validity checking; this must be done outside
-- the recursive class declaration "knot"
tcClassSigType names sig_ty
  = addSigCtxt (funsSigCtxt names) (hsSigType sig_ty) $
    tc_hs_sig_type sig_ty liftedTypeKind

tcHsSigType :: UserTypeCtxt -> LHsSigType Name -> TcM Type
-- Does validity checking
tcHsSigType ctxt sig_ty
  = addSigCtxt ctxt (hsSigType sig_ty) $
    do { kind <- case expectedKindInCtxt ctxt of
                    Nothing -> newMetaKindVar
                    Just k  -> return k
              -- The kind is checked by checkValidType, and isn't necessarily
              -- of kind * in a Template Haskell quote eg [t| Maybe |]

       ; ty <- tc_hs_sig_type sig_ty kind
       ; checkValidType ctxt ty
       ; return ty }

tc_hs_sig_type :: LHsSigType Name -> Kind -> TcM Type
-- Does not do validity checking
tc_hs_sig_type (HsIB { hsib_body = hs_ty
                     , hsib_kvs  = sig_kvs
                     , hsib_tvs  = sig_tvs }) kind
  = do { ty <- tcImplicitTKBndrs sig_kvs sig_tvs $ \ kvs tvs ->
               do { ty <- tc_check_lhs_type hs_ty kind
                  ; return (mkForAllTys kvs $ mkForAllTys tvs ty) }

          -- Generalise here: see Note [Kind generalisation]
       ; ty <- kindGeneralizeType ty

          -- Zonk to expose kind information to checkValidType
       ; zonkSigType ty }

>>>>>>> 1e041b73

-----------------
tcHsDeriv :: LHsSigType Name -> TcM ([TyVar], Class, [Type], Kind)
-- Like tcHsSigType, but for the ...deriving( C t1 ty2 ) clause
-- Returns the C, [ty1, ty2, and the kind of C's *next* argument
-- E.g.    class C (a::*) (b::k->k)
--         data T a b = ... deriving( C Int )
--    returns ([k], C, [k, Int],  k->k)
-- Also checks that (C ty1 ty2 arg) :: Constraint
-- if arg has a suitable kind
tcHsDeriv hs_ty
  = do { arg_kind <- newMetaKindVar
<<<<<<< HEAD
                    -- always safe to kind-generalize, because there
                    -- can be no covars in an outer scope
       ; ty <- tcCheckHsTypeAndGen hs_ty $
               mkFunTy arg_kind constraintKind
          -- ty is already zonked
       ; arg_kind <- zonkTcType arg_kind
       ; let (tvs, pred) = splitNamedForAllTys ty
=======
       ; ty       <- tc_hs_sig_type hs_ty (mkArrowKind arg_kind constraintKind)
       ; arg_kind <- zonkSigType arg_kind
       ; let (tvs, pred) = splitForAllTys ty
>>>>>>> 1e041b73
       ; case getClassPredTys_maybe pred of
           Just (cls, tys) -> return (tvs, cls, tys, arg_kind)
           Nothing -> failWithTc (ptext (sLit "Illegal deriving item") <+> quotes (ppr hs_ty)) }

tcHsClsInstType :: UserTypeCtxt    -- InstDeclCtxt or SpecInstCtxt
                -> LHsSigType Name
                -> TcM ([TyVar], ThetaType, Class, [Type])
-- Like tcHsSigType, but for a class instance declaration
-- The significant difference is that we expect a /constraint/
-- not a /type/ for the bit after the '=>'.
tcHsClsInstType user_ctxt hs_inst_ty@(HsIB { hsib_kvs = sig_kvs, hsib_tvs = sig_tvs
                                           , hsib_body = hs_qual_ty })
  | (cxt, head_ty) <- splitLHsQualTy hs_qual_ty
    -- An explicit forall in an instance declaration isn't
    -- allowed, so there won't be any HsForAllTy here
  = setSrcSpan (getLoc hs_qual_ty) $
    do { inst_ty <- tcImplicitTKBndrs sig_kvs sig_tvs $ \ kvs tvs ->
                    do { theta    <- tcHsContext cxt
                       ; head_ty' <- tc_check_lhs_type head_ty constraintKind
                       ; return (mkForAllTys kvs $ mkForAllTys tvs $
                                 mkPhiTy theta head_ty') }
       ; inst_ty <- kindGeneralizeType inst_ty
       ; inst_ty <- zonkSigType inst_ty
       ; checkValidInstance user_ctxt hs_inst_ty inst_ty }

-- Used for 'VECTORISE [SCALAR] instance' declarations
--
tcHsVectInst :: LHsSigType Name -> TcM (Class, [Type])
tcHsVectInst ty
  | Just (L _ cls_name, tys) <- splitLHsClassTy_maybe (hsSigType ty)
    -- Ignoring the binders looks pretty dodgy to me
  = do { (cls, cls_kind) <- tcClass cls_name
       ; (applied_class, _res_kind)
           <- tcInferApps typeLevelMode cls_name (mkClassPred cls []) cls_kind tys
       ; case tcSplitTyConApp_maybe applied_class of
           Just (_tc, args) -> ASSERT( _tc == classTyCon cls )
                               return (cls, args)
           _ -> failWithTc (text "Too many arguments passed to" <+> ppr cls_name) }
  | otherwise
  = failWithTc $ ptext (sLit "Malformed instance type")

{-
        These functions are used during knot-tying in
        type and class declarations, when we have to
        separate kind-checking, desugaring, and validity checking


************************************************************************
*                                                                      *
            The main kind checker: no validity checks here
%*                                                                      *
%************************************************************************

        First a couple of simple wrappers for kcHsType
-}

<<<<<<< HEAD
tcClassSigType :: LHsType Name -> TcM Type
tcClassSigType lhs_ty@(L loc hs_ty)
  = addTypeCtxt lhs_ty $
    setSrcSpan loc $
    tcCheckHsTypeAndGen hs_ty liftedTypeKind

=======
>>>>>>> 1e041b73
tcHsConArgType :: NewOrData ->  LHsType Name -> TcM Type
-- Permit a bang, but discard it
tcHsConArgType NewType  bty = tcHsLiftedType (getBangType bty)
  -- Newtypes can't have bangs, but we don't check that
  -- until checkValidDataCon, so do not want to crash here

tcHsConArgType DataType bty = tcHsOpenType (getBangType bty)
  -- Can't allow an unlifted type for newtypes, because we're effectively
  -- going to remove the constructor while coercing it to a lifted type.
  -- And newtypes can't be bang'd

---------------------------
<<<<<<< HEAD
tcHsOpenType, tcHsLiftedType :: LHsType Name -> TcM TcType
-- Used for type signatures
-- Do not do validity checking
tcHsOpenType ty
  = addTypeCtxt ty $
    do { ek <- ekOpen
       ; tc_lhs_type typeLevelMode ty ek }
tcHsLiftedType ty = addTypeCtxt ty $ tc_lhs_type typeLevelMode ty liftedTypeKind
=======
tcHsArgTys :: SDoc -> [LHsType Name] -> [Kind] -> TcM [TcType]
tcHsArgTys what tys kinds
  = sequence [ addTypeCtxt ty $
               tc_lhs_type ty (expArgKind what kind n)
             | (ty,kind,n) <- zip3 tys kinds [1..] ]

tc_hs_arg_tys :: SDoc -> [LHsType Name] -> [Kind] -> TcM [TcType]
-- Just like tcHsArgTys but without the addTypeCtxt
tc_hs_arg_tys what tys kinds
  = sequence [ tc_lhs_type ty (expArgKind what kind n)
             | (ty,kind,n) <- zip3 tys kinds [1..] ]

---------------------------
tcHsOpenType, tcHsLiftedType,
  tcHsOpenTypeNC, tcHsLiftedTypeNC :: LHsType Name -> TcM TcType
-- Used for type signatures
-- Do not do validity checking
tcHsOpenType ty   = addTypeCtxt ty $ tcHsOpenTypeNC ty
tcHsLiftedType ty = addTypeCtxt ty $ tcHsLiftedTypeNC ty

tcHsOpenTypeNC   ty = tc_lhs_type ty ekOpen
tcHsLiftedTypeNC ty = tc_lhs_type ty ekLifted
>>>>>>> 1e041b73

-- Like tcHsType, but takes an expected kind
tcCheckLHsType :: LHsType Name -> Kind -> TcM Type
tcCheckLHsType hs_ty exp_kind
  = addTypeCtxt hs_ty $
<<<<<<< HEAD
    tc_lhs_type typeLevelMode hs_ty exp_kind
=======
    tc_check_lhs_type hs_ty exp_kind

tc_check_lhs_type :: LHsType Name -> Kind -> TcM Type
tc_check_lhs_type hs_ty exp_kind
  = tc_lhs_type hs_ty (EK exp_kind expectedKindMsg)
>>>>>>> 1e041b73

tcLHsType :: LHsType Name -> TcM (TcType, TcKind)
-- Called from outside: set the context
tcLHsType ty = addTypeCtxt ty (tc_infer_lhs_type typeLevelMode ty)

---------------------------
<<<<<<< HEAD
-- | Check an LHsType, and generalize if appropriate.
-- The result is zonked, but not checked for validity
-- May emit constraints.
tcCheckHsTypeAndMaybeGen :: HsType Name -> Kind -> TcM Type
tcCheckHsTypeAndMaybeGen hs_ty kind
  = do { should_gen <- decideKindGeneralisationPlan hs_ty
       ; check_and_gen should_gen hs_ty kind }

-- | Should we generalise the kind of this type?
-- We *should* generalise if the type is closed or if NoMonoLocalBinds
-- is set. Otherwise, nope.
decideKindGeneralisationPlan :: HsType Name -> TcM Bool
decideKindGeneralisationPlan hs_ty
  = do { mono_locals <- xoptM Opt_MonoLocalBinds
       ; let fvs = ftvHsType hs_ty
             should_gen = not mono_locals || isEmptyNameSet fvs
       ; traceTc "decideKindGeneralisationPlan"
           (vcat [ text "type:" <+> ppr hs_ty
                 , text "ftvs:" <+> ppr fvs
                 , text "should gen?" <+> ppr should_gen ])
       ; return should_gen }

tcCheckHsTypeAndGen :: HsType Name -> Kind -> TcM Type
-- Input type is HsType, not LHsType; the caller adds the context
-- Output is fully zonked, but not checked for validity
tcCheckHsTypeAndGen = check_and_gen True

check_and_gen :: Bool   -- should generalize?
              -> HsType Name
              -> Kind
              -> TcM Type
check_and_gen should_gen hs_ty kind
  = do { traceTc "tcCheckHsTypeAndGen" (ppr should_gen $$ ppr hs_ty $$ ppr kind)
       ; ty <- solveEqualities $
               tc_hs_type typeLevelMode hs_ty kind
       ; traceTc "tcCheckHsTypeAndGen" (ppr hs_ty)
       ; kvs <- if should_gen
                then do kindGeneralize ty
                else return []
       ; zonkTcType (mkInvForAllTys kvs ty) }

=======
>>>>>>> 1e041b73
{-
************************************************************************
*                                                                      *
      Type-checking modes
*                                                                      *
************************************************************************

The kind-checker is parameterised by a TcTyMode, which contains some
information about where we're checking a type.

The renamer issues errors about what it can. All errors issued here must
concern things that the renamer can't handle.

-}

data TcTyMode
  = TcTyMode { mode_level :: TypeOrKind  -- True <=> type, False <=> kind
                                         -- used only for -XNoTypeInType errors
             }

typeLevelMode :: TcTyMode
typeLevelMode = TcTyMode { mode_level = TypeLevel }

kindLevelMode :: TcTyMode
kindLevelMode = TcTyMode { mode_level = KindLevel }

-- switch to kind level
kindLevel :: TcTyMode -> TcTyMode
kindLevel mode = mode { mode_level = KindLevel }

{-
Note [Bidirectional type checking]
~~~~~~~~~~~~~~~~~~~~~~~~~~~~~~~~~~
In expressions, whenever we see a polymorphic identifier, say `id`, we are
free to instantiate it with metavariables, knowing that we can always
re-generalize with type-lambdas when necessary. For example:

  rank2 :: (forall a. a -> a) -> ()
  x = rank2 id

When checking the body of `x`, we can instantiate `id` with a metavariable.
Then, when we're checking the application of `rank2`, we notice that we really
need a polymorphic `id`, and then re-generalize over the unconstrained
metavariable.

In types, however, we're not so lucky, because *we cannot re-generalize*!
There is no lambda. So, we must be careful only to instantiate at the last
possible moment, when we're sure we're never going to want the lost polymorphism
again. This is done in calls to tcInstBinders and tcInstBindersX.

To implement this behavior, we use bidirectional type checking, where we
explicitly think about whether we know the kind of the type we're checking
or not. Note that there is a difference between not knowing a kind and
knowing a metavariable kind: the metavariables are TauTvs, and cannot become
forall-quantified kinds. Previously (before dependent types), there were
no higher-rank kinds, and so we could instantiate early and be sure that
no types would have polymorphic kinds, and so we could always assume that
the kind of a type was a fresh metavariable. Not so anymore, thus the
need for two algorithms.

For HsType forms that can never be kind-polymorphic, we implement only the
"down" direction, where we safely assume a metavariable kind. For HsType forms
that *can* be kind-polymorphic, we implement just the "up" (functions with
"infer" in their name) version, as we gain nothing by also implementing the
"down" version.

Note [Future-proofing the type checker]
~~~~~~~~~~~~~~~~~~~~~~~~~~~~~~~~~~~~~~~
As discussed in Note [Bidirectional type checking], each HsType form is
handled in *either* tc_infer_hs_type *or* tc_hs_type. These functions
are mutually recursive, so that either one can work for any type former.
But, we want to make sure that our pattern-matches are complete. So,
we have a bunch of repetitive code just so that we get warnings if we're
missing any patterns.
-}

-- | Check and desugar a type, returning the core type and its
-- possibly-polymorphic kind. Much like 'tcInferRho' at the expression
-- level.
tc_infer_lhs_type :: TcTyMode -> LHsType Name -> TcM (TcType, TcKind)
tc_infer_lhs_type mode (L span ty)
  = setSrcSpan span $
    do { traceTc "tc_infer_lhs_type:" (ppr ty)
       ; tc_infer_hs_type mode ty }

-- | Infer the kind of a type and desugar. This is the "up" type-checker,
-- as described in Note [Bidirectional type checking]
tc_infer_hs_type :: TcTyMode -> HsType Name -> TcM (TcType, TcKind)
tc_infer_hs_type mode (HsTyVar tv)    = tcTyVar mode tv
tc_infer_hs_type mode (HsAppTy ty1 ty2)
  = do { let (fun_ty, arg_tys) = splitHsAppTys ty1 [ty2]
       ; (fun_ty', fun_kind) <- tc_infer_lhs_type mode fun_ty
       ; fun_kind' <- zonkTcType fun_kind
       ; tcInferApps mode fun_ty fun_ty' fun_kind' arg_tys }
tc_infer_hs_type mode (HsParTy t)     = tc_infer_lhs_type mode t
tc_infer_hs_type mode (HsOpTy lhs (L _ op) rhs)
  | not (op `hasKey` funTyConKey)
  = do { (op', op_kind) <- tcTyVar mode op
       ; op_kind' <- zonkTcType op_kind
       ; tcInferApps mode op op' op_kind' [lhs, rhs] }
tc_infer_hs_type mode (HsKindSig ty sig)
  = do { sig' <- tc_lhs_kind (kindLevel mode) sig
       ; ty' <- tc_lhs_type mode ty sig'
       ; return (ty', sig') }
tc_infer_hs_type mode (HsDocTy ty _) = tc_infer_lhs_type mode ty
tc_infer_hs_type _    (HsCoreTy ty)  = return (ty, typeKind ty)
tc_infer_hs_type mode other_ty
  = do { kv <- newMetaKindVar
       ; ty' <- tc_hs_type mode other_ty kv
       ; return (ty', kv) }

tc_lhs_type :: TcTyMode -> LHsType Name -> TcKind -> TcM TcType
tc_lhs_type mode (L span ty) exp_kind
  = setSrcSpan span $
    do { traceTc "tc_lhs_type:" (ppr ty $$ ppr exp_kind)
       ; tc_hs_type mode ty exp_kind }

------------------------------------------
tc_fun_type :: TcTyMode -> LHsType Name -> LHsType Name -> TcKind -> TcM TcType
tc_fun_type mode ty1 ty2 exp_kind
  = do { arg_lev <- newFlexiTyVarTy levityTy
       ; res_lev <- newFlexiTyVarTy levityTy
       ; ty1' <- tc_lhs_type mode ty1 (tYPE arg_lev)
       ; ty2' <- tc_lhs_type mode ty2 (tYPE res_lev)
       ; checkExpectedKind (mkNakedFunTy ty1' ty2') liftedTypeKind exp_kind }

------------------------------------------
-- See also Note [Bidirectional type checking]
tc_hs_type :: TcTyMode -> HsType Name -> TcKind -> TcM TcType
tc_hs_type mode (HsParTy ty)   exp_kind = tc_lhs_type mode ty exp_kind
tc_hs_type mode (HsDocTy ty _) exp_kind = tc_lhs_type mode ty exp_kind
tc_hs_type _ ty@(HsBangTy {}) _
    -- While top-level bangs at this point are eliminated (eg !(Maybe Int)),
    -- other kinds of bangs are not (eg ((!Maybe) Int)). These kinds of
    -- bangs are invalid, so fail. (#7210)
    = failWithTc (ptext (sLit "Unexpected strictness annotation:") <+> ppr ty)
tc_hs_type _ (HsRecTy _) _ = panic "tc_hs_type: record" -- Unwrapped by con decls
      -- Record types (which only show up temporarily in constructor
      -- signatures) should have been removed by now

<<<<<<< HEAD
-- This should never happen; type splices are expanded by the renamer
tc_hs_type _ ty@(HsSpliceTy {}) _exp_kind
  = failWithTc (ptext (sLit "Unexpected type splice:") <+> ppr ty)
=======
---------- Functions and applications
tc_hs_type hs_ty@(HsTyVar (L _ name)) exp_kind
  = do { (ty, k) <- tcTyVar name
       ; checkExpectedKind hs_ty k exp_kind
       ; return ty }
>>>>>>> 1e041b73

---------- Functions and applications
tc_hs_type mode (HsFunTy ty1 ty2) exp_kind
  = tc_fun_type mode ty1 ty2 exp_kind

tc_hs_type mode (HsOpTy ty1 (L _ op) ty2) exp_kind
  | op `hasKey` funTyConKey
  = tc_fun_type mode ty1 ty2 exp_kind

--------- Foralls
<<<<<<< HEAD
tc_hs_type mode hs_ty@(HsForAllTy expflag _ hs_tvs context ty) exp_kind
    -- Do not kind-generalise here!  See Note [Kind generalisation]

  | isConstraintKind exp_kind
=======
tc_hs_type hs_ty@(HsForAllTy { hst_bndrs = hs_tvs, hst_body = ty }) exp_kind@(EK exp_k _)
  | isConstraintKind exp_k
>>>>>>> 1e041b73
  = failWithTc (hang (ptext (sLit "Illegal constraint:")) 2 (ppr hs_ty))

  | null (unLoc context)
  = do { (tvs', ty') <- tcHsTyVarBndrs expflag hs_tvs $
                        tc_lhs_type mode ty exp_kind
                          -- Why exp_kind?  See Note [Body kind of forall]
       ; return (mkNakedInvSigmaTy tvs' [] ty') }

  | otherwise
<<<<<<< HEAD
           -- If there is a context, then this forall is really a
           -- _function_, so the kind of the result really is *
           -- The body kind (result of the function) can be * or #, hence ekOpen
  = do { (tvs', (ctxt', ty')) <- tcHsTyVarBndrs expflag hs_tvs $
         do { ctxt' <- tc_hs_context mode context
            ; ek  <- ekOpen
            ; ty' <- tc_lhs_type mode ty ek
            ; return (ctxt', ty') }

       ; checkExpectedKind (mkNakedInvSigmaTy tvs' ctxt' ty')
                           liftedTypeKind exp_kind }

--------- Lists, arrays, and tuples
tc_hs_type mode (HsListTy elt_ty) exp_kind
  = do { tau_ty <- tc_lhs_type mode elt_ty liftedTypeKind
=======
  = tcHsTyVarBndrs hs_tvs $ \ tvs' ->
    -- Do not kind-generalise here!  See Note [Kind generalisation]
    do { ty' <- tc_lhs_type ty exp_kind
       ; return (mkForAllTys tvs' ty') }

tc_hs_type hs_ty@(HsQualTy { hst_ctxt = ctxt, hst_body = ty }) exp_kind
  = do { ctxt' <- tcHsContext ctxt
       ; ty' <- if null (unLoc ctxt) then  -- Plain forall, no context
                   tc_lhs_type ty exp_kind    -- Why exp_kind?  See Note [Body kind of forall]
                else
                   -- If there is a context, then this forall is really a
                   -- _function_, so the kind of the result really is *
                   -- The body kind (result of the function) can be * or #, hence ekOpen
                   do { checkExpectedKind hs_ty liftedTypeKind exp_kind
                      ; tc_lhs_type ty ekOpen }
       ; return (mkPhiTy ctxt' ty') }

--------- Lists, arraysp, and tuples
tc_hs_type hs_ty@(HsListTy elt_ty) exp_kind
  = do { tau_ty <- tc_lhs_type elt_ty ekLifted
       ; checkExpectedKind hs_ty liftedTypeKind exp_kind
>>>>>>> 1e041b73
       ; checkWiredInTyCon listTyCon
       ; checkExpectedKind (mkListTy tau_ty) liftedTypeKind exp_kind }

tc_hs_type mode (HsPArrTy elt_ty) exp_kind
  = do { MASSERT( isTypeLevel (mode_level mode) )
       ; tau_ty <- tc_lhs_type mode elt_ty liftedTypeKind
       ; checkWiredInTyCon parrTyCon
       ; checkExpectedKind (mkPArrTy tau_ty) liftedTypeKind exp_kind }

-- See Note [Distinguishing tuple kinds] in HsTypes
-- See Note [Inferring tuple kinds]
tc_hs_type mode (HsTupleTy HsBoxedOrConstraintTuple hs_tys) exp_kind
     -- (NB: not zonking before looking at exp_k, to avoid left-right bias)
  | Just tup_sort <- tupKindSort_maybe exp_kind
  = traceTc "tc_hs_type tuple" (ppr hs_tys) >>
    tc_tuple mode tup_sort hs_tys exp_kind
  | otherwise
  = do { traceTc "tc_hs_type tuple 2" (ppr hs_tys)
       ; (tys, kinds) <- mapAndUnzipM (tc_infer_lhs_type mode) hs_tys
       ; kinds <- mapM zonkTcType kinds
           -- Infer each arg type separately, because errors can be
           -- confusing if we give them a shared kind.  Eg Trac #7410
           -- (Either Int, Int), we do not want to get an error saying
           -- "the second argument of a tuple should have kind *->*"

       ; let (arg_kind, tup_sort)
               = case [ (k,s) | k <- kinds
                              , Just s <- [tupKindSort_maybe k] ] of
                    ((k,s) : _) -> (k,s)
                    [] -> (liftedTypeKind, BoxedTuple)
         -- In the [] case, it's not clear what the kind is, so guess *

<<<<<<< HEAD
       ; tys' <- sequence [ setSrcSpan loc $
                            checkExpectedKind ty kind arg_kind
                          | ((L loc _),ty,kind) <- zip3 hs_tys tys kinds ]
=======
       ; sequence_ [ setSrcSpan loc $
                     checkExpectedKind ty kind
                        (expArgKind (ptext (sLit "a tuple")) arg_kind n)
                   | (L loc ty, kind, n) <- zip3 hs_tys kinds [1..] ]
>>>>>>> 1e041b73

       ; finish_tuple tup_sort tys' (map (const arg_kind) tys') exp_kind }


tc_hs_type mode (HsTupleTy hs_tup_sort tys) exp_kind
  = tc_tuple mode tup_sort tys exp_kind
  where
    tup_sort = case hs_tup_sort of  -- Fourth case dealt with above
                  HsUnboxedTuple    -> UnboxedTuple
                  HsBoxedTuple      -> BoxedTuple
                  HsConstraintTuple -> ConstraintTuple
                  _                 -> panic "tc_hs_type HsTupleTy"


--------- Promoted lists and tuples
<<<<<<< HEAD
tc_hs_type mode (HsExplicitListTy _k tys) exp_kind
  = do { tks <- mapM (tc_infer_lhs_type mode) tys
       ; (taus', kind) <- unifyKinds tks
       ; let ty = (foldr (mk_cons kind) (mk_nil kind) taus')
       ; checkExpectedKind ty (mkListTy kind) exp_kind }
=======
tc_hs_type hs_ty@(HsExplicitListTy _k hs_tys) exp_kind
  = do { (taus, kinds) <- mapAndUnzipM tc_infer_lhs_type hs_tys
       ; kind <- unifyKinds (ptext (sLit "In a promoted list")) hs_tys kinds
       ; checkExpectedKind hs_ty (mkPromotedListTy kind) exp_kind
       ; return (foldr (mk_cons kind) (mk_nil kind) taus) }
>>>>>>> 1e041b73
  where
    mk_cons k a b = mkTyConApp (promoteDataCon consDataCon) [k, a, b]
    mk_nil  k     = mkTyConApp (promoteDataCon nilDataCon) [k]

tc_hs_type mode (HsExplicitTupleTy _ tys) exp_kind
  = do { tks <- mapM (tc_infer_lhs_type mode) tys
       ; let n          = length tys
             kind_con   = tupleTyCon           Boxed n
             ty_con     = promotedTupleDataCon Boxed n
             (taus, ks) = unzip tks
             tup_k      = mkTyConApp kind_con ks
       ; checkExpectedKind (mkTyConApp ty_con (ks ++ taus)) tup_k exp_kind }

--------- Constraint types
tc_hs_type mode (HsIParamTy n ty) exp_kind
  = do { MASSERT( isTypeLevel (mode_level mode) )
       ; ty' <- tc_lhs_type mode ty liftedTypeKind
       ; let n' = mkStrLitTy $ hsIPNameFS n
<<<<<<< HEAD
       ; checkExpectedKind (mkClassPred ipClass [n',ty'])
           constraintKind exp_kind }

tc_hs_type mode (HsEqTy ty1 ty2) exp_kind
  = do { (ty1', kind1) <- tc_infer_lhs_type mode ty1
       ; (ty2', kind2) <- tc_infer_lhs_type mode ty2
       ; ty2'' <- checkExpectedKind ty2' kind2 kind1
       ; eq_tc <- tcLookupTyCon eqTyConName
       ; let ty' = mkNakedTyConApp eq_tc [kind1, ty1', ty2'']
       ; checkExpectedKind ty' constraintKind exp_kind }

--------- Literals
tc_hs_type _ (HsTyLit (HsNumTy _ n)) exp_kind
  = do { checkWiredInTyCon typeNatKindCon
       ; checkExpectedKind (mkNumLitTy n) typeNatKind exp_kind }

tc_hs_type _ (HsTyLit (HsStrTy _ s)) exp_kind
  = do { checkWiredInTyCon typeSymbolKindCon
       ; checkExpectedKind (mkStrLitTy s) typeSymbolKind exp_kind }

--------- Potentially kind-polymorphic types: call the "up" checker
-- See Note [Future-proofing the type checker]
tc_hs_type mode ty@(HsTyVar {})   ek = tc_infer_hs_type_ek mode ty ek
tc_hs_type mode ty@(HsAppTy {})   ek = tc_infer_hs_type_ek mode ty ek
tc_hs_type mode ty@(HsOpTy {})    ek = tc_infer_hs_type_ek mode ty ek
tc_hs_type mode ty@(HsKindSig {}) ek = tc_infer_hs_type_ek mode ty ek
tc_hs_type mode ty@(HsCoreTy {})  ek = tc_infer_hs_type_ek mode ty ek

tc_hs_type mode (HsWildCardTy wc) exp_kind
  = do { let name = wildCardName wc
       ; (ty, k) <- tcTyVar mode name
       ; checkExpectedKind ty k exp_kind }
=======
       ; return (mkClassPred ipClass [n',ty'])
       }

tc_hs_type ty@(HsEqTy ty1 ty2) exp_kind
  = do { (ty1', kind1) <- tc_infer_lhs_type ty1
       ; (ty2', kind2) <- tc_infer_lhs_type ty2
       ; checkExpectedKind (unLoc ty2) kind2
              (EK kind1 msg_fn)
       ; checkExpectedKind ty constraintKind exp_kind
       ; return (mkNakedTyConApp eqTyCon [kind1, ty1', ty2']) }
  where
    msg_fn pkind = ptext (sLit "The left argument of the equality had kind")
                   <+> quotes (pprKind pkind)

--------- Misc
tc_hs_type (HsKindSig ty sig_k) exp_kind
  = do { sig_k' <- tcLHsKind sig_k
       ; checkExpectedKind (unLoc ty) sig_k' exp_kind
       ; tc_lhs_type ty (EK sig_k' msg_fn) }
  where
    msg_fn pkind = ptext (sLit "The signature specified kind")
                   <+> quotes (pprKind pkind)

tc_hs_type hs_ty@(HsCoreTy ty) exp_kind
  = do { checkExpectedKind hs_ty (typeKind ty) exp_kind
       ; return ty }


-- This should never happen; type splices are expanded by the renamer
tc_hs_type ty@(HsSpliceTy {}) _exp_kind
  = failWithTc (ptext (sLit "Unexpected type splice:") <+> ppr ty)

tc_hs_type (HsWrapTy {}) _exp_kind
  = panic "tc_hs_type HsWrapTy"  -- We kind checked something twice

tc_hs_type hs_ty@(HsTyLit (HsNumTy _ n)) exp_kind
  = do { checkExpectedKind hs_ty typeNatKind exp_kind
       ; checkWiredInTyCon typeNatKindCon
       ; return (mkNumLitTy n) }
>>>>>>> 1e041b73

-- disposed of by renamer
tc_hs_type _ ty@(HsAppsTy {}) _
  = pprPanic "tc_hs_tyep HsAppsTy" (ppr ty)

<<<<<<< HEAD
---------------------------
-- | Call 'tc_infer_hs_type' and check its result against an expected kind.
tc_infer_hs_type_ek :: TcTyMode -> HsType Name -> TcKind -> TcM TcType
tc_infer_hs_type_ek mode ty ek
  = do { (ty', k) <- tc_infer_hs_type mode ty
       ; checkExpectedKind ty' k ek }
=======
tc_hs_type hs_ty@(HsWildCardTy wc) exp_kind
  = do { let name = wildCardName wc
       ; tv <- tcLookupTyVar name
       ; checkExpectedKind hs_ty (tyVarKind tv) exp_kind
       ; return (mkTyVarTy tv) }
>>>>>>> 1e041b73

---------------------------
tupKindSort_maybe :: TcKind -> Maybe TupleSort
tupKindSort_maybe k
  | isConstraintKind k = Just ConstraintTuple
  | isLiftedTypeKind k = Just BoxedTuple
  | otherwise          = Nothing

tc_tuple :: TcTyMode -> TupleSort -> [LHsType Name] -> TcKind -> TcM TcType
tc_tuple mode tup_sort tys exp_kind
  = do { arg_kinds <- case tup_sort of
           BoxedTuple      -> return (nOfThem arity liftedTypeKind)
           UnboxedTuple    -> do { levs <- newFlexiTyVarTys arity levityTy
                                 ; return $ map tYPE levs }
           ConstraintTuple -> return (nOfThem arity constraintKind)
       ; tau_tys <- zipWithM (tc_lhs_type mode) tys arg_kinds
       ; finish_tuple tup_sort tau_tys arg_kinds exp_kind }
  where
    arity   = length tys

finish_tuple :: TupleSort
             -> [TcType]    -- ^ argument types
             -> [TcKind]    -- ^ of these kinds
             -> TcKind      -- ^ expected kind of the whole tuple
             -> TcM TcType
finish_tuple tup_sort tau_tys tau_kinds exp_kind
  = do { traceTc "finish_tuple" (ppr res_kind $$ ppr tau_kinds $$ ppr exp_kind)
       ; let arg_tys  = case tup_sort of
                   -- See also Note [Unboxed tuple levity vars] in TyCon
                 UnboxedTuple    -> map (getLevityFromKind "finish_tuple") tau_kinds
                                    ++ tau_tys
                 BoxedTuple      -> tau_tys
                 ConstraintTuple -> tau_tys
       ; tycon <- case tup_sort of
           ConstraintTuple
             | arity > mAX_CTUPLE_SIZE
                         -> failWith (bigConstraintTuple arity)
             | otherwise -> tcLookupTyCon (cTupleTyConName arity)
           BoxedTuple    -> do { let tc = tupleTyCon Boxed arity
                               ; checkWiredInTyCon tc
                               ; return tc }
           UnboxedTuple  -> return (tupleTyCon Unboxed arity)
       ; checkExpectedKind (mkTyConApp tycon arg_tys) res_kind exp_kind }
  where
    arity = length tau_tys
    res_kind = case tup_sort of
                 UnboxedTuple    -> unliftedTypeKind
                 BoxedTuple      -> liftedTypeKind
                 ConstraintTuple -> constraintKind

bigConstraintTuple :: Arity -> MsgDoc
bigConstraintTuple arity
  = hang (ptext (sLit "Constraint tuple arity too large:") <+> int arity
          <+> parens (ptext (sLit "max arity =") <+> int mAX_CTUPLE_SIZE))
       2 (ptext (sLit "Instead, use a nested tuple"))

---------------------------
-- | Apply a type of a given kind to a list of arguments. This instantiates
-- invisible parameters as necessary. However, it does *not* necessarily
-- apply all the arguments, if the kind runs out of binders.
-- This takes an optional @VarEnv Kind@ which maps kind variables to kinds.
-- These kinds should be used to instantiate invisible kind variables;
-- they come from an enclosing class for an associated type/data family.
-- This version will instantiate all invisible arguments left over after
-- the visible ones.
tcInferArgs :: Outputable fun
            => fun                      -- ^ the function
            -> TcKind                   -- ^ function kind (zonked)
            -> Maybe (VarEnv Kind)      -- ^ possibly, kind info (see above)
            -> [LHsType Name]           -- ^ args
            -> TcM (TcKind, [TcType], [LHsType Name], Int)
               -- ^ (result kind, typechecked args, untypechecked args, n)
tcInferArgs fun fun_kind mb_kind_info args
  = do { (res_kind, args', leftovers, n)
           <- tc_infer_args typeLevelMode fun fun_kind mb_kind_info args 1
        -- now, we need to instantiate any remaining invisible arguments
       ; let (invis_bndrs, really_res_kind) = splitForAllTysInvisible res_kind
       ; (subst, invis_args)
           <- tcInstBindersX emptyTCvSubst mb_kind_info invis_bndrs
       ; return ( substTy subst really_res_kind, args' `chkAppend` invis_args
                , leftovers, n ) }

-- | See comments for 'tcInferArgs'. But this version does not instantiate
-- any remaining invisible arguments.
tc_infer_args :: Outputable fun
              => TcTyMode
              -> fun                      -- ^ the function
              -> TcKind                   -- ^ function kind (zonked)
              -> Maybe (VarEnv Kind)      -- ^ possibly, kind info (see above)
              -> [LHsType Name]           -- ^ args
              -> Int                      -- ^ number to start arg counter at
              -> TcM (TcKind, [TcType], [LHsType Name], Int)
tc_infer_args mode orig_ty ki mb_kind_info orig_args n0
  = do { traceTc "tcInferApps" (ppr ki $$ ppr orig_args)
       ; go emptyTCvSubst ki orig_args n0 [] }
  where
    go subst fun_kind []   n acc
      = return ( substTy subst fun_kind, reverse acc, [], n )
    -- when we call this when checking type family patterns, we really
    -- do want to instantiate all invisible arguments. During other
    -- typechecking, we don't.

    go subst fun_kind all_args n acc
      | Just fun_kind' <- tcView fun_kind
      = go subst fun_kind' all_args n acc

      | Just tv <- getTyVar_maybe fun_kind
      , Just fun_kind' <- lookupTyVar subst tv
      = go subst fun_kind' all_args n acc

      | (inv_bndrs, res_k) <- splitForAllTysInvisible fun_kind
      , not (null inv_bndrs)
      = do { (subst', args') <- tcInstBindersX subst mb_kind_info inv_bndrs
           ; go subst' res_k all_args n (reverse args' ++ acc) }

      | Just (bndr, res_k) <- splitForAllTy_maybe fun_kind
      , arg:args <- all_args  -- this actually has to succeed
      = ASSERT( isVisibleBinder bndr )
        do { let mode' | isNamedBinder bndr = kindLevel mode
                       | otherwise          = mode
           ; arg' <- addErrCtxt (funAppCtxt orig_ty arg n) $
                     tc_lhs_type mode' arg (substTy subst $ binderType bndr)
           ; let subst' = case binderVar_maybe bndr of
                   Just tv -> extendTCvSubst subst tv arg'
                   Nothing -> subst
           ; go subst' res_k args (n+1) (arg' : acc) }

      | otherwise
      = return (substTy subst fun_kind, reverse acc, all_args, n)

-- | Applies a type to a list of arguments. Always consumes all the
-- arguments.
tcInferApps :: Outputable fun
             => TcTyMode
             -> fun                  -- ^ Function (for printing only)
             -> TcType               -- ^ Function (could be knot-tied)
             -> TcKind               -- ^ Function kind (zonked)
             -> [LHsType Name]       -- ^ Args
             -> TcM (TcType, TcKind) -- ^ (f args, result kind)
tcInferApps mode orig_ty ty ki args = go ty ki args 1
  where
    go fun fun_kind []   _ = return (fun, fun_kind)
    go fun fun_kind args n
      | Just fun_kind' <- tcView fun_kind
      = go fun fun_kind' args n

      | isForAllTy fun_kind
      = do { (res_kind, args', leftover_args, n')
                <- tc_infer_args mode orig_ty fun_kind Nothing args n
           ; go (mkNakedAppTys fun args') res_kind leftover_args n' }

    go fun fun_kind all_args@(arg:args) n
      = do { (co, arg_k, res_k) <- matchExpectedFunKind (length all_args)
                                                        fun fun_kind
           ; arg' <- addErrCtxt (funAppCtxt orig_ty arg n) $
                     tc_lhs_type mode arg arg_k
           ; go (mkNakedAppTy (fun `mkNakedCastTy` co) arg')
                res_k args (n+1) }

---------------------------
-- | This is used to instantiate binders when type-checking *types* only.
-- Precondition: all binders are invisible. See also Note [Bidirectional type checking]
tcInstBinders :: [Binder] -> TcM (TCvSubst, [TcType])
tcInstBinders = tcInstBindersX emptyTCvSubst Nothing

-- | This is used to instantiate binders when type-checking *types* only.
-- Precondition: all binders are invisible.
-- The @VarEnv Kind@ gives some known instantiations.
-- See also Note [Bidirectional type checking]
tcInstBindersX :: TCvSubst -> Maybe (VarEnv Kind)
               -> [Binder] -> TcM (TCvSubst, [TcType])
tcInstBindersX subst mb_kind_info bndrs
  = do { (subst, args) <- mapAccumLM (tcInstBinderX mb_kind_info) subst bndrs
       ; traceTc "instantiating implicit dependent vars:"
           (vcat $ zipWith (\bndr arg -> ppr bndr <+> text ":=" <+> ppr arg)
                           bndrs args)
       ; return (subst, args) }

-- | Used only in *types*
tcInstBinderX :: Maybe (VarEnv Kind)
              -> TCvSubst -> Binder -> TcM (TCvSubst, TcType)
tcInstBinderX mb_kind_info subst binder
  | Just tv <- binderVar_maybe binder
  = case lookup_tv tv of
      Just ki -> return (extendTCvSubst subst tv ki, ki)
      Nothing -> do { (subst', tv') <- tcInstTyVarX subst tv
                    ; return (subst', mkTyVarTy tv') }

     -- This is the *only* constraint currently handled in types.
  | Just (mk, role, k1, k2) <- get_pred_tys_maybe substed_ty
  = do { let origin = TypeEqOrigin { uo_actual   = k1
                                   , uo_expected = k2
                                   , uo_thing    = Nothing }
       ; co <- case role of
                 Nominal          -> unifyKind noThing k1 k2
                 Representational -> emitWantedEq origin KindLevel role k1 k2
                 Phantom          -> pprPanic "tcInstBinderX Phantom" (ppr binder)
       ; arg' <- mk co k1 k2
       ; return (subst, arg') }

  | otherwise
  = do { let (env, tidy_ty) = tidyOpenType emptyTidyEnv substed_ty
       ; addErrTcM (env, text "Illegal constraint in a type:" <+> ppr tidy_ty)

         -- just invent a new variable so that we can continue
       ; u <- newUnique
       ; let name = mkSysTvName u (fsLit "dict")
       ; return (subst, mkTyVarTy $ mkTyVar name substed_ty) }

  where
    substed_ty = substTy subst (binderType binder)

    lookup_tv tv = do { env <- mb_kind_info   -- `Maybe` monad
                      ; lookupVarEnv env tv }

      -- handle boxed equality constraints, because it's so easy
    get_pred_tys_maybe ty
      | Just (r, k1, k2) <- getEqPredTys_maybe ty
      = Just (\co _ _ -> return $ mkCoercionTy co, r, k1, k2)
      | Just (tc, [_, _, k1, k2]) <- splitTyConApp_maybe ty
      = if | tc `hasKey` heqTyConKey
             -> Just (mkHEqBoxTy, Nominal, k1, k2)
           | otherwise
             -> Nothing
      | Just (tc, [_, k1, k2]) <- splitTyConApp_maybe ty
      = if | tc `hasKey` eqTyConKey
             -> Just (mkEqBoxTy, Nominal, k1, k2)
           | tc `hasKey` coercibleTyConKey
             -> Just (mkCoercibleBoxTy, Representational, k1, k2)
           | otherwise
             -> Nothing
      | otherwise
      = Nothing

-------------------------------
-- | This takes @a ~# b@ and returns @a ~~ b@.
mkHEqBoxTy :: TcCoercion -> Type -> Type -> TcM Type
-- monadic just for convenience with mkEqBoxTy
mkHEqBoxTy co ty1 ty2
  = return $
    mkTyConApp (promoteDataCon heqDataCon) [k1, k2, ty1, ty2, mkCoercionTy co]
  where k1 = typeKind ty1
        k2 = typeKind ty2

-- | This takes @a ~# b@ and returns @a ~ b@.
mkEqBoxTy :: TcCoercion -> Type -> Type -> TcM Type
mkEqBoxTy co ty1 ty2
  = do { eq_tc <- tcLookupTyCon eqTyConName
       ; let [datacon] = tyConDataCons eq_tc
       ; hetero <- mkHEqBoxTy co ty1 ty2
       ; return $ mkTyConApp (promoteDataCon datacon) [k, ty1, ty2, hetero] }
  where k = typeKind ty1

-- | This takes @a ~R# b@ and returns @Coercible a b@.
mkCoercibleBoxTy :: TcCoercion -> Type -> Type -> TcM Type
-- monadic just for convenience with mkEqBoxTy
mkCoercibleBoxTy co ty1 ty2
  = do { return $
         mkTyConApp (promoteDataCon coercibleDataCon)
                    [k, ty1, ty2, mkCoercionTy co] }
  where k = typeKind ty1


--------------------------
checkExpectedKind :: TcType               -- the type whose kind we're checking
                  -> TcKind               -- the known kind of that type, k
                  -> TcKind               -- the expected kind, exp_kind
                  -> TcM TcType    -- a possibly-inst'ed, casted type :: exp_kind
-- Instantiate a kind (if necessary) and then call unifyType
--      (checkExpectedKind ty act_kind exp_kind)
-- checks that the actual kind act_kind is compatible
--      with the expected kind exp_kind
checkExpectedKind ty act_kind exp_kind
 = do { (ty', act_kind') <- instantiate ty act_kind exp_kind
      ; let origin = TypeEqOrigin { uo_actual   = act_kind'
                                  , uo_expected = exp_kind
                                  , uo_thing    = Just $ mkTypeErrorThing ty'
                                  }
      ; co_k <- uType origin KindLevel act_kind' exp_kind
      ; traceTc "checkExpectedKind" (vcat [ ppr act_kind
                                          , ppr exp_kind
                                          , ppr co_k ])
      ; let result_ty = ty' `mkNakedCastTy` co_k
      ; return result_ty }
  where
    -- we need to make sure that both kinds have the same number of implicit
    -- foralls out front. If the actual kind has more, instantiate accordingly.
    -- Otherwise, just pass the type & kind through -- the errors are caught
    -- in unifyType.
    instantiate :: TcType    -- the type
                -> TcKind    -- of this kind
                -> TcKind   -- but expected to be of this one
                -> TcM ( TcType   -- the inst'ed type
                       , TcKind ) -- its new kind
    instantiate ty act_ki exp_ki
      = let (exp_bndrs, _) = splitForAllTysInvisible exp_ki in
        instantiateTyN (length exp_bndrs) ty act_ki

-- | Instantiate a type to have at most @n@ invisible arguments.
instantiateTyN :: Int    -- ^ @n@
               -> TcType -- ^ the type
               -> TcKind -- ^ its kind
               -> TcM (TcType, TcKind)   -- ^ The inst'ed type with kind
instantiateTyN n ty ki
  = let (bndrs, inner_ki)            = splitForAllTysInvisible ki
        num_to_inst                  = length bndrs - n
           -- NB: splitAt is forgiving with invalid numbers
        (inst_bndrs, leftover_bndrs) = splitAt num_to_inst bndrs
    in
    if num_to_inst <= 0 then return (ty, ki) else
    do { (subst, inst_args) <- tcInstBinders inst_bndrs
       ; let rebuilt_ki = mkForAllTys leftover_bndrs inner_ki
             ki'        = substTy subst rebuilt_ki
       ; return (mkNakedAppTys ty inst_args, ki') }

---------------------------
tcHsContext :: LHsContext Name -> TcM [PredType]
<<<<<<< HEAD
tcHsContext = tc_hs_context typeLevelMode

tc_hs_context :: TcTyMode -> LHsContext Name -> TcM [PredType]
tc_hs_context mode ctxt = mapM (tc_hs_lpred mode) (unLoc ctxt)

tc_hs_lpred :: TcTyMode -> LHsType Name -> TcM PredType
tc_hs_lpred mode pred = tc_lhs_type mode pred constraintKind
=======
tcHsContext ctxt = mapM tcLHsPredType (unLoc ctxt)

tcLHsPredType :: LHsType Name -> TcM PredType
tcLHsPredType pred = tc_lhs_type pred ekConstraint
>>>>>>> 1e041b73

---------------------------
tcTyVar :: TcTyMode -> Name -> TcM (TcType, TcKind)
-- See Note [Type checking recursive type and class declarations]
-- in TcTyClsDecls
tcTyVar mode name         -- Could be a tyvar, a tycon, or a datacon
  = do { traceTc "lk1" (ppr name)
       ; thing <- tcLookup name
       ; case thing of
           ATyVar _ tv -> return (mkTyVarTy tv, tyVarKind tv)

           AThing kind -> do { data_kinds <- xoptM Opt_DataKinds
                             ; unless (isTypeLevel (mode_level mode) ||
                                       data_kinds) $
                               promotionErr name NoDataKinds
                             ; tc <- get_loopy_tc name
                             ; return (mkNakedTyConApp tc [], kind) }
                             -- mkNakedTyConApp: see Note [Type-checking inside the knot]
                 -- NB: we really should check if we're at the kind level
                 -- and if the tycon is promotable if -XNoTypeInType is set.
                 -- But this is a terribly large amount of work! Not worth it.

           AGlobal (ATyCon tc)
             -> do { type_in_type <- xoptM Opt_TypeInType
                   ; data_kinds   <- xoptM Opt_DataKinds
                   ; unless (isTypeLevel (mode_level mode) ||
                             data_kinds ||
                             isKindTyCon tc) $
                       promotionErr name NoDataKinds
                   ; unless (isTypeLevel (mode_level mode) ||
                             type_in_type ||
                             isLegacyPromotableTyCon tc) $
                       promotionErr name NoTypeInTypeTC
                   ; return (mkTyConApp tc [], tyConKind tc) }

           AGlobal (AConLike (RealDataCon dc))
             -> do { data_kinds <- xoptM Opt_DataKinds
                   ; unless (data_kinds || specialPromotedDc dc) $
                       promotionErr name NoDataKinds
                   ; type_in_type <- xoptM Opt_TypeInType
                   ; unless ( type_in_type ||
                              ( isTypeLevel (mode_level mode) &&
                                isLegacyPromotableDataCon dc ) ||
                              ( isKindLevel (mode_level mode) &&
                                specialPromotedDc dc ) ) $
                       promotionErr name NoTypeInTypeDC
                   ; let tc = promoteDataCon dc
                   ; return (mkNakedTyConApp tc [], tyConKind tc) }

           APromotionErr err -> promotionErr name err

           _  -> wrongThingErr "type" thing name }
  where
    get_loopy_tc name
      = do { env <- getGblEnv
           ; case lookupNameEnv (tcg_type_env env) name of
                Just (ATyCon tc) -> return tc
                _                -> return (aThingErr "tcTyVar" name) }

tcClass :: Name -> TcM (Class, TcKind)
tcClass cls     -- Must be a class
  = do { thing <- tcLookup cls
       ; case thing of
           AThing kind -> return (aThingErr "tcClass" cls, kind)
           AGlobal (ATyCon tc)
             | Just cls <- tyConClass_maybe tc
             -> return (cls, tyConKind tc)
           _ -> wrongThingErr "class" thing cls }


aThingErr :: String -> Name -> b
-- The type checker for types is sometimes called simply to
-- do *kind* checking; and in that case it ignores the type
-- returned. Which is a good thing since it may not be available yet!
aThingErr str x = pprPanic "AThing evaluated unexpectedly" (text str <+> ppr x)

{-
Note [Type-checking inside the knot]
~~~~~~~~~~~~~~~~~~~~~~~~~~~~~~
Suppose we are checking the argument types of a data constructor.  We
must zonk the types before making the DataCon, because once built we
can't change it.  So we must traverse the type.

BUT the parent TyCon is knot-tied, so we can't look at it yet.

So we must be careful not to use "smart constructors" for types that
look at the TyCon or Class involved.

  * Hence the use of mkNakedXXX functions. These do *not* enforce
    the invariants (for example that we use (ForAllTy (Anon s) t) rather
    than (TyConApp (->) [s,t])).

  * The zonking functions establish invariants (even zonkTcType, a change from
    previous behaviour). So we must never inspect the result of a
    zonk that might mention a knot-tied TyCon. This is generally OK
    because we zonk *kinds* while kind-checking types. And the TyCons
    in kinds shouldn't be knot-tied, because they come from a previous
    mutually recursive group.

  * TcHsSyn.zonkTcTypeToType also can safely check/establish
    invariants.

This is horribly delicate.  I hate it.  A good example of how
delicate it is can be seen in Trac #7903.
<<<<<<< HEAD
=======
-}

mkNakedTyConApp :: TyCon -> [Type] -> Type
-- Builds a TyConApp
--   * without being strict in TyCon,
--   * without satisfying the invariants of TyConApp
-- A subsequent zonking will establish the invariants
mkNakedTyConApp tc tys = TyConApp tc tys

mkNakedAppTys :: Type -> [Type] -> Type
mkNakedAppTys ty1                []   = ty1
mkNakedAppTys (TyConApp tc tys1) tys2 = mkNakedTyConApp tc (tys1 ++ tys2)
mkNakedAppTys ty1                tys2 = foldl AppTy ty1 tys2

zonkAndCheckValidity :: UserTypeCtxt -> TcType -> TcM TcType
-- Zonk a user-written type signature, and check it for validity
zonkAndCheckValidity ctxt ty
 = do { ty <- zonkSigType ty
      ; checkValidType ctxt ty
      ; return ty }

zonkSigType :: TcType -> TcM TcType
-- Zonk the result of type-checking a user-written type signature
-- It may have kind variables in it, but no meta type variables
-- Because of knot-typing (see Note [Zonking inside the knot])
-- it may need to establish the Type invariants;
-- hence the use of mkTyConApp and mkAppTy
zonkSigType ty
  = go ty
  where
    go (TyConApp tc tys) = do tys' <- mapM go tys
                              return (mkTyConApp tc tys')
                -- Key point: establish Type invariants!
                -- See Note [Zonking inside the knot]

    go (LitTy n)         = return (LitTy n)

    go (FunTy arg res)   = do arg' <- go arg
                              res' <- go res
                              return (FunTy arg' res')
>>>>>>> 1e041b73

Note [Body kind of a forall]
~~~~~~~~~~~~~~~~~~~~~~~~~~~~
The body of a forall is usually a type, but in principle
there's no reason to prohibit *unlifted* types.
In fact, GHC can itself construct a function with an
unboxed tuple inside a for-all (via CPR analyis; see
typecheck/should_compile/tc170).

Moreover in instance heads we get forall-types with
kind Constraint.

Moreover if we have a signature
   f :: Int#
then we represent it as (HsForAll Implicit [] [] Int#).  And this must
be legal!  We can't drop the empty forall until *after* typechecking
the body because of kind polymorphism:
   Typeable :: forall k. k -> Constraint
   data Apply f t = Apply (f t)
   -- Apply :: forall k. (k -> *) -> k -> *
   instance Typeable Apply where ...
Then the dfun has type
   df :: forall k. Typeable ((k->*) -> k -> *) (Apply k)

   f :: Typeable Apply

   f :: forall (t:k->*) (a:k).  t a -> t a

   class C a b where
      op :: a b -> Typeable Apply

   data T a = MkT (Typeable Apply)
            | T2 a
      T :: * -> *
      MkT :: forall k. (Typeable ((k->*) -> k -> *) (Apply k)) -> T a

   f :: (forall (k:*). forall (t:: k->*) (a:k). t a -> t a) -> Int
   f :: (forall a. a -> Typeable Apply) -> Int

So we *must* keep the HsForAll on the instance type
   HsForAll Implicit [] [] (Typeable Apply)
so that we do kind generalisation on it.

It's tempting to check that the body kind is either * or #. But this is
wrong. For example:

  class C a b
  newtype N = Mk Foo deriving (C a)

We're doing newtype-deriving for C. But notice how `a` isn't in scope in
the predicate `C a`. So we quantify, yielding `forall a. C a` even though
`C a` has kind `* -> Constraint`. The `forall a. C a` is a bit cheeky, but
convenient. Bottom line: don't check for * or # here.

Note [Inferring tuple kinds]
~~~~~~~~~~~~~~~~~~~~~~~~~~~~
Give a tuple type (a,b,c), which the parser labels as HsBoxedOrConstraintTuple,
we try to figure out whether it's a tuple of kind * or Constraint.
  Step 1: look at the expected kind
  Step 2: infer argument kinds

If after Step 2 it's not clear from the arguments that it's
Constraint, then it must be *.  Once having decided that we re-check
the Check the arguments again to give good error messages
in eg. `(Maybe, Maybe)`

Note that we will still fail to infer the correct kind in this case:

  type T a = ((a,a), D a)
  type family D :: Constraint -> Constraint

While kind checking T, we do not yet know the kind of D, so we will default the
kind of T to * -> *. It works if we annotate `a` with kind `Constraint`.

Note [Desugaring types]
~~~~~~~~~~~~~~~~~~~~~~~
The type desugarer is phase 2 of dealing with HsTypes.  Specifically:

  * It transforms from HsType to Type

  * It zonks any kinds.  The returned type should have no mutable kind
    or type variables (hence returning Type not TcType):
      - any unconstrained kind variables are defaulted to (Any *) just
        as in TcHsSyn.
      - there are no mutable type variables because we are
        kind-checking a type
    Reason: the returned type may be put in a TyCon or DataCon where
    it will never subsequently be zonked.

You might worry about nested scopes:
        ..a:kappa in scope..
            let f :: forall b. T '[a,b] -> Int
In this case, f's type could have a mutable kind variable kappa in it;
and we might then default it to (Any *) when dealing with f's type
signature.  But we don't expect this to happen because we can't get a
lexically scoped type variable with a mutable kind variable in it.  A
delicate point, this.  If it becomes an issue we might need to
distinguish top-level from nested uses.

Moreover
  * it cannot fail,
  * it does no unifications
  * it does no validity checking, except for structural matters, such as
        (a) spurious ! annotations.
        (b) a class used as a type

Note [Kind of a type splice]
~~~~~~~~~~~~~~~~~~~~~~~~~~~~
Consider these terms, each with TH type splice inside:
     [| e1 :: Maybe $(..blah..) |]
     [| e2 :: $(..blah..) |]
When kind-checking the type signature, we'll kind-check the splice
$(..blah..); we want to give it a kind that can fit in any context,
as if $(..blah..) :: forall k. k.

In the e1 example, the context of the splice fixes kappa to *.  But
in the e2 example, we'll desugar the type, zonking the kind unification
variables as we go.  When we encounter the unconstrained kappa, we
want to default it to '*', not to (Any *).


Help functions for type applications
~~~~~~~~~~~~~~~~~~~~~~~~~~~~~~~~~~~~
-}

addTypeCtxt :: LHsType Name -> TcM a -> TcM a
        -- Wrap a context around only if we want to show that contexts.
        -- Omit invisble ones and ones user's won't grok
addTypeCtxt (L _ ty) thing
  = addErrCtxt doc thing
  where
    doc = ptext (sLit "In the type") <+> quotes (ppr ty)

{-
************************************************************************
*                                                                      *
                Type-variable binders
%*                                                                      *
%************************************************************************
-}

tcWildCardBinders :: [Name]
                  -> ([(Name, TcTyVar)] -> TcM a)
                  -> TcM a
-- Use the Unqique form the specified Name; don't clone it.  There is
-- no need to clone, and not doing so avoids the need to return a list
-- of pairs to bring into scope.
tcWildCardBinders wcs thing_inside
  = do { wcs <- mapM new_wildcard wcs
       ; tcExtendTyVarEnv2 wcs $
         thing_inside wcs }
  where
   new_wildcard :: Name -> TcM (Name, TcTyVar)
   new_wildcard name = do { kind <- newMetaKindVar
                          ; tv   <- newFlexiTyVar kind
                          ; return (name, tv) }

<<<<<<< HEAD
-- | Kind-check a 'LHsTyVarBndrs'. If the decl under consideration has a complete,
-- user-supplied kind signature (CUSK), generalise the result.
-- Used in 'getInitialKind' (for tycon kinds and other kinds)
-- and in kind-checking (but not for tycon kinds, which are checked with
-- tcTyClDecls). See also Note [Complete user-supplied kind signatures] in
=======
mkKindSigVar :: Name -> TcM KindVar
-- Use the specified Name; don't clone it.  There is no need to
-- clone, and not doing so avoids the need to return a list of
-- pairs to bring into scope.
mkKindSigVar n
  = do { mb_thing <- tcLookupLcl_maybe n
       ; case mb_thing of
           Just (AThing k)
             | Just kvar <- getTyVar_maybe k
             -> return kvar
           _ -> return $ mkTcTyVar n superKind (SkolemTv False) }

kcScopedKindVars :: [Name] -> TcM a -> TcM a
-- Given some tyvar binders like [a (b :: k -> *) (c :: k)]
-- bind each scoped kind variable (k in this case) to a fresh
-- kind skolem variable
kcScopedKindVars kv_ns thing_inside
  = do { kvs <- mapM newSigKindVar kv_ns
                     -- NB: use mutable signature variables
       ; tcExtendTyVarEnv2 (kv_ns `zip` kvs) thing_inside }

-- | Kind-check a 'LHsQTyVars'. If the decl under consideration has a complete,
-- user-supplied kind signature (CUSK), generalise the result. Used in 'getInitialKind'
-- and in kind-checking. See also Note [Complete user-supplied kind signatures] in
>>>>>>> 1e041b73
-- HsDecls.
--
-- You probably want to call checkValidTelescope after kind-checking any
-- scope these binders include, as this function does not do telescope
-- checking.
kcHsTyVarBndrs :: Bool    -- ^ True <=> the decl being checked has a CUSK
<<<<<<< HEAD
               -> LHsTyVarBndrs Name
               -> ([TyVar] -> [TyVar] -> TcM (Kind, r))
                                  -- ^ the result kind, possibly with other info
                                  -- ^ args are implicit vars, explicit vars
=======
               -> LHsQTyVars Name
               -> TcM (Kind, r)   -- ^ the result kind, possibly with other info
>>>>>>> 1e041b73
               -> TcM (Kind, r)   -- ^ The full kind of the thing being declared,
                                  -- with the other info
kcHsTyVarBndrs cusk (HsQTvs { hsq_implicit = kv_ns
                            , hsq_explicit = hs_tvs }) thing_inside
  = do { meta_kvs <- mapM (const newMetaKindVar) kv_ns
       ; kvs <- if cusk
                then return $ zipWith new_skolem_tv kv_ns meta_kvs
                     -- the names must line up in splitTelescopeTvs
                else zipWithM newSigTyVar kv_ns meta_kvs
       ; tcExtendTyVarEnv2 (kv_ns `zip` kvs) $
<<<<<<< HEAD
    do { (full_kind, _, stuff) <- bind_telescope hs_tvs (thing_inside kvs)
       ; let qkvs = filter (not . isMetaTyVar) $
                    varSetElemsWellScoped $ tyCoVarsOfType full_kind

                -- the free non-meta variables in the returned kind will
                -- contain both *mentioned* kind vars and *unmentioned* kind
                -- vars (See case (1) under Note [Typechecking telescopes])
=======
    do { nks <- mapM (kc_hs_tv . unLoc) hs_tvs
       ; (res_kind, stuff) <- tcExtendKindEnv nks thing_inside
       ; let full_kind = mkArrowKinds (map snd nks) res_kind
             kvs       = filter (not . isMetaTyVar) $
                         tyVarsOfTypeList full_kind
>>>>>>> 1e041b73
             gen_kind  = if cusk
                         then mkInvForAllTys qkvs $ full_kind
                         else full_kind
       ; return (gen_kind, stuff) } }
  where
      -- there may be dependency between the explicit "ty" vars. So, we have
      -- to handle them one at a time. We also need to build up a full kind
      -- here, because this is the place we know whether to use a FunTy or a
      -- ForAllTy. We prefer using an anonymous binder over a trivial named
      -- binder. If a user wants a trivial named one, use an explicit kind
      -- signature.
    bind_telescope :: [LHsTyVarBndr Name]
                   -> ([TyVar] -> TcM (Kind, r))
                   -> TcM (Kind, VarSet, r)
    bind_telescope [] thing
      = do { (res_kind, stuff) <- thing []
           ; return (res_kind, tyCoVarsOfType res_kind, stuff) }
    bind_telescope (L _ hs_tv : hs_tvs) thing
      = do { (n,k) <- kc_hs_tv hs_tv
           ; let tv = new_skolem_tv n k
           ; (res_kind, fvs, stuff) <- tcExtendTyVarEnv2 [(n,tv)] $
                                       bind_telescope hs_tvs $ \tvs ->
                                       thing (tv:tvs)
              -- we must be *lazy* in res_kind and fvs (assuming that the
              -- caller of kcHsTyVarBndrs is, too), as sometimes these hold
              -- panics. See kcConDecl.
           ; let m_kv = lookupVarSetByName fvs n
                 (bndr, fvs') = case m_kv of
                   Just kv -> ( mkNamedBinder kv Visible
                              , fvs `delVarSet` kv
                                    `unionVarSet` tyCoVarsOfType k )
                   Nothing -> ( mkAnonBinder k
                              , fvs `unionVarSet` tyCoVarsOfType k )

           ; return ( mkForAllTy bndr res_kind, fvs', stuff ) }

    kc_hs_tv :: HsTyVarBndr Name -> TcM (Name, TcKind)
    kc_hs_tv (UserTyVar (L _ n))
      = do { mb_thing <- tcLookupLcl_maybe n
           ; kind <- case mb_thing of
                       Just (ATyVar _ tv) -> return (tyVarKind tv)
                       _ | cusk           -> return liftedTypeKind
                         | otherwise      -> newMetaKindVar
           ; return (n, kind) }
    kc_hs_tv (KindedTyVar (L _ n) k)
      = do { kind <- tcLHsKind k
               -- In an associated type decl, the type variable may already
               -- be in scope; in that case we want to make sure its kind
               -- matches the one declared here
           ; mb_thing <- tcLookupLcl_maybe n
           ; case mb_thing of
               Nothing            -> return ()
                                     -- we only need the side effects;
                                     -- no need for coercion
               Just (ATyVar _ tv) -> discardResult $
                                     unifyKind (Just (mkTyVarTy tv)) kind
                                               (tyVarKind tv)
               Just thing         -> pprPanic "check_in_scope" (ppr thing)
           ; kind <- zonkTcType kind
           ; return (n, kind) }

<<<<<<< HEAD
tcHsTyVarBndrs :: HsExplicitFlag      -- ^ did the user choose the ordering of tvs?
               -> LHsTyVarBndrs Name
               -> TcM r               -- ^ kind-check the body
               -> TcM ([TcTyVar], r)  -- ^ zonked tyvars, with the body result
                                      -- (NB: not zonked *fully*)
-- Bind the kind variables to fresh skolem variables
-- and type variables to skolems, each with a meta-kind variable kind
tcHsTyVarBndrs expflag
               qtvs@(HsQTvs { hsq_implicit = kv_ns, hsq_explicit = hs_tvs })
               thing_inside
  | null kv_ns && null hs_tvs
  = do { traceTc "empty tcHsTyVarBndrs" empty
       ; ([], ) <$> thing_inside }

  | otherwise
  = go (map UserTyVar kv_ns) $ \kvs -> go (map unLoc hs_tvs) $ \tvs ->
    do { traceTc "tcHsTyVarBndrs {" $
           vcat [ text "Hs implicit vars:" <+> ppr kv_ns
                , text "Hs explicit vars:" <+> ppr hs_tvs
                , text "kvs:" <+> sep (map pprTvBndr kvs)
                , text "tvs:" <+> sep (map pprTvBndr tvs) ]

       ; result <- thing_inside

       ; kvs <- mapM zonkTyCoVarKind kvs
       ; tvs <- mapM zonkTyCoVarKind tvs

         -- If the ordering of the variables is user-specified, issue an error
         -- if the ordering is bogus. See Note [Bad telescopes] in TcValidity.
         -- Otherwise, reorder as necessary.
       ; when (expflag == Explicit) $ checkValidTelescope qtvs kvs tvs

       ; let final_tvs = toposortTyVars (kvs ++ tvs)

       ; traceTc "tcHsTyVarBndrs }" $
           vcat [ text "Hs implicit vars:" <+> ppr kv_ns
                , text "Hs explicit vars:" <+> ppr hs_tvs
                , text "kvs:" <+> sep (map pprTvBndr kvs)
                , text "tvs:" <+> sep (map pprTvBndr tvs)
                , text "final_tvs:" <+> sep (map pprTvBndr final_tvs) ]

       ; return (final_tvs, result) }

  where go [] thing = thing []
        go (hs_tv : hs_tvs) thing
          = tcHsTyVarBndr hs_tv $ \tv ->
            tcExtendTyVarEnv [tv] $
            go hs_tvs $ \tvs ->
            thing (tv : tvs)

tcHsTyVarBndr :: HsTyVarBndr Name -> (TcTyVar -> TcM r) -> TcM r
-- Bind a new type variable for thing_inside. This type variable
-- is given a meta-kind variable (for UserTyVar) or the type-checked kind
-- (for KindedTyVar)
--
-- If the variable is already in scope, use that one, instead of introducing a new
-- one. This can occur in
--   instance C (a,b) where
--     type F (a,b) c = ...
-- Here a,b will be in scope when processing the associated type instance for F.
-- See Note [Associated type tyvar names] in Class
tcHsTyVarBndr hs_tv thing_inside
  = do { let name = hsTyVarName hs_tv
       ; mb_tv <- tcLookupLcl_maybe name
       ; case mb_tv of {
           Just (ATyVar _ tv) -> thing_inside tv ;
           _ -> do
       { kind <- case hs_tv of
                   UserTyVar {}       -> newMetaKindVar
                   KindedTyVar _ kind -> tcLHsKind kind
       ; thing_inside $ new_skolem_tv name kind } } }

-- makes a new skolem tv
new_skolem_tv :: Name -> Kind -> TcTyVar
new_skolem_tv n k = mkTcTyVar n k vanillaSkolemTv

------------------
kindGeneralize :: TcType -> TcM [KindVar]
kindGeneralize ty
  = do { gbl_tvs <- tcGetGlobalTyCoVars -- Already zonked
       ; kvs <- zonkTcTypeAndFV ty
       ; quantifyTyVars gbl_tvs (Pair kvs emptyVarSet) }
=======
tcImplicitTKBndrs :: [Name] -> [Name] -> ([TcTyVar] -> [TcTyVar] -> TcM a) -> TcM a
-- Returned TcTyVars have the supplied Names
--   i.e. no cloning of fresh names
tcImplicitTKBndrs kv_ns tv_ns thing_inside
  = do { kvs <- mapM mkKindSigVar kv_ns
       ; tvs <- mapM tc_tv tv_ns
       ; tcExtendTyVarEnv (kvs ++ tvs) (thing_inside kvs tvs) }
  where
    tc_tv name = do { kind <- newMetaKindVar
                    ; return (mkTcTyVar name kind (SkolemTv False)) }

tcHsQTyVars :: LHsQTyVars Name
               -> ([TcTyVar] -> TcM r)
               -> TcM r
-- Bind the kind variables to fresh skolem variables
-- and type variables to skolems, each with a meta-kind variable kind
tcHsQTyVars (HsQTvs { hsq_kvs = kv_ns, hsq_tvs = hs_tvs }) thing_inside
  = tcImplicitTKBndrs kv_ns [] $ \ kvs _ ->
    do { tv_prs <- mapM tc_tv_bndr hs_tvs
       ; tcExtendTyVarEnv [ tv | (tv, False) <- tv_prs ] $
         thing_inside (kvs ++ map fst tv_prs) }
  where
    -- If the variable is already in scope return it, instead of
    -- introducing a new one. This can occur in
    --   instance C (a,b) where
    --     type F (a,b) c = ...
    -- Here a,b will be in scope when processing the associated type instance for F.
    -- See Note [Associated type tyvar names] in Class
    tc_tv_bndr :: LHsTyVarBndr Name -> TcM (TcTyVar, Bool)
                  -- True  <=> already in scope, do not extend envt
                  -- False <=> not already in scope
    tc_tv_bndr (L _ hs_tv)
      = do { let name = hsTyVarName hs_tv
           ; mb_tv <- tcLookupLcl_maybe name
           ; case mb_tv of
               Just (ATyVar _ tv) -> return (tv, True)
               _ -> do { tv <- tcHsTyVarBndr hs_tv
                       ; return (tv, False) } }

tcHsTyVarBndrs :: [LHsTyVarBndr Name] -> ([TyVar] -> TcM a) -> TcM a
-- No cloning: returned TyVars have the same Name as the incoming LHsTyVarBndrs
tcHsTyVarBndrs hs_tvs thing_inside
  = do { tvs <- mapM (tcHsTyVarBndr . unLoc) hs_tvs
       ; tcExtendTyVarEnv tvs (thing_inside tvs) }

tcHsTyVarBndr :: HsTyVarBndr Name -> TcM TcTyVar
-- Return a type variable initialised with a kind variable.
-- Typically the Kind inside the HsTyVarBndr will be a tyvar
-- with a mutable kind in it.
--
-- Returned TcTyVar has the same name; no cloning
tcHsTyVarBndr (UserTyVar (L _ name))
  = do { kind <- newMetaKindVar
       ; return (mkTcTyVar name kind (SkolemTv False)) }
tcHsTyVarBndr (KindedTyVar (L _ name) kind)
  = do { kind <- tcLHsKind kind
       ; return (mkTcTyVar name kind (SkolemTv False)) }

------------------
kindGeneralizeType :: Type -> TcM Type
kindGeneralizeType ty
  = do { kvs <- zonkTcTypeAndFV ty
       ; kvs <- kindGeneralize kvs
       ; return (mkForAllTys kvs ty) }

kindGeneralize :: TyVarSet -> TcM [KindVar]
kindGeneralize tkvs
  = do { gbl_tvs <- tcGetGlobalTyVars -- Already zonked
       ; quantifyTyVars gbl_tvs (filterVarSet isKindVar tkvs) }
                -- ToDo: remove the (filter isKindVar)
                -- Any type variables in tkvs will be in scope,
                -- and hence in gbl_tvs, so after removing gbl_tvs
                -- we should only have kind variables left
                --
                -- BUT there is a smelly case (to be fixed when TH is reorganised)
                --     f t = [| e :: $t |]
                -- When typechecking the body of the bracket, we typecheck $t to a
                -- unification variable 'alpha', with no biding forall.  We don't
                -- want to kind-quantify it!
>>>>>>> 1e041b73

{-
Note [Kind generalisation]
~~~~~~~~~~~~~~~~~~~~~~~~~~
We do kind generalisation only at the outer level of a type signature.
For example, consider
  T :: forall k. k -> *
  f :: (forall a. T a -> Int) -> Int
When kind-checking f's type signature we generalise the kind at
the outermost level, thus:
  f1 :: forall k. (forall (a:k). T k a -> Int) -> Int  -- YES!
and *not* at the inner forall:
  f2 :: (forall k. forall (a:k). T k a -> Int) -> Int  -- NO!
Reason: same as for HM inference on value level declarations,
we want to infer the most general type.  The f2 type signature
would be *less applicable* than f1, because it requires a more
polymorphic argument.

Note [Kinds of quantified type variables]
~~~~~~~~~~~~~~~~~~~~~~~~~~~~~~~~~~~~~~~~~
tcTyVarBndrsGen quantifies over a specified list of type variables,
*and* over the kind variables mentioned in the kinds of those tyvars.

Note that we must zonk those kinds (obviously) but less obviously, we
must return type variables whose kinds are zonked too. Example
    (a :: k7)  where  k7 := k9 -> k9
We must return
    [k9, a:k9->k9]
and NOT
    [k9, a:k7]
Reason: we're going to turn this into a for-all type,
   forall k9. forall (a:k7). blah
which the type checker will then instantiate, and instantiate does not
look through unification variables!

Hence using zonked_kinds when forming tvs'.

Note [Typechecking telescopes]
~~~~~~~~~~~~~~~~~~~~~~~~~~~~~~
The function tcTyClTyVars has to bind the scoped type and kind
variables in a telescope. For example:

class Foo k (t :: Proxy k -> k2) where ...

By the time [kt]cTyClTyVars is called, we know *something* about the kind of Foo,
at least that it has the form

  Foo :: forall (k2 :: mk2). forall (k :: mk1) -> (Proxy mk1 k -> k2) -> Constraint

if it has a CUSK (Foo does not, in point of fact) or

  Foo :: forall (k :: mk1) -> (Proxy mk1 k -> k2) -> Constraint

if it does not, where mk1 and mk2 are meta-kind variables (mk1, mk2 :: *).

When calling tcTyClTyVars, this kind is further generalized w.r.t. any
free variables appearing in mk1 or mk2. So, mk_tvs must handle
that possibility. Perhaps we discover that mk1 := Maybe k3 and mk2 := *,
so we have

Foo :: forall (k3 :: *). forall (k2 :: *). forall (k :: Maybe k3) ->
       (Proxy (Maybe k3) k -> k2) -> Constraint

We now have several sorts of variables to think about:
1) The variable k3 is not mentioned in the source at all. It is neither
   explicitly bound nor ever used. It is *not* a scoped kind variable,
   and should not be bound when type-checking the scope of the telescope.

2) The variable k2 is mentioned in the source, but it is not explicitly
   bound. It *is* a scoped kind variable, and will appear in the
   hsq_implicit field of a LHsTyVarBndrs.

3) The variable k is mentioned in the source with an explicit binding.
   It *is* a scoped type variable, and will appear in the
   hsq_explicit field of a LHsTyVarBndrs.

4) The variable t is bound in the source, but it is never mentioned later
   in the kind. It *is* a scoped variable (it can appear in the telescope
   scope, even though it is non-dependent), and will appear in the
   hsq_explicit field of a LHsTyVarBndrs.

splitTelescopeTvs walks through the output of a splitForAllTys on the
telescope head's kind (Foo, in our example), creating a list of tyvars
to be bound within the telescope scope. It must simultaneously walk
through the hsq_implicit and hsq_explicit fields of a LHsTyVarBndrs.
Comments in the code refer back to the cases in this Note.

Cases (1) and (2) can be mixed together, but these cases must appear before
cases (3) and (4) (the implicitly bound vars always precede the explicitly
bound ones). So, we handle the lists in two stages (mk_tvs and
mk_tvs2).

As a further wrinkle, it's possible that the variables in case (2) have
been reordered. This is because hsq_implicit is ordered by the renamer,
but there may be dependency among the variables. Of course, the order in
the kind must take dependency into account. So we use a NameSet to keep
these straightened out.

-}

--------------------
-- getInitialKind has made a suitably-shaped kind for the type or class
-- Unpack it, and attribute those kinds to the type variables
-- Extend the env with bindings for the tyvars, taken from
-- the kind of the tycon/class.  Give it to the thing inside, and
-- check the result kind matches
kcLookupKind :: Name -> TcM Kind
kcLookupKind nm
  = do { tc_ty_thing <- tcLookup nm
       ; case tc_ty_thing of
           AThing k            -> return k
           AGlobal (ATyCon tc) -> return (tyConKind tc)
           _                   -> pprPanic "kcLookupKind" (ppr tc_ty_thing) }

<<<<<<< HEAD
-- See Note [Typechecking telescopes]
splitTelescopeTvs :: Kind         -- of the head of the telescope
                  -> LHsTyVarBndrs Name
                  -> ( [TyVar]    -- *scoped* type variables
                     , [TyVar]    -- *implicit* type variables (cases 1 & 2)
                     , [TyVar]    -- *explicit* type variables (cases 3 & 4)
                     , Kind )     -- result kind
splitTelescopeTvs kind tvbs@(HsQTvs { hsq_implicit = hs_kvs
                                    , hsq_explicit = hs_tvs })
  = let (bndrs, inner_ki) = splitForAllTys kind
        (scoped_tvs, imp_tvs, exp_tvs, mk_kind)
          = mk_tvs [] [] bndrs (mkNameSet hs_kvs) hs_tvs
    in
    (scoped_tvs, imp_tvs, exp_tvs, mk_kind inner_ki)
  where
    mk_tvs :: [TyVar]    -- scoped tv accum (reversed)
           -> [TyVar]    -- implicit tv accum (reversed)
           -> [Binder]
           -> NameSet             -- implicit variables
           -> [LHsTyVarBndr Name] -- explicit variables
           -> ( [TyVar]           -- the tyvars to be lexically bound
              , [TyVar]           -- implicit tyvars
              , [TyVar]           -- explicit tyvars
              , Type -> Type )    -- a function to create the result k
    mk_tvs scoped_tv_acc imp_tv_acc (bndr : bndrs) all_hs_kvs all_hs_tvs
      | Just tv <- binderVar_maybe bndr
      , isInvisibleBinder bndr
      , let tv_name = getName tv
      , tv_name `elemNameSet` all_hs_kvs
      = mk_tvs (tv : scoped_tv_acc) (tv : imp_tv_acc)
               bndrs (all_hs_kvs `delFromNameSet` tv_name) all_hs_tvs      -- Case (2)

      | Just tv <- binderVar_maybe bndr
      , isInvisibleBinder bndr
      = mk_tvs scoped_tv_acc (tv : imp_tv_acc)
               bndrs all_hs_kvs all_hs_tvs  -- Case (1)

     -- there may actually still be some hs_kvs, if we're kind checking
     -- a non-CUSK. The kinds *aren't* generalized, so we won't see them
     -- here.
    mk_tvs scoped_tv_acc imp_tv_acc all_bndrs _all_hs_kvs all_hs_tvs
      = let (scoped, exp_tvs, mk_kind)
              = mk_tvs2 scoped_tv_acc [] all_bndrs all_hs_tvs in
        (scoped, reverse imp_tv_acc, exp_tvs, mk_kind)
           -- no more Case (1) or (2)

    -- This can't handle Case (1) or Case (2) from [Typechecking telescopes]
    mk_tvs2 :: [TyVar]
            -> [TyVar]   -- new parameter: explicit tv accum (reversed)
            -> [Binder]
            -> [LHsTyVarBndr Name]
            -> ( [TyVar]
               , [TyVar]   -- explicit tvs only
               , Type -> Type )
    mk_tvs2 scoped_tv_acc exp_tv_acc (bndr : bndrs) (hs_tv : hs_tvs)
      | Just tv <- binderVar_maybe bndr
      = ASSERT2( isVisibleBinder bndr, err_doc )
        ASSERT( getName tv == hsLTyVarName hs_tv )
        mk_tvs2 (tv : scoped_tv_acc) (tv : exp_tv_acc) bndrs hs_tvs   -- Case (3)

      | otherwise
      = ASSERT( isVisibleBinder bndr )
        let tv = mkTyVar (hsLTyVarName hs_tv) (binderType bndr) in
        mk_tvs2 (tv : scoped_tv_acc) (tv : exp_tv_acc) bndrs hs_tvs   -- Case (4)
      where
        err_doc = vcat [ ppr (bndr : bndrs)
                       , ppr (hs_tv : hs_tvs)
                       , ppr kind
                       , ppr tvbs ]

    mk_tvs2 scoped_tv_acc exp_tv_acc all_bndrs [] -- All done!
      = ( reverse scoped_tv_acc
        , reverse exp_tv_acc
        , mkForAllTys all_bndrs )

    mk_tvs2 _ _ all_bndrs all_hs_tvs
      = pprPanic "splitTelescopeTvs 2" (vcat [ ppr all_bndrs
                                             , ppr all_hs_tvs ])


-----------------------
tcTyClTyVars :: Name -> LHsTyVarBndrs Name      -- LHS of the type or class decl
             -> ([TyVar] -> [TyVar] -> Kind -> Kind -> TcM a) -> TcM a
-- Used for the type variables of a type or class decl
-- on both the first and second full passes in TcTyClDecls.
-- *Not* used in the initial-kind run.
--
=======
kcTyClTyVars :: Name -> LHsQTyVars Name -> TcM a -> TcM a
-- Used for the type variables of a type or class decl,
-- when doing the initial kind-check.
kcTyClTyVars name (HsQTvs { hsq_kvs = kvs, hsq_tvs = hs_tvs }) thing_inside
  = kcScopedKindVars kvs $
    do  { tc_kind <- kcLookupKind name
        ; let (_, mono_kind)   = splitForAllTys tc_kind
                     -- if we have a FullKindSignature, the tc_kind may already
                     -- be generalized. The kvs get matched up while kind-checking
                     -- the types in kc_tv, below
              (arg_ks, _res_k) = splitKindFunTysN (length hs_tvs) mono_kind
                     -- There should be enough arrows, because
                     -- getInitialKinds used the tcdTyVars
        ; name_ks <- zipWithM kc_tv hs_tvs arg_ks
        ; tcExtendKindEnv name_ks thing_inside }
  where
    -- getInitialKind has already gotten the kinds of these type
    -- variables, but tiresomely we need to check them *again*
    -- to match the kind variables they mention against the ones
    -- we've freshly brought into scope
    kc_tv :: LHsTyVarBndr Name -> Kind -> TcM (Name, Kind)
    kc_tv (L _ (UserTyVar (L _ n))) exp_k
      = return (n, exp_k)
    kc_tv (L _ (KindedTyVar (L _ n) hs_k)) exp_k
      = do { k <- tcLHsKind hs_k
           ; checkKind k exp_k
           ; return (n, exp_k) }

-----------------------
tcTyClTyVars :: Name -> LHsQTyVars Name      -- LHS of the type or class decl
             -> ([TyVar] -> Kind -> TcM a) -> TcM a
-- Used for the type variables of a type or class decl,
-- on the second pass when constructing the final result
>>>>>>> 1e041b73
-- (tcTyClTyVars T [a,b] thing_inside)
--   where T : forall k1 k2 (a:k1 -> *) (b:k1). k2 -> *
--   calls thing_inside with arguments
--      [k1,k2] [a,b] (forall (k1:*) (k2:*) (a:k1 -> *) (b:k1). k2 -> *) (k2 -> *)
--   having also extended the type environment with bindings
--   for k1,k2,a,b
--
-- No need to freshen the k's because they are just skolem
-- constants here, and we are at top level anyway.
<<<<<<< HEAD
--
-- Never emits constraints.
--
-- The LHsTyVarBndrs is always user-written, and the kind of the tycon
-- is available in the local env.
tcTyClTyVars tycon hs_tvs thing_inside
  = do { kind <- kcLookupKind tycon
       ; let (scoped_tvs, all_kvs, all_tvs, res_k) = splitTelescopeTvs kind hs_tvs
       ; traceTc "tcTyClTyVars splitTelescopeTvs:"
           (vcat [ text "Tycon:" <+> ppr tycon
                 , text "Kind:" <+> ppr kind
                 , text "hs_tvs:" <+> ppr hs_tvs
                 , text "scoped tvs:" <+> pprWithCommas pprTvBndr scoped_tvs
                 , text "implicit tvs:" <+> pprWithCommas pprTvBndr all_kvs
                 , text "explicit tvs:" <+> pprWithCommas pprTvBndr all_tvs
                 , text "res_k:" <+> ppr res_k] )

       ; tcExtendTyVarEnv scoped_tvs $ thing_inside all_kvs all_tvs kind res_k }
=======
tcTyClTyVars tycon (HsQTvs { hsq_kvs = hs_kvs, hsq_tvs = hs_tvs }) thing_inside
  = kcScopedKindVars hs_kvs $ -- Bind scoped kind vars to fresh kind univ vars
                              -- There may be fewer of these than the kvs of
                              -- the type constructor, of course
    do { thing <- tcLookup tycon
       ; let { kind = case thing of -- The kind of the tycon has been worked out
                                    -- by the previous pass, and is fully zonked
                        AThing kind -> kind
                        _ -> panic "tcTyClTyVars"
                     -- We only call tcTyClTyVars during typechecking in
                     -- TcTyClDecls, where the local env is extended with
                     -- the generalized_env (mapping Names to AThings).
             ; (kvs, body)  = splitForAllTys kind
             ; (kinds, res) = splitKindFunTysN (length hs_tvs) body }
       ; tvs <- zipWithM tc_hs_tv hs_tvs kinds
       ; tcExtendTyVarEnv tvs (thing_inside (kvs ++ tvs) res) }
  where
    -- In the case of associated types, the renamer has
    -- ensured that the names are in commmon
    -- e.g.   class C a_29 where
    --           type T b_30 a_29 :: *
    -- Here the a_29 is shared
    tc_hs_tv (L _ (UserTyVar (L _ n))) kind
       = return (mkTyVar n kind)
    tc_hs_tv (L _ (KindedTyVar (L _ n) hs_k)) kind
       = do { tc_kind <- tcLHsKind hs_k
            ; checkKind kind tc_kind
            ; return (mkTyVar n kind) }
>>>>>>> 1e041b73

-----------------------------------
tcDataKindSig :: Kind -> TcM [TyVar]
-- GADT decls can have a (perhaps partial) kind signature
--      e.g.  data T :: * -> * -> * where ...
-- This function makes up suitable (kinded) type variables for
-- the argument kinds, and checks that the result kind is indeed *.
-- We use it also to make up argument type variables for for data instances.
-- Never emits constraints.
tcDataKindSig kind
  = do  { checkTc (isLiftedTypeKind res_kind) (badKindSig kind)
        ; span <- getSrcSpanM
        ; us   <- newUniqueSupply
        ; rdr_env <- getLocalRdrEnv
        ; let uniqs = uniqsFromSupply us
              occs  = [ occ | str <- allNameStrings
                            , let occ = mkOccName tvName str
                            , isNothing (lookupLocalRdrOcc rdr_env occ) ]
                 -- Note [Avoid name clashes for associated data types]

        ; return [ mk_tv span uniq occ kind
                 | ((kind, occ), uniq) <- arg_kinds `zip` occs `zip` uniqs ] }
  where
    (bndrs, res_kind) = splitForAllTys kind
    arg_kinds         = map binderType bndrs
    mk_tv loc uniq occ kind
      = mkTyVar (mkInternalName uniq occ loc) kind

badKindSig :: Kind -> SDoc
badKindSig kind
 = hang (ptext (sLit "Kind signature on data type declaration has non-* return kind"))
        2 (ppr kind)

{-
Note [Avoid name clashes for associated data types]
~~~~~~~~~~~~~~~~~~~~~~~~~~~~~~~~~~~~~~~~~~~~~~~~~~~
Consider    class C a b where
               data D b :: * -> *
When typechecking the decl for D, we'll invent an extra type variable
for D, to fill out its kind.  Ideally we don't want this type variable
to be 'a', because when pretty printing we'll get
            class C a b where
               data D b a0
(NB: the tidying happens in the conversion to IfaceSyn, which happens
as part of pretty-printing a TyThing.)

That's why we look in the LocalRdrEnv to see what's in scope. This is
important only to get nice-looking output when doing ":info C" in GHCi.
It isn't essential for correctness.


************************************************************************
*                                                                      *
                Scoped type variables
*                                                                      *
************************************************************************


tcAddScopedTyVars is used for scoped type variables added by pattern
type signatures
        e.g.  \ ((x::a), (y::a)) -> x+y
They never have explicit kinds (because this is source-code only)
They are mutable (because they can get bound to a more specific type).

Usually we kind-infer and expand type splices, and then
tupecheck/desugar the type.  That doesn't work well for scoped type
variables, because they scope left-right in patterns.  (e.g. in the
example above, the 'a' in (y::a) is bound by the 'a' in (x::a).

The current not-very-good plan is to
  * find all the types in the patterns
  * find their free tyvars
  * do kind inference
  * bring the kinded type vars into scope
  * BUT throw away the kind-checked type
        (we'll kind-check it again when we type-check the pattern)

This is bad because throwing away the kind checked type throws away
its splices.  But too bad for now.  [July 03]

Historical note:
    We no longer specify that these type variables must be universally
    quantified (lots of email on the subject).  If you want to put that
    back in, you need to
        a) Do a checkSigTyVars after thing_inside
        b) More insidiously, don't pass in expected_ty, else
           we unify with it too early and checkSigTyVars barfs
           Instead you have to pass in a fresh ty var, and unify
           it with expected_ty afterwards
-}

tcHsPatSigType :: UserTypeCtxt
               -> LHsSigWcType Name           -- The type signature
               -> TcM ( Type                  -- The signature
                      , [(Name, TcTyVar)]     -- The new bit of type environment, binding
                                              -- the scoped type variables
                      , [(Name, TcTyVar)] )   -- The wildcards
-- Used for type-checking type signatures in
-- (a) patterns           e.g  f (x::Int) = e
-- (b) result signatures  e.g. g x :: Int = e
-- (c) RULE forall bndrs  e.g. forall (x::Int). f x = x

<<<<<<< HEAD
tcHsPatSigType ctxt (HsWB { hswb_cts = hs_ty, hswb_vars = sig_vars
                          , hswb_wcs = sig_wcs })
  = addErrCtxt (pprSigCtxt ctxt empty (ppr hs_ty)) $
    tcWildcardBinders sig_wcs $ \ nwc_binds ->
    do  { emitWildcardHoleConstraints nwc_binds
        ; vars <- mapM new_tv sig_vars
        ; let ktv_binds = sig_vars `zip` vars
        ; sig_ty <- solveEqualities $
                    tcExtendTyVarEnv2 ktv_binds $
=======
tcHsPatSigType ctxt sig_ty
  | HsIB { hsib_kvs = sig_kvs, hsib_tvs = sig_tvs, hsib_body = wc_ty } <- sig_ty
  , HsWC { hswc_wcs = sig_wcs, hswc_ctx = extra,   hswc_body = hs_ty } <- wc_ty
  = ASSERT( isNothing extra )  -- No extra-constraint wildcard in pattern sigs
    addSigCtxt ctxt hs_ty $
    tcWildCardBinders sig_wcs $ \ wcs ->
    do  { emitWildCardHoleConstraints wcs
        ; kvs <- mapM new_kv sig_kvs
        ; tvs <- mapM new_tv sig_tvs
        ; let ktv_binds = (sig_kvs `zip` kvs) ++ (sig_tvs `zip` tvs)
        ; sig_ty <- tcExtendTyVarEnv2 ktv_binds $
>>>>>>> 1e041b73
                    tcHsLiftedType hs_ty
        ; sig_ty <- zonkTcType sig_ty
              -- don't use zonkTcTypeToType; it mistreats wildcards
        ; checkValidType ctxt sig_ty
        ; traceTc "tcHsPatSigType" (ppr sig_tvs $$ ppr ktv_binds)
        ; return (sig_ty, ktv_binds, wcs) }
  where
    new_tv name = do { kind <- newMetaKindVar
                     ; new_tkv name kind }

    new_tkv name kind  -- See Note [Pattern signature binders]
      = case ctxt of
          RuleSigCtxt {} -> return $ new_skolem_tv name kind
          _              -> newSigTyVar name kind -- See Note [Unifying SigTvs]

tcPatSig :: Bool                    -- True <=> pattern binding
         -> LHsSigWcType Name
         -> TcSigmaType
         -> TcM (TcType,            -- The type to use for "inside" the signature
                 [(Name, TcTyVar)], -- The new bit of type environment, binding
                                    -- the scoped type variables
                 [(Name, TcTyVar)], -- The wildcards
                 HsWrapper)         -- Coercion due to unification with actual ty
                                    -- Of shape:  res_ty ~ sig_ty
tcPatSig in_pat_bind sig res_ty
  = do  { (sig_ty, sig_tvs, sig_wcs) <- tcHsPatSigType PatSigCtxt sig
        -- sig_tvs are the type variables free in 'sig',
        -- and not already in scope. These are the ones
        -- that should be brought into scope

        ; if null sig_tvs then do {
                -- Just do the subsumption check and return
                  wrap <- addErrCtxtM (mk_msg sig_ty) $
                          tcSubType_NC PatSigCtxt res_ty sig_ty
                ; return (sig_ty, [], sig_wcs, wrap)
        } else do
                -- Type signature binds at least one scoped type variable

                -- A pattern binding cannot bind scoped type variables
                -- It is more convenient to make the test here
                -- than in the renamer
        { when in_pat_bind (addErr (patBindSigErr sig_tvs))

                -- Check that all newly-in-scope tyvars are in fact
                -- constrained by the pattern.  This catches tiresome
                -- cases like
                --      type T a = Int
                --      f :: Int -> Int
                --      f (x :: T a) = ...
                -- Here 'a' doesn't get a binding.  Sigh
        ; let bad_tvs = [ tv | (_, tv) <- sig_tvs
                             , not (tv `elemVarSet` exactTyCoVarsOfType sig_ty) ]
        ; checkTc (null bad_tvs) (badPatSigTvs sig_ty bad_tvs)

        -- Now do a subsumption check of the pattern signature against res_ty
        ; wrap <- addErrCtxtM (mk_msg sig_ty) $
                  tcSubType_NC PatSigCtxt res_ty sig_ty

        -- Phew!
        ; return (sig_ty, sig_tvs, sig_wcs, wrap)
        } }
  where
    mk_msg sig_ty tidy_env
       = do { (tidy_env, sig_ty) <- zonkTidyTcType tidy_env sig_ty
            ; (tidy_env, res_ty) <- zonkTidyTcType tidy_env res_ty
            ; let msg = vcat [ hang (ptext (sLit "When checking that the pattern signature:"))
                                  4 (ppr sig_ty)
                             , nest 2 (hang (ptext (sLit "fits the type of its context:"))
                                          2 (ppr res_ty)) ]
            ; return (tidy_env, msg) }

patBindSigErr :: [(Name, TcTyVar)] -> SDoc
patBindSigErr sig_tvs
  = hang (ptext (sLit "You cannot bind scoped type variable") <> plural sig_tvs
          <+> pprQuotedList (map fst sig_tvs))
       2 (ptext (sLit "in a pattern binding signature"))

{-
Note [Pattern signature binders]
~~~~~~~~~~~~~~~~~~~~~~~~~~~~~~~~
Consider
   data T = forall a. T a (a->Int)
   f (T x (f :: a->Int) = blah)

Here
 * The pattern (T p1 p2) creates a *skolem* type variable 'a_sk',
   It must be a skolem so that that it retains its identity, and
   TcErrors.getSkolemInfo can thereby find the binding site for the skolem.

 * The type signature pattern (f :: a->Int) binds "a" -> a_sig in the envt

 * Then unificaiton makes a_sig := a_sk

That's why we must make a_sig a MetaTv (albeit a SigTv),
not a SkolemTv, so that it can unify to a_sk.

For RULE binders, though, things are a bit different (yuk).
  RULE "foo" forall (x::a) (y::[a]).  f x y = ...
Here this really is the binding site of the type variable so we'd like
to use a skolem, so that we get a complaint if we unify two of them
together.

Note [Unifying SigTvs]
~~~~~~~~~~~~~~~~~~~~~~
ALAS we have no decent way of avoiding two SigTvs getting unified.
Consider
  f (x::(a,b)) (y::c)) = [fst x, y]
Here we'd really like to complain that 'a' and 'c' are unified. But
for the reasons above we can't make a,b,c into skolems, so they
are just SigTvs that can unify.  And indeed, this would be ok,
  f x (y::c) = case x of
                 (x1 :: a1, True) -> [x,y]
                 (x1 :: a2, False) -> [x,y,y]
Here the type of x's first component is called 'a1' in one branch and
'a2' in the other.  We could try insisting on the same OccName, but
they definitely won't have the sane lexical Name.

I think we could solve this by recording in a SigTv a list of all the
in-scope variables that it should not unify with, but it's fiddly.


************************************************************************
*                                                                      *
        Checking kinds
*                                                                      *
************************************************************************

-}

<<<<<<< HEAD
-- | Produce an 'TcKind' suitable for a checking a type that can be * or #.
ekOpen :: TcM TcKind
ekOpen = do { lev <- newFlexiTyVarTy levityTy
            ; return (tYPE lev) }

unifyKinds :: [(TcType, TcKind)] -> TcM ([TcType], TcKind)
unifyKinds act_kinds
  = do { kind <- newMetaKindVar
       ; let check (ty, act_kind) = checkExpectedKind ty act_kind kind
       ; tys' <- mapM check act_kinds
       ; return (tys', kind) }
=======
-- The ExpKind datatype means "expected kind" and contains
-- some info about just why that kind is expected, to improve
-- the error message on a mis-match
data ExpKind = EK TcKind (TcKind -> SDoc)
   -- The second arg is function that takes a *tidied* version
   -- of the first arg, and produces something like
   --    "Expected kind k"
   --    "Expected a constraint"
   --    "The argument of Maybe should have kind k"

instance Outputable ExpKind where
  ppr (EK k f) = f k

ekLifted, ekOpen, ekConstraint :: ExpKind
ekLifted     = EK liftedTypeKind expectedKindMsg
ekOpen       = EK openTypeKind   expectedKindMsg
ekConstraint = EK constraintKind expectedKindMsg

expectedKindMsg :: TcKind -> SDoc
expectedKindMsg pkind
  | isConstraintKind pkind = ptext (sLit "Expected a constraint")
  | isOpenTypeKind   pkind = ptext (sLit "Expected a type")
  | otherwise = ptext (sLit "Expected kind") <+> quotes (pprKind pkind)

-- Build an ExpKind for arguments
expArgKind :: SDoc -> TcKind -> Int -> ExpKind
expArgKind exp kind arg_no = EK kind msg_fn
  where
    msg_fn pkind
      = sep [ ptext (sLit "The") <+> speakNth arg_no
              <+> ptext (sLit "argument of") <+> exp
            , nest 2 $ ptext (sLit "should have kind")
              <+> quotes (pprKind pkind) ]

unifyKinds :: SDoc -> [LHsType Name] -> [TcKind] -> TcM TcKind
unifyKinds fun hs_tys act_kinds
  = do { kind <- newMetaKindVar
       ; let check (arg_no, L _ hs_ty, act_kind)
               = checkExpectedKind hs_ty act_kind (expArgKind (quotes fun) kind arg_no)
       ; mapM_ check (zip3 [1..] hs_tys act_kinds)
       ; return kind }

checkKind :: TcKind -> TcKind -> TcM ()
checkKind act_kind exp_kind
  = do { mb_subk <- unifyKindX act_kind exp_kind
       ; case mb_subk of
           Just EQ -> return ()
           _       -> unifyKindMisMatch act_kind exp_kind }

checkExpectedKind :: HsType Name -> TcKind -> ExpKind -> TcM ()
-- A fancy wrapper for 'unifyKindX', which tries
-- to give decent error messages.
--      (checkExpectedKind ty act_kind exp_kind)
-- checks that the actual kind act_kind is compatible
--      with the expected kind exp_kind
-- The first argument, ty, is used only in the error message generation
checkExpectedKind ty act_kind (EK exp_kind ek_ctxt)
 = do { mb_subk <- unifyKindX act_kind exp_kind

         -- Kind unification only generates definite errors
      ; case mb_subk of {
          Just LT -> return () ;    -- act_kind is a sub-kind of exp_kind
          Just EQ -> return () ;    -- The two are equal
          _other  -> do

      {  -- So there's an error
         -- Now to find out what sort
        exp_kind <- zonkTcKind exp_kind
      ; act_kind <- zonkTcKind act_kind
      ; traceTc "checkExpectedKind" (ppr ty $$ ppr act_kind $$ ppr exp_kind)
      ; env0 <- tcInitTidyEnv
      ; dflags <- getDynFlags
      ; let (exp_as, _) = splitKindFunTys exp_kind
            (act_as, _) = splitKindFunTys act_kind
            n_exp_as  = length exp_as
            n_act_as  = length act_as
            n_diff_as = n_act_as - n_exp_as

            (env1, tidy_exp_kind) = tidyOpenKind env0 exp_kind
            (env2, tidy_act_kind) = tidyOpenKind env1 act_kind

            occurs_check
               | Just act_tv <- tcGetTyVar_maybe act_kind
               = check_occ act_tv exp_kind
               | Just exp_tv <- tcGetTyVar_maybe exp_kind
               = check_occ exp_tv act_kind
               | otherwise
               = False

            check_occ tv k = case occurCheckExpand dflags tv k of
                                OC_Occurs -> True
                                _bad      -> False

            err | occurs_check   -- Must precede the "more args expected" check
                = ptext (sLit "Kind occurs check") $$ more_info

                | n_exp_as < n_act_as     -- E.g. [Maybe]
                = vcat [ ptext (sLit "Expecting") <+>
                         speakN n_diff_as <+> ptext (sLit "more argument")
                         <> (if n_diff_as > 1 then char 's' else empty)
                         <+> ptext (sLit "to") <+> quotes (ppr ty)
                       , more_info ]

                  -- Now n_exp_as >= n_act_as. In the next two cases,
                  -- n_exp_as == 0, and hence so is n_act_as
                | otherwise               -- E.g. Monad [Int]
                = more_info

            more_info
                | isLiftedTypeKind exp_kind && isUnliftedTypeKind act_kind
                = ptext (sLit "Expecting a lifted type, but") <+> quotes (ppr ty)
                    <+> ptext (sLit "is unlifted")

                | isUnliftedTypeKind exp_kind && isLiftedTypeKind act_kind
                = ptext (sLit "Expecting an unlifted type, but") <+> quotes (ppr ty)
                    <+> ptext (sLit "is lifted")

                | isSubOpenTypeKind exp_kind
                , isConstraintKind act_kind
                = ptext (sLit "Constraint") <+> quotes (ppr ty)
                    <+> ptext (sLit "used as a type")

                | otherwise
                = sep [ ek_ctxt tidy_exp_kind <> comma
                      , nest 2 $ ptext (sLit "but") <+> quotes (ppr ty)
                        <+> ptext (sLit "has kind") <+> quotes (pprKind tidy_act_kind) ]

      ; traceTc "checkExpectedKind 1" (ppr ty $$ ppr tidy_act_kind $$ ppr tidy_exp_kind $$ ppr env1 $$ ppr env2)
      ; failWithTcM (env2, err) } } }
>>>>>>> 1e041b73

{-
************************************************************************
*                                                                      *
        Sort checking kinds
*                                                                      *
************************************************************************

tcLHsKind converts a user-written kind to an internal, sort-checked kind.
It does sort checking and desugaring at the same time, in one single pass.
-}

tcLHsKind :: LHsKind Name -> TcM Kind
tcLHsKind = tc_lhs_kind kindLevelMode

<<<<<<< HEAD
tc_lhs_kind :: TcTyMode -> LHsKind Name -> TcM Kind
tc_lhs_kind mode k
  = addErrCtxt (ptext (sLit "In the kind") <+> quotes (ppr k)) $
    tc_lhs_type (kindLevel mode) k liftedTypeKind
=======
tc_lhs_kind :: LHsKind Name -> TcM Kind
tc_lhs_kind (L span ki) = setSrcSpan span (tc_hs_kind ki)

-- The main worker
tc_hs_kind :: HsKind Name -> TcM Kind
tc_hs_kind (HsTyVar (L _ tc)) = tc_kind_var_app tc []
tc_hs_kind k@(HsAppTy _ _)    = tc_kind_app k []

tc_hs_kind (HsParTy ki) = tc_lhs_kind ki

tc_hs_kind (HsFunTy ki1 ki2) =
  do kappa_ki1 <- tc_lhs_kind ki1
     kappa_ki2 <- tc_lhs_kind ki2
     return (mkArrowKind kappa_ki1 kappa_ki2)

tc_hs_kind (HsListTy ki) =
  do kappa <- tc_lhs_kind ki
     checkWiredInTyCon listTyCon
     return $ mkPromotedListTy kappa

tc_hs_kind (HsTupleTy _ kis) =
  do kappas <- mapM tc_lhs_kind kis
     checkWiredInTyCon tycon
     return $ mkTyConApp tycon kappas
  where
     tycon = promotedTupleTyCon Boxed (length kis)

-- Argument not kind-shaped
tc_hs_kind k = pprPanic "tc_hs_kind" (ppr k)

-- Special case for kind application
tc_kind_app :: HsKind Name -> [LHsKind Name] -> TcM Kind
tc_kind_app (HsAppTy ki1 ki2)  kis = tc_kind_app (unLoc ki1) (ki2:kis)
tc_kind_app (HsTyVar (L _ tc)) kis = do { arg_kis <- mapM tc_lhs_kind kis
                                       ; tc_kind_var_app tc arg_kis }
tc_kind_app ki                 _   = failWithTc (quotes (ppr ki) <+>
                                     ptext (sLit "is not a kind constructor"))

tc_kind_var_app :: Name -> [Kind] -> TcM Kind
-- Special case for * and Constraint kinds
-- They are kinds already, so we don't need to promote them
tc_kind_var_app name arg_kis
  |  name == liftedTypeKindTyConName
  || name == constraintKindTyConName
  = do { unless (null arg_kis)
           (failWithTc (text "Kind" <+> ppr name <+> text "cannot be applied"))
       ; thing <- tcLookup name
       ; case thing of
           AGlobal (ATyCon tc) -> return (mkTyConApp tc [])
           _                   -> panic "tc_kind_var_app 1" }

-- General case
tc_kind_var_app name arg_kis
  = do { thing <- tcLookup name
       ; case thing of
           AGlobal (ATyCon tc)
             -> do { data_kinds <- xoptM Opt_DataKinds
                   ; unless data_kinds $ addErr (dataKindsErr name)
                   ; case promotableTyCon_maybe tc of
                       Promoted prom_tc | arg_kis `lengthIs` tyConArity prom_tc
                               -> return (mkTyConApp prom_tc arg_kis)
                       Promoted _  -> tycon_err tc "is not fully applied"
                       NotPromoted -> tycon_err tc "is not promotable" }

           -- A lexically scoped kind variable
           ATyVar _ kind_var
             | not (isKindVar kind_var)
             -> failWithTc (ptext (sLit "Type variable") <+> quotes (ppr kind_var)
                            <+> ptext (sLit "used as a kind"))
             | not (null arg_kis) -- Kind variables always have kind BOX,
                                  -- so cannot be applied to anything
             -> failWithTc (ptext (sLit "Kind variable") <+> quotes (ppr name)
                            <+> ptext (sLit "cannot appear in a function position"))
             | otherwise
             -> return (mkAppTys (mkTyVarTy kind_var) arg_kis)

           -- It is in scope, but not what we expected
           AThing _
             | isTyVarName name
             -> failWithTc (ptext (sLit "Type variable") <+> quotes (ppr name)
                            <+> ptext (sLit "used in a kind"))
             | otherwise
             -> failWithTc (hang (ptext (sLit "Type constructor") <+> quotes (ppr name)
                                  <+> ptext (sLit "used in a kind"))
                               2 (ptext (sLit "inside its own recursive group")))

           APromotionErr err -> promotionErr name err

           _ -> wrongThingErr "promoted type" thing name
                -- This really should not happen
     }
  where
   tycon_err tc msg = failWithTc (quotes (ppr tc) <+> ptext (sLit "of kind")
                                  <+> quotes (ppr (tyConKind tc)) <+> ptext (sLit msg))

dataKindsErr :: Name -> SDoc
dataKindsErr name
  = hang (ptext (sLit "Illegal kind:") <+> quotes (ppr name))
       2 (ptext (sLit "Perhaps you intended to use DataKinds"))
>>>>>>> 1e041b73

promotionErr :: Name -> PromotionErr -> TcM a
promotionErr name err
  = failWithTc (hang (pprPECategory err <+> quotes (ppr name) <+> ptext (sLit "cannot be used here"))
                   2 (parens reason))
  where
    reason = case err of
               FamDataConPE   -> text "it comes from a data family instance"
               NoDataKinds    -> text "Perhaps you intended to use DataKinds"
               NoTypeInTypeTC -> text "Perhaps you intended to use TypeInType"
               NoTypeInTypeDC -> text "Perhaps you intended to use TypeInType"
               _ -> text "it is defined and used in the same recursive group"

{-
************************************************************************
*                                                                      *
                Scoped type variables
*                                                                      *
************************************************************************
-}

badPatSigTvs :: TcType -> [TyVar] -> SDoc
badPatSigTvs sig_ty bad_tvs
  = vcat [ fsep [ptext (sLit "The type variable") <> plural bad_tvs,
                 quotes (pprWithCommas ppr bad_tvs),
                 ptext (sLit "should be bound by the pattern signature") <+> quotes (ppr sig_ty),
                 ptext (sLit "but are actually discarded by a type synonym") ]
         , ptext (sLit "To fix this, expand the type synonym")
         , ptext (sLit "[Note: I hope to lift this restriction in due course]") ]

{-
************************************************************************
*                                                                      *
          Error messages and such
*                                                                      *
************************************************************************
-}

-- | Make an appropriate message for an error in a function argument.
-- Used for both expressions and types.
funAppCtxt :: (Outputable fun, Outputable arg) => fun -> arg -> Int -> SDoc
funAppCtxt fun arg arg_no
  = hang (hsep [ ptext (sLit "In the"), speakNth arg_no, ptext (sLit "argument of"),
                    quotes (ppr fun) <> text ", namely"])
       2 (quotes (ppr arg))<|MERGE_RESOLUTION|>--- conflicted
+++ resolved
@@ -8,10 +8,6 @@
 {-# LANGUAGE CPP, TupleSections, MultiWayIf #-}
 
 module TcHsType (
-<<<<<<< HEAD
-        tcHsSigType, tcTopHsSigType, tcHsDeriv, tcHsVectInst,
-        tcHsInstHead,
-=======
         -- Type signatures
         kcClassSigType, tcClassSigType,
         tcHsSigType, tcHsSigWcType,
@@ -20,29 +16,13 @@
 
         tcHsClsInstType,
         tcHsDeriv, tcHsVectInst,
->>>>>>> 1e041b73
         UserTypeCtxt(..),
         tcImplicitTKBndrs, tcHsTyVarBndrs,
 
-<<<<<<< HEAD
                 -- Type checking type and class decls
         kcLookupKind, tcTyClTyVars,
-=======
-        -- Type checking type and class decls
-        kcLookupKind, kcTyClTyVars, tcTyClTyVars,
->>>>>>> 1e041b73
         tcHsConArgType, tcDataKindSig,
 
-<<<<<<< HEAD
-                -- Kind-checking types
-                -- No kind generalisation, no checkValidType
-        tcWildcardBinders,
-        kcHsTyVarBndrs, tcHsTyVarBndrs,
-        tcHsLiftedType, tcHsOpenType,
-        tcLHsType, tcCheckLHsType,
-        tcHsContext, tcInferApps,
-        tcInferArgs,
-=======
         -- Kind-checking types
         -- No kind generalisation, no checkValidType
         tcWildCardBinders,
@@ -50,24 +30,15 @@
         tcHsLiftedType,   tcHsOpenType,
         tcHsLiftedTypeNC, tcHsOpenTypeNC,
         tcLHsType, tcCheckLHsType,
-        tcHsContext, tcLHsPredType, tcInferApps, tcHsArgTys,
->>>>>>> 1e041b73
+        tcHsContext, tcLHsPredType, tcInferApps, tcInferArgs,
 
         kindGeneralize,
 
         -- Sort-checking kinds
         tcLHsKind,
 
-<<<<<<< HEAD
-                -- Pattern type signatures
-        tcHsPatSigType, tcPatSig,
-
-            -- Error messages
-        funAppCtxt
-=======
         -- Pattern type signatures
-        tcHsPatSigType, tcPatSig
->>>>>>> 1e041b73
+        tcHsPatSigType, tcPatSig, funAppCtxt
    ) where
 
 #include "HsVersions.h"
@@ -112,14 +83,8 @@
 import PrelNames hiding ( wildCardName )
 import Pair
 
-<<<<<<< HEAD
 import Data.Maybe
 import Control.Monad
-=======
-import Data.Maybe( isNothing )
-import Control.Monad ( unless, when, zipWithM, void )
-import PrelNames( funTyConKey, allNameStrings )
->>>>>>> 1e041b73
 
 {-
         ----------------------------
@@ -179,55 +144,6 @@
 ************************************************************************
 -}
 
-<<<<<<< HEAD
-tcHsSigType, tcTopHsSigType :: UserTypeCtxt -> LHsType Name -> TcM Type
-  -- NB: it's important that the foralls that come from the top-level
-  --     HsForAllTy in hs_ty occur *first* in the returned type.
-  --     See Note [Scoped] with TcSigInfo
-tcHsSigType ctxt (L loc hs_ty)
-  = setSrcSpan loc $
-    addErrCtxt (pprSigCtxt ctxt empty (ppr hs_ty)) $
-    do  { kind <- case expectedKindInCtxt ctxt of
-                    AnythingKind -> newMetaKindVar
-                    TheKind k    -> return k
-                    OpenKind     -> do { lev <- newFlexiTyVarTy levityTy
-                                       ; return $ tYPE lev }
-          -- The kind is checked by checkValidType, and isn't necessarily
-          -- of kind * in a Template Haskell quote eg [t| Maybe |]
-
-          -- Generalise here: see Note [Kind generalisation]
-        ; ty <- tcCheckHsTypeAndMaybeGen hs_ty kind
-          -- ty is already zonked
-
-        ; checkValidType ctxt ty
-        ; return ty }
-
--- Like 'tcHsSigType', but works only for top-level declarations that
--- never see the desugarer
-tcTopHsSigType ctxt hs_ty = solveEqualities $ tcHsSigType ctxt hs_ty
-
------------------
-tcHsInstHead :: UserTypeCtxt -> LHsType Name -> TcM ([TyVar], ThetaType, Class, [Type])
--- Like tcHsSigType, but for an instance head.
-tcHsInstHead user_ctxt lhs_ty@(L loc hs_ty)
-  = setSrcSpan loc $    -- The "In the type..." context comes from the caller
-    do { inst_ty <- solveEqualities $ tc_inst_head hs_ty
-       ; kvs     <- kindGeneralize inst_ty
-       ; inst_ty <- zonkTcTypeToType emptyZonkEnv $ mkInvForAllTys kvs inst_ty
-       ; checkValidInstance user_ctxt lhs_ty inst_ty }
-
-tc_inst_head :: HsType Name -> TcM TcType
-tc_inst_head (HsForAllTy expflag _ hs_tvs hs_ctxt hs_ty)
-  = do { (tvs, (ctxt, ty)) <- tcHsTyVarBndrs expflag hs_tvs $
-         do { ctxt <- tcHsContext hs_ctxt
-            ; ty   <- tc_lhs_type typeLevelMode hs_ty constraintKind
-            ; return (ctxt, ty) }
-                  -- Body for forall has kind Constraint
-       ; return (mkInvSigmaTy tvs ctxt ty) }
-
-tc_inst_head hs_ty
-  = tc_hs_type typeLevelMode hs_ty constraintKind
-=======
 funsSigCtxt :: [Located Name] -> UserTypeCtxt
 -- Returns FunSigCtxt, with no redundant-context-reporting,
 -- form a list of located names
@@ -252,45 +168,41 @@
                            , hsib_tvs  = sig_tvs })
   = addSigCtxt (funsSigCtxt names) hs_ty $
     do { tcImplicitTKBndrs sig_kvs sig_tvs $ \ _ _ ->
-         void $ tc_check_lhs_type hs_ty liftedTypeKind }
+         void $ tc_lhs_type typeLevelMode hs_ty liftedTypeKind }
 
 tcClassSigType :: [Located Name] -> LHsSigType Name -> TcM Type
 -- Does not do validity checking; this must be done outside
 -- the recursive class declaration "knot"
 tcClassSigType names sig_ty
   = addSigCtxt (funsSigCtxt names) (hsSigType sig_ty) $
-    tc_hs_sig_type sig_ty liftedTypeKind
+    do { ty <- tc_hs_sig_type sig_ty liftedTypeKind
+       ; kindGeneralizeType ty }
 
 tcHsSigType :: UserTypeCtxt -> LHsSigType Name -> TcM Type
 -- Does validity checking
 tcHsSigType ctxt sig_ty
   = addSigCtxt ctxt (hsSigType sig_ty) $
     do { kind <- case expectedKindInCtxt ctxt of
-                    Nothing -> newMetaKindVar
-                    Just k  -> return k
+                    AnythingKind -> newMetaKindVar
+                    TheKind k    -> return k
+                    OpenKind     -> do { lev <- newFlexiTyVarTy levityTy
+                                       ; return $ tYPE lev }
               -- The kind is checked by checkValidType, and isn't necessarily
               -- of kind * in a Template Haskell quote eg [t| Maybe |]
 
        ; ty <- tc_hs_sig_type sig_ty kind
+          -- Generalise here: see Note [Kind generalisation]
+       ; ty <- maybeKindGeneralizeType ty -- also zonks
        ; checkValidType ctxt ty
        ; return ty }
 
 tc_hs_sig_type :: LHsSigType Name -> Kind -> TcM Type
--- Does not do validity checking
+-- Does not do validity checking or zonking
 tc_hs_sig_type (HsIB { hsib_body = hs_ty
-                     , hsib_kvs  = sig_kvs
-                     , hsib_tvs  = sig_tvs }) kind
-  = do { ty <- tcImplicitTKBndrs sig_kvs sig_tvs $ \ kvs tvs ->
-               do { ty <- tc_check_lhs_type hs_ty kind
-                  ; return (mkForAllTys kvs $ mkForAllTys tvs ty) }
-
-          -- Generalise here: see Note [Kind generalisation]
-       ; ty <- kindGeneralizeType ty
-
-          -- Zonk to expose kind information to checkValidType
-       ; zonkSigType ty }
-
->>>>>>> 1e041b73
+                     , hsib_vars = sig_vars }) kind
+  = do { (tkvs, ty) <- tcImplicitTKBndrs sig_vars $
+                       tc_lhs_type typeLevelMode hs_ty kind
+       ; return (mkForAllTys tkvs ty) }
 
 -----------------
 tcHsDeriv :: LHsSigType Name -> TcM ([TyVar], Class, [Type], Kind)
@@ -303,19 +215,12 @@
 -- if arg has a suitable kind
 tcHsDeriv hs_ty
   = do { arg_kind <- newMetaKindVar
-<<<<<<< HEAD
                     -- always safe to kind-generalize, because there
                     -- can be no covars in an outer scope
-       ; ty <- tcCheckHsTypeAndGen hs_ty $
-               mkFunTy arg_kind constraintKind
-          -- ty is already zonked
+       ; ty <- tc_hs_sig_type hs_ty (mkFunTy arg_kind constraintKind)
+       ; ty <- kindGeneralizeType ty  -- also zonks
        ; arg_kind <- zonkTcType arg_kind
        ; let (tvs, pred) = splitNamedForAllTys ty
-=======
-       ; ty       <- tc_hs_sig_type hs_ty (mkArrowKind arg_kind constraintKind)
-       ; arg_kind <- zonkSigType arg_kind
-       ; let (tvs, pred) = splitForAllTys ty
->>>>>>> 1e041b73
        ; case getClassPredTys_maybe pred of
            Just (cls, tys) -> return (tvs, cls, tys, arg_kind)
            Nothing -> failWithTc (ptext (sLit "Illegal deriving item") <+> quotes (ppr hs_ty)) }
@@ -326,20 +231,23 @@
 -- Like tcHsSigType, but for a class instance declaration
 -- The significant difference is that we expect a /constraint/
 -- not a /type/ for the bit after the '=>'.
-tcHsClsInstType user_ctxt hs_inst_ty@(HsIB { hsib_kvs = sig_kvs, hsib_tvs = sig_tvs
+tcHsClsInstType user_ctxt hs_inst_ty@(HsIB { hsib_vars = sig_vars,
                                            , hsib_body = hs_qual_ty })
-  | (cxt, head_ty) <- splitLHsQualTy hs_qual_ty
     -- An explicit forall in an instance declaration isn't
     -- allowed, so there won't be any HsForAllTy here
   = setSrcSpan (getLoc hs_qual_ty) $
-    do { inst_ty <- tcImplicitTKBndrs sig_kvs sig_tvs $ \ kvs tvs ->
+    do { (tkvs, phi_ty) <- solveEqualities $
+                           tcImplicitTKBndrs sig_vars $
                     do { theta    <- tcHsContext cxt
-                       ; head_ty' <- tc_check_lhs_type head_ty constraintKind
-                       ; return (mkForAllTys kvs $ mkForAllTys tvs $
-                                 mkPhiTy theta head_ty') }
+                       ; head_ty' <- tc_lhs_type typeLevelMode
+                                                 head_ty constraintKind
+                       ; return (mkPhiTy theta head_ty') }
+       ; let inst_ty = mkInvForAllTys tkvs phi_ty
        ; inst_ty <- kindGeneralizeType inst_ty
-       ; inst_ty <- zonkSigType inst_ty
+       ; inst_ty <- zonkTcType inst_ty
        ; checkValidInstance user_ctxt hs_inst_ty inst_ty }
+  where
+    (cxt, head_ty) = splitLHsQualTy hs_qual_ty
 
 -- Used for 'VECTORISE [SCALAR] instance' declarations
 --
@@ -372,15 +280,12 @@
         First a couple of simple wrappers for kcHsType
 -}
 
-<<<<<<< HEAD
 tcClassSigType :: LHsType Name -> TcM Type
 tcClassSigType lhs_ty@(L loc hs_ty)
   = addTypeCtxt lhs_ty $
     setSrcSpan loc $
     tcCheckHsTypeAndGen hs_ty liftedTypeKind
 
-=======
->>>>>>> 1e041b73
 tcHsConArgType :: NewOrData ->  LHsType Name -> TcM Type
 -- Permit a bang, but discard it
 tcHsConArgType NewType  bty = tcHsLiftedType (getBangType bty)
@@ -391,29 +296,6 @@
   -- Can't allow an unlifted type for newtypes, because we're effectively
   -- going to remove the constructor while coercing it to a lifted type.
   -- And newtypes can't be bang'd
-
----------------------------
-<<<<<<< HEAD
-tcHsOpenType, tcHsLiftedType :: LHsType Name -> TcM TcType
--- Used for type signatures
--- Do not do validity checking
-tcHsOpenType ty
-  = addTypeCtxt ty $
-    do { ek <- ekOpen
-       ; tc_lhs_type typeLevelMode ty ek }
-tcHsLiftedType ty = addTypeCtxt ty $ tc_lhs_type typeLevelMode ty liftedTypeKind
-=======
-tcHsArgTys :: SDoc -> [LHsType Name] -> [Kind] -> TcM [TcType]
-tcHsArgTys what tys kinds
-  = sequence [ addTypeCtxt ty $
-               tc_lhs_type ty (expArgKind what kind n)
-             | (ty,kind,n) <- zip3 tys kinds [1..] ]
-
-tc_hs_arg_tys :: SDoc -> [LHsType Name] -> [Kind] -> TcM [TcType]
--- Just like tcHsArgTys but without the addTypeCtxt
-tc_hs_arg_tys what tys kinds
-  = sequence [ tc_lhs_type ty (expArgKind what kind n)
-             | (ty,kind,n) <- zip3 tys kinds [1..] ]
 
 ---------------------------
 tcHsOpenType, tcHsLiftedType,
@@ -423,73 +305,43 @@
 tcHsOpenType ty   = addTypeCtxt ty $ tcHsOpenTypeNC ty
 tcHsLiftedType ty = addTypeCtxt ty $ tcHsLiftedTypeNC ty
 
-tcHsOpenTypeNC   ty = tc_lhs_type ty ekOpen
-tcHsLiftedTypeNC ty = tc_lhs_type ty ekLifted
->>>>>>> 1e041b73
+tcHsOpenTypeNC   ty = do { ek <- ekOpen
+                         ; tc_lhs_type typeLevelMode ty ek }
+tcHsLiftedTypeNC ty = tc_lhs_type typeLevelMode ty liftedTypeKind
 
 -- Like tcHsType, but takes an expected kind
 tcCheckLHsType :: LHsType Name -> Kind -> TcM Type
 tcCheckLHsType hs_ty exp_kind
   = addTypeCtxt hs_ty $
-<<<<<<< HEAD
     tc_lhs_type typeLevelMode hs_ty exp_kind
-=======
-    tc_check_lhs_type hs_ty exp_kind
-
-tc_check_lhs_type :: LHsType Name -> Kind -> TcM Type
-tc_check_lhs_type hs_ty exp_kind
-  = tc_lhs_type hs_ty (EK exp_kind expectedKindMsg)
->>>>>>> 1e041b73
 
 tcLHsType :: LHsType Name -> TcM (TcType, TcKind)
 -- Called from outside: set the context
 tcLHsType ty = addTypeCtxt ty (tc_infer_lhs_type typeLevelMode ty)
 
 ---------------------------
-<<<<<<< HEAD
--- | Check an LHsType, and generalize if appropriate.
--- The result is zonked, but not checked for validity
--- May emit constraints.
-tcCheckHsTypeAndMaybeGen :: HsType Name -> Kind -> TcM Type
-tcCheckHsTypeAndMaybeGen hs_ty kind
-  = do { should_gen <- decideKindGeneralisationPlan hs_ty
-       ; check_and_gen should_gen hs_ty kind }
-
 -- | Should we generalise the kind of this type?
--- We *should* generalise if the type is closed or if NoMonoLocalBinds
--- is set. Otherwise, nope.
-decideKindGeneralisationPlan :: HsType Name -> TcM Bool
+-- We *should* generalise if the type is mentions no scoped type variables
+-- or if NoMonoLocalBinds is set. Otherwise, nope.
+decideKindGeneralisationPlan :: Type -> TcM Bool
 decideKindGeneralisationPlan hs_ty
   = do { mono_locals <- xoptM Opt_MonoLocalBinds
-       ; let fvs = ftvHsType hs_ty
-             should_gen = not mono_locals || isEmptyNameSet fvs
+       ; in_scope <- getLocalInScope
+       ; let fvs        = varSetElems (tyCoVarsOfType ty)
+             should_gen = not mono_locals || all (not . in_scope) fvs
        ; traceTc "decideKindGeneralisationPlan"
-           (vcat [ text "type:" <+> ppr hs_ty
+           (vcat [ text "type:" <+> ppr ty
                  , text "ftvs:" <+> ppr fvs
                  , text "should gen?" <+> ppr should_gen ])
        ; return should_gen }
 
-tcCheckHsTypeAndGen :: HsType Name -> Kind -> TcM Type
--- Input type is HsType, not LHsType; the caller adds the context
--- Output is fully zonked, but not checked for validity
-tcCheckHsTypeAndGen = check_and_gen True
-
-check_and_gen :: Bool   -- should generalize?
-              -> HsType Name
-              -> Kind
-              -> TcM Type
-check_and_gen should_gen hs_ty kind
-  = do { traceTc "tcCheckHsTypeAndGen" (ppr should_gen $$ ppr hs_ty $$ ppr kind)
-       ; ty <- solveEqualities $
-               tc_hs_type typeLevelMode hs_ty kind
-       ; traceTc "tcCheckHsTypeAndGen" (ppr hs_ty)
-       ; kvs <- if should_gen
-                then do kindGeneralize ty
-                else return []
-       ; zonkTcType (mkInvForAllTys kvs ty) }
-
-=======
->>>>>>> 1e041b73
+maybeKindGeneralizeType :: TcType -> TcM Type
+maybeKindGeneralizeType ty
+  = do { should_gen <- decideKindGeneralisationPlan ty
+       ; if should_gen
+         then kindGeneralizeType ty
+         else zonkTcType ty }
+
 {-
 ************************************************************************
 *                                                                      *
@@ -578,7 +430,7 @@
 -- | Infer the kind of a type and desugar. This is the "up" type-checker,
 -- as described in Note [Bidirectional type checking]
 tc_infer_hs_type :: TcTyMode -> HsType Name -> TcM (TcType, TcKind)
-tc_infer_hs_type mode (HsTyVar tv)    = tcTyVar mode tv
+tc_infer_hs_type mode (HsTyVar (L _ tv)) = tcTyVar mode tv
 tc_infer_hs_type mode (HsAppTy ty1 ty2)
   = do { let (fun_ty, arg_tys) = splitHsAppTys ty1 [ty2]
        ; (fun_ty', fun_kind) <- tc_infer_lhs_type mode fun_ty
@@ -630,17 +482,9 @@
       -- Record types (which only show up temporarily in constructor
       -- signatures) should have been removed by now
 
-<<<<<<< HEAD
 -- This should never happen; type splices are expanded by the renamer
 tc_hs_type _ ty@(HsSpliceTy {}) _exp_kind
   = failWithTc (ptext (sLit "Unexpected type splice:") <+> ppr ty)
-=======
----------- Functions and applications
-tc_hs_type hs_ty@(HsTyVar (L _ name)) exp_kind
-  = do { (ty, k) <- tcTyVar name
-       ; checkExpectedKind hs_ty k exp_kind
-       ; return ty }
->>>>>>> 1e041b73
 
 ---------- Functions and applications
 tc_hs_type mode (HsFunTy ty1 ty2) exp_kind
@@ -651,63 +495,43 @@
   = tc_fun_type mode ty1 ty2 exp_kind
 
 --------- Foralls
-<<<<<<< HEAD
-tc_hs_type mode hs_ty@(HsForAllTy expflag _ hs_tvs context ty) exp_kind
-    -- Do not kind-generalise here!  See Note [Kind generalisation]
-
+tc_hs_type mode hs_ty@(HsForAllTy { hst_bndrs = hs_tvs, hst_body = ty }) exp_kind
+    -- Do not kind-generalise here.  See Note [Kind generalisation]
   | isConstraintKind exp_kind
-=======
-tc_hs_type hs_ty@(HsForAllTy { hst_bndrs = hs_tvs, hst_body = ty }) exp_kind@(EK exp_k _)
-  | isConstraintKind exp_k
->>>>>>> 1e041b73
   = failWithTc (hang (ptext (sLit "Illegal constraint:")) 2 (ppr hs_ty))
 
-  | null (unLoc context)
-  = do { (tvs', ty') <- tcHsTyVarBndrs expflag hs_tvs $
-                        tc_lhs_type mode ty exp_kind
-                          -- Why exp_kind?  See Note [Body kind of forall]
-       ; return (mkNakedInvSigmaTy tvs' [] ty') }
-
   | otherwise
-<<<<<<< HEAD
-           -- If there is a context, then this forall is really a
-           -- _function_, so the kind of the result really is *
-           -- The body kind (result of the function) can be * or #, hence ekOpen
-  = do { (tvs', (ctxt', ty')) <- tcHsTyVarBndrs expflag hs_tvs $
-         do { ctxt' <- tc_hs_context mode context
-            ; ek  <- ekOpen
-            ; ty' <- tc_lhs_type mode ty ek
-            ; return (ctxt', ty') }
-
-       ; checkExpectedKind (mkNakedInvSigmaTy tvs' ctxt' ty')
-                           liftedTypeKind exp_kind }
-
---------- Lists, arrays, and tuples
-tc_hs_type mode (HsListTy elt_ty) exp_kind
-  = do { tau_ty <- tc_lhs_type mode elt_ty liftedTypeKind
-=======
   = tcHsTyVarBndrs hs_tvs $ \ tvs' ->
     -- Do not kind-generalise here!  See Note [Kind generalisation]
-    do { ty' <- tc_lhs_type ty exp_kind
-       ; return (mkForAllTys tvs' ty') }
-
-tc_hs_type hs_ty@(HsQualTy { hst_ctxt = ctxt, hst_body = ty }) exp_kind
-  = do { ctxt' <- tcHsContext ctxt
+    -- Why exp_kind?  See Note [Body kind of forall]
+    do { ty' <- tc_lhs_type mode ty exp_kind
+       ; return (mkNakedInvSigmaTy tvs' [] ty') }
+
+
+  | null (unLoc context)
+  = do { (tvs', ty') <- tcHsTyVarBndrs hs_tvs $
+                        tc_lhs_type mode ty exp_kind
+
+       ; return (mkNakedInvSigmaTy tvs' [] ty') }
+
+tc_hs_type mode hs_ty@(HsQualTy { hst_ctxt = ctxt, hst_body = ty }) exp_kind
+  = do { ctxt' <- tc_hs_context mode ctxt
        ; ty' <- if null (unLoc ctxt) then  -- Plain forall, no context
-                   tc_lhs_type ty exp_kind    -- Why exp_kind?  See Note [Body kind of forall]
+                   tc_lhs_type mode ty exp_kind
+                     -- Why exp_kind?  See Note [Body kind of forall]
                 else
                    -- If there is a context, then this forall is really a
                    -- _function_, so the kind of the result really is *
                    -- The body kind (result of the function) can be * or #, hence ekOpen
-                   do { checkExpectedKind hs_ty liftedTypeKind exp_kind
-                      ; tc_lhs_type ty ekOpen }
-       ; return (mkPhiTy ctxt' ty') }
-
---------- Lists, arraysp, and tuples
-tc_hs_type hs_ty@(HsListTy elt_ty) exp_kind
-  = do { tau_ty <- tc_lhs_type elt_ty ekLifted
-       ; checkExpectedKind hs_ty liftedTypeKind exp_kind
->>>>>>> 1e041b73
+                   do { ek <- ekOpen
+                      ; ty <- tc_lhs_type mode hs_ty ek
+                      ; checkExpectedKind ty liftedTypeKind exp_kind }
+
+       ; return (mkNakedPhiTy ctxt' ty') }
+
+--------- Lists, arrays, and tuples
+tc_hs_type mode (HsListTy elt_ty) exp_kind
+  = do { tau_ty <- tc_lhs_type mode elt_ty liftedTypeKind
        ; checkWiredInTyCon listTyCon
        ; checkExpectedKind (mkListTy tau_ty) liftedTypeKind exp_kind }
 
@@ -740,16 +564,9 @@
                     [] -> (liftedTypeKind, BoxedTuple)
          -- In the [] case, it's not clear what the kind is, so guess *
 
-<<<<<<< HEAD
        ; tys' <- sequence [ setSrcSpan loc $
                             checkExpectedKind ty kind arg_kind
                           | ((L loc _),ty,kind) <- zip3 hs_tys tys kinds ]
-=======
-       ; sequence_ [ setSrcSpan loc $
-                     checkExpectedKind ty kind
-                        (expArgKind (ptext (sLit "a tuple")) arg_kind n)
-                   | (L loc ty, kind, n) <- zip3 hs_tys kinds [1..] ]
->>>>>>> 1e041b73
 
        ; finish_tuple tup_sort tys' (map (const arg_kind) tys') exp_kind }
 
@@ -765,19 +582,11 @@
 
 
 --------- Promoted lists and tuples
-<<<<<<< HEAD
 tc_hs_type mode (HsExplicitListTy _k tys) exp_kind
   = do { tks <- mapM (tc_infer_lhs_type mode) tys
        ; (taus', kind) <- unifyKinds tks
        ; let ty = (foldr (mk_cons kind) (mk_nil kind) taus')
        ; checkExpectedKind ty (mkListTy kind) exp_kind }
-=======
-tc_hs_type hs_ty@(HsExplicitListTy _k hs_tys) exp_kind
-  = do { (taus, kinds) <- mapAndUnzipM tc_infer_lhs_type hs_tys
-       ; kind <- unifyKinds (ptext (sLit "In a promoted list")) hs_tys kinds
-       ; checkExpectedKind hs_ty (mkPromotedListTy kind) exp_kind
-       ; return (foldr (mk_cons kind) (mk_nil kind) taus) }
->>>>>>> 1e041b73
   where
     mk_cons k a b = mkTyConApp (promoteDataCon consDataCon) [k, a, b]
     mk_nil  k     = mkTyConApp (promoteDataCon nilDataCon) [k]
@@ -796,7 +605,6 @@
   = do { MASSERT( isTypeLevel (mode_level mode) )
        ; ty' <- tc_lhs_type mode ty liftedTypeKind
        ; let n' = mkStrLitTy $ hsIPNameFS n
-<<<<<<< HEAD
        ; checkExpectedKind (mkClassPred ipClass [n',ty'])
            constraintKind exp_kind }
 
@@ -827,68 +635,19 @@
 
 tc_hs_type mode (HsWildCardTy wc) exp_kind
   = do { let name = wildCardName wc
-       ; (ty, k) <- tcTyVar mode name
-       ; checkExpectedKind ty k exp_kind }
-=======
-       ; return (mkClassPred ipClass [n',ty'])
-       }
-
-tc_hs_type ty@(HsEqTy ty1 ty2) exp_kind
-  = do { (ty1', kind1) <- tc_infer_lhs_type ty1
-       ; (ty2', kind2) <- tc_infer_lhs_type ty2
-       ; checkExpectedKind (unLoc ty2) kind2
-              (EK kind1 msg_fn)
-       ; checkExpectedKind ty constraintKind exp_kind
-       ; return (mkNakedTyConApp eqTyCon [kind1, ty1', ty2']) }
-  where
-    msg_fn pkind = ptext (sLit "The left argument of the equality had kind")
-                   <+> quotes (pprKind pkind)
-
---------- Misc
-tc_hs_type (HsKindSig ty sig_k) exp_kind
-  = do { sig_k' <- tcLHsKind sig_k
-       ; checkExpectedKind (unLoc ty) sig_k' exp_kind
-       ; tc_lhs_type ty (EK sig_k' msg_fn) }
-  where
-    msg_fn pkind = ptext (sLit "The signature specified kind")
-                   <+> quotes (pprKind pkind)
-
-tc_hs_type hs_ty@(HsCoreTy ty) exp_kind
-  = do { checkExpectedKind hs_ty (typeKind ty) exp_kind
-       ; return ty }
-
-
--- This should never happen; type splices are expanded by the renamer
-tc_hs_type ty@(HsSpliceTy {}) _exp_kind
-  = failWithTc (ptext (sLit "Unexpected type splice:") <+> ppr ty)
-
-tc_hs_type (HsWrapTy {}) _exp_kind
-  = panic "tc_hs_type HsWrapTy"  -- We kind checked something twice
-
-tc_hs_type hs_ty@(HsTyLit (HsNumTy _ n)) exp_kind
-  = do { checkExpectedKind hs_ty typeNatKind exp_kind
-       ; checkWiredInTyCon typeNatKindCon
-       ; return (mkNumLitTy n) }
->>>>>>> 1e041b73
+       ; tv <- tcLookupTyVar mode name
+       ; checkExpectedKind (mkTyVarTy tv) (tyVarKind tv) exp_kind }
 
 -- disposed of by renamer
 tc_hs_type _ ty@(HsAppsTy {}) _
   = pprPanic "tc_hs_tyep HsAppsTy" (ppr ty)
 
-<<<<<<< HEAD
 ---------------------------
 -- | Call 'tc_infer_hs_type' and check its result against an expected kind.
 tc_infer_hs_type_ek :: TcTyMode -> HsType Name -> TcKind -> TcM TcType
 tc_infer_hs_type_ek mode ty ek
   = do { (ty', k) <- tc_infer_hs_type mode ty
        ; checkExpectedKind ty' k ek }
-=======
-tc_hs_type hs_ty@(HsWildCardTy wc) exp_kind
-  = do { let name = wildCardName wc
-       ; tv <- tcLookupTyVar name
-       ; checkExpectedKind hs_ty (tyVarKind tv) exp_kind
-       ; return (mkTyVarTy tv) }
->>>>>>> 1e041b73
 
 ---------------------------
 tupKindSort_maybe :: TcKind -> Maybe TupleSort
@@ -1206,20 +965,13 @@
 
 ---------------------------
 tcHsContext :: LHsContext Name -> TcM [PredType]
-<<<<<<< HEAD
 tcHsContext = tc_hs_context typeLevelMode
 
 tc_hs_context :: TcTyMode -> LHsContext Name -> TcM [PredType]
-tc_hs_context mode ctxt = mapM (tc_hs_lpred mode) (unLoc ctxt)
-
-tc_hs_lpred :: TcTyMode -> LHsType Name -> TcM PredType
-tc_hs_lpred mode pred = tc_lhs_type mode pred constraintKind
-=======
-tcHsContext ctxt = mapM tcLHsPredType (unLoc ctxt)
-
-tcLHsPredType :: LHsType Name -> TcM PredType
-tcLHsPredType pred = tc_lhs_type pred ekConstraint
->>>>>>> 1e041b73
+tc_hs_context mode ctxt = mapM (tc_lhs_pred mode) (unLoc ctxt)
+
+tc_lhs_pred :: TcTyMode -> LHsType Name -> TcM PredType
+tc_lhs_pred mode pred = tc_lhs_type mode pred constraintKind
 
 ---------------------------
 tcTyVar :: TcTyMode -> Name -> TcM (TcType, TcKind)
@@ -1324,49 +1076,6 @@
 
 This is horribly delicate.  I hate it.  A good example of how
 delicate it is can be seen in Trac #7903.
-<<<<<<< HEAD
-=======
--}
-
-mkNakedTyConApp :: TyCon -> [Type] -> Type
--- Builds a TyConApp
---   * without being strict in TyCon,
---   * without satisfying the invariants of TyConApp
--- A subsequent zonking will establish the invariants
-mkNakedTyConApp tc tys = TyConApp tc tys
-
-mkNakedAppTys :: Type -> [Type] -> Type
-mkNakedAppTys ty1                []   = ty1
-mkNakedAppTys (TyConApp tc tys1) tys2 = mkNakedTyConApp tc (tys1 ++ tys2)
-mkNakedAppTys ty1                tys2 = foldl AppTy ty1 tys2
-
-zonkAndCheckValidity :: UserTypeCtxt -> TcType -> TcM TcType
--- Zonk a user-written type signature, and check it for validity
-zonkAndCheckValidity ctxt ty
- = do { ty <- zonkSigType ty
-      ; checkValidType ctxt ty
-      ; return ty }
-
-zonkSigType :: TcType -> TcM TcType
--- Zonk the result of type-checking a user-written type signature
--- It may have kind variables in it, but no meta type variables
--- Because of knot-typing (see Note [Zonking inside the knot])
--- it may need to establish the Type invariants;
--- hence the use of mkTyConApp and mkAppTy
-zonkSigType ty
-  = go ty
-  where
-    go (TyConApp tc tys) = do tys' <- mapM go tys
-                              return (mkTyConApp tc tys')
-                -- Key point: establish Type invariants!
-                -- See Note [Zonking inside the knot]
-
-    go (LitTy n)         = return (LitTy n)
-
-    go (FunTy arg res)   = do arg' <- go arg
-                              res' <- go res
-                              return (FunTy arg' res')
->>>>>>> 1e041b73
 
 Note [Body kind of a forall]
 ~~~~~~~~~~~~~~~~~~~~~~~~~~~~
@@ -1524,53 +1233,21 @@
                           ; tv   <- newFlexiTyVar kind
                           ; return (name, tv) }
 
-<<<<<<< HEAD
--- | Kind-check a 'LHsTyVarBndrs'. If the decl under consideration has a complete,
+-- | Kind-check a 'LHsQTyVars'. If the decl under consideration has a complete,
 -- user-supplied kind signature (CUSK), generalise the result.
 -- Used in 'getInitialKind' (for tycon kinds and other kinds)
 -- and in kind-checking (but not for tycon kinds, which are checked with
 -- tcTyClDecls). See also Note [Complete user-supplied kind signatures] in
-=======
-mkKindSigVar :: Name -> TcM KindVar
--- Use the specified Name; don't clone it.  There is no need to
--- clone, and not doing so avoids the need to return a list of
--- pairs to bring into scope.
-mkKindSigVar n
-  = do { mb_thing <- tcLookupLcl_maybe n
-       ; case mb_thing of
-           Just (AThing k)
-             | Just kvar <- getTyVar_maybe k
-             -> return kvar
-           _ -> return $ mkTcTyVar n superKind (SkolemTv False) }
-
-kcScopedKindVars :: [Name] -> TcM a -> TcM a
--- Given some tyvar binders like [a (b :: k -> *) (c :: k)]
--- bind each scoped kind variable (k in this case) to a fresh
--- kind skolem variable
-kcScopedKindVars kv_ns thing_inside
-  = do { kvs <- mapM newSigKindVar kv_ns
-                     -- NB: use mutable signature variables
-       ; tcExtendTyVarEnv2 (kv_ns `zip` kvs) thing_inside }
-
--- | Kind-check a 'LHsQTyVars'. If the decl under consideration has a complete,
--- user-supplied kind signature (CUSK), generalise the result. Used in 'getInitialKind'
--- and in kind-checking. See also Note [Complete user-supplied kind signatures] in
->>>>>>> 1e041b73
 -- HsDecls.
 --
 -- You probably want to call checkValidTelescope after kind-checking any
 -- scope these binders include, as this function does not do telescope
 -- checking.
 kcHsTyVarBndrs :: Bool    -- ^ True <=> the decl being checked has a CUSK
-<<<<<<< HEAD
-               -> LHsTyVarBndrs Name
+               -> LHsQTyVars Name
                -> ([TyVar] -> [TyVar] -> TcM (Kind, r))
                                   -- ^ the result kind, possibly with other info
                                   -- ^ args are implicit vars, explicit vars
-=======
-               -> LHsQTyVars Name
-               -> TcM (Kind, r)   -- ^ the result kind, possibly with other info
->>>>>>> 1e041b73
                -> TcM (Kind, r)   -- ^ The full kind of the thing being declared,
                                   -- with the other info
 kcHsTyVarBndrs cusk (HsQTvs { hsq_implicit = kv_ns
@@ -1581,21 +1258,13 @@
                      -- the names must line up in splitTelescopeTvs
                 else zipWithM newSigTyVar kv_ns meta_kvs
        ; tcExtendTyVarEnv2 (kv_ns `zip` kvs) $
-<<<<<<< HEAD
     do { (full_kind, _, stuff) <- bind_telescope hs_tvs (thing_inside kvs)
        ; let qkvs = filter (not . isMetaTyVar) $
-                    varSetElemsWellScoped $ tyCoVarsOfType full_kind
+                    tyCoVarsOfTypeWellScoped full_kind
 
                 -- the free non-meta variables in the returned kind will
                 -- contain both *mentioned* kind vars and *unmentioned* kind
                 -- vars (See case (1) under Note [Typechecking telescopes])
-=======
-    do { nks <- mapM (kc_hs_tv . unLoc) hs_tvs
-       ; (res_kind, stuff) <- tcExtendKindEnv nks thing_inside
-       ; let full_kind = mkArrowKinds (map snd nks) res_kind
-             kvs       = filter (not . isMetaTyVar) $
-                         tyVarsOfTypeList full_kind
->>>>>>> 1e041b73
              gen_kind  = if cusk
                          then mkInvForAllTys qkvs $ full_kind
                          else full_kind
@@ -1614,184 +1283,146 @@
       = do { (res_kind, stuff) <- thing []
            ; return (res_kind, tyCoVarsOfType res_kind, stuff) }
     bind_telescope (L _ hs_tv : hs_tvs) thing
-      = do { (n,k) <- kc_hs_tv hs_tv
-           ; let tv = new_skolem_tv n k
-           ; (res_kind, fvs, stuff) <- tcExtendTyVarEnv2 [(n,tv)] $
+      = do { tv_pair@(tv, _) <- kc_hs_tv hs_tv
+           ; (res_kind, fvs, stuff) <- bind_unless_scoped tv_pair $
                                        bind_telescope hs_tvs $ \tvs ->
                                        thing (tv:tvs)
               -- we must be *lazy* in res_kind and fvs (assuming that the
               -- caller of kcHsTyVarBndrs is, too), as sometimes these hold
               -- panics. See kcConDecl.
-           ; let m_kv = lookupVarSetByName fvs n
-                 (bndr, fvs') = case m_kv of
-                   Just kv -> ( mkNamedBinder kv Visible
-                              , fvs `delVarSet` kv
-                                    `unionVarSet` tyCoVarsOfType k )
-                   Nothing -> ( mkAnonBinder k
-                              , fvs `unionVarSet` tyCoVarsOfType k )
+           ; k <- zonkTcType (tyVarKind tv)
+           ; let k_fvs = tyCoVarsOfType k
+                 (bndr, fvs')
+                   | tv `elemVarSet` fvs
+                   = ( mkNamedBinder tv Visible
+                     , fvs `delVarSet` tv `unionVarSet` k_fvs )
+                   | otherwise
+                   = (mkAnonBinder k, fvs `unionVarSet` k_fvs)
 
            ; return ( mkForAllTy bndr res_kind, fvs', stuff ) }
 
-    kc_hs_tv :: HsTyVarBndr Name -> TcM (Name, TcKind)
-    kc_hs_tv (UserTyVar (L _ n))
-      = do { mb_thing <- tcLookupLcl_maybe n
-           ; kind <- case mb_thing of
-                       Just (ATyVar _ tv) -> return (tyVarKind tv)
-                       _ | cusk           -> return liftedTypeKind
-                         | otherwise      -> newMetaKindVar
-           ; return (n, kind) }
-    kc_hs_tv (KindedTyVar (L _ n) k)
-      = do { kind <- tcLHsKind k
-               -- In an associated type decl, the type variable may already
-               -- be in scope; in that case we want to make sure its kind
-               -- matches the one declared here
-           ; mb_thing <- tcLookupLcl_maybe n
-           ; case mb_thing of
-               Nothing            -> return ()
-                                     -- we only need the side effects;
-                                     -- no need for coercion
-               Just (ATyVar _ tv) -> discardResult $
-                                     unifyKind (Just (mkTyVarTy tv)) kind
-                                               (tyVarKind tv)
-               Just thing         -> pprPanic "check_in_scope" (ppr thing)
-           ; kind <- zonkTcType kind
-           ; return (n, kind) }
-
-<<<<<<< HEAD
-tcHsTyVarBndrs :: HsExplicitFlag      -- ^ did the user choose the ordering of tvs?
-               -> LHsTyVarBndrs Name
-               -> TcM r               -- ^ kind-check the body
-               -> TcM ([TcTyVar], r)  -- ^ zonked tyvars, with the body result
-                                      -- (NB: not zonked *fully*)
+    kc_hs_tv :: HsTyVarBndr Name -> TcM (TcTyVar, Bool)
+    kc_hs_tv hs_tvb
+      = do { (tv, scoped) <- tcHsTyVarBndr_Scoped hs_tvb
+
+              -- in the CUSK case, we want to default any un-kinded tyvars
+              -- See Note [Complete user-supplied kind signatures] in HsDecls
+           ; case hs_tvb of
+               UserTyVar {} | cusk
+                 -> unifyKind (Just (mkTyVarTy tv)) liftedTypeKind
+                                                    (tyVarKind tv)
+               _ -> return ()
+
+           ; return (tv, scoped) }
+
+tcImplicitTKBndrs :: [Name] -> TcM a -> TcM ([TcTyVar], a)
+-- Returned TcTyVars have the supplied Names
+--   i.e. no cloning of fresh names
+tcImplicitTKBndrs var_ns thing_inside
+  = do { tkvs_pairs <- mapM tcHsTyVarName var_ns
+       ; let must_scope_tkvs = [ tkv | (tkv, False) <- tkvs_pairs ]
+             tkvs            = map fst tkvs_pairs
+       ; result <- tcExtendTyVarEnv must_scope_tkvs $
+                   thing_inside
+
+         -- it's possible that we guessed the ordering of variables
+         -- wrongly. Adjust.
+       ; tkvs <- zonkTyCoVarKind tkvs
+       ; let final_tvs = toposortTyVars tkvs
+
+       ; traceTc "tcImplicitTKBndrs" (ppr var_ns $$ ppr final_tvs)
+
+       ; return (final_tvs, result) }}
+
+tcHsQTyVars :: LHsQTyVars Name
+            -> TcM r
+            -> TcM r
 -- Bind the kind variables to fresh skolem variables
 -- and type variables to skolems, each with a meta-kind variable kind
-tcHsTyVarBndrs expflag
-               qtvs@(HsQTvs { hsq_implicit = kv_ns, hsq_explicit = hs_tvs })
-               thing_inside
+tcHsQTyVars qtvs@(HsQTvs { hsq_implicit = kv_ns, hsq_explicit = hs_tvs })
+            thing_inside
   | null kv_ns && null hs_tvs
   = do { traceTc "empty tcHsTyVarBndrs" empty
        ; ([], ) <$> thing_inside }
 
   | otherwise
-  = go (map UserTyVar kv_ns) $ \kvs -> go (map unLoc hs_tvs) $ \tvs ->
-    do { traceTc "tcHsTyVarBndrs {" $
+  = do { traceTc "tcHsQTyVars {" $
+           vcat [ text "Hs implicit vars:" <+> ppr kv_ns
+                , text "Hs explicit vars:" <+> ppr hs_tvs ]
+       ; (kvs, (tvs, result)) <- tcImplicitTKBndrs kv_ns $
+                                 tcHsTyVarBndrs_Scoped hs_tvs $ \_ ->
+                                 thing_inside
+
+       ; kvs <- mapM zonkTyCoVarKind kvs
+         -- the tvs are already zonked
+
+       ; checkValidInferredKinds kvs tvs
+
+       ; traceTc "tcHsTyVarBndrs }" $
            vcat [ text "Hs implicit vars:" <+> ppr kv_ns
                 , text "Hs explicit vars:" <+> ppr hs_tvs
                 , text "kvs:" <+> sep (map pprTvBndr kvs)
                 , text "tvs:" <+> sep (map pprTvBndr tvs) ]
 
-       ; result <- thing_inside
-
-       ; kvs <- mapM zonkTyCoVarKind kvs
-       ; tvs <- mapM zonkTyCoVarKind tvs
-
-         -- If the ordering of the variables is user-specified, issue an error
-         -- if the ordering is bogus. See Note [Bad telescopes] in TcValidity.
-         -- Otherwise, reorder as necessary.
-       ; when (expflag == Explicit) $ checkValidTelescope qtvs kvs tvs
-
-       ; let final_tvs = toposortTyVars (kvs ++ tvs)
-
-       ; traceTc "tcHsTyVarBndrs }" $
-           vcat [ text "Hs implicit vars:" <+> ppr kv_ns
-                , text "Hs explicit vars:" <+> ppr hs_tvs
-                , text "kvs:" <+> sep (map pprTvBndr kvs)
-                , text "tvs:" <+> sep (map pprTvBndr tvs)
-                , text "final_tvs:" <+> sep (map pprTvBndr final_tvs) ]
-
-       ; return (final_tvs, result) }
-
-  where go [] thing = thing []
-        go (hs_tv : hs_tvs) thing
-          = tcHsTyVarBndr hs_tv $ \tv ->
-            tcExtendTyVarEnv [tv] $
-            go hs_tvs $ \tvs ->
-            thing (tv : tvs)
-
-tcHsTyVarBndr :: HsTyVarBndr Name -> (TcTyVar -> TcM r) -> TcM r
--- Bind a new type variable for thing_inside. This type variable
--- is given a meta-kind variable (for UserTyVar) or the type-checked kind
--- (for KindedTyVar)
---
--- If the variable is already in scope, use that one, instead of introducing a new
--- one. This can occur in
---   instance C (a,b) where
---     type F (a,b) c = ...
--- Here a,b will be in scope when processing the associated type instance for F.
--- See Note [Associated type tyvar names] in Class
-tcHsTyVarBndr hs_tv thing_inside
-  = do { let name = hsTyVarName hs_tv
-       ; mb_tv <- tcLookupLcl_maybe name
-       ; case mb_tv of {
-           Just (ATyVar _ tv) -> thing_inside tv ;
-           _ -> do
-       { kind <- case hs_tv of
-                   UserTyVar {}       -> newMetaKindVar
-                   KindedTyVar _ kind -> tcLHsKind kind
-       ; thing_inside $ new_skolem_tv name kind } } }
-
--- makes a new skolem tv
-new_skolem_tv :: Name -> Kind -> TcTyVar
-new_skolem_tv n k = mkTcTyVar n k vanillaSkolemTv
-
-------------------
-kindGeneralize :: TcType -> TcM [KindVar]
-kindGeneralize ty
-  = do { gbl_tvs <- tcGetGlobalTyCoVars -- Already zonked
-       ; kvs <- zonkTcTypeAndFV ty
-       ; quantifyTyVars gbl_tvs (Pair kvs emptyVarSet) }
-=======
-tcImplicitTKBndrs :: [Name] -> [Name] -> ([TcTyVar] -> [TcTyVar] -> TcM a) -> TcM a
--- Returned TcTyVars have the supplied Names
---   i.e. no cloning of fresh names
-tcImplicitTKBndrs kv_ns tv_ns thing_inside
-  = do { kvs <- mapM mkKindSigVar kv_ns
-       ; tvs <- mapM tc_tv tv_ns
-       ; tcExtendTyVarEnv (kvs ++ tvs) (thing_inside kvs tvs) }
-  where
-    tc_tv name = do { kind <- newMetaKindVar
-                    ; return (mkTcTyVar name kind (SkolemTv False)) }
-
-tcHsQTyVars :: LHsQTyVars Name
-               -> ([TcTyVar] -> TcM r)
-               -> TcM r
--- Bind the kind variables to fresh skolem variables
--- and type variables to skolems, each with a meta-kind variable kind
-tcHsQTyVars (HsQTvs { hsq_kvs = kv_ns, hsq_tvs = hs_tvs }) thing_inside
-  = tcImplicitTKBndrs kv_ns [] $ \ kvs _ ->
-    do { tv_prs <- mapM tc_tv_bndr hs_tvs
-       ; tcExtendTyVarEnv [ tv | (tv, False) <- tv_prs ] $
-         thing_inside (kvs ++ map fst tv_prs) }
-  where
-    -- If the variable is already in scope return it, instead of
-    -- introducing a new one. This can occur in
-    --   instance C (a,b) where
-    --     type F (a,b) c = ...
-    -- Here a,b will be in scope when processing the associated type instance for F.
-    -- See Note [Associated type tyvar names] in Class
-    tc_tv_bndr :: LHsTyVarBndr Name -> TcM (TcTyVar, Bool)
-                  -- True  <=> already in scope, do not extend envt
-                  -- False <=> not already in scope
-    tc_tv_bndr (L _ hs_tv)
-      = do { let name = hsTyVarName hs_tv
-           ; mb_tv <- tcLookupLcl_maybe name
-           ; case mb_tv of
-               Just (ATyVar _ tv) -> return (tv, True)
-               _ -> do { tv <- tcHsTyVarBndr hs_tv
-                       ; return (tv, False) } }
+       ; return result }
 
 tcHsTyVarBndrs :: [LHsTyVarBndr Name] -> ([TyVar] -> TcM a) -> TcM a
 -- No cloning: returned TyVars have the same Name as the incoming LHsTyVarBndrs
 tcHsTyVarBndrs hs_tvs thing_inside
   = do { tvs <- mapM (tcHsTyVarBndr . unLoc) hs_tvs
-       ; tcExtendTyVarEnv tvs (thing_inside tvs) }
+       ; result <- tcExtendTyVarEnv tvs $
+                   thing_inside tvs
+
+         -- Issue an error if the ordering is bogus.
+         -- See Note [Bad telescopes] in TcValidity.
+       ; tvs <- checkValidTelescope hs_tvs tvs
+
+       ; traceTc "tcHsTyVarBndrs" $
+           vcat [ text "Hs vars:" <+> ppr hs_tvs
+                , text "tvs:" <+> sep (map pprTvBndr tvs) ]
+
+       ; return result
+       }
+
+-- | Type-check and scope a bunch of user-written HsTyVarBndrs, but with
+-- the possibility that some are in scope. (Good for associated types, for
+-- example.) Returns the zonked tyvars.
+-- (This behavior is convenient in tcHsQTyVars.)
+tcHsTyVarBndrs_Scoped :: [LHsTyVarBndr Name] -> TcM a
+                      -> TcM ([TyVar], a)
+tcHsTyVarBndrs_Scoped orig_hs_tvs thing_inside
+  = do { go orig_hs_tvs $ \ tvs ->
+         do { result <- thing_inside
+
+              -- Issue an error if the ordering is bogus.
+              -- See Note [Bad telescopes] in TcValidity.
+            ; tvs <- checkValidTelescope orig_hs_tvs tvs
+
+            ; return (tvs, result) }
+  where
+    go [] thing = thing []
+    go (L _ hs_tv : hs_tvs) thing
+      = do { tv_pair@(tv, _) <- tcHsTyVarBndr_Scoped hs_tv
+           ; bind_unless_scoped tv_pair $
+             go hs_tvs $ \tvs ->
+             thing (tv : tvs) }
+
+-- | Bind the tyvar in the env't unless the bool is True
+bind_unless_scoped :: (TcTyVar, Bool) -> TcM a -> TcM a
+bind_unless_scoped (_, True)   thing_inside = thing_inside
+bind_unless_scoped (tv, False) thing_inside
+  = tcExtendTyVarEnv [tv] thing_inside
 
 tcHsTyVarBndr :: HsTyVarBndr Name -> TcM TcTyVar
 -- Return a type variable initialised with a kind variable.
 -- Typically the Kind inside the HsTyVarBndr will be a tyvar
 -- with a mutable kind in it.
+-- NB: These variables must not be in scope. This function
+-- is not appropriate for use with associated types, for example.
 --
 -- Returned TcTyVar has the same name; no cloning
+--
+-- See also Note [Associated type tyvar names] in Class
 tcHsTyVarBndr (UserTyVar (L _ name))
   = do { kind <- newMetaKindVar
        ; return (mkTcTyVar name kind (SkolemTv False)) }
@@ -1799,28 +1430,45 @@
   = do { kind <- tcLHsKind kind
        ; return (mkTcTyVar name kind (SkolemTv False)) }
 
+-- | Type-check a user-written TyVarBndr, which binds a variable
+-- that might already be in scope (e.g., in an associated type declaration)
+-- The second return value says whether the variable is in scope (True)
+-- or not (False).
+tcHsTyVarBndr_Scoped :: HsTyVarBndr Name -> TcM (TcTyVar, Bool)
+tcHsTyVarBndr_Scoped (UserTyVar (L _ name))
+  = tcHsTyVarName name
+tcHsTyVarBndr_Scoped (KindedTyVar (L _ name) lhs_kind)
+  = do { tv_pair@(tv, _) <- tcHsTyVarName name
+       ; kind <- tcLHsKind lhs_kind
+               -- for a scoped variable: make sure annotation is consistent
+               -- for an unscoped variable: unify the meta-tyvar kind
+               -- either way: we can ignore the resulting coercion
+       ; discardResult $ unifyKind (Just (mkTyVarTy tv)) kind (tyVarKind tv)
+       ; return tv_pair }
+
+-- | Produce a tyvar of the given name (with a meta-tyvar kind). If
+-- the name is already in scope, return the scoped variable. The
+-- second return value says whether the variable is in scope (True)
+-- or not (False). (Use this for associated types, for example.)
+tcHsTyVarName :: Name -> TcM (TcTyVar, Bool)
+tcHsTyVarName name
+  = do { mb_tv <- tcLookupLcl_maybe name
+       ; case mb_tv of
+           Just (ATyVar _ tv) -> return (tv, True)
+           _ -> do { kind <- newMetaKindVar
+                   ; return (mkTcTyVar name kind vanillaSkolemTv, False) }}
+
 ------------------
 kindGeneralizeType :: Type -> TcM Type
 kindGeneralizeType ty
-  = do { kvs <- zonkTcTypeAndFV ty
-       ; kvs <- kindGeneralize kvs
-       ; return (mkForAllTys kvs ty) }
-
-kindGeneralize :: TyVarSet -> TcM [KindVar]
-kindGeneralize tkvs
-  = do { gbl_tvs <- tcGetGlobalTyVars -- Already zonked
-       ; quantifyTyVars gbl_tvs (filterVarSet isKindVar tkvs) }
-                -- ToDo: remove the (filter isKindVar)
-                -- Any type variables in tkvs will be in scope,
-                -- and hence in gbl_tvs, so after removing gbl_tvs
-                -- we should only have kind variables left
-                --
-                -- BUT there is a smelly case (to be fixed when TH is reorganised)
-                --     f t = [| e :: $t |]
-                -- When typechecking the body of the bracket, we typecheck $t to a
-                -- unification variable 'alpha', with no biding forall.  We don't
-                -- want to kind-quantify it!
->>>>>>> 1e041b73
+  = do { kvs <- kindGeneralize ty
+       ; zonkTcType (mkInvForAllTys kvs ty) }
+
+kindGeneralize :: TcType -> TcM [KindVar]
+kindGeneralize ty
+  = do { gbl_tvs <- tcGetGlobalTyCoVars -- Already zonked
+       ; kvs <- zonkTcTypeAndFV ty
+       ; quantifyTyVars gbl_tvs (Pair kvs emptyVarSet) }
 
 {-
 Note [Kind generalisation]
@@ -1839,6 +1487,11 @@
 would be *less applicable* than f1, because it requires a more
 polymorphic argument.
 
+NB: There are no explicit kind variables written in f's signature.
+When there are, the renamer adds these kind variables to the list of
+variables bound by the forall, so you can indeed have a type that's
+higher-rank in its kind. But only by explicit request.
+
 Note [Kinds of quantified type variables]
 ~~~~~~~~~~~~~~~~~~~~~~~~~~~~~~~~~~~~~~~~~
 tcTyVarBndrsGen quantifies over a specified list of type variables,
@@ -1935,10 +1588,9 @@
            AGlobal (ATyCon tc) -> return (tyConKind tc)
            _                   -> pprPanic "kcLookupKind" (ppr tc_ty_thing) }
 
-<<<<<<< HEAD
 -- See Note [Typechecking telescopes]
 splitTelescopeTvs :: Kind         -- of the head of the telescope
-                  -> LHsTyVarBndrs Name
+                  -> LHsQTyVars Name
                   -> ( [TyVar]    -- *scoped* type variables
                      , [TyVar]    -- *implicit* type variables (cases 1 & 2)
                      , [TyVar]    -- *explicit* type variables (cases 3 & 4)
@@ -2017,47 +1669,12 @@
 
 
 -----------------------
-tcTyClTyVars :: Name -> LHsTyVarBndrs Name      -- LHS of the type or class decl
+tcTyClTyVars :: Name -> LHsQTyVars Name      -- LHS of the type or class decl
              -> ([TyVar] -> [TyVar] -> Kind -> Kind -> TcM a) -> TcM a
 -- Used for the type variables of a type or class decl
 -- on both the first and second full passes in TcTyClDecls.
 -- *Not* used in the initial-kind run.
 --
-=======
-kcTyClTyVars :: Name -> LHsQTyVars Name -> TcM a -> TcM a
--- Used for the type variables of a type or class decl,
--- when doing the initial kind-check.
-kcTyClTyVars name (HsQTvs { hsq_kvs = kvs, hsq_tvs = hs_tvs }) thing_inside
-  = kcScopedKindVars kvs $
-    do  { tc_kind <- kcLookupKind name
-        ; let (_, mono_kind)   = splitForAllTys tc_kind
-                     -- if we have a FullKindSignature, the tc_kind may already
-                     -- be generalized. The kvs get matched up while kind-checking
-                     -- the types in kc_tv, below
-              (arg_ks, _res_k) = splitKindFunTysN (length hs_tvs) mono_kind
-                     -- There should be enough arrows, because
-                     -- getInitialKinds used the tcdTyVars
-        ; name_ks <- zipWithM kc_tv hs_tvs arg_ks
-        ; tcExtendKindEnv name_ks thing_inside }
-  where
-    -- getInitialKind has already gotten the kinds of these type
-    -- variables, but tiresomely we need to check them *again*
-    -- to match the kind variables they mention against the ones
-    -- we've freshly brought into scope
-    kc_tv :: LHsTyVarBndr Name -> Kind -> TcM (Name, Kind)
-    kc_tv (L _ (UserTyVar (L _ n))) exp_k
-      = return (n, exp_k)
-    kc_tv (L _ (KindedTyVar (L _ n) hs_k)) exp_k
-      = do { k <- tcLHsKind hs_k
-           ; checkKind k exp_k
-           ; return (n, exp_k) }
-
------------------------
-tcTyClTyVars :: Name -> LHsQTyVars Name      -- LHS of the type or class decl
-             -> ([TyVar] -> Kind -> TcM a) -> TcM a
--- Used for the type variables of a type or class decl,
--- on the second pass when constructing the final result
->>>>>>> 1e041b73
 -- (tcTyClTyVars T [a,b] thing_inside)
 --   where T : forall k1 k2 (a:k1 -> *) (b:k1). k2 -> *
 --   calls thing_inside with arguments
@@ -2067,7 +1684,6 @@
 --
 -- No need to freshen the k's because they are just skolem
 -- constants here, and we are at top level anyway.
-<<<<<<< HEAD
 --
 -- Never emits constraints.
 --
@@ -2086,36 +1702,6 @@
                  , text "res_k:" <+> ppr res_k] )
 
        ; tcExtendTyVarEnv scoped_tvs $ thing_inside all_kvs all_tvs kind res_k }
-=======
-tcTyClTyVars tycon (HsQTvs { hsq_kvs = hs_kvs, hsq_tvs = hs_tvs }) thing_inside
-  = kcScopedKindVars hs_kvs $ -- Bind scoped kind vars to fresh kind univ vars
-                              -- There may be fewer of these than the kvs of
-                              -- the type constructor, of course
-    do { thing <- tcLookup tycon
-       ; let { kind = case thing of -- The kind of the tycon has been worked out
-                                    -- by the previous pass, and is fully zonked
-                        AThing kind -> kind
-                        _ -> panic "tcTyClTyVars"
-                     -- We only call tcTyClTyVars during typechecking in
-                     -- TcTyClDecls, where the local env is extended with
-                     -- the generalized_env (mapping Names to AThings).
-             ; (kvs, body)  = splitForAllTys kind
-             ; (kinds, res) = splitKindFunTysN (length hs_tvs) body }
-       ; tvs <- zipWithM tc_hs_tv hs_tvs kinds
-       ; tcExtendTyVarEnv tvs (thing_inside (kvs ++ tvs) res) }
-  where
-    -- In the case of associated types, the renamer has
-    -- ensured that the names are in commmon
-    -- e.g.   class C a_29 where
-    --           type T b_30 a_29 :: *
-    -- Here the a_29 is shared
-    tc_hs_tv (L _ (UserTyVar (L _ n))) kind
-       = return (mkTyVar n kind)
-    tc_hs_tv (L _ (KindedTyVar (L _ n) hs_k)) kind
-       = do { tc_kind <- tcLHsKind hs_k
-            ; checkKind kind tc_kind
-            ; return (mkTyVar n kind) }
->>>>>>> 1e041b73
 
 -----------------------------------
 tcDataKindSig :: Kind -> TcM [TyVar]
@@ -2215,37 +1801,24 @@
                       , [(Name, TcTyVar)] )   -- The wildcards
 -- Used for type-checking type signatures in
 -- (a) patterns           e.g  f (x::Int) = e
--- (b) result signatures  e.g. g x :: Int = e
--- (c) RULE forall bndrs  e.g. forall (x::Int). f x = x
-
-<<<<<<< HEAD
-tcHsPatSigType ctxt (HsWB { hswb_cts = hs_ty, hswb_vars = sig_vars
-                          , hswb_wcs = sig_wcs })
-  = addErrCtxt (pprSigCtxt ctxt empty (ppr hs_ty)) $
-    tcWildcardBinders sig_wcs $ \ nwc_binds ->
-    do  { emitWildcardHoleConstraints nwc_binds
-        ; vars <- mapM new_tv sig_vars
-        ; let ktv_binds = sig_vars `zip` vars
-        ; sig_ty <- solveEqualities $
-                    tcExtendTyVarEnv2 ktv_binds $
-=======
+-- (b) RULE forall bndrs  e.g. forall (x::Int). f x = x
+--
+-- This may emit constraints
+
 tcHsPatSigType ctxt sig_ty
-  | HsIB { hsib_kvs = sig_kvs, hsib_tvs = sig_tvs, hsib_body = wc_ty } <- sig_ty
-  , HsWC { hswc_wcs = sig_wcs, hswc_ctx = extra,   hswc_body = hs_ty } <- wc_ty
+  | HsIB { hsib_vars = sig_vars, hsib_body = wc_ty } <- sig_ty
+  , HsWC { hswc_wcs = sig_wcs, hswc_ctx = extra, hswc_body = hs_ty } <- wc_ty
   = ASSERT( isNothing extra )  -- No extra-constraint wildcard in pattern sigs
     addSigCtxt ctxt hs_ty $
     tcWildCardBinders sig_wcs $ \ wcs ->
     do  { emitWildCardHoleConstraints wcs
-        ; kvs <- mapM new_kv sig_kvs
-        ; tvs <- mapM new_tv sig_tvs
-        ; let ktv_binds = (sig_kvs `zip` kvs) ++ (sig_tvs `zip` tvs)
-        ; sig_ty <- tcExtendTyVarEnv2 ktv_binds $
->>>>>>> 1e041b73
-                    tcHsLiftedType hs_ty
+        ; vars <- mapM new_tv sig_vars
+        ; (_vars, sig_ty) <- tcImplicitTKBndrs sig_vars $
+                             tcHsLiftedType hs_ty
         ; sig_ty <- zonkTcType sig_ty
               -- don't use zonkTcTypeToType; it mistreats wildcards
         ; checkValidType ctxt sig_ty
-        ; traceTc "tcHsPatSigType" (ppr sig_tvs $$ ppr ktv_binds)
+        ; traceTc "tcHsPatSigType" (ppr sig_vars $$ ppr ktv_binds)
         ; return (sig_ty, ktv_binds, wcs) }
   where
     new_tv name = do { kind <- newMetaKindVar
@@ -2370,7 +1943,6 @@
 
 -}
 
-<<<<<<< HEAD
 -- | Produce an 'TcKind' suitable for a checking a type that can be * or #.
 ekOpen :: TcM TcKind
 ekOpen = do { lev <- newFlexiTyVarTy levityTy
@@ -2382,137 +1954,6 @@
        ; let check (ty, act_kind) = checkExpectedKind ty act_kind kind
        ; tys' <- mapM check act_kinds
        ; return (tys', kind) }
-=======
--- The ExpKind datatype means "expected kind" and contains
--- some info about just why that kind is expected, to improve
--- the error message on a mis-match
-data ExpKind = EK TcKind (TcKind -> SDoc)
-   -- The second arg is function that takes a *tidied* version
-   -- of the first arg, and produces something like
-   --    "Expected kind k"
-   --    "Expected a constraint"
-   --    "The argument of Maybe should have kind k"
-
-instance Outputable ExpKind where
-  ppr (EK k f) = f k
-
-ekLifted, ekOpen, ekConstraint :: ExpKind
-ekLifted     = EK liftedTypeKind expectedKindMsg
-ekOpen       = EK openTypeKind   expectedKindMsg
-ekConstraint = EK constraintKind expectedKindMsg
-
-expectedKindMsg :: TcKind -> SDoc
-expectedKindMsg pkind
-  | isConstraintKind pkind = ptext (sLit "Expected a constraint")
-  | isOpenTypeKind   pkind = ptext (sLit "Expected a type")
-  | otherwise = ptext (sLit "Expected kind") <+> quotes (pprKind pkind)
-
--- Build an ExpKind for arguments
-expArgKind :: SDoc -> TcKind -> Int -> ExpKind
-expArgKind exp kind arg_no = EK kind msg_fn
-  where
-    msg_fn pkind
-      = sep [ ptext (sLit "The") <+> speakNth arg_no
-              <+> ptext (sLit "argument of") <+> exp
-            , nest 2 $ ptext (sLit "should have kind")
-              <+> quotes (pprKind pkind) ]
-
-unifyKinds :: SDoc -> [LHsType Name] -> [TcKind] -> TcM TcKind
-unifyKinds fun hs_tys act_kinds
-  = do { kind <- newMetaKindVar
-       ; let check (arg_no, L _ hs_ty, act_kind)
-               = checkExpectedKind hs_ty act_kind (expArgKind (quotes fun) kind arg_no)
-       ; mapM_ check (zip3 [1..] hs_tys act_kinds)
-       ; return kind }
-
-checkKind :: TcKind -> TcKind -> TcM ()
-checkKind act_kind exp_kind
-  = do { mb_subk <- unifyKindX act_kind exp_kind
-       ; case mb_subk of
-           Just EQ -> return ()
-           _       -> unifyKindMisMatch act_kind exp_kind }
-
-checkExpectedKind :: HsType Name -> TcKind -> ExpKind -> TcM ()
--- A fancy wrapper for 'unifyKindX', which tries
--- to give decent error messages.
---      (checkExpectedKind ty act_kind exp_kind)
--- checks that the actual kind act_kind is compatible
---      with the expected kind exp_kind
--- The first argument, ty, is used only in the error message generation
-checkExpectedKind ty act_kind (EK exp_kind ek_ctxt)
- = do { mb_subk <- unifyKindX act_kind exp_kind
-
-         -- Kind unification only generates definite errors
-      ; case mb_subk of {
-          Just LT -> return () ;    -- act_kind is a sub-kind of exp_kind
-          Just EQ -> return () ;    -- The two are equal
-          _other  -> do
-
-      {  -- So there's an error
-         -- Now to find out what sort
-        exp_kind <- zonkTcKind exp_kind
-      ; act_kind <- zonkTcKind act_kind
-      ; traceTc "checkExpectedKind" (ppr ty $$ ppr act_kind $$ ppr exp_kind)
-      ; env0 <- tcInitTidyEnv
-      ; dflags <- getDynFlags
-      ; let (exp_as, _) = splitKindFunTys exp_kind
-            (act_as, _) = splitKindFunTys act_kind
-            n_exp_as  = length exp_as
-            n_act_as  = length act_as
-            n_diff_as = n_act_as - n_exp_as
-
-            (env1, tidy_exp_kind) = tidyOpenKind env0 exp_kind
-            (env2, tidy_act_kind) = tidyOpenKind env1 act_kind
-
-            occurs_check
-               | Just act_tv <- tcGetTyVar_maybe act_kind
-               = check_occ act_tv exp_kind
-               | Just exp_tv <- tcGetTyVar_maybe exp_kind
-               = check_occ exp_tv act_kind
-               | otherwise
-               = False
-
-            check_occ tv k = case occurCheckExpand dflags tv k of
-                                OC_Occurs -> True
-                                _bad      -> False
-
-            err | occurs_check   -- Must precede the "more args expected" check
-                = ptext (sLit "Kind occurs check") $$ more_info
-
-                | n_exp_as < n_act_as     -- E.g. [Maybe]
-                = vcat [ ptext (sLit "Expecting") <+>
-                         speakN n_diff_as <+> ptext (sLit "more argument")
-                         <> (if n_diff_as > 1 then char 's' else empty)
-                         <+> ptext (sLit "to") <+> quotes (ppr ty)
-                       , more_info ]
-
-                  -- Now n_exp_as >= n_act_as. In the next two cases,
-                  -- n_exp_as == 0, and hence so is n_act_as
-                | otherwise               -- E.g. Monad [Int]
-                = more_info
-
-            more_info
-                | isLiftedTypeKind exp_kind && isUnliftedTypeKind act_kind
-                = ptext (sLit "Expecting a lifted type, but") <+> quotes (ppr ty)
-                    <+> ptext (sLit "is unlifted")
-
-                | isUnliftedTypeKind exp_kind && isLiftedTypeKind act_kind
-                = ptext (sLit "Expecting an unlifted type, but") <+> quotes (ppr ty)
-                    <+> ptext (sLit "is lifted")
-
-                | isSubOpenTypeKind exp_kind
-                , isConstraintKind act_kind
-                = ptext (sLit "Constraint") <+> quotes (ppr ty)
-                    <+> ptext (sLit "used as a type")
-
-                | otherwise
-                = sep [ ek_ctxt tidy_exp_kind <> comma
-                      , nest 2 $ ptext (sLit "but") <+> quotes (ppr ty)
-                        <+> ptext (sLit "has kind") <+> quotes (pprKind tidy_act_kind) ]
-
-      ; traceTc "checkExpectedKind 1" (ppr ty $$ ppr tidy_act_kind $$ ppr tidy_exp_kind $$ ppr env1 $$ ppr env2)
-      ; failWithTcM (env2, err) } } }
->>>>>>> 1e041b73
 
 {-
 ************************************************************************
@@ -2528,112 +1969,10 @@
 tcLHsKind :: LHsKind Name -> TcM Kind
 tcLHsKind = tc_lhs_kind kindLevelMode
 
-<<<<<<< HEAD
 tc_lhs_kind :: TcTyMode -> LHsKind Name -> TcM Kind
 tc_lhs_kind mode k
   = addErrCtxt (ptext (sLit "In the kind") <+> quotes (ppr k)) $
     tc_lhs_type (kindLevel mode) k liftedTypeKind
-=======
-tc_lhs_kind :: LHsKind Name -> TcM Kind
-tc_lhs_kind (L span ki) = setSrcSpan span (tc_hs_kind ki)
-
--- The main worker
-tc_hs_kind :: HsKind Name -> TcM Kind
-tc_hs_kind (HsTyVar (L _ tc)) = tc_kind_var_app tc []
-tc_hs_kind k@(HsAppTy _ _)    = tc_kind_app k []
-
-tc_hs_kind (HsParTy ki) = tc_lhs_kind ki
-
-tc_hs_kind (HsFunTy ki1 ki2) =
-  do kappa_ki1 <- tc_lhs_kind ki1
-     kappa_ki2 <- tc_lhs_kind ki2
-     return (mkArrowKind kappa_ki1 kappa_ki2)
-
-tc_hs_kind (HsListTy ki) =
-  do kappa <- tc_lhs_kind ki
-     checkWiredInTyCon listTyCon
-     return $ mkPromotedListTy kappa
-
-tc_hs_kind (HsTupleTy _ kis) =
-  do kappas <- mapM tc_lhs_kind kis
-     checkWiredInTyCon tycon
-     return $ mkTyConApp tycon kappas
-  where
-     tycon = promotedTupleTyCon Boxed (length kis)
-
--- Argument not kind-shaped
-tc_hs_kind k = pprPanic "tc_hs_kind" (ppr k)
-
--- Special case for kind application
-tc_kind_app :: HsKind Name -> [LHsKind Name] -> TcM Kind
-tc_kind_app (HsAppTy ki1 ki2)  kis = tc_kind_app (unLoc ki1) (ki2:kis)
-tc_kind_app (HsTyVar (L _ tc)) kis = do { arg_kis <- mapM tc_lhs_kind kis
-                                       ; tc_kind_var_app tc arg_kis }
-tc_kind_app ki                 _   = failWithTc (quotes (ppr ki) <+>
-                                     ptext (sLit "is not a kind constructor"))
-
-tc_kind_var_app :: Name -> [Kind] -> TcM Kind
--- Special case for * and Constraint kinds
--- They are kinds already, so we don't need to promote them
-tc_kind_var_app name arg_kis
-  |  name == liftedTypeKindTyConName
-  || name == constraintKindTyConName
-  = do { unless (null arg_kis)
-           (failWithTc (text "Kind" <+> ppr name <+> text "cannot be applied"))
-       ; thing <- tcLookup name
-       ; case thing of
-           AGlobal (ATyCon tc) -> return (mkTyConApp tc [])
-           _                   -> panic "tc_kind_var_app 1" }
-
--- General case
-tc_kind_var_app name arg_kis
-  = do { thing <- tcLookup name
-       ; case thing of
-           AGlobal (ATyCon tc)
-             -> do { data_kinds <- xoptM Opt_DataKinds
-                   ; unless data_kinds $ addErr (dataKindsErr name)
-                   ; case promotableTyCon_maybe tc of
-                       Promoted prom_tc | arg_kis `lengthIs` tyConArity prom_tc
-                               -> return (mkTyConApp prom_tc arg_kis)
-                       Promoted _  -> tycon_err tc "is not fully applied"
-                       NotPromoted -> tycon_err tc "is not promotable" }
-
-           -- A lexically scoped kind variable
-           ATyVar _ kind_var
-             | not (isKindVar kind_var)
-             -> failWithTc (ptext (sLit "Type variable") <+> quotes (ppr kind_var)
-                            <+> ptext (sLit "used as a kind"))
-             | not (null arg_kis) -- Kind variables always have kind BOX,
-                                  -- so cannot be applied to anything
-             -> failWithTc (ptext (sLit "Kind variable") <+> quotes (ppr name)
-                            <+> ptext (sLit "cannot appear in a function position"))
-             | otherwise
-             -> return (mkAppTys (mkTyVarTy kind_var) arg_kis)
-
-           -- It is in scope, but not what we expected
-           AThing _
-             | isTyVarName name
-             -> failWithTc (ptext (sLit "Type variable") <+> quotes (ppr name)
-                            <+> ptext (sLit "used in a kind"))
-             | otherwise
-             -> failWithTc (hang (ptext (sLit "Type constructor") <+> quotes (ppr name)
-                                  <+> ptext (sLit "used in a kind"))
-                               2 (ptext (sLit "inside its own recursive group")))
-
-           APromotionErr err -> promotionErr name err
-
-           _ -> wrongThingErr "promoted type" thing name
-                -- This really should not happen
-     }
-  where
-   tycon_err tc msg = failWithTc (quotes (ppr tc) <+> ptext (sLit "of kind")
-                                  <+> quotes (ppr (tyConKind tc)) <+> ptext (sLit msg))
-
-dataKindsErr :: Name -> SDoc
-dataKindsErr name
-  = hang (ptext (sLit "Illegal kind:") <+> quotes (ppr name))
-       2 (ptext (sLit "Perhaps you intended to use DataKinds"))
->>>>>>> 1e041b73
 
 promotionErr :: Name -> PromotionErr -> TcM a
 promotionErr name err

{-# LANGUAGE CPP, ScopedTypeVariables #-}

module TcErrors(
       reportUnsolved, reportAllUnsolved, warnAllUnsolved,
       warnDefaulting,

       solverDepthErrorTcS
  ) where

#include "HsVersions.h"

import TcRnTypes
import TcRnMonad
import TcMType
import TcType
import RnEnv( unknownNameSuggestions )
import Type
import TyCoRep
import Kind
import Unify            ( tcMatchTys )
import Module
import FamInst
import FamInstEnv       ( flattenTys )
import Inst
import InstEnv
import TyCon
import Class
import DataCon
import TcEvidence
import Name
import RdrName ( lookupGRE_Name, GlobalRdrEnv, mkRdrUnqual )
import PrelNames( typeableClassName )
import Id
import Var
import VarSet
import VarEnv
import NameSet
import Bag
import ErrUtils         ( ErrMsg, pprLocErrMsg )
import BasicTypes
import Util
import FastString
import Outputable
import SrcLoc
import DynFlags
import StaticFlags      ( opt_PprStyle_Debug )
import ListSetOps       ( equivClasses )

import Control.Monad    ( when )
import Data.Maybe
import Data.List        ( partition, mapAccumL, nub, sortBy )

{-
************************************************************************
*                                                                      *
\section{Errors and contexts}
*                                                                      *
************************************************************************

ToDo: for these error messages, should we note the location as coming
from the insts, or just whatever seems to be around in the monad just
now?

Note [Deferring coercion errors to runtime]
~~~~~~~~~~~~~~~~~~~~~~~~~~~~~~~~~~~~~~~~~~~
While developing, sometimes it is desirable to allow compilation to succeed even
if there are type errors in the code. Consider the following case:

  module Main where

  a :: Int
  a = 'a'

  main = print "b"

Even though `a` is ill-typed, it is not used in the end, so if all that we're
interested in is `main` it is handy to be able to ignore the problems in `a`.

Since we treat type equalities as evidence, this is relatively simple. Whenever
we run into a type mismatch in TcUnify, we normally just emit an error. But it
is always safe to defer the mismatch to the main constraint solver. If we do
that, `a` will get transformed into

  co :: Int ~ Char
  co = ...

  a :: Int
  a = 'a' `cast` co

The constraint solver would realize that `co` is an insoluble constraint, and
emit an error with `reportUnsolved`. But we can also replace the right-hand side
of `co` with `error "Deferred type error: Int ~ Char"`. This allows the program
to compile, and it will run fine unless we evaluate `a`. This is what
`deferErrorsToRuntime` does.

It does this by keeping track of which errors correspond to which coercion
in TcErrors. TcErrors.reportTidyWanteds does not print the errors
and does not fail if -fdefer-type-errors is on, so that we can continue
compilation. The errors are turned into warnings in `reportUnsolved`.
-}

-- | Report unsolved goals as errors or warnings. We may also turn some into
-- deferred run-time errors if `-fdefer-type-errors` is on.
reportUnsolved :: WantedConstraints -> TcM (Bag EvBind)
reportUnsolved wanted
  = do { binds_var <- newTcEvBinds
       ; defer_errors <- goptM Opt_DeferTypeErrors
       ; warn_errors <- woptM Opt_WarnDeferredTypeErrors -- implement #10283
       ; let type_errors | not defer_errors = TypeError
                         | warn_errors      = TypeWarn
                         | otherwise        = TypeDefer

       ; defer_holes <- goptM Opt_DeferTypedHoles
       ; warn_holes  <- woptM Opt_WarnTypedHoles
       ; let expr_holes | not defer_holes = HoleError
                        | warn_holes      = HoleWarn
                        | otherwise       = HoleDefer

       ; partial_sigs      <- xoptM Opt_PartialTypeSignatures
       ; warn_partial_sigs <- woptM Opt_WarnPartialTypeSignatures
       ; let type_holes | not partial_sigs  = HoleError
                        | warn_partial_sigs = HoleWarn
                        | otherwise         = HoleDefer

       ; report_unsolved (Just binds_var) False type_errors expr_holes type_holes wanted
       ; getTcEvBinds binds_var }

-- | Report *all* unsolved goals as errors, even if -fdefer-type-errors is on
-- See Note [Deferring coercion errors to runtime]
reportAllUnsolved :: WantedConstraints -> TcM ()
reportAllUnsolved wanted
  = report_unsolved Nothing False TypeError HoleError HoleError wanted

-- | Report all unsolved goals as warnings (but without deferring any errors to
-- run-time). See Note [Safe Haskell Overlapping Instances Implementation] in
-- TcSimplify
warnAllUnsolved :: WantedConstraints -> TcM ()
warnAllUnsolved wanted
  = report_unsolved Nothing True TypeWarn HoleWarn HoleWarn wanted

-- | Report unsolved goals as errors or warnings.
report_unsolved :: Maybe EvBindsVar  -- cec_binds
                -> Bool              -- Errors as warnings
                -> TypeErrorChoice   -- Deferred type errors
                -> HoleChoice        -- Expression holes
                -> HoleChoice        -- Type holes
                -> WantedConstraints -> TcM ()
report_unsolved mb_binds_var err_as_warn type_errors expr_holes type_holes wanted
  | isEmptyWC wanted
  = return ()
  | otherwise
  = do { traceTc "reportUnsolved (before zonking and tidying)" (ppr wanted)

       ; wanted <- zonkWC wanted   -- Zonk to reveal all information
       ; env0 <- tcInitTidyEnv
            -- If we are deferring we are going to need /all/ evidence around,
            -- including the evidence produced by unflattening (zonkWC)
       ; let tidy_env = tidyFreeTyCoVars env0 free_tvs
             free_tvs = tyCoVarsOfWC wanted

       ; traceTc "reportUnsolved (after zonking and tidying):" $
         vcat [ pprTvBndrs (varSetElems free_tvs)
              , ppr wanted ]

       ; warn_redundant <- woptM Opt_WarnRedundantConstraints
       ; let err_ctxt = CEC { cec_encl  = []
                            , cec_tidy  = tidy_env
                            , cec_defer_type_errors = type_errors
                            , cec_errors_as_warns = err_as_warn
                            , cec_expr_holes = expr_holes
                            , cec_type_holes = type_holes
                            , cec_suppress = False -- See Note [Suppressing error messages]
                            , cec_warn_redundant = warn_redundant
                            , cec_binds    = mb_binds_var }

       ; tc_lvl <- getTcLevel
       ; reportWanteds err_ctxt tc_lvl wanted }

--------------------------------------------
--      Internal functions
--------------------------------------------

data TypeErrorChoice   -- What to do for type errors found by the type checker
  = TypeError     -- A type error aborts compilation with an error message
  | TypeWarn      -- A type error is deferred to runtime, plus a compile-time warning
  | TypeDefer     -- A type error is deferred to runtime; no error or warning at compile time

data HoleChoice
  = HoleError     -- A hole is a compile-time error
  | HoleWarn      -- Defer to runtime, emit a compile-time warning
  | HoleDefer     -- Defer to runtime, no warning

data ReportErrCtxt
    = CEC { cec_encl :: [Implication]  -- Enclosing implications
                                       --   (innermost first)
                                       -- ic_skols and givens are tidied, rest are not
          , cec_tidy  :: TidyEnv
          , cec_binds :: Maybe EvBindsVar
                         -- Nothinng <=> Report all errors, including holes; no bindings
                         -- Just ev  <=> make some errors (depending on cec_defer)
                         --              into warnings, and emit evidence bindings
                         --              into 'ev' for unsolved constraints

          , cec_errors_as_warns :: Bool   -- Turn all errors into warnings
                                          -- (except for Holes, which are
                                          -- controlled by cec_type_holes and
                                          -- cec_expr_holes)
          , cec_defer_type_errors :: TypeErrorChoice -- Defer type errors until runtime
                                                     -- Irrelevant if cec_binds = Nothing

          , cec_expr_holes :: HoleChoice  -- Holes in expressions
          , cec_type_holes :: HoleChoice  -- Holes in types

          , cec_warn_redundant :: Bool    -- True <=> -fwarn-redundant-constraints

          , cec_suppress :: Bool    -- True <=> More important errors have occurred,
                                    --          so create bindings if need be, but
                                    --          don't issue any more errors/warnings
                                    -- See Note [Suppressing error messages]
      }

{-
Note [Suppressing error messages]
~~~~~~~~~~~~~~~~~~~~~~~~~~~~~~~~~
The cec_suppress flag says "don't report any errors".  Instead, just create
evidence bindings (as usual).  It's used when more important errors have occurred.

Specifically (see reportWanteds)
  * If there are insoluble Givens, then we are in unreachable code and all bets
    are off.  So don't report any further errors.
  * If there are any insolubles (eg Int~Bool), here or in a nested implication,
    then suppress errors from the simple constraints here.  Sometimes the
    simple-constraint errors are a knock-on effect of the insolubles.
-}

reportImplic :: ReportErrCtxt -> Implication -> TcM ()
reportImplic ctxt implic@(Implic { ic_skols = tvs, ic_given = given
                                 , ic_wanted = wanted, ic_binds = m_evb
                                 , ic_status = status, ic_info = info
                                 , ic_env = tcl_env, ic_tclvl = tc_lvl })
  | BracketSkol <- info
  , not insoluble
  = return ()        -- For Template Haskell brackets report only
                     -- definite errors. The whole thing will be re-checked
                     -- later when we plug it in, and meanwhile there may
                     -- certainly be un-satisfied constraints

  | otherwise
  = do { reportWanteds ctxt' tc_lvl wanted
       ; traceTc "reportImplic" (ppr implic)
       ; when (cec_warn_redundant ctxt) $
         warnRedundantConstraints ctxt' tcl_env info' dead_givens }
  where
    insoluble    = isInsolubleStatus status
    (env1, tvs') = mapAccumL tidyTyCoVarBndr (cec_tidy ctxt) tvs
    (env2, info') = tidySkolemInfo env1 info
    implic' = implic { ic_skols = tvs'
                     , ic_given = map (tidyEvVar env2) given
                     , ic_info  = info' }
    ctxt' = ctxt { cec_tidy     = env2
                 , cec_encl     = implic' : cec_encl ctxt
                 , cec_suppress = insoluble  -- Suppress inessential errors if there
                                             -- are are insolubles anywhere in the
                                             -- tree rooted here
                 , cec_binds    = cec_binds ctxt *> m_evb }
                                  -- if cec_binds ctxt is Nothing, that means
                                  -- we're reporting *all* errors. Don't change
                                  -- that behavior just because we're going into
                                  -- an implication.
    dead_givens = case status of
                    IC_Solved { ics_dead = dead } -> dead
                    _                             -> []

warnRedundantConstraints :: ReportErrCtxt -> TcLclEnv -> SkolemInfo -> [EvVar] -> TcM ()
warnRedundantConstraints ctxt env info ev_vars
 | null redundant_evs
 = return ()

 | SigSkol {} <- info
 = setLclEnv env $  -- We want to add "In the type signature for f"
                    -- to the error context, which is a bit tiresome
   addErrCtxt (ptext (sLit "In") <+> ppr info) $
   do { env <- getLclEnv
      ; msg <- mkErrorMsg ctxt env doc
      ; reportWarning msg }

 | otherwise  -- But for InstSkol there already *is* a surrounding
              -- "In the instance declaration for Eq [a]" context
              -- and we don't want to say it twice. Seems a bit ad-hoc
 = do { msg <- mkErrorMsg ctxt env doc
      ; reportWarning msg }
 where
   doc = ptext (sLit "Redundant constraint") <> plural redundant_evs <> colon
         <+> pprEvVarTheta redundant_evs

   redundant_evs = case info of -- See Note [Redundant constraints in instance decls]
                     InstSkol -> filterOut improving ev_vars
                     _        -> ev_vars

   improving ev_var = any isImprovementPred $
                      transSuperClassesPred (idType ev_var)

{- Note [Redundant constraints in instance decls]
~~~~~~~~~~~~~~~~~~~~~~~~~~~~~~~~~~~~~~~~~~~~~~~~~
For instance declarations, we don't report unused givens if
they can give rise to improvement.  Example (Trac #10100):
    class Add a b ab | a b -> ab, a ab -> b
    instance Add Zero b b
    instance Add a b ab => Add (Succ a) b (Succ ab)
The context (Add a b ab) for the instance is clearly unused in terms
of evidence, since the dictionary has no feilds.  But it is still
needed!  With the context, a wanted constraint
   Add (Succ Zero) beta (Succ Zero)
we will reduce to (Add Zero beta Zero), and thence we get beta := Zero.
But without the context we won't find beta := Zero.

This only matters in instance declarations..
-}

reportWanteds :: ReportErrCtxt -> TcLevel -> WantedConstraints -> TcM ()
reportWanteds ctxt tc_lvl (WC { wc_simple = simples, wc_insol = insols, wc_impl = implics })
  = do { traceTc "reportWanteds" (vcat [ ptext (sLit "Simples =") <+> ppr simples
                                       , ptext (sLit "Suppress =") <+> ppr (cec_suppress ctxt)])
       ; let tidy_cts = bagToList (mapBag (tidyCt env) (insols `unionBags` simples))

         -- First deal with things that are utterly wrong
         -- Like Int ~ Bool (incl nullary TyCons)
         -- or  Int ~ t a   (AppTy on one side)
         -- These ones are not suppressed by the incoming context
       ; let ctxt_for_insols = ctxt { cec_suppress = False }
       ; (ctxt1, cts1) <- tryReporters ctxt_for_insols report1 tidy_cts

         -- Now all the other constraints.  We suppress errors here if
         -- any of the first batch failed, or if the enclosing context
         -- says to suppress
       ; let ctxt2 = ctxt { cec_suppress = cec_suppress ctxt || cec_suppress ctxt1 }
       ; (_, leftovers) <- tryReporters ctxt2 report2 cts1
       ; MASSERT2( null leftovers, ppr leftovers )

            -- All the Derived ones have been filtered out of simples
            -- by the constraint solver. This is ok; we don't want
            -- to report unsolved Derived goals as errors
            -- See Note [Do not report derived but soluble errors]

     ; mapBagM_ (reportImplic ctxt2) implics }
            -- NB ctxt1: don't suppress inner insolubles if there's only a
            -- wanted insoluble here; but do suppress inner insolubles
            -- if there's a *given* insoluble here (= inaccessible code)
 where
    env = cec_tidy ctxt

    -- report1: ones that should *not* be suppresed by
    --          an insoluble somewhere else in the tree
    -- It's crucial that anything that is considered insoluble
    -- (see TcRnTypes.trulyInsoluble) is caught here, otherwise
    -- we might suppress its error message, and proceed on past
    -- type checking to get a Lint error later
    report1 = [ ("custom_error", is_user_type_error,
                                                  True, mkUserTypeErrorReporter)
              , ("insoluble1",   is_given,        True, mkGroupReporter mkEqErr)
              , ("insoluble2",   utterly_wrong,   True, mkGroupReporter mkEqErr)
              , ("insoluble3",   rigid_nom_tv_eq, True, mkSkolReporter)
              , ("insoluble4",   rigid_nom_eq,    True, mkGroupReporter mkEqErr)
              , ("Out of scope", is_out_of_scope, True,  mkHoleReporter)
              , ("Holes",        is_hole,         False, mkHoleReporter)

                  -- The only remaining equalities are alpha ~ ty,
                  -- where alpha is untouchable; and representational equalities
              , ("Other eqs",    is_equality,     False, mkGroupReporter mkEqErr) ]

    -- report2: we suppress these if there are insolubles elsewhere in the tree
    report2 = [ ("Implicit params", is_ip,           False, mkGroupReporter mkIPErr)
              , ("Irreds",          is_irred,        False, mkGroupReporter mkIrredErr)
              , ("Dicts",           is_dict,         False, mkGroupReporter mkDictErr) ]

    rigid_nom_eq, rigid_nom_tv_eq, is_hole, is_dict,
      is_equality, is_ip, is_irred :: Ct -> PredTree -> Bool

    utterly_wrong _ (EqPred NomEq ty1 ty2) = isRigidTy ty1 && isRigidTy ty2
    utterly_wrong _ _                      = False

    is_out_of_scope ct _ = isOutOfScopeCt ct
    is_hole         ct _ = isHoleCt ct
    is_user_type_error ct _ = isUserTypeErrorCt ct
    is_given  ct _ = not (isWantedCt ct)  -- The Derived ones are actually all from Givens

    -- Skolem (i.e. non-meta) type variable on the left
    rigid_nom_eq _ pred = isRigidEqPred tc_lvl pred

    rigid_nom_tv_eq _ pred
      | EqPred _ ty1 _ <- pred = isRigidEqPred tc_lvl pred && isTyVarTy ty1
      | otherwise              = False

    is_equality _ (EqPred {}) = True
    is_equality _ _           = False

    is_dict _ (ClassPred {}) = True
    is_dict _ _              = False

    is_ip _ (ClassPred cls _) = isIPClass cls
    is_ip _ _                 = False

    is_irred _ (IrredPred {}) = True
    is_irred _ _              = False


---------------
isTyFun_maybe :: Type -> Maybe TyCon
isTyFun_maybe ty = case tcSplitTyConApp_maybe ty of
                      Just (tc,_) | isTypeFamilyTyCon tc -> Just tc
                      _ -> Nothing


--------------------------------------------
--      Reporters
--------------------------------------------

type Reporter
  = ReportErrCtxt -> [Ct] -> TcM ()
type ReporterSpec
  = ( String                     -- Name
    , Ct -> PredTree -> Bool     -- Pick these ones
    , Bool                       -- True <=> suppress subsequent reporters
    , Reporter)                  -- The reporter itself

mkSkolReporter :: Reporter
-- Suppress duplicates with the same LHS
mkSkolReporter ctxt cts
  = mapM_ (reportGroup mkEqErr ctxt) (equivClasses cmp_lhs_type cts)
  where
    cmp_lhs_type ct1 ct2
      = case (classifyPredType (ctPred ct1), classifyPredType (ctPred ct2)) of
           (EqPred eq_rel1 ty1 _, EqPred eq_rel2 ty2 _) ->
             (eq_rel1 `compare` eq_rel2) `thenCmp` (ty1 `cmpType` ty2)
           _ -> pprPanic "mkSkolReporter" (ppr ct1 $$ ppr ct2)

mkHoleReporter :: Reporter
-- Reports errors one at a time
mkHoleReporter ctxt
  = mapM_ $ \ct ->
    do { err <- mkHoleError ctxt ct
       ; maybeReportHoleError ctxt ct err
       ; maybeAddDeferredHoleBinding ctxt err ct }

mkUserTypeErrorReporter :: Reporter
mkUserTypeErrorReporter ctxt
  = mapM_ $ \ct -> maybeReportError ctxt =<< mkUserTypeError ctxt ct

mkUserTypeError :: ReportErrCtxt -> Ct -> TcM ErrMsg
mkUserTypeError ctxt ct = mkErrorMsgFromCt ctxt ct
                        $ pprUserTypeErrorTy
                        $ case getUserTypeErrorMsg ct of
                            Just (_,msg) -> msg
                            Nothing      -> pprPanic "mkUserTypeError" (ppr ct)


mkGroupReporter :: (ReportErrCtxt -> [Ct] -> TcM ErrMsg)
                             -- Make error message for a group
                -> Reporter  -- Deal with lots of constraints
-- Group together errors from same location,
-- and report only the first (to avoid a cascade)
mkGroupReporter mk_err ctxt cts
  = mapM_ (reportGroup mk_err ctxt) (equivClasses cmp_loc cts)
  where
    cmp_loc ct1 ct2 = ctLocSpan (ctLoc ct1) `compare` ctLocSpan (ctLoc ct2)

reportGroup :: (ReportErrCtxt -> [Ct] -> TcM ErrMsg) -> ReportErrCtxt
            -> [Ct] -> TcM ()
reportGroup mk_err ctxt cts =
  case partition isMonadFailInstanceMissing cts of
        -- Only warn about missing MonadFail constraint when
        -- there are no other missing contstraints!
        (monadFailCts, []) -> do { err <- mk_err ctxt monadFailCts
                                 ; reportWarning err }

        (_, cts') -> do { err <- mk_err ctxt cts'
                        ; maybeReportError ctxt err
                        ; mapM_ (maybeAddDeferredBinding ctxt err) cts' }
                                -- Add deferred bindings for all
                                -- But see Note [Always warn with -fdefer-type-errors]
  where
    isMonadFailInstanceMissing ct =
        case ctLocOrigin (ctLoc ct) of
            FailablePattern _pat -> True
            _otherwise           -> False

maybeReportHoleError :: ReportErrCtxt -> Ct -> ErrMsg -> TcM ()
maybeReportHoleError ctxt ct err
  -- When -XPartialTypeSignatures is on, warnings (instead of errors) are
  -- generated for holes in partial type signatures. Unless
  -- -fwarn_partial_type_signatures is not on, in which case the messages are
  -- discarded.
  | isTypeHoleCt ct
  = -- For partial type signatures, generate warnings only, and do that
    -- only if -fwarn_partial_type_signatures is on
    case cec_type_holes ctxt of
       HoleError -> reportError err
       HoleWarn  -> reportWarning err
       HoleDefer -> return ()

  -- Otherwise this is a typed hole in an expression
  | otherwise
  = -- If deferring, report a warning only if -fwarn-typed-holds is on
    case cec_expr_holes ctxt of
       HoleError -> reportError err
       HoleWarn  -> reportWarning err
       HoleDefer -> return ()

maybeReportError :: ReportErrCtxt -> ErrMsg -> TcM ()
-- Report the error and/or make a deferred binding for it
maybeReportError ctxt err
  | cec_errors_as_warns ctxt
  = reportWarning err
  | otherwise
  = case cec_defer_type_errors ctxt of
    TypeDefer -> return ()
    TypeWarn -> reportWarning err
    -- handle case when suppress is on like in the original code
    TypeError -> if cec_suppress ctxt then return () else reportError err

addDeferredBinding :: ReportErrCtxt -> ErrMsg -> Ct -> TcM ()
-- See Note [Deferring coercion errors to runtime]
addDeferredBinding ctxt err ct
  | CtWanted { ctev_pred = pred, ctev_dest = dest } <- ctEvidence ct
    -- Only add deferred bindings for Wanted constraints
  , Just ev_binds_var <- cec_binds ctxt  -- We have somewhere to put the bindings
  = do { dflags <- getDynFlags
       ; let err_msg = pprLocErrMsg err
             err_fs  = mkFastString $ showSDoc dflags $
                       err_msg $$ text "(deferred type error)"
             err_tm  = EvDelayedError pred err_fs

       ; case dest of
           EvVarDest evar
             -> addTcEvBind ev_binds_var $ mkWantedEvBind evar err_tm
           HoleDest hole
             -> do { -- See Note [Deferred errors for coercion holes]
                     evar <- newEvVar pred
                   ; addTcEvBind ev_binds_var $ mkWantedEvBind evar err_tm
                   ; fillCoercionHole hole (mkCoVarCo evar) }}

  | otherwise   -- Do not set any evidence for Given/Derived
  = return ()

maybeAddDeferredHoleBinding :: ReportErrCtxt -> ErrMsg -> Ct -> TcM ()
maybeAddDeferredHoleBinding ctxt err ct
    | isExprHoleCt ct
    , case cec_expr_holes ctxt of
        HoleDefer -> True
        HoleWarn  -> True
        HoleError -> False
    = addDeferredBinding ctxt err ct  -- Only add bindings for holes in expressions
    | otherwise                       -- not for holes in partial type signatures
    = return ()

maybeAddDeferredBinding :: ReportErrCtxt -> ErrMsg -> Ct -> TcM ()
maybeAddDeferredBinding ctxt err ct =
  case cec_defer_type_errors ctxt of
        TypeDefer -> deferred
        TypeWarn -> deferred
        TypeError -> return ()
  where
    deferred = addDeferredBinding ctxt err ct

tryReporters :: ReportErrCtxt -> [ReporterSpec] -> [Ct] -> TcM (ReportErrCtxt, [Ct])
-- Use the first reporter in the list whose predicate says True
tryReporters ctxt reporters cts
  = do { traceTc "tryReporters {" (ppr cts)
       ; (ctxt', cts') <- go ctxt reporters cts
       ; traceTc "tryReporters }" (ppr cts')
       ; return (ctxt', cts') }
  where
    go ctxt [] cts
      = return (ctxt, cts)

    go ctxt (r : rs) cts
      = do { (ctxt', cts') <- tryReporter ctxt r cts
           ; go ctxt' rs cts' }
                -- Carry on with the rest, because we must make
                -- deferred bindings for them if we have -fdefer-type-errors
                -- But suppress their error messages

tryReporter :: ReportErrCtxt -> ReporterSpec -> [Ct] -> TcM (ReportErrCtxt, [Ct])
tryReporter ctxt (str, keep_me,  suppress_after, reporter) cts
  | null yeses = return (ctxt, cts)
  | otherwise  = do { traceTc "tryReporter:" (text str <+> ppr yeses)
                    ; reporter ctxt yeses
                    ; let ctxt' = ctxt { cec_suppress = suppress_after || cec_suppress ctxt }
                    ; return (ctxt', nos) }
  where
    (yeses, nos) = partition (\ct -> keep_me ct (classifyPredType (ctPred ct))) cts


pprArising :: CtOrigin -> SDoc
-- Used for the main, top-level error message
-- We've done special processing for TypeEq, KindEq, Given
pprArising (TypeEqOrigin {}) = empty
pprArising (KindEqOrigin {}) = empty
pprArising (GivenOrigin {})  = empty
pprArising orig              = pprCtOrigin orig

-- Add the "arising from..." part to a message about bunch of dicts
addArising :: CtOrigin -> SDoc -> SDoc
addArising orig msg = hang msg 2 (pprArising orig)

pprWithArising :: [Ct] -> (CtLoc, SDoc)
-- Print something like
--    (Eq a) arising from a use of x at y
--    (Show a) arising from a use of p at q
-- Also return a location for the error message
-- Works for Wanted/Derived only
pprWithArising []
  = panic "pprWithArising"
pprWithArising (ct:cts)
  | null cts
  = (loc, addArising (ctLocOrigin loc)
                     (pprTheta [ctPred ct]))
  | otherwise
  = (loc, vcat (map ppr_one (ct:cts)))
  where
    loc = ctLoc ct
    ppr_one ct' = hang (parens (pprType (ctPred ct')))
                     2 (pprCtLoc (ctLoc ct'))

mkErrorMsgFromCt :: ReportErrCtxt -> Ct -> SDoc -> TcM ErrMsg
mkErrorMsgFromCt ctxt ct msg
  = mkErrorMsg ctxt (ctLocEnv (ctLoc ct)) msg

mkErrorMsg :: ReportErrCtxt -> TcLclEnv -> SDoc -> TcM ErrMsg
mkErrorMsg ctxt tcl_env msg
  = do { err_info <- mkErrInfo (cec_tidy ctxt) (tcl_ctxt tcl_env)
       ; mkLongErrAt (RealSrcSpan (tcl_loc tcl_env)) msg err_info }

type UserGiven = ([EvVar], SkolemInfo, Bool, RealSrcSpan)

getUserGivens :: ReportErrCtxt -> [UserGiven]
-- One item for each enclosing implication
getUserGivens (CEC {cec_encl = ctxt})
  = reverse $
    [ (givens, info, no_eqs, tcl_loc env)
    | Implic { ic_given = givens, ic_env = env
             , ic_no_eqs = no_eqs, ic_info = info } <- ctxt
    , not (null givens) ]

{-
Note [Always warn with -fdefer-type-errors]
~~~~~~~~~~~~~~~~~~~~~~~~~~~~~~~~~~~~~~~~~~~
When -fdefer-type-errors is on we warn about *all* type errors, even
if cec_suppress is on.  This can lead to a lot more warnings than you
would get errors without -fdefer-type-errors, but if we suppress any of
them you might get a runtime error that wasn't warned about at compile
time.

This is an easy design choice to change; just flip the order of the
first two equations for maybeReportError

To be consistent, we should also report multiple warnings from a single
location in mkGroupReporter, when -fdefer-type-errors is on.  But that
is perhaps a bit *over*-consistent! Again, an easy choice to change.

With #10283, you can now opt out of deferred type error warnings.

Note [Deferred errors for coercion holes]
~~~~~~~~~~~~~~~~~~~~~~~~~~~~~~~~~~~~~~~~~
Suppose we need to defer a type error where the destination for the evidence
is a coercion hole. We can't just put the error in the hole, because we can't
make an erroneous coercion. (Remember that coercions are erased for runtime.)
Instead, we invent a new EvVar, bind it to an error and then make a coercion
from that EvVar, filling the hole with that coercion. Because coercions'
types are unlifted, the error is guaranteed to be hit before we get to the
coercion.

Note [Do not report derived but soluble errors]
~~~~~~~~~~~~~~~~~~~~~~~~~~~~~~~~~~~~~~~~~~~~~~~
The wc_simples include Derived constraints that have not been solved, but are
not insoluble (in that case they'd be in wc_insols).  We do not want to report
these as errors:

* Superclass constraints. If we have an unsolved [W] Ord a, we'll also have
  an unsolved [D] Eq a, and we do not want to report that; it's just noise.

* Functional dependencies.  For givens, consider
      class C a b | a -> b
      data T a where
         MkT :: C a d => [d] -> T a
      f :: C a b => T a -> F Int
      f (MkT xs) = length xs
  Then we get a [D] b~d.  But there *is* a legitimate call to
  f, namely   f (MkT [True]) :: T Bool, in which b=d.  So we should
  not reject the program.

  For wanteds, something similar
      data T a where
        MkT :: C Int b => a -> b -> T a
      g :: C Int c => c -> ()
      f :: T a -> ()
      f (MkT x y) = g x
  Here we get [G] C Int b, [W] C Int a, hence [D] a~b.
  But again f (MkT True True) is a legitimate call.

(We leave the Deriveds in wc_simple until reportErrors, so that we don't lose
derived superclasses between iterations of the solver.)

For functional dependencies, here is a real example,
stripped off from libraries/utf8-string/Codec/Binary/UTF8/Generic.hs

  class C a b | a -> b
  g :: C a b => a -> b -> ()
  f :: C a b => a -> b -> ()
  f xa xb =
      let loop = g xa
      in loop xb

We will first try to infer a type for loop, and we will succeed:
    C a b' => b' -> ()
Subsequently, we will type check (loop xb) and all is good. But,
recall that we have to solve a final implication constraint:
    C a b => (C a b' => .... cts from body of loop .... ))
And now we have a problem as we will generate an equality b ~ b' and fail to
solve it.


************************************************************************
*                                                                      *
                Irreducible predicate errors
*                                                                      *
************************************************************************
-}

mkIrredErr :: ReportErrCtxt -> [Ct] -> TcM ErrMsg
mkIrredErr ctxt cts
  = do { (ctxt, binds_msg, ct1) <- relevantBindings True ctxt ct1
       ; let orig = ctOrigin ct1
             msg  = couldNotDeduce (getUserGivens ctxt) (map ctPred cts, orig)
       ; mkErrorMsgFromCt ctxt ct1 (msg $$ binds_msg) }
  where
    (ct1:_) = cts

----------------
mkHoleError :: ReportErrCtxt -> Ct -> TcM ErrMsg
mkHoleError ctxt ct@(CHoleCan { cc_occ = occ, cc_hole = hole_sort })
  | isOutOfScopeCt ct  -- Out of scope variables, like 'a', where 'a' isn't bound
                       -- Suggest possible in-scope variables in the message
  = do { dflags  <- getDynFlags
       ; rdr_env <- getGlobalRdrEnv
       ; impInfo <- getImports
       ; mkLongErrAt (RealSrcSpan (tcl_loc lcl_env)) out_of_scope_msg
                     (unknownNameSuggestions dflags rdr_env
                               (tcl_rdr lcl_env) impInfo (mkRdrUnqual occ)) }

  | otherwise  -- Explicit holes, like "_" or "_f"
  = do { (ctxt, binds_doc, ct) <- relevantBindings False ctxt ct
               -- The 'False' means "don't filter the bindings"; see Trac #8191
       ; mkErrorMsgFromCt ctxt ct (hole_msg $$ binds_doc) }

  where
    ct_loc      = ctLoc ct
    lcl_env     = ctLocEnv ct_loc
    hole_ty     = ctEvPred (ctEvidence ct)
    tyvars      = varSetElems (tyCoVarsOfType hole_ty)
    boring_type = isTyVarTy hole_ty

    out_of_scope_msg -- Print v :: ty only if the type has structure
      | boring_type = hang herald 2 (ppr occ)
      | otherwise   = hang herald 2 pp_with_type

    pp_with_type = hang (pprPrefixOcc occ) 2 (dcolon <+> pprType hole_ty)
    herald | isDataOcc occ = ptext (sLit "Data constructor not in scope:")
           | otherwise     = ptext (sLit "Variable not in scope:")

    hole_msg = case hole_sort of
      ExprHole -> vcat [ hang (ptext (sLit "Found hole:"))
                            2 pp_with_type
                       , tyvars_msg, expr_hole_hint ]
      TypeHole -> vcat [ hang (ptext (sLit "Found type wildcard") <+> quotes (ppr occ))
                            2 (ptext (sLit "standing for") <+> quotes (pprType hole_ty))
                       , tyvars_msg, type_hole_hint ]

    tyvars_msg = ppUnless (null tyvars) $
                 ptext (sLit "Where:") <+> vcat (map loc_msg tyvars)

    type_hole_hint
         | HoleError <- cec_type_holes ctxt
         = ptext (sLit "To use the inferred type, enable PartialTypeSignatures")
         | otherwise
         = empty

    expr_hole_hint                       -- Give hint for, say,   f x = _x
         | lengthFS (occNameFS occ) > 1  -- Don't give this hint for plain "_"
         = ptext (sLit "Or perhaps") <+> quotes (ppr occ)
           <+> ptext (sLit "is mis-spelled, or not in scope")
         | otherwise
         = empty

    loc_msg tv
       | isTyVar tv
       = case tcTyVarDetails tv of
          SkolemTv {} -> quotes (ppr tv) <+> skol_msg
          MetaTv {}   -> quotes (ppr tv) <+> ptext (sLit "is an ambiguous type variable")
          det -> pprTcTyVarDetails det
       | otherwise
       = quotes (ppr tv) <+> text "is a coercion variable"
       where
          skol_msg = pprSkol (getSkolemInfo (cec_encl ctxt) tv) (getSrcLoc tv)

mkHoleError _ ct = pprPanic "mkHoleError" (ppr ct)

----------------
mkIPErr :: ReportErrCtxt -> [Ct] -> TcM ErrMsg
mkIPErr ctxt cts
  = do { (ctxt, bind_msg, ct1) <- relevantBindings True ctxt ct1
       ; let orig    = ctOrigin ct1
             preds   = map ctPred cts
             givens  = getUserGivens ctxt
             msg | null givens
                 = addArising orig $
                   sep [ ptext (sLit "Unbound implicit parameter") <> plural cts
                       , nest 2 (pprTheta preds) ]
                 | otherwise
                 = couldNotDeduce givens (preds, orig)

       ; mkErrorMsgFromCt ctxt ct1 (msg $$ bind_msg) }
  where
    (ct1:_) = cts

{-
************************************************************************
*                                                                      *
                Equality errors
*                                                                      *
************************************************************************

Note [Inaccessible code]
~~~~~~~~~~~~~~~~~~~~~~~~
Consider
   data T a where
     T1 :: T a
     T2 :: T Bool

   f :: (a ~ Int) => T a -> Int
   f T1 = 3
   f T2 = 4   -- Unreachable code

Here the second equation is unreachable. The original constraint
(a~Int) from the signature gets rewritten by the pattern-match to
(Bool~Int), so the danger is that we report the error as coming from
the *signature* (Trac #7293).  So, for Given errors we replace the
env (and hence src-loc) on its CtLoc with that from the immediately
enclosing implication.
-}

mkEqErr :: ReportErrCtxt -> [Ct] -> TcM ErrMsg
-- Don't have multiple equality errors from the same location
-- E.g.   (Int,Bool) ~ (Bool,Int)   one error will do!
mkEqErr ctxt (ct:_) = mkEqErr1 ctxt ct
mkEqErr _ [] = panic "mkEqErr"

mkEqErr1 :: ReportErrCtxt -> Ct -> TcM ErrMsg
-- Wanted constraints only!
mkEqErr1 ctxt ct
  | isGivenCt ct
  = do { (ctxt, binds_msg, ct) <- relevantBindings True ctxt ct
       ; let (given_loc, given_msg) = mk_given (ctLoc ct) (cec_encl ctxt)
       ; dflags <- getDynFlags
       ; mkEqErr_help dflags ctxt (given_msg $$ binds_msg)
                      (setCtLoc ct given_loc) -- Note [Inaccessible code]
                      Nothing ty1 ty2 }

  | otherwise   -- Wanted or derived
  = do { (ctxt, binds_msg, ct) <- relevantBindings True ctxt ct
       ; rdr_env <- getGlobalRdrEnv
       ; fam_envs <- tcGetFamInstEnvs
       ; exp_syns <- goptM Opt_PrintExpandedSynonyms
       ; let (keep_going, is_oriented, wanted_msg)
                           = mk_wanted_extra (ctOrigin ct) exp_syns
             coercible_msg = case ctEqRel ct of
               NomEq  -> empty
               ReprEq -> mkCoercibleExplanation rdr_env fam_envs ty1 ty2
       ; dflags <- getDynFlags
       ; traceTc "mkEqErr1" (ppr ct $$ pprCtOrigin (ctOrigin ct))
       ; let extras = wanted_msg $$ coercible_msg $$ binds_msg
       ; if keep_going
         then mkEqErr_help dflags ctxt
                      extras ct is_oriented ty1 ty2
         else mkErrorMsgFromCt ctxt ct extras }
  where
    (ty1, ty2) = getEqPredTys (ctPred ct)

    mk_given :: CtLoc -> [Implication] -> (CtLoc, SDoc)
    -- For given constraints we overwrite the env (and hence src-loc)
    -- with one from the implication.  See Note [Inaccessible code]
    mk_given loc []           = (loc, empty)
    mk_given loc (implic : _) = (setCtLocEnv loc (ic_env implic)
                                , hang (ptext (sLit "Inaccessible code in"))
                                     2 (ppr (ic_info implic)))

       -- If the types in the error message are the same as the types
       -- we are unifying, don't add the extra expected/actual message
    mk_wanted_extra :: CtOrigin -> Bool -> (Bool, Maybe SwapFlag, SDoc)
    mk_wanted_extra orig@(TypeEqOrigin {}) expandSyns
      = mkExpectedActualMsg ty1 ty2 orig expandSyns

    mk_wanted_extra (KindEqOrigin cty1 cty2 sub_o) expandSyns
      = (True, Nothing, msg1 $$ msg2)
      where
        msg1 = hang (ptext (sLit "When matching types"))
                  2 (vcat [ ppr cty1 <+> dcolon <+> ppr (typeKind cty1)
                          , ppr cty2 <+> dcolon <+> ppr (typeKind cty2) ])
        msg2 = case sub_o of
                 TypeEqOrigin {} ->
                   thdOf3 (mkExpectedActualMsg cty1 cty2 sub_o expandSyns)
                 _ ->
                   empty

    mk_wanted_extra _ _ = (True, Nothing, empty)

-- | This function tries to reconstruct why a "Coercible ty1 ty2" constraint
-- is left over.
mkCoercibleExplanation :: GlobalRdrEnv -> FamInstEnvs
                       -> TcType -> TcType -> SDoc
mkCoercibleExplanation rdr_env fam_envs ty1 ty2
  | Just (tc, tys) <- tcSplitTyConApp_maybe ty1
  , (rep_tc, _, _) <- tcLookupDataFamInst fam_envs tc tys
  , Just msg <- coercible_msg_for_tycon rep_tc
  = msg
  | Just (tc, tys) <- splitTyConApp_maybe ty2
  , (rep_tc, _, _) <- tcLookupDataFamInst fam_envs tc tys
  , Just msg <- coercible_msg_for_tycon rep_tc
  = msg
  | Just (s1, _) <- tcSplitAppTy_maybe ty1
  , Just (s2, _) <- tcSplitAppTy_maybe ty2
  , s1 `eqType` s2
  , has_unknown_roles s1
  = hang (text "NB: We cannot know what roles the parameters to" <+>
          quotes (ppr s1) <+> text "have;")
       2 (text "we must assume that the role is nominal")
  | otherwise
  = empty
  where
    coercible_msg_for_tycon tc
        | isAbstractTyCon tc
        = Just $ hsep [ text "NB: The type constructor"
                      , quotes (pprSourceTyCon tc)
                      , text "is abstract" ]
        | isNewTyCon tc
        , [data_con] <- tyConDataCons tc
        , let dc_name = dataConName data_con
        , null (lookupGRE_Name rdr_env dc_name)
        = Just $ hang (text "The data constructor" <+> quotes (ppr dc_name))
                    2 (sep [ text "of newtype" <+> quotes (pprSourceTyCon tc)
                           , text "is not in scope" ])
        | otherwise = Nothing

    has_unknown_roles ty
      | Just (tc, tys) <- tcSplitTyConApp_maybe ty
      = length tys >= tyConArity tc  -- oversaturated tycon
      | Just (s, _) <- tcSplitAppTy_maybe ty
      = has_unknown_roles s
      | isTyVarTy ty
      = True
      | otherwise
      = False

{-
-- | Make a listing of role signatures for all the parameterised tycons
-- used in the provided types


-- SLPJ Jun 15: I could not convince myself that these hints were really
-- useful.  Maybe they are, but I think we need more work to make them
-- actually helpful.
mkRoleSigs :: Type -> Type -> SDoc
mkRoleSigs ty1 ty2
  = ppUnless (null role_sigs) $
    hang (text "Relevant role signatures:")
       2 (vcat role_sigs)
  where
    tcs = nameEnvElts $ tyConsOfType ty1 `plusNameEnv` tyConsOfType ty2
    role_sigs = mapMaybe ppr_role_sig tcs

    ppr_role_sig tc
      | null roles  -- if there are no parameters, don't bother printing
      = Nothing
      | isBuiltInSyntax (tyConName tc)  -- don't print roles for (->), etc.
      = Nothing
      | otherwise
      = Just $ hsep $ [text "type role", ppr tc] ++ map ppr roles
      where
        roles = tyConRoles tc
-}

mkEqErr_help :: DynFlags -> ReportErrCtxt -> SDoc
             -> Ct
             -> Maybe SwapFlag   -- Nothing <=> not sure
             -> TcType -> TcType -> TcM ErrMsg
mkEqErr_help dflags ctxt extra ct oriented ty1 ty2
  | Just tv1 <- tcGetTyVar_maybe ty1 = mkTyVarEqErr dflags ctxt extra ct oriented tv1 ty2
  | Just tv2 <- tcGetTyVar_maybe ty2 = mkTyVarEqErr dflags ctxt extra ct swapped  tv2 ty1
  | otherwise                        = reportEqErr  ctxt extra ct oriented ty1 ty2
  where
    swapped = fmap flipSwap oriented

reportEqErr :: ReportErrCtxt -> SDoc
            -> Ct
            -> Maybe SwapFlag   -- Nothing <=> not sure
            -> TcType -> TcType -> TcM ErrMsg
reportEqErr ctxt extra1 ct oriented ty1 ty2
  = do { let extra2 = mkEqInfoMsg ct ty1 ty2
       ; mkErrorMsgFromCt ctxt ct (vcat [ misMatchOrCND ctxt ct oriented ty1 ty2
                                        , extra2, extra1]) }

mkTyVarEqErr :: DynFlags -> ReportErrCtxt -> SDoc -> Ct
             -> Maybe SwapFlag -> TcTyVar -> TcType -> TcM ErrMsg
-- tv1 and ty2 are already tidied
mkTyVarEqErr dflags ctxt extra ct oriented tv1 ty2
  | isUserSkolem ctxt tv1   -- ty2 won't be a meta-tyvar, or else the thing would
                            -- be oriented the other way round;
                            -- see TcCanonical.canEqTyVarTyVar
  || isSigTyVar tv1 && not (isTyVarTy ty2)
<<<<<<< HEAD
  || (ctEqRel ct == ReprEq && not (isTyVarUnderDatatype tv1 ty2))
=======
  || ctEqRel ct == ReprEq && not (isTyVarUnderDatatype tv1 ty2)
>>>>>>> f40fe62d
     -- the cases below don't really apply to ReprEq (except occurs check)
  = mkErrorMsgFromCt ctxt ct (vcat [ misMatchOrCND ctxt ct oriented ty1 ty2
                                   , extraTyVarInfo ctxt tv1 ty2
                                   , extra ])

  -- So tv is a meta tyvar (or started that way before we
  -- generalised it).  So presumably it is an *untouchable*
  -- meta tyvar or a SigTv, else it'd have been unified
  | not (k2 `tcEqKind` k1)            -- Kind error
  = mkErrorMsgFromCt ctxt ct $ (kindErrorMsg (mkTyVarTy tv1) ty2 $$ extra)

  | OC_Occurs <- occ_check_expand
  , ctEqRel ct == NomEq || isTyVarUnderDatatype tv1 ty2
         -- See Note [Occurs check error] in TcCanonical
  = do { let occCheckMsg = addArising (ctOrigin ct) $
                           hang (text "Occurs check: cannot construct the infinite type:")
                              2 (sep [ppr ty1, char '~', ppr ty2])
             extra2 = mkEqInfoMsg ct ty1 ty2
       ; mkErrorMsgFromCt ctxt ct (occCheckMsg $$ extra2 $$ extra) }

  | OC_Forall <- occ_check_expand
  = do { let msg = vcat [ ptext (sLit "Cannot instantiate unification variable")
                          <+> quotes (ppr tv1)
                        , hang (ptext (sLit "with a type involving foralls:")) 2 (ppr ty2)
                        , nest 2 (ptext (sLit "GHC doesn't yet support impredicative polymorphism")) ]
       ; mkErrorMsgFromCt ctxt ct msg }

  -- If the immediately-enclosing implication has 'tv' a skolem, and
  -- we know by now its an InferSkol kind of skolem, then presumably
  -- it started life as a SigTv, else it'd have been unified, given
  -- that there's no occurs-check or forall problem
  | (implic:_) <- cec_encl ctxt
  , Implic { ic_skols = skols } <- implic
  , tv1 `elem` skols
  = mkErrorMsgFromCt ctxt ct (vcat [ misMatchMsg ct oriented ty1 ty2
                                   , extraTyVarInfo ctxt tv1 ty2
                                   , extra ])

  -- Check for skolem escape
  | (implic:_) <- cec_encl ctxt   -- Get the innermost context
  , Implic { ic_env = env, ic_skols = skols, ic_info = skol_info } <- implic
  , let esc_skols = filter (`elemVarSet` (tyCoVarsOfType ty2)) skols
  , not (null esc_skols)
  = do { let msg = misMatchMsg ct oriented ty1 ty2
             esc_doc = sep [ ptext (sLit "because type variable") <> plural esc_skols
                             <+> pprQuotedList esc_skols
                           , ptext (sLit "would escape") <+>
                             if isSingleton esc_skols then ptext (sLit "its scope")
                                                      else ptext (sLit "their scope") ]
             tv_extra = vcat [ nest 2 $ esc_doc
                             , sep [ (if isSingleton esc_skols
                                      then ptext (sLit "This (rigid, skolem) type variable is")
                                      else ptext (sLit "These (rigid, skolem) type variables are"))
                               <+> ptext (sLit "bound by")
                             , nest 2 $ ppr skol_info
                             , nest 2 $ ptext (sLit "at") <+> ppr (tcl_loc env) ] ]
       ; mkErrorMsgFromCt ctxt ct (msg $$ tv_extra $$ extra) }

  -- Nastiest case: attempt to unify an untouchable variable
  | (implic:_) <- cec_encl ctxt   -- Get the innermost context
  , Implic { ic_env = env, ic_given = given, ic_info = skol_info } <- implic
  = do { let msg = misMatchMsg ct oriented ty1 ty2
             tclvl_extra
                = nest 2 $
                  sep [ quotes (ppr tv1) <+> ptext (sLit "is untouchable")
                      , nest 2 $ ptext (sLit "inside the constraints:") <+> pprEvVarTheta given
                      , nest 2 $ ptext (sLit "bound by") <+> ppr skol_info
                      , nest 2 $ ptext (sLit "at") <+> ppr (tcl_loc env) ]
             tv_extra = extraTyVarInfo ctxt tv1 ty2
             add_sig  = suggestAddSig ctxt ty1 ty2
       ; mkErrorMsgFromCt ctxt ct (vcat [msg, tclvl_extra, tv_extra, add_sig, extra]) }

  | otherwise
  = reportEqErr ctxt extra ct oriented (mkTyVarTy tv1) ty2
        -- This *can* happen (Trac #6123, and test T2627b)
        -- Consider an ambiguous top-level constraint (a ~ F a)
        -- Not an occurs check, because F is a type function.
  where
    occ_check_expand = occurCheckExpand dflags tv1 ty2
    k1     = tyVarKind tv1
    k2     = typeKind ty2
    ty1    = mkTyVarTy tv1

mkEqInfoMsg :: Ct -> TcType -> TcType -> SDoc
-- Report (a) ambiguity if either side is a type function application
--            e.g. F a0 ~ Int
--        (b) warning about injectivity if both sides are the same
--            type function application   F a ~ F b
--            See Note [Non-injective type functions]
--        (c) warning about -fprint-explicit-kinds if that might be helpful
mkEqInfoMsg ct ty1 ty2
  = tyfun_msg $$ ambig_msg $$ invis_msg
  where
    mb_fun1 = isTyFun_maybe ty1
    mb_fun2 = isTyFun_maybe ty2

    ambig_msg | isJust mb_fun1 || isJust mb_fun2
              = snd (mkAmbigMsg False ct)
              | otherwise = empty

    invis_msg | Just Invisible <- tcEqTypeVis ty1 ty2
              = text "Use -fprint-explicit-kinds to see the kind arguments"
              | otherwise
              = empty

    tyfun_msg | Just tc1 <- mb_fun1
              , Just tc2 <- mb_fun2
              , tc1 == tc2
              = ptext (sLit "NB:") <+> quotes (ppr tc1)
                <+> ptext (sLit "is a type function, and may not be injective")
              | otherwise = empty

isUserSkolem :: ReportErrCtxt -> TcTyVar -> Bool
-- See Note [Reporting occurs-check errors]
isUserSkolem ctxt tv
  = isSkolemTyVar tv && any is_user_skol_tv (cec_encl ctxt)
  where
    is_user_skol_tv (Implic { ic_skols = sks, ic_info = skol_info })
      = tv `elem` sks && is_user_skol_info skol_info

    is_user_skol_info (InferSkol {}) = False
    is_user_skol_info _ = True

misMatchOrCND :: ReportErrCtxt -> Ct
              -> Maybe SwapFlag -> TcType -> TcType -> SDoc
-- If oriented then ty1 is actual, ty2 is expected
misMatchOrCND ctxt ct oriented ty1 ty2
  | null givens ||
    (isRigidTy ty1 && isRigidTy ty2) ||
    isGivenCt ct
       -- If the equality is unconditionally insoluble
       -- or there is no context, don't report the context
  = misMatchMsg ct oriented ty1 ty2
  | otherwise
  = couldNotDeduce givens ([eq_pred], orig)
  where
    ev      = ctEvidence ct
    eq_pred = ctEvPred ev
    orig    = ctEvOrigin ev
    givens  = [ given | given@(_, _, no_eqs, _) <- getUserGivens ctxt, not no_eqs]
              -- Keep only UserGivens that have some equalities

couldNotDeduce :: [UserGiven] -> (ThetaType, CtOrigin) -> SDoc
couldNotDeduce givens (wanteds, orig)
  = vcat [ addArising orig (ptext (sLit "Could not deduce:") <+> pprTheta wanteds)
         , vcat (pp_givens givens)]

pp_givens :: [UserGiven] -> [SDoc]
pp_givens givens
   = case givens of
         []     -> []
         (g:gs) ->      ppr_given (ptext (sLit "from the context:")) g
                 : map (ppr_given (ptext (sLit "or from:"))) gs
    where
       ppr_given herald (gs, skol_info, _, loc)
           = hang (herald <+> pprEvVarTheta gs)
                2 (sep [ ptext (sLit "bound by") <+> ppr skol_info
                       , ptext (sLit "at") <+> ppr loc])

extraTyVarInfo :: ReportErrCtxt -> TcTyVar -> TcType -> SDoc
-- Add on extra info about skolem constants
-- NB: The types themselves are already tidied
extraTyVarInfo ctxt tv1 ty2
  = tv_extra tv1 $$ ty_extra ty2
  where
    implics = cec_encl ctxt
    ty_extra ty = case tcGetTyVar_maybe ty of
                    Just tv -> tv_extra tv
                    Nothing -> empty

    tv_extra tv | isTcTyVar tv, isSkolemTyVar tv
                , let pp_tv = quotes (ppr tv)
                = case tcTyVarDetails tv of
                    SkolemTv {}   -> pp_tv <+> pprSkol (getSkolemInfo implics tv) (getSrcLoc tv)
                    FlatSkol {}   -> pp_tv <+> ptext (sLit "is a flattening type variable")
                    RuntimeUnk {} -> pp_tv <+> ptext (sLit "is an interactive-debugger skolem")
                    MetaTv {}     -> empty

                | otherwise             -- Normal case
                = empty

suggestAddSig :: ReportErrCtxt -> TcType -> TcType -> SDoc
-- See Note [Suggest adding a type signature]
suggestAddSig ctxt ty1 ty2
  | null inferred_bndrs
  = empty
  | [bndr] <- inferred_bndrs
  = ptext (sLit "Possible fix: add a type signature for") <+> quotes (ppr bndr)
  | otherwise
  = ptext (sLit "Possible fix: add type signatures for some or all of") <+> (ppr inferred_bndrs)
  where
    inferred_bndrs = nub (get_inf ty1 ++ get_inf ty2)
    get_inf ty | Just tv <- tcGetTyVar_maybe ty
               , isTcTyVar tv, isSkolemTyVar tv
               , InferSkol prs <- getSkolemInfo (cec_encl ctxt) tv
               = map fst prs
               | otherwise
               = []

kindErrorMsg :: TcType -> TcType -> SDoc   -- Types are already tidy
kindErrorMsg ty1 ty2
  = vcat [ ptext (sLit "Kind incompatibility when matching types:")
         , nest 2 (vcat [ ppr ty1 <+> dcolon <+> ppr k1
                        , ppr ty2 <+> dcolon <+> ppr k2 ]) ]
  where
    k1 = typeKind ty1
    k2 = typeKind ty2

--------------------
misMatchMsg :: Ct -> Maybe SwapFlag -> TcType -> TcType -> SDoc
-- Types are already tidy
-- If oriented then ty1 is actual, ty2 is expected
misMatchMsg ct oriented ty1 ty2
  | Just NotSwapped <- oriented
  = misMatchMsg ct (Just IsSwapped) ty2 ty1

  | otherwise  -- So now we have Nothing or (Just IsSwapped)
               -- For some reason we treat Nothign like IsSwapped
  = addArising orig $
    sep [ text herald1 <+> quotes (ppr ty1)
        , nest padding $
          text herald2 <+> quotes (ppr ty2)
        , sameOccExtra ty2 ty1 ]
  where
    t_or_k = ctOriginTypeOrKind (ctLocOrigin (ctLoc ct))

    herald1 = conc [ "Couldn't match"
                   , if is_repr     then "representation of" else ""
                   , if is_oriented then "expected"          else ""
                   , what ]
    herald2 = conc [ "with"
                   , if is_repr     then "that of"           else ""
                   , if is_oriented then ("actual " ++ what) else "" ]
    padding = length herald1 - length herald2

    is_repr = case ctEqRel ct of { ReprEq -> True; NomEq -> False }
    is_oriented = isJust oriented

    orig = ctOrigin ct
    what = case t_or_k of
      TypeLevel -> "type"
      KindLevel -> "kind"

    conc :: [String] -> String
    conc = foldr1 add_space

    add_space :: String -> String -> String
    add_space s1 s2 | null s1   = s2
                    | null s2   = s1
                    | otherwise = s1 ++ (' ' : s2)

mkExpectedActualMsg :: Type -> Type -> CtOrigin -> Bool
                    -> (Bool, Maybe SwapFlag, SDoc)
-- NotSwapped means (actual, expected), IsSwapped is the reverse
-- First return val is whether or not to print a herald above this msg
mkExpectedActualMsg ty1 ty2 (TypeEqOrigin { uo_actual = act, uo_expected = exp
                                          , uo_thing = maybe_thing
                                          , uo_level = level }) printExpanded
  | isUnliftedTypeKind act, isLiftedTypeKind exp = (False, Nothing, msg2)
  | isLiftedTypeKind act, isUnliftedTypeKind exp = (False, Nothing, msg3)
  | isLiftedTypeKind exp                         = (False, Nothing, msg4)
  | Just msg <- num_args_msg                     = (False, Nothing, msg $$ msg1)
  | KindLevel <- level, Just th <- maybe_thing   = (False, Nothing, msg5 th)
  | act `pickyEqType` ty1, exp `pickyEqType` ty2 = (True, Just NotSwapped, empty)
  | exp `pickyEqType` ty1, act `pickyEqType` ty2 = (True, Just IsSwapped, empty)
  | otherwise                                    = (True, Nothing, msg1)
  where
    sort = case level of
      TypeLevel -> text "type"
      KindLevel -> text "kind"

    msg1 = case level of
      KindLevel
        | Just th <- maybe_thing
        -> msg5 th

      _ -> vcat [ text "   Expected" <+> sort <> colon <+> ppr exp
                , text "     Actual" <+> sort <> colon <+> ppr act
                , if printExpanded then expandedTys else empty ]

    thing_msg = case maybe_thing of
                  Just thing -> \_ -> quotes (ppr thing) <+> text "is"
                  Nothing    -> \vowel -> text "got a" <>
                                          if vowel then char 'n' else empty
    msg2 = sep [ text "Expecting a lifted type, but"
               , thing_msg True, text "unlifted" ]
    msg3 = sep [ text "Expecting an unlifted type, but"
               , thing_msg False, text "lifted" ]
    msg4 = maybe_num_args_msg $$
           sep [ text "Expected a type, but"
               , maybe (text "found something with kind")
                       (\thing -> quotes (ppr thing) <+> text "has kind")
                       maybe_thing
               , quotes (ppr act) ]

    msg5 th = hang (text "Expected" <+> kind_desc <> comma)
                 2 (text "but" <+> quotes (ppr th) <+> text "has kind" <+>
                    quotes (ppr act))
      where
        kind_desc | isConstraintKind exp = text "a constraint"
                  | otherwise            = text "kind" <+> quotes (ppr exp)

    num_args_msg = case level of
      TypeLevel -> Nothing
      KindLevel -> let n_act = count_args act
                       n_exp = count_args exp in
                   case n_act - n_exp of
        0 -> Nothing
        n -> Just $ text "Expecting" <+> speakN (abs n) <+>
                    more_or_fewer <+> plural_n (abs n) (text "argument") <+>
                    to_thing
          where
            to_thing = case maybe_thing of
              Nothing -> empty
              Just th -> text "to" <+> quotes (ppr th)

            more_or_fewer | n < 0     = text "fewer"
                          | otherwise = text "more"

    maybe_num_args_msg = case num_args_msg of
      Nothing -> empty
      Just m  -> m

    count_args ty = count isVisibleBinder $ fst $ splitForAllTys ty

    plural_n 1 doc = doc
    plural_n _ doc = doc <> char 's'

    expandedTys =
      ppUnless (expTy1 `pickyEqType` exp && expTy2 `pickyEqType` act) $ vcat
        [ text "Type synonyms expanded:"
        , text "Expected type:" <+> ppr expTy1
        , text "  Actual type:" <+> ppr expTy2
        ]

    (expTy1, expTy2) = expandSynonymsToMatch exp act

mkExpectedActualMsg _ _ _ _ = panic "mkExpectedAcutalMsg"

{-
Note [Expanding type synonyms to make types similar]
~~~~~~~~~~~~~~~~~~~~~~~~~~~~~~~~~~~~~~~~~~~~~~~~~~~~

In type error messages, if -fprint-expanded-types is used, we want to expand
type synonyms to make expected and found types as similar as possible, but we
shouldn't expand types too much to make type messages even more verbose and
harder to understand. The whole point here is to make the difference in expected
and found types clearer.

`expandSynonymsToMatch` does this, it takes two types, and expands type synonyms
only as much as necessary. It should work like this:

Given two types t1 and t2:

  * If they're already same, it shouldn't expand any type synonyms and
    just return.

  * If they're in form `C1 t1_1 .. t1_n` and `C2 t2_1 .. t2_m` (C1 and C2 are
    type constructors), it should expand C1 and C2 if they're different type
    synonyms. Then it should continue doing same thing on expanded types. If C1
    and C2 are same, then we should apply same procedure to arguments of C1
    and argument of C2 to make them as similar as possible.

    Most important thing here is to keep number of synonym expansions at
    minimum. For example, if t1 is `T (T3, T5, Int)` and t2 is
    `T (T5, T3, Bool)` where T5 = T4, T4 = T3, ..., T1 = X, we should return
    `T (T3, T3, Int)` and `T (T3, T3, Bool)`.

In the implementation, we just search in all possible solutions for a solution
that does minimum amount of expansions. This leads to a complex algorithm: If
we have two synonyms like X_m = X_{m-1} = .. X and Y_n = Y_{n-1} = .. Y, where
X and Y are rigid types, we expand m * n times. But in practice it's not a
problem because deeply nested synonyms with no intervening rigid type
constructors are vanishingly rare.

-}

-- | Expand type synonyms in given types only enough to make them as equal as
-- possible. Returned types are the same in terms of used type synonyms.
--
-- To expand all synonyms, see 'Type.expandTypeSynonyms'.
expandSynonymsToMatch :: Type -> Type -> (Type, Type)
expandSynonymsToMatch ty1 ty2 = (ty1_ret, ty2_ret)
  where
    (_, ty1_ret, ty2_ret) = go 0 ty1 ty2

    -- | Returns (number of synonym expansions done to make types similar,
    --            type synonym expanded version of first type,
    --            type synonym expanded version of second type)
    --
    -- Int argument is number of synonym expansions done so far.
    go :: Int -> Type -> Type -> (Int, Type, Type)
    go exps t1 t2
      | t1 `pickyEqType` t2 =
        -- Types are same, nothing to do
        (exps, t1, t2)

    go exps t1@(TyConApp tc1 tys1) t2@(TyConApp tc2 tys2)
      | tc1 == tc2 =
        -- Type constructors are same. They may be synonyms, but we don't
        -- expand further.
        let (exps', tys1', tys2') = unzip3 $ zipWith (go 0) tys1 tys2
         in (exps + sum exps', TyConApp tc1 tys1', TyConApp tc2 tys2')
      | otherwise =
        -- Try to expand type constructors
        case (tcView t1, tcView t2) of
          -- When only one of the constructors is a synonym, we just
          -- expand it and continue search
          (Just t1', Nothing) ->
            go (exps + 1) t1' t2
          (Nothing, Just t2') ->
            go (exps + 1) t1 t2'
          (Just t1', Just t2') ->
            -- Both constructors are synonyms, but they may be synonyms of
            -- each other. We just search for minimally expanded solution.
            -- See Note [Expanding type synonyms to make types similar].
            let sol1@(exp1, _, _) = go (exps + 1) t1' t2
                sol2@(exp2, _, _) = go (exps + 1) t1 t2'
             in if exp1 < exp2 then sol1 else sol2
          (Nothing, Nothing) ->
            -- None of the constructors are synonyms, nothing to do
            (exps, t1, t2)

    go exps t1@TyConApp{} t2
      | Just t1' <- tcView t1 = go (exps + 1) t1' t2
      | otherwise             = (exps, t1, t2)

    go exps t1 t2@TyConApp{}
      | Just t2' <- tcView t2 = go (exps + 1) t1 t2'
      | otherwise             = (exps, t1, t2)

    go exps (AppTy t1_1 t1_2) (AppTy t2_1 t2_2) =
      let (exps1, t1_1', t2_1') = go 0 t1_1 t2_1
          (exps2, t1_2', t2_2') = go 0 t1_2 t2_2
       in (exps + exps1 + exps2, mkAppTy t1_1' t1_2', mkAppTy t2_1' t2_2')

    go exps (ForAllTy (Anon t1_1) t1_2) (ForAllTy (Anon t2_1) t2_2) =
      let (exps1, t1_1', t2_1') = go 0 t1_1 t2_1
          (exps2, t1_2', t2_2') = go 0 t1_2 t2_2
       in (exps + exps1 + exps2, mkFunTy t1_1' t1_2', mkFunTy t2_1' t2_2')

    go exps (ForAllTy (Named tv1 vis1) t1) (ForAllTy (Named tv2 vis2) t2) =
      -- NOTE: We may have a bug here, but we just can't reproduce it easily.
      -- See D1016 comments for details and our attempts at producing a test
      -- case. Short version: We probably need RnEnv2 to really get this right.
      let (exps1, t1', t2') = go exps t1 t2
       in (exps1, ForAllTy (Named tv1 vis1) t1', ForAllTy (Named tv2 vis2) t2')

    go exps (CastTy ty1 _) ty2 = go exps ty1 ty2
    go exps ty1 (CastTy ty2 _) = go exps ty1 ty2

    go exps t1 t2 = (exps, t1, t2)

sameOccExtra :: TcType -> TcType -> SDoc
-- See Note [Disambiguating (X ~ X) errors]
sameOccExtra ty1 ty2
  | Just (tc1, _) <- tcSplitTyConApp_maybe ty1
  , Just (tc2, _) <- tcSplitTyConApp_maybe ty2
  , let n1 = tyConName tc1
        n2 = tyConName tc2
        same_occ = nameOccName n1                   == nameOccName n2
        same_pkg = moduleUnitId (nameModule n1) == moduleUnitId (nameModule n2)
  , n1 /= n2   -- Different Names
  , same_occ   -- but same OccName
  = ptext (sLit "NB:") <+> (ppr_from same_pkg n1 $$ ppr_from same_pkg n2)
  | otherwise
  = empty
  where
    ppr_from same_pkg nm
      | isGoodSrcSpan loc
      = hang (quotes (ppr nm) <+> ptext (sLit "is defined at"))
           2 (ppr loc)
      | otherwise  -- Imported things have an UnhelpfulSrcSpan
      = hang (quotes (ppr nm))
           2 (sep [ ptext (sLit "is defined in") <+> quotes (ppr (moduleName mod))
                  , ppUnless (same_pkg || pkg == mainUnitId) $
                    nest 4 $ ptext (sLit "in package") <+> quotes (ppr pkg) ])
       where
         pkg = moduleUnitId mod
         mod = nameModule nm
         loc = nameSrcSpan nm

{-
Note [Suggest adding a type signature]
~~~~~~~~~~~~~~~~~~~~~~~~~~~~~~~~~~~~~~
The OutsideIn algorithm rejects GADT programs that don't have a principal
type, and indeed some that do.  Example:
   data T a where
     MkT :: Int -> T Int

   f (MkT n) = n

Does this have type f :: T a -> a, or f :: T a -> Int?
The error that shows up tends to be an attempt to unify an
untouchable type variable.  So suggestAddSig sees if the offending
type variable is bound by an *inferred* signature, and suggests
adding a declared signature instead.

This initially came up in Trac #8968, concerning pattern synonyms.

Note [Disambiguating (X ~ X) errors]
~~~~~~~~~~~~~~~~~~~~~~~~~~~~~~~~~~~~
See Trac #8278

Note [Reporting occurs-check errors]
~~~~~~~~~~~~~~~~~~~~~~~~~~~~~~~~~~~~
Given (a ~ [a]), if 'a' is a rigid type variable bound by a user-supplied
type signature, then the best thing is to report that we can't unify
a with [a], because a is a skolem variable.  That avoids the confusing
"occur-check" error message.

But nowadays when inferring the type of a function with no type signature,
even if there are errors inside, we still generalise its signature and
carry on. For example
   f x = x:x
Here we will infer somethiing like
   f :: forall a. a -> [a]
with a suspended error of (a ~ [a]).  So 'a' is now a skolem, but not
one bound by the programmer!  Here we really should report an occurs check.

So isUserSkolem distinguishes the two.

Note [Non-injective type functions]
~~~~~~~~~~~~~~~~~~~~~~~~~~~~~~~~~~~
It's very confusing to get a message like
     Couldn't match expected type `Depend s'
            against inferred type `Depend s1'
so mkTyFunInfoMsg adds:
       NB: `Depend' is type function, and hence may not be injective

Warn of loopy local equalities that were dropped.


************************************************************************
*                                                                      *
                 Type-class errors
*                                                                      *
************************************************************************
-}

mkDictErr :: ReportErrCtxt -> [Ct] -> TcM ErrMsg
mkDictErr ctxt cts
  = ASSERT( not (null cts) )
    do { inst_envs <- tcGetInstEnvs
       ; let (ct1:_) = cts  -- ct1 just for its location
             min_cts = elim_superclasses cts
             lookups = map (lookup_cls_inst inst_envs) min_cts
             (no_inst_cts, overlap_cts) = partition is_no_inst lookups

       -- Report definite no-instance errors,
       -- or (iff there are none) overlap errors
       -- But we report only one of them (hence 'head') because they all
       -- have the same source-location origin, to try avoid a cascade
       -- of error from one location
       ; (ctxt, err) <- mk_dict_err ctxt (head (no_inst_cts ++ overlap_cts))
       ; mkErrorMsgFromCt ctxt ct1 err }
  where
    no_givens = null (getUserGivens ctxt)

    is_no_inst (ct, (matches, unifiers, _))
      =  no_givens
      && null matches
      && (null unifiers || all (not . isAmbiguousTyVar) (varSetElems (tyCoVarsOfCt ct)))

    lookup_cls_inst inst_envs ct
                -- Note [Flattening in error message generation]
      = (ct, lookupInstEnv True inst_envs clas (flattenTys emptyInScopeSet tys))
      where
        (clas, tys) = getClassPredTys (ctPred ct)


    -- When simplifying [W] Ord (Set a), we need
    --    [W] Eq a, [W] Ord a
    -- but we really only want to report the latter
    elim_superclasses cts
      = filter (\ct -> any (eqType (ctPred ct)) min_preds) cts
      where
        min_preds = mkMinimalBySCs (map ctPred cts)

mk_dict_err :: ReportErrCtxt -> (Ct, ClsInstLookupResult)
            -> TcM (ReportErrCtxt, SDoc)
-- Report an overlap error if this class constraint results
-- from an overlap (returning Left clas), otherwise return (Right pred)
mk_dict_err ctxt (ct, (matches, unifiers, unsafe_overlapped))
  | null matches  -- No matches but perhaps several unifiers
  = do { (ctxt, binds_msg, ct) <- relevantBindings True ctxt ct
       ; return (ctxt, cannot_resolve_msg ct binds_msg) }

  | null unsafe_overlapped   -- Some matches => overlap errors
  = return (ctxt, overlap_msg)

  | otherwise
  = return (ctxt, safe_haskell_msg)
  where
    orig          = ctOrigin ct
    pred          = ctPred ct
    (clas, tys)   = getClassPredTys pred
    ispecs        = [ispec | (ispec, _) <- matches]
    unsafe_ispecs = [ispec | (ispec, _) <- unsafe_overlapped]
    givens        = getUserGivens ctxt
    all_tyvars    = all isTyVarTy tys


    cannot_resolve_msg :: Ct -> SDoc -> SDoc
    cannot_resolve_msg ct binds_msg
      = vcat [ no_inst_msg
             , nest 2 extra_note
             , vcat (pp_givens givens)
             , ppWhen (has_ambig_tvs && not (null unifiers && null givens))
               (vcat [ ppUnless lead_with_ambig ambig_msg, binds_msg, potential_msg ])
             , show_fixes (add_to_ctxt_fixes has_ambig_tvs ++ drv_fixes) ]
      where
        orig = ctOrigin ct
        -- See Note [Highlighting ambiguous type variables]
        lead_with_ambig = has_ambig_tvs && not (any isRuntimeUnkSkol ambig_tvs)
                        && not (null unifiers) && null givens

        (has_ambig_tvs, ambig_msg) = mkAmbigMsg lead_with_ambig ct
        ambig_tvs = uncurry (++) (getAmbigTkvs ct)

        no_inst_msg
          | lead_with_ambig
          = ambig_msg <+> pprArising orig
              $$ text "prevents the constraint" <+>  quotes (pprParendType pred)
              <+> text "from being solved."

          | null givens
          = addArising orig $ text "No instance for"
            <+> pprParendType pred

          | otherwise
          = addArising orig $ text "Could not deduce"
            <+> pprParendType pred

        potential_msg
          = ppWhen (not (null unifiers) && want_potential orig) $
            sdocWithDynFlags $ \dflags ->
            getPprStyle $ \sty ->
            pprPotentials dflags sty potential_hdr unifiers

        potential_hdr
          = vcat [ ppWhen lead_with_ambig $
                     text "Probable fix: use a type annotation to specify what"
                     <+> pprQuotedList ambig_tvs <+> text "should be."
                 , ptext (sLit "These potential instance") <> plural unifiers
                   <+> text "exist:"]

    -- Report "potential instances" only when the constraint arises
    -- directly from the user's use of an overloaded function
    want_potential (TypeEqOrigin {}) = False
    want_potential _                 = True

    add_to_ctxt_fixes has_ambig_tvs
      | not has_ambig_tvs && all_tyvars
      , (orig:origs) <- usefulContext ctxt pred
      = [sep [ ptext (sLit "add") <+> pprParendType pred
               <+> ptext (sLit "to the context of")
             , nest 2 $ ppr_skol orig $$
                        vcat [ ptext (sLit "or") <+> ppr_skol orig
                             | orig <- origs ] ] ]
      | otherwise = []

    ppr_skol (PatSkol dc _) = ptext (sLit "the data constructor") <+> quotes (ppr dc)
    ppr_skol skol_info      = ppr skol_info

    extra_note | any isFunTy (filterOutInvisibleTypes (classTyCon clas) tys)
               = ptext (sLit "(maybe you haven't applied a function to enough arguments?)")
               | className clas == typeableClassName  -- Avoid mysterious "No instance for (Typeable T)
               , [_,ty] <- tys                        -- Look for (Typeable (k->*) (T k))
               , Just (tc,_) <- tcSplitTyConApp_maybe ty
               , not (isTypeFamilyTyCon tc)
               = hang (ptext (sLit "GHC can't yet do polykinded"))
                    2 (ptext (sLit "Typeable") <+> parens (ppr ty <+> dcolon <+> ppr (typeKind ty)))
               | otherwise
               = empty

    drv_fixes = case orig of
                   DerivOrigin      -> [drv_fix]
                   DerivOriginDC {} -> [drv_fix]
                   DerivOriginCoerce {} -> [drv_fix]
                   _                -> []

    drv_fix = hang (ptext (sLit "use a standalone 'deriving instance' declaration,"))
                 2 (ptext (sLit "so you can specify the instance context yourself"))

    -- Normal overlap error
    overlap_msg
      = ASSERT( not (null matches) )
        vcat [  addArising orig (ptext (sLit "Overlapping instances for")
                                <+> pprType (mkClassPred clas tys))

             ,  ppUnless (null matching_givens) $
                  sep [ptext (sLit "Matching givens (or their superclasses):")
                      , nest 2 (vcat matching_givens)]

             ,  sdocWithDynFlags $ \dflags ->
                getPprStyle $ \sty ->
                pprPotentials dflags sty (ptext (sLit "Matching instances:")) $
                ispecs ++ unifiers

             ,  ppWhen (null matching_givens && isSingleton matches && null unifiers) $
                -- Intuitively, some given matched the wanted in their
                -- flattened or rewritten (from given equalities) form
                -- but the matcher can't figure that out because the
                -- constraints are non-flat and non-rewritten so we
                -- simply report back the whole given
                -- context. Accelerate Smart.hs showed this problem.
                  sep [ ptext (sLit "There exists a (perhaps superclass) match:")
                      , nest 2 (vcat (pp_givens givens))]

             ,  ppWhen (isSingleton matches) $
                parens (vcat [ ptext (sLit "The choice depends on the instantiation of") <+>
                                  quotes (pprWithCommas ppr (varSetElems (tyCoVarsOfTypes tys)))
                             , ppWhen (null (matching_givens)) $
                               vcat [ ptext (sLit "To pick the first instance above, use IncoherentInstances")
                                    , ptext (sLit "when compiling the other instance declarations")]
                        ])]
        where
            givens = getUserGivens ctxt
            matching_givens = mapMaybe matchable givens

            matchable (evvars,skol_info,_,loc)
              = case ev_vars_matching of
                     [] -> Nothing
                     _  -> Just $ hang (pprTheta ev_vars_matching)
                                    2 (sep [ ptext (sLit "bound by") <+> ppr skol_info
                                           , ptext (sLit "at") <+> ppr loc])
                where ev_vars_matching = filter ev_var_matches (map evVarPred evvars)
                      ev_var_matches ty = case getClassPredTys_maybe ty of
                         Just (clas', tys')
                           | clas' == clas
                           , Just _ <- tcMatchTys (tyCoVarsOfTypes tys) tys tys'
                           -> True
                           | otherwise
                           -> any ev_var_matches (immSuperClasses clas' tys')
                         Nothing -> False

    -- Overlap error because of Safe Haskell (first
    -- match should be the most specific match)
    safe_haskell_msg
      = ASSERT( length matches == 1 && not (null unsafe_ispecs) )
        vcat [ addArising orig (ptext (sLit "Unsafe overlapping instances for")
                        <+> pprType (mkClassPred clas tys))
             , sep [ptext (sLit "The matching instance is:"),
                    nest 2 (pprInstance $ head ispecs)]
             , vcat [ ptext $ sLit "It is compiled in a Safe module and as such can only"
                    , ptext $ sLit "overlap instances from the same module, however it"
                    , ptext $ sLit "overlaps the following instances from different modules:"
                    , nest 2 (vcat [pprInstances $ unsafe_ispecs])
                    ]
             ]

{- Note [Highlighting ambiguous type variables]
-----------------------------------------------
When we encounter ambiguous type variables (i.e. type variables
that remain metavariables after type inference), we need a few more
conditions before we can reason that *ambiguity* prevents constraints
from being solved:
  - We can't have any givens, as encountering a typeclass error
    with given constraints just means we couldn't deduce
    a solution satisfying those constraints and as such couldn't
    bind the type variable to a known type.
  - If we don't have any unifiers, we don't even have potential
    instances from which an ambiguity could arise.
  - Lastly, I don't want to mess with error reporting for
    unknown runtime types so we just fall back to the old message there.
Once these conditions are satisfied, we can safely say that ambiguity prevents
the constraint from being solved. -}


usefulContext :: ReportErrCtxt -> TcPredType -> [SkolemInfo]
usefulContext ctxt pred
  = go (cec_encl ctxt)
  where
    pred_tvs = tyCoVarsOfType pred
    go [] = []
    go (ic : ics)
       | implausible ic = rest
       | otherwise      = ic_info ic : rest
       where
          -- Stop when the context binds a variable free in the predicate
          rest | any (`elemVarSet` pred_tvs) (ic_skols ic) = []
               | otherwise                                 = go ics

    implausible ic
      | null (ic_skols ic)            = True
      | implausible_info (ic_info ic) = True
      | otherwise                     = False

    implausible_info (SigSkol (InfSigCtxt {}) _) = True
    implausible_info _                           = False
    -- Do not suggest adding constraints to an *inferred* type signature!

show_fixes :: [SDoc] -> SDoc
show_fixes []     = empty
show_fixes (f:fs) = sep [ ptext (sLit "Possible fix:")
                        , nest 2 (vcat (f : map (ptext (sLit "or") <+>) fs))]

pprPotentials :: DynFlags -> PprStyle -> SDoc -> [ClsInst] -> SDoc
-- See Note [Displaying potential instances]
pprPotentials dflags sty herald insts
  | null insts
  = empty

  | null show_these
  = hang herald
       2 (vcat [ not_in_scope_msg empty
               , flag_hint ])

  | otherwise
  = hang herald
       2 (vcat [ pprInstances show_these
               , ppWhen (n_in_scope_hidden > 0) $
                 ptext (sLit "...plus")
                   <+> speakNOf n_in_scope_hidden (ptext (sLit "other"))
               , not_in_scope_msg (ptext (sLit "...plus"))
               , flag_hint ])
  where
    n_show = 3 :: Int
    show_potentials = gopt Opt_PrintPotentialInstances dflags

    (in_scope, not_in_scope) = partition inst_in_scope insts
    sorted = sortBy fuzzyClsInstCmp in_scope
    show_these | show_potentials = sorted
               | otherwise       = take n_show sorted
    n_in_scope_hidden = length sorted - length show_these

       -- "in scope" means that all the type constructors
       -- are lexically in scope; these instances are likely
       -- to be more useful
    inst_in_scope :: ClsInst -> Bool
    inst_in_scope cls_inst = foldNameSet ((&&) . name_in_scope) True $
                             orphNamesOfTypes (is_tys cls_inst)

    name_in_scope name
      | isBuiltInSyntax name
      = True -- E.g. (->)
      | Just mod <- nameModule_maybe name
      = qual_in_scope (qualName sty mod (nameOccName name))
      | otherwise
      = True

    qual_in_scope :: QualifyName -> Bool
    qual_in_scope NameUnqual    = True
    qual_in_scope (NameQual {}) = True
    qual_in_scope _             = False

    not_in_scope_msg herald
      | null not_in_scope
      = empty
      | otherwise
      = hang (herald <+> speakNOf (length not_in_scope)
                                  (ptext (sLit "instance involving out-of-scope types")))
           2 (ppWhen show_potentials (pprInstances not_in_scope))

    flag_hint = ppUnless (show_potentials || length show_these == length insts) $
                ptext (sLit "(use -fprint-potential-instances to see them all)")

{- Note [Displaying potential instances]
~~~~~~~~~~~~~~~~~~~~~~~~~~~~~~~~~~~~~~~~
When showing a list of instances for
  - overlapping instances (show ones that match)
  - no such instance (show ones that could match)
we want to give it a bit of structure.  Here's the plan

* Say that an instance is "in scope" if all of the
  type constructors it mentions are lexically in scope.
  These are the ones most likely to be useful to the programmer.

* Show at most n_show in-scope instances,
  and summarise the rest ("plus 3 others")

* Summarise the not-in-scope instances ("plus 4 not in scope")

* Add the flag -fshow-potential-instances which replaces the
  summary with the full list
-}

{-
Note [Flattening in error message generation]
~~~~~~~~~~~~~~~~~~~~~~~~~~~~~~~~~~~~~~~~~~~~~
Consider (C (Maybe (F x))), where F is a type function, and we have
instances
                C (Maybe Int) and C (Maybe a)
Since (F x) might turn into Int, this is an overlap situation, and
indeed (because of flattening) the main solver will have refrained
from solving.  But by the time we get to error message generation, we've
un-flattened the constraint.  So we must *re*-flatten it before looking
up in the instance environment, lest we only report one matching
instance when in fact there are two.

Re-flattening is pretty easy, because we don't need to keep track of
evidence.  We don't re-use the code in TcCanonical because that's in
the TcS monad, and we are in TcM here.

Note [Suggest -fprint-explicit-kinds]
~~~~~~~~~~~~~~~~~~~~~~~~~~~~~~~~~~~~~
It can be terribly confusing to get an error message like (Trac #9171)
    Couldn't match expected type ‘GetParam Base (GetParam Base Int)’
                with actual type ‘GetParam Base (GetParam Base Int)’
The reason may be that the kinds don't match up.  Typically you'll get
more useful information, but not when it's as a result of ambiguity.
This test suggests -fprint-explicit-kinds when all the ambiguous type
variables are kind variables.
-}

mkAmbigMsg :: Bool -- True when message has to be at beginning of sentence
           -> Ct -> (Bool, SDoc)
mkAmbigMsg prepend_msg ct
  | null ambig_kvs && null ambig_tvs = (False, empty)
  | otherwise                        = (True,  msg)
  where
    (ambig_kvs, ambig_tvs) = getAmbigTkvs ct

    msg |  any isRuntimeUnkSkol ambig_kvs  -- See Note [Runtime skolems]
        || any isRuntimeUnkSkol ambig_tvs
        = vcat [ ptext (sLit "Cannot resolve unknown runtime type")
                 <> plural ambig_tvs <+> pprQuotedList ambig_tvs
               , ptext (sLit "Use :print or :force to determine these types")]

        | not (null ambig_tvs)
        = pp_ambig (ptext (sLit "type")) ambig_tvs

        | otherwise  -- All ambiguous kind variabes; suggest -fprint-explicit-kinds
        = vcat [ pp_ambig (ptext (sLit "kind")) ambig_kvs
               , sdocWithDynFlags suggest_explicit_kinds ]

    pp_ambig what tkvs
      | prepend_msg -- "Ambiguous type variable 't0'"
      = ptext (sLit "Ambiguous") <+> what <+> ptext (sLit "variable")
        <> plural tkvs <+> pprQuotedList tkvs

      | otherwise -- "The type variable 't0' is ambiguous"
      = ptext (sLit "The") <+> what <+> ptext (sLit "variable") <> plural tkvs
        <+> pprQuotedList tkvs <+> is_or_are tkvs <+> ptext (sLit "ambiguous")

    is_or_are [_] = text "is"
    is_or_are _   = text "are"

    suggest_explicit_kinds dflags  -- See Note [Suggest -fprint-explicit-kinds]
      | gopt Opt_PrintExplicitKinds dflags = empty
      | otherwise = ptext (sLit "Use -fprint-explicit-kinds to see the kind arguments")

getAmbigTkvs :: Ct -> ([Var],[Var])
getAmbigTkvs ct
  = partition (`elemVarSet` dep_tkv_set) ambig_tkvs
  where
    tkv_set       = tyCoVarsOfCt ct
    ambig_tkv_set = filterVarSet isAmbiguousTyVar tkv_set
    dep_tkv_set   = tyCoVarsOfTypes (map tyVarKind (varSetElems tkv_set))
    ambig_tkvs    = varSetElems ambig_tkv_set

pprSkol :: SkolemInfo -> SrcLoc -> SDoc
pprSkol UnkSkol   _
  = ptext (sLit "is an unknown type variable")
pprSkol skol_info tv_loc
  = sep [ ptext (sLit "is a rigid type variable bound by"),
          sep [ppr skol_info, ptext (sLit "at") <+> ppr tv_loc]]

getSkolemInfo :: [Implication] -> TcTyVar -> SkolemInfo
-- Get the skolem info for a type variable
-- from the implication constraint that binds it
getSkolemInfo [] tv
  = pprPanic "No skolem info:" (ppr tv)

getSkolemInfo (implic:implics) tv
  | tv `elem` ic_skols implic = ic_info implic
  | otherwise                 = getSkolemInfo implics tv

-----------------------
-- relevantBindings looks at the value environment and finds values whose
-- types mention any of the offending type variables.  It has to be
-- careful to zonk the Id's type first, so it has to be in the monad.
-- We must be careful to pass it a zonked type variable, too.
--
-- We always remove closed top-level bindings, though,
-- since they are never relevant (cf Trac #8233)

relevantBindings :: Bool  -- True <=> filter by tyvar; False <=> no filtering
                          -- See Trac #8191
                 -> ReportErrCtxt -> Ct
                 -> TcM (ReportErrCtxt, SDoc, Ct)
-- Also returns the zonked and tidied CtOrigin of the constraint
relevantBindings want_filtering ctxt ct
  = do { dflags <- getDynFlags
       ; (env1, tidy_orig) <- zonkTidyOrigin (cec_tidy ctxt) (ctLocOrigin loc)
       ; let ct_tvs = tyCoVarsOfCt ct `unionVarSet` extra_tvs

             -- For *kind* errors, report the relevant bindings of the
             -- enclosing *type* equality, because that's more useful for the programmer
             extra_tvs = case tidy_orig of
                             KindEqOrigin t1 t2 _ -> tyCoVarsOfTypes [t1,t2]
                             _                    -> emptyVarSet
       ; traceTc "relevantBindings" $
           vcat [ ppr ct
                , pprCtOrigin (ctLocOrigin loc)
                , ppr ct_tvs
                , ppr [id | TcIdBndr id _ <- tcl_bndrs lcl_env] ]

       ; (tidy_env', docs, discards)
              <- go env1 ct_tvs (maxRelevantBinds dflags)
                    emptyVarSet [] False
                    (tcl_bndrs lcl_env)
         -- tcl_bndrs has the innermost bindings first,
         -- which are probably the most relevant ones

       ; let doc = ppUnless (null docs) $
                   hang (ptext (sLit "Relevant bindings include"))
                      2 (vcat docs $$ ppWhen discards discardMsg)

             -- Put a zonked, tidied CtOrigin into the Ct
             loc'  = setCtLocOrigin loc tidy_orig
             ct'   = setCtLoc ct loc'
             ctxt' = ctxt { cec_tidy = tidy_env' }

       ; return (ctxt', doc, ct') }
  where
    ev      = ctEvidence ct
    loc     = ctEvLoc ev
    lcl_env = ctLocEnv loc

    run_out :: Maybe Int -> Bool
    run_out Nothing = False
    run_out (Just n) = n <= 0

    dec_max :: Maybe Int -> Maybe Int
    dec_max = fmap (\n -> n - 1)

    go :: TidyEnv -> TcTyVarSet -> Maybe Int -> TcTyVarSet -> [SDoc]
       -> Bool                          -- True <=> some filtered out due to lack of fuel
       -> [TcIdBinder]
       -> TcM (TidyEnv, [SDoc], Bool)   -- The bool says if we filtered any out
                                        -- because of lack of fuel
    go tidy_env _ _ _ docs discards []
       = return (tidy_env, reverse docs, discards)
    go tidy_env ct_tvs n_left tvs_seen docs discards (TcIdBndr id top_lvl : tc_bndrs)
       = do { (tidy_env', tidy_ty) <- zonkTidyTcType tidy_env (idType id)
            ; traceTc "relevantBindings 1" (ppr id <+> dcolon <+> ppr tidy_ty)
            ; let id_tvs = tyCoVarsOfType tidy_ty
                  doc = sep [ pprPrefixOcc id <+> dcolon <+> ppr tidy_ty
                            , nest 2 (parens (ptext (sLit "bound at")
                                 <+> ppr (getSrcLoc id)))]
                  new_seen = tvs_seen `unionVarSet` id_tvs

            ; if (want_filtering && not opt_PprStyle_Debug
                                 && id_tvs `disjointVarSet` ct_tvs)
                       -- We want to filter out this binding anyway
                       -- so discard it silently
              then go tidy_env ct_tvs n_left tvs_seen docs discards tc_bndrs

              else if isTopLevel top_lvl && not (isNothing n_left)
                       -- It's a top-level binding and we have not specified
                       -- -fno-max-relevant-bindings, so discard it silently
              then go tidy_env ct_tvs n_left tvs_seen docs discards tc_bndrs

              else if run_out n_left && id_tvs `subVarSet` tvs_seen
                       -- We've run out of n_left fuel and this binding only
                       -- mentions aleady-seen type variables, so discard it
              then go tidy_env ct_tvs n_left tvs_seen docs True tc_bndrs

                       -- Keep this binding, decrement fuel
              else go tidy_env' ct_tvs (dec_max n_left) new_seen (doc:docs) discards tc_bndrs }

discardMsg :: SDoc
discardMsg = ptext (sLit "(Some bindings suppressed; use -fmax-relevant-binds=N or -fno-max-relevant-binds)")

-----------------------
warnDefaulting :: [Ct] -> Type -> TcM ()
warnDefaulting wanteds default_ty
  = do { warn_default <- woptM Opt_WarnTypeDefaults
       ; env0 <- tcInitTidyEnv
       ; let tidy_env = tidyFreeTyCoVars env0 $
                        foldr (unionVarSet . tyCoVarsOfCt) emptyVarSet wanteds
             tidy_wanteds = map (tidyCt tidy_env) wanteds
             (loc, ppr_wanteds) = pprWithArising tidy_wanteds
             warn_msg  = hang (ptext (sLit "Defaulting the following constraint(s) to type")
                                <+> quotes (ppr default_ty))
                            2 ppr_wanteds
       ; setCtLocM loc $ warnTc warn_default warn_msg }

{-
Note [Runtime skolems]
~~~~~~~~~~~~~~~~~~~~~~
We want to give a reasonably helpful error message for ambiguity
arising from *runtime* skolems in the debugger.  These
are created by in RtClosureInspect.zonkRTTIType.

************************************************************************
*                                                                      *
                 Error from the canonicaliser
         These ones are called *during* constraint simplification
*                                                                      *
************************************************************************
-}

solverDepthErrorTcS :: CtLoc -> TcType -> TcM a
solverDepthErrorTcS loc ty
  = setCtLocM loc $
    do { ty <- zonkTcType ty
       ; env0 <- tcInitTidyEnv
       ; let tidy_env     = tidyFreeTyCoVars env0 (tyCoVarsOfType ty)
             tidy_ty      = tidyType tidy_env ty
             msg
               = vcat [ text "Reduction stack overflow; size =" <+> ppr depth
                      , hang (text "When simplifying the following type:")
                           2 (ppr tidy_ty)
                      , note ]
       ; failWithTcM (tidy_env, msg) }
  where
    depth = ctLocDepth loc
    note = vcat
      [ text "Use -freduction-depth=0 to disable this check"
      , text "(any upper bound you could choose might fail unpredictably with"
      , text " minor updates to GHC, so disabling the check is recommended if"
      , text " you're sure that type checking should terminate)" ]<|MERGE_RESOLUTION|>--- conflicted
+++ resolved
@@ -1017,11 +1017,7 @@
                             -- be oriented the other way round;
                             -- see TcCanonical.canEqTyVarTyVar
   || isSigTyVar tv1 && not (isTyVarTy ty2)
-<<<<<<< HEAD
-  || (ctEqRel ct == ReprEq && not (isTyVarUnderDatatype tv1 ty2))
-=======
   || ctEqRel ct == ReprEq && not (isTyVarUnderDatatype tv1 ty2)
->>>>>>> f40fe62d
      -- the cases below don't really apply to ReprEq (except occurs check)
   = mkErrorMsgFromCt ctxt ct (vcat [ misMatchOrCND ctxt ct oriented ty1 ty2
                                    , extraTyVarInfo ctxt tv1 ty2

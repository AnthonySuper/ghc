{-
(c) The University of Glasgow 2006
(c) The GRASP/AQUA Project, Glasgow University, 1992-1998

Typecheck arrow notation
-}

{-# LANGUAGE RankNTypes #-}

module TcArrows ( tcProc ) where

import {-# SOURCE #-}   TcExpr( tcMonoExpr, tcInferRho, tcSyntaxOp, tcCheckId, tcPolyExpr )

import HsSyn
import TcMatches
import TcHsSyn( hsLPatType )
import TcType
import TcMType
import TcBinds
import TcPat
import TcUnify
import TcRnMonad
import TcEnv
import TcEvidence
import Id( mkLocalId )
import Inst
import Name
import Coercion ( Role(..) )
import TysWiredIn
import VarSet
import TysPrim
import BasicTypes( Arity )
import SrcLoc
import Outputable
import FastString
import Util

import Control.Monad

{-
Note [Arrow overivew]
~~~~~~~~~~~~~~~~~~~~~
Here's a summary of arrows and how they typecheck.  First, here's
a cut-down syntax:

  expr ::= ....
        |  proc pat cmd

  cmd ::= cmd exp                    -- Arrow application
       |  \pat -> cmd                -- Arrow abstraction
       |  (| exp cmd1 ... cmdn |)    -- Arrow form, n>=0
       |  ... -- If, case in the usual way

  cmd_type ::= carg_type --> type

  carg_type ::= ()
             |  (type, carg_type)

Note that
 * The 'exp' in an arrow form can mention only
   "arrow-local" variables

 * An "arrow-local" variable is bound by an enclosing
   cmd binding form (eg arrow abstraction)

 * A cmd_type is here written with a funny arrow "-->",
   The bit on the left is a carg_type (command argument type)
   which itself is a nested tuple, finishing with ()

 * The arrow-tail operator (e1 -< e2) means
       (| e1 <<< arr snd |) e2


************************************************************************
*                                                                      *
                Proc
*                                                                      *
************************************************************************
-}

tcProc :: InPat Name -> LHsCmdTop Name          -- proc pat -> expr
       -> TcRhoType                             -- Expected type of whole proc expression
       -> TcM (OutPat TcId, LHsCmdTop TcId, TcCoercion)

tcProc pat cmd exp_ty
  = newArrowScope $
    do  { (co, (exp_ty1, res_ty)) <- matchExpectedAppTy exp_ty
        ; (co1, (arr_ty, arg_ty)) <- matchExpectedAppTy exp_ty1
        ; let cmd_env = CmdEnv { cmd_arr = arr_ty }
        ; (pat', cmd') <- tcPat ProcExpr pat arg_ty $
                          tcCmdTop cmd_env cmd (unitTy, res_ty)
        ; let res_co = mkTransCo co (mkAppCo co1 (mkNomReflCo res_ty))
        ; return (pat', cmd', res_co) }

{-
************************************************************************
*                                                                      *
                Commands
*                                                                      *
************************************************************************
-}

-- See Note [Arrow overview]
type CmdType    = (CmdArgType, TcTauType)    -- cmd_type
type CmdArgType = TcTauType                  -- carg_type, a nested tuple

data CmdEnv
  = CmdEnv {
        cmd_arr :: TcType -- arrow type constructor, of kind *->*->*
    }

mkCmdArrTy :: CmdEnv -> TcTauType -> TcTauType -> TcTauType
mkCmdArrTy env t1 t2 = mkAppTys (cmd_arr env) [t1, t2]

---------------------------------------
tcCmdTop :: CmdEnv
         -> LHsCmdTop Name
         -> CmdType
         -> TcM (LHsCmdTop TcId)

tcCmdTop env (L loc (HsCmdTop cmd _ _ names)) cmd_ty@(cmd_stk, res_ty)
  = setSrcSpan loc $
    do  { cmd'   <- tcCmd env cmd cmd_ty
        ; names' <- mapM (tcSyntaxName ProcOrigin (cmd_arr env)) names
        ; return (L loc $ HsCmdTop cmd' cmd_stk res_ty names') }
----------------------------------------
tcCmd  :: CmdEnv -> LHsCmd Name -> CmdType -> TcM (LHsCmd TcId)
        -- The main recursive function
tcCmd env (L loc cmd) res_ty
  = setSrcSpan loc $ do
        { cmd' <- tc_cmd env cmd res_ty
        ; return (L loc cmd') }

tc_cmd :: CmdEnv -> HsCmd Name  -> CmdType -> TcM (HsCmd TcId)
tc_cmd env (HsCmdPar cmd) res_ty
  = do  { cmd' <- tcCmd env cmd res_ty
        ; return (HsCmdPar cmd') }

tc_cmd env (HsCmdLet (L l binds) (L body_loc body)) res_ty
  = do  { (binds', body') <- tcLocalBinds binds         $
                             setSrcSpan body_loc        $
                             tc_cmd env body res_ty
        ; return (HsCmdLet (L l binds') (L body_loc body')) }

tc_cmd env in_cmd@(HsCmdCase scrut matches) (stk, res_ty)
  = addErrCtxt (cmdCtxt in_cmd) $ do
      (scrut', scrut_ty) <- tcInferRho scrut
      matches' <- tcMatchesCase match_ctxt scrut_ty matches res_ty
      return (HsCmdCase scrut' matches')
  where
    match_ctxt = MC { mc_what = CaseAlt,
                      mc_body = mc_body }
    mc_body body res_ty' = tcCmd env body (stk, res_ty')

tc_cmd env (HsCmdIf Nothing pred b1 b2) res_ty    -- Ordinary 'if'
  = do  { pred' <- tcMonoExpr pred boolTy
        ; b1'   <- tcCmd env b1 res_ty
        ; b2'   <- tcCmd env b2 res_ty
        ; return (HsCmdIf Nothing pred' b1' b2')
    }

tc_cmd env (HsCmdIf (Just fun) pred b1 b2) res_ty -- Rebindable syntax for if
  = do  { pred_ty <- newOpenFlexiTyVarTy
        -- For arrows, need ifThenElse :: forall r. T -> r -> r -> r
        -- because we're going to apply it to the environment, not
        -- the return value.
        ; (_, [r_tv]) <- tcInstSkolTyVars [alphaTyVar]
        ; let r_ty = mkTyVarTy r_tv
        ; let if_ty = mkFunTys [pred_ty, r_ty, r_ty] r_ty
        ; checkTc (not (r_tv `elemVarSet` tyCoVarsOfType pred_ty))
                  (ptext (sLit "Predicate type of `ifThenElse' depends on result type"))
        ; fun'  <- tcSyntaxOp IfOrigin fun if_ty
        ; pred' <- tcMonoExpr pred pred_ty
        ; b1'   <- tcCmd env b1 res_ty
        ; b2'   <- tcCmd env b2 res_ty
        ; return (HsCmdIf (Just fun') pred' b1' b2')
    }

-------------------------------------------
--              Arrow application
--          (f -< a)   or   (f -<< a)
--
--   D   |- fun :: a t1 t2
--   D,G |- arg :: t1
--  ------------------------
--   D;G |-a  fun -< arg :: stk --> t2
--
--   D,G |- fun :: a t1 t2
--   D,G |- arg :: t1
--  ------------------------
--   D;G |-a  fun -<< arg :: stk --> t2
--
-- (plus -<< requires ArrowApply)

tc_cmd env cmd@(HsCmdArrApp fun arg _ ho_app lr) (_, res_ty)
  = addErrCtxt (cmdCtxt cmd)    $
         -- TODO (RAE): from openTypeKind
    do  { arg_ty <- newOpenFlexiTyVarTy
        ; let fun_ty = mkCmdArrTy env arg_ty res_ty
        ; fun' <- select_arrow_scope (tcMonoExpr fun fun_ty)

        ; arg' <- tcMonoExpr arg arg_ty

        ; return (HsCmdArrApp fun' arg' fun_ty ho_app lr) }
  where
       -- Before type-checking f, use the environment of the enclosing
       -- proc for the (-<) case.
       -- Local bindings, inside the enclosing proc, are not in scope
       -- inside f.  In the higher-order case (-<<), they are.
       -- See Note [Escaping the arrow scope] in TcRnTypes
    select_arrow_scope tc = case ho_app of
        HsHigherOrderApp -> tc
        HsFirstOrderApp  -> escapeArrowScope tc

-------------------------------------------
--              Command application
--
-- D,G |-  exp : t
-- D;G |-a cmd : (t,stk) --> res
-- -----------------------------
-- D;G |-a cmd exp : stk --> res

tc_cmd env cmd@(HsCmdApp fun arg) (cmd_stk, res_ty)
  = addErrCtxt (cmdCtxt cmd)    $
    do  { arg_ty <- newOpenFlexiTyVarTy
        ; fun'   <- tcCmd env fun (mkPairTy arg_ty cmd_stk, res_ty)
        ; arg'   <- tcMonoExpr arg arg_ty
        ; return (HsCmdApp fun' arg') }

-------------------------------------------
--              Lambda
--
-- D;G,x:t |-a cmd : stk --> res
-- ------------------------------
-- D;G |-a (\x.cmd) : (t,stk) --> res

tc_cmd env
       (HsCmdLam (MG { mg_alts = L l [L mtch_loc
                                   (match@(Match _ pats _maybe_rhs_sig grhss))],
                       mg_origin = origin }))
       (cmd_stk, res_ty)
  = addErrCtxt (pprMatchInCtxt match_ctxt match)        $
    do  { (co, arg_tys, cmd_stk') <- matchExpectedCmdArgs n_pats cmd_stk

                -- Check the patterns, and the GRHSs inside
        ; (pats', grhss') <- setSrcSpan mtch_loc                $
                             tcPats LambdaExpr pats arg_tys     $
                             tc_grhss grhss cmd_stk' res_ty

        ; let match' = L mtch_loc (Match NonFunBindMatch pats' Nothing grhss')
              arg_tys = map hsLPatType pats'
              cmd' = HsCmdLam (MG { mg_alts = L l [match'], mg_arg_tys = arg_tys
                                  , mg_res_ty = res_ty, mg_origin = origin })
        ; return (mkHsCmdCast co cmd') }
  where
    n_pats     = length pats
    match_ctxt = (LambdaExpr :: HsMatchContext Name)    -- Maybe KappaExpr?
    pg_ctxt    = PatGuard match_ctxt

    tc_grhss (GRHSs grhss (L l binds)) stk_ty res_ty
        = do { (binds', grhss') <- tcLocalBinds binds $
                                   mapM (wrapLocM (tc_grhs stk_ty res_ty)) grhss
             ; return (GRHSs grhss' (L l binds')) }

    tc_grhs stk_ty res_ty (GRHS guards body)
        = do { (guards', rhs') <- tcStmtsAndThen pg_ctxt tcGuardStmt guards res_ty $
                                  \ res_ty -> tcCmd env body (stk_ty, res_ty)
             ; return (GRHS guards' rhs') }

-------------------------------------------
--              Do notation

<<<<<<< HEAD
tc_cmd env (HsCmdDo stmts _) (cmd_stk, res_ty)
  = do  { co <- unifyType noThing unitTy cmd_stk  -- Expecting empty argument stack
=======
tc_cmd env (HsCmdDo (L l stmts) _) (cmd_stk, res_ty)
  = do  { co <- unifyType unitTy cmd_stk  -- Expecting empty argument stack
>>>>>>> f40fe62d
        ; stmts' <- tcStmts ArrowExpr (tcArrDoStmt env) stmts res_ty
        ; return (mkHsCmdCast co (HsCmdDo (L l stmts') res_ty)) }


-----------------------------------------------------------------
--      Arrow ``forms''       (| e c1 .. cn |)
--
--      D; G |-a1 c1 : stk1 --> r1
--      ...
--      D; G |-an cn : stkn --> rn
--      D |-  e :: forall e. a1 (e, stk1) t1
--                                ...
--                        -> an (e, stkn) tn
--                        -> a  (e, stk) t
--      e \not\in (stk, stk1, ..., stkm, t, t1, ..., tn)
--      ----------------------------------------------
--      D; G |-a  (| e c1 ... cn |)  :  stk --> t

tc_cmd env cmd@(HsCmdArrForm expr fixity cmd_args) (cmd_stk, res_ty)
  = addErrCtxt (cmdCtxt cmd)    $
    do  { (cmd_args', cmd_tys) <- mapAndUnzipM tc_cmd_arg cmd_args
                              -- We use alphaTyVar for 'w'
        ; let e_ty = mkNamedForAllTy alphaTyVar Invisible $
                     mkFunTys cmd_tys $
                     mkCmdArrTy env (mkPairTy alphaTy cmd_stk) res_ty
        ; expr' <- tcPolyExpr expr e_ty
        ; return (HsCmdArrForm expr' fixity cmd_args') }

  where
    tc_cmd_arg :: LHsCmdTop Name -> TcM (LHsCmdTop TcId, TcType)
    tc_cmd_arg cmd
       = do { arr_ty <- newFlexiTyVarTy arrowTyConKind
            ; stk_ty <- newFlexiTyVarTy liftedTypeKind
            ; res_ty <- newFlexiTyVarTy liftedTypeKind
            ; let env' = env { cmd_arr = arr_ty }
            ; cmd' <- tcCmdTop env' cmd (stk_ty, res_ty)
            ; return (cmd',  mkCmdArrTy env' (mkPairTy alphaTy stk_ty) res_ty) }

-----------------------------------------------------------------
--              Base case for illegal commands
-- This is where expressions that aren't commands get rejected

tc_cmd _ cmd _
  = failWithTc (vcat [ptext (sLit "The expression"), nest 2 (ppr cmd),
                      ptext (sLit "was found where an arrow command was expected")])


matchExpectedCmdArgs :: Arity -> TcType -> TcM (TcCoercion, [TcType], TcType)
matchExpectedCmdArgs 0 ty
  = return (mkNomReflCo ty, [], ty)
matchExpectedCmdArgs n ty
  = do { (co1, [ty1, ty2]) <- matchExpectedTyConApp pairTyCon ty
       ; (co2, tys, res_ty) <- matchExpectedCmdArgs (n-1) ty2
       ; return (mkTyConAppCo Nominal pairTyCon [co1, co2], ty1:tys, res_ty) }

{-
************************************************************************
*                                                                      *
                Stmts
*                                                                      *
************************************************************************
-}

--------------------------------
--      Mdo-notation
-- The distinctive features here are
--      (a) RecStmts, and
--      (b) no rebindable syntax

tcArrDoStmt :: CmdEnv -> TcCmdStmtChecker
tcArrDoStmt env _ (LastStmt rhs noret _) res_ty thing_inside
  = do  { rhs' <- tcCmd env rhs (unitTy, res_ty)
        ; thing <- thing_inside (panic "tcArrDoStmt")
        ; return (LastStmt rhs' noret noSyntaxExpr, thing) }

tcArrDoStmt env _ (BodyStmt rhs _ _ _) res_ty thing_inside
  = do  { (rhs', elt_ty) <- tc_arr_rhs env rhs
        ; thing          <- thing_inside res_ty
        ; return (BodyStmt rhs' noSyntaxExpr noSyntaxExpr elt_ty, thing) }

tcArrDoStmt env ctxt (BindStmt pat rhs _ _) res_ty thing_inside
  = do  { (rhs', pat_ty) <- tc_arr_rhs env rhs
        ; (pat', thing)  <- tcPat (StmtCtxt ctxt) pat pat_ty $
                            thing_inside res_ty
        ; return (mkBindStmt pat' rhs', thing) }

tcArrDoStmt env ctxt (RecStmt { recS_stmts = stmts, recS_later_ids = later_names
                            , recS_rec_ids = rec_names }) res_ty thing_inside
  = do  { let tup_names = rec_names ++ filterOut (`elem` rec_names) later_names
        ; tup_elt_tys <- newFlexiTyVarTys (length tup_names) liftedTypeKind
        ; let tup_ids = zipWith mkLocalId tup_names tup_elt_tys
        ; tcExtendIdEnv tup_ids $ do
        { (stmts', tup_rets)
                <- tcStmtsAndThen ctxt (tcArrDoStmt env) stmts res_ty   $ \ _res_ty' ->
                        -- ToDo: res_ty not really right
                   zipWithM tcCheckId tup_names tup_elt_tys

        ; thing <- thing_inside res_ty
                -- NB:  The rec_ids for the recursive things
                --      already scope over this part. This binding may shadow
                --      some of them with polymorphic things with the same Name
                --      (see note [RecStmt] in HsExpr)

        ; let rec_ids = takeList rec_names tup_ids
        ; later_ids <- tcLookupLocalIds later_names

        ; let rec_rets = takeList rec_names tup_rets
        ; let ret_table = zip tup_ids tup_rets
        ; let later_rets = [r | i <- later_ids, (j, r) <- ret_table, i == j]

        ; return (emptyRecStmtId { recS_stmts = stmts'
                                 , recS_later_ids = later_ids
                                 , recS_later_rets = later_rets
                                 , recS_rec_ids = rec_ids
                                 , recS_rec_rets = rec_rets
                                 , recS_ret_ty = res_ty }, thing)
        }}

tcArrDoStmt _ _ stmt _ _
  = pprPanic "tcArrDoStmt: unexpected Stmt" (ppr stmt)

tc_arr_rhs :: CmdEnv -> LHsCmd Name -> TcM (LHsCmd TcId, TcType)
tc_arr_rhs env rhs = do { ty <- newFlexiTyVarTy liftedTypeKind
                        ; rhs' <- tcCmd env rhs (unitTy, ty)
                        ; return (rhs', ty) }

{-
************************************************************************
*                                                                      *
                Helpers
*                                                                      *
************************************************************************
-}

mkPairTy :: Type -> Type -> Type
mkPairTy t1 t2 = mkTyConApp pairTyCon [t1,t2]

arrowTyConKind :: Kind          --  *->*->*
arrowTyConKind = mkFunTys [liftedTypeKind, liftedTypeKind] liftedTypeKind

{-
************************************************************************
*                                                                      *
                Errors
*                                                                      *
************************************************************************
-}

cmdCtxt :: HsCmd Name -> SDoc
cmdCtxt cmd = ptext (sLit "In the command:") <+> ppr cmd<|MERGE_RESOLUTION|>--- conflicted
+++ resolved
@@ -270,13 +270,8 @@
 -------------------------------------------
 --              Do notation
 
-<<<<<<< HEAD
-tc_cmd env (HsCmdDo stmts _) (cmd_stk, res_ty)
+tc_cmd env (HsCmdDo (L l stmts) _) (cmd_stk, res_ty)
   = do  { co <- unifyType noThing unitTy cmd_stk  -- Expecting empty argument stack
-=======
-tc_cmd env (HsCmdDo (L l stmts) _) (cmd_stk, res_ty)
-  = do  { co <- unifyType unitTy cmd_stk  -- Expecting empty argument stack
->>>>>>> f40fe62d
         ; stmts' <- tcStmts ArrowExpr (tcArrDoStmt env) stmts res_ty
         ; return (mkHsCmdCast co (HsCmdDo (L l stmts') res_ty)) }
 

--- conflicted
+++ resolved
@@ -41,14 +41,9 @@
 import Data.Monoid
 #endif
 import Bag
-<<<<<<< HEAD
-import TcEvidence
-import BuildTyCl
-=======
 import Util
 import Data.Maybe
 import Control.Monad (forM)
->>>>>>> 0511c0ab
 
 #include "HsVersions.h"
 \end{code}
@@ -89,14 +84,9 @@
              prov_theta = map evVarPred prov_dicts
              req_theta  = map evVarPred req_dicts
 
-<<<<<<< HEAD
        ; univ_tvs   <- mapMaybeM zonkQuantifiedTyCoVar univ_tvs
        ; ex_tvs     <- mapMaybeM zonkQuantifiedTyCoVar ex_tvs
-=======
-       ; univ_tvs   <- mapM zonkQuantifiedTyVar univ_tvs
-       ; ex_tvs     <- mapM zonkQuantifiedTyVar ex_tvs
-
->>>>>>> 0511c0ab
+
        ; prov_theta <- zonkTcThetaType prov_theta
        ; req_theta  <- zonkTcThetaType req_theta
 
@@ -237,43 +227,30 @@
                 -> ([TcTyVar], [TcType], ThetaType, TcEvBinds, [EvVar])
                 -> [(Var, HsWrapper)]
                 -> TcType
-<<<<<<< HEAD
-                -> TcM (Id, LHsBinds Id)
--- See Note [Matchers and wrappers for pattern synonyms] in PatSyn
-tcPatSynMatcher (L loc name) lpat args univ_tvs ex_tvs ev_binds prov_dicts req_dicts prov_theta req_theta pat_ty
-          -- zonkQuantifiedTyCoVar returns Nothing only if given a levity var
-          -- TODO (RAE): The following idiom looks funky. Is it? (I didn't write it.)
-  = do { Just res_tv <- zonkQuantifiedTyCoVar =<< newFlexiTyVar liftedTypeKind
-       ; matcher_name <- newImplicitBinder name mkMatcherOcc
-       ; let res_ty = mkOnlyTyVarTy res_tv
-             cont_ty = mkInvSigmaTy ex_tvs prov_theta $
-                       mkFunTys (map varType args) res_ty
-
-       ; let matcher_tau = mkFunTys [pat_ty, cont_ty, res_ty] res_ty
-             matcher_sigma = mkInvSigmaTy (res_tv:univ_tvs) req_theta matcher_tau
-             matcher_id = mkExportedLocalId VanillaId matcher_name matcher_sigma
-=======
                 -> TcM ((Id, Bool), LHsBinds Id)
 -- See Note [Matchers and builders for pattern synonyms] in PatSyn
 tcPatSynMatcher (L loc name) lpat
                 (univ_tvs, req_theta, req_ev_binds, req_dicts)
                 (ex_tvs, ex_tys, prov_theta, prov_ev_binds, prov_dicts)
                 wrapped_args pat_ty
-  = do { uniq <- newUnique
-       ; let tv_name = mkInternalName uniq (mkTyVarOcc "r") loc
-             res_tv  = mkTcTyVar tv_name openTypeKind (SkolemTv False)
+  = do { lev_uniq <- newUnique
+       ; tv_uniq  <- newUnique
+       ; let lev_name = mkInternalName lev_uniq (mkTyVarOcc "rlev") loc
+             tv_name  = mkInternalName tv_uniq (mkTyVarOcc "r") loc
+             lev_tv   = mkTcTyVar lev_name levityTy   (SkolemTv False)
+             lev      = mkOnlyTyVarTy lev_tv
+             res_tv   = mkTcTyVar tv_name  (tYPE lev) (SkolemTv False)
              is_unlifted = null wrapped_args && null prov_dicts
-             res_ty = mkTyVarTy res_tv
+             res_ty = mkOnlyTyVarTy res_tv
              (cont_arg_tys, cont_args)
                | is_unlifted = ([voidPrimTy], [nlHsVar voidPrimId])
                | otherwise   = unzip [ (varType arg, mkLHsWrap wrap $ nlHsVar arg)
                                      | (arg, wrap) <- wrapped_args
                                      ]
-             cont_ty = mkSigmaTy ex_tvs prov_theta $
+             cont_ty = mkInvSigmaTy ex_tvs prov_theta $
                        mkFunTys cont_arg_tys res_ty
 
              fail_ty = mkFunTy voidPrimTy res_ty
->>>>>>> 0511c0ab
 
        ; matcher_name <- newImplicitBinder name mkMatcherOcc
        ; scrutinee    <- newSysLocalId (fsLit "scrut") pat_ty
@@ -406,41 +383,6 @@
        ; traceTc "tcPatSynDecl worker" $ ppr worker_binds
        ; return worker_binds }
   where
-<<<<<<< HEAD
-    args = map unLoc $ case details of
-        PrefixPatSyn args -> args
-        InfixPatSyn arg1 arg2 -> [arg1, arg2]
-
-    tcLookupPatSynWrapper name
-      = do { patsyn <- tcLookupPatSyn name
-           ; case patSynWrapper patsyn of
-               Nothing -> panic "tcLookupPatSynWrapper"
-               Just wrapper_id -> return wrapper_id }
-
-mkPatSynWrapperId :: Located Name
-                  -> [Var] -> [TyVar] -> [TyVar] -> ThetaType -> Type
-                  -> TcM Id
-mkPatSynWrapperId (L _ name) args univ_tvs ex_tvs theta pat_ty
-  = do { let qtvs = univ_tvs ++ ex_tvs
-       ; (subst, wrapper_tvs) <- tcInstSkolTyCoVars qtvs
-       ; let wrapper_theta = substTheta subst theta
-             pat_ty' = substTy subst pat_ty
-             args' = map (\arg -> setVarType arg $ substTy subst (varType arg)) args
-             wrapper_tau = mkFunTys (map varType args') pat_ty'
-             wrapper_sigma = mkInvSigmaTy wrapper_tvs wrapper_theta wrapper_tau
-
-       ; wrapper_name <- newImplicitBinder name mkDataConWrapperOcc
-       ; return $ mkExportedLocalId VanillaId wrapper_name wrapper_sigma }
-
-mkPatSynWrapper :: Id
-                -> HsBind Name
-                -> TcM (LHsBinds Id)
-mkPatSynWrapper wrapper_id bind
-  = do { (wrapper_binds, _, _) <- tcPolyCheck NonRecursive (const []) sig (noLoc bind)
-       ; traceTc "tcPatSynDecl wrapper" $ ppr wrapper_binds
-       ; traceTc "tcPatSynDecl wrapper type" $ ppr (varType wrapper_id)
-       ; return wrapper_binds }
-=======
     Just mg = mb_match_group
     mb_match_group = case dir of
                         Unidirectional           -> Nothing
@@ -472,7 +414,6 @@
   = failWithTc $
     ptext (sLit "non-bidirectional pattern synonym")
     <+> quotes (ppr name) <+> ptext (sLit "used in an expression")
->>>>>>> 0511c0ab
   where
     name    = patSynName ps
     builder = patSynBuilder ps
@@ -580,11 +521,7 @@
     go1   (LitPat lit)             = return $ HsLit lit
     go1   (NPat n Nothing _)       = return $ HsOverLit n
     go1   (NPat n (Just neg) _)    = return $ noLoc neg `HsApp` noLoc (HsOverLit n)
-<<<<<<< HEAD
-    go1   (SigPatIn pat (HsWB ty _))
-=======
-    go1   (SigPatIn pat (HsWB ty _ _ wcs))
->>>>>>> 0511c0ab
+    go1   (SigPatIn pat (HsWB ty _ wcs))
       = do { expr <- go pat
            ; return $ ExprWithTySig expr ty wcs }
     go1   (ConPatOut{})            = panic "ConPatOut in output of renamer"

%
% (c) The University of Glasgow 2006
% (c) The GRASP/AQUA Project, Glasgow University, 1992-1999
%

Analysis functions over data types.  Specficially, detecting recursive types.

This stuff is only used for source-code decls; it's recorded in interface
files for imported data types.

\begin{code}
{-# LANGUAGE CPP #-}

module TcTyDecls(
        calcRecFlags, RecTyInfo(..), 
        calcSynCycles, calcClassCycles,
        RoleAnnots, extractRoleAnnots, emptyRoleAnnots, lookupRoleAnnots
    ) where

#include "HsVersions.h"

import TyCoRep
import HsSyn
import Class
import Type
import HscTypes
import TyCon
import DataCon
import Name
import NameEnv
import VarEnv
import VarSet
import NameSet
import Coercion ( ltRole )
import Avail
import Digraph
import BasicTypes
import SrcLoc
import Outputable
import UniqSet
import Util
import Maybes
import Data.List

#if __GLASGOW_HASKELL__ < 709
import Control.Applicative (Applicative(..))
#endif

import Control.Monad
\end{code}


%************************************************************************
%*                                                                      *
        Cycles in class and type synonym declarations
%*                                                                      *
%************************************************************************

Checking for class-decl loops is easy, because we don't allow class decls
in interface files.

We allow type synonyms in hi-boot files, but we *trust* hi-boot files,
so we don't check for loops that involve them.  So we only look for synonym
loops in the module being compiled.

We check for type synonym and class cycles on the *source* code.
Main reasons:

  a) Otherwise we'd need a special function to extract type-synonym tycons
     from a type, whereas we already have the free vars pinned on the decl

  b) If we checked for type synonym loops after building the TyCon, we
        can't do a hoistForAllTys on the type synonym rhs, (else we fall into
        a black hole) which seems unclean.  Apart from anything else, it'd mean
        that a type-synonym rhs could have for-alls to the right of an arrow,
        which means adding new cases to the validity checker

        Indeed, in general, checking for cycles beforehand means we need to
        be less careful about black holes through synonym cycles.

The main disadvantage is that a cycle that goes via a type synonym in an
.hi-boot file can lead the compiler into a loop, because it assumes that cycles
only occur entirely within the source code of the module being compiled.
But hi-boot files are trusted anyway, so this isn't much worse than (say)
a kind error.

[  NOTE ----------------------------------------------
If we reverse this decision, this comment came from tcTyDecl1, and should
 go back there
        -- dsHsType, not tcHsKindedType, to avoid a loop.  tcHsKindedType does hoisting,
        -- which requires looking through synonyms... and therefore goes into a loop
        -- on (erroneously) recursive synonyms.
        -- Solution: do not hoist synonyms, because they'll be hoisted soon enough
        --           when they are substituted

We'd also need to add back in this definition

synTyConsOfType :: Type -> [TyCon]
-- Does not look through type synonyms at all
-- Return a list of synonym tycons
synTyConsOfType ty
  = nameEnvElts (go ty)
  where
     go :: Type -> NameEnv TyCon  -- The NameEnv does duplicate elim
     go (TyVarTy v)               = emptyNameEnv
     go (TyConApp tc tys)         = go_tc tc tys
     go (AppTy a b)               = go a `plusNameEnv` go b
     go (FunTy a b)               = go a `plusNameEnv` go b
     go (ForAllTy _ ty)           = go ty

     go_tc tc tys | isSynTyCon tc = extendNameEnv (go_s tys) (tyConName tc) tc
                  | otherwise     = go_s tys
     go_s tys = foldr (plusNameEnv . go) emptyNameEnv tys
---------------------------------------- END NOTE ]

\begin{code}
mkSynEdges :: [LTyClDecl Name] -> [(LTyClDecl Name, Name, [Name])]
mkSynEdges syn_decls = [ (ldecl, name, nameSetElems fvs)
                       | ldecl@(L _ (SynDecl { tcdLName = L _ name
                                             , tcdFVs = fvs })) <- syn_decls ]

calcSynCycles :: [LTyClDecl Name] -> [SCC (LTyClDecl Name)]
calcSynCycles = stronglyConnCompFromEdgedVertices . mkSynEdges
\end{code}

Note [Superclass cycle check]
~~~~~~~~~~~~~~~~~~~~~~~~~~~~~
We can't allow cycles via superclasses because it would result in the
type checker looping when it canonicalises a class constraint (superclasses
are added during canonicalisation).  More precisely, given a constraint
    C ty1 .. tyn
we want to instantiate all of C's superclasses, transitively, and
that set must be finite.  So if
     class (D b, E b a) => C a b
then when we encounter the constraint
     C ty1 ty2
we'll instantiate the superclasses
     (D ty2, E ty2 ty1)
and then *their* superclasses, and so on.  This set must be finite!

It is OK for superclasses to be type synonyms for other classes, so
must "look through" type synonyms. Eg
     type X a = C [a]
     class X a => C a   -- No!  Recursive superclass!

We want definitions such as:

  class C cls a where cls a => a -> a
  class C D a => D a where

to be accepted, even though a naive acyclicity check would reject the
program as having a cycle between D and its superclass.  Why? Because
when we instantiate 
     D ty1
we get the superclas
     C D ty1
and C has no superclasses, so we have terminated with a finite set.

More precisely, the rule is this: the superclasses sup_C of a class C
are rejected iff:

  C \elem expand(sup_C)

Where expand is defined as follows:

(1)  expand(a ty1 ... tyN) = expand(ty1) \union ... \union expand(tyN)

(2)  expand(D ty1 ... tyN) = {D} 
                             \union sup_D[ty1/x1, ..., tyP/xP] 
                             \union expand(ty(P+1)) ... \union expand(tyN)
           where (D x1 ... xM) is a class, P = min(M,N)

(3)  expand(T ty1 ... tyN) = expand(ty1) \union ... \union expand(tyN)
        where T is not a class

Eqn (1) is conservative; when there's a type variable at the head,
look in all the argument types.  Eqn (2) expands superclasses; the
third component of the union is like Eqn (1).  Eqn (3) happens mainly
when the context is a (constraint) tuple, such as (Eq a, Show a).

Furthermore, expand always looks through type synonyms.

\begin{code}
calcClassCycles :: Class -> [[TyCon]]
calcClassCycles cls 
  = nubBy eqAsCycle $ 
    expandTheta (unitUniqSet cls) [classTyCon cls] (classSCTheta cls) []
  where
    -- The last TyCon in the cycle is always the same as the first
    eqAsCycle xs ys = any (xs ==) (cycles (tail ys))
    cycles xs = take n . map (take n) . tails . cycle $ xs
      where n = length xs

    -- No more superclasses to expand ==> no problems with cycles
    -- See Note [Superclass cycle check]
    expandTheta :: UniqSet Class -- Path of Classes to here in set form
                -> [TyCon]       -- Path to here
                -> ThetaType     -- Superclass work list
                -> [[TyCon]]     -- Input error paths
                -> [[TyCon]]     -- Final error paths
    expandTheta _    _    []           = id
    expandTheta seen path (pred:theta) = expandType seen path pred . expandTheta seen path theta

    expandType seen path (TyConApp tc tys)
      -- Expand unsaturated classes to their superclass theta if they are yet unseen.
      -- If they have already been seen then we have detected an error!
      | Just cls <- tyConClass_maybe tc
      , let (env, remainder) = papp (classTyVars cls) tys
            rest_tys = either (const []) id remainder
      = if cls `elementOfUniqSet` seen
         then (reverse (classTyCon cls:path):) 
              . flip (foldr (expandType seen path)) tys
         else expandTheta (addOneToUniqSet seen cls) (tc:path) 
                          (substTys (mkTopTCvSubst env) (classSCTheta cls))
              . flip (foldr (expandType seen path)) rest_tys

      -- For synonyms, try to expand them: some arguments might be
      -- phantoms, after all. We can expand with impunity because at
      -- this point the type synonym cycle check has already happened.
      | Just (tvs, rhs) <- synTyConDefn_maybe tc
      , let (env, remainder) = papp tvs tys
            rest_tys = either (const []) id remainder
      = expandType seen (tc:path) (substTy (mkTopTCvSubst env) rhs) 
        . flip (foldr (expandType seen path)) rest_tys

      -- For non-class, non-synonyms, just check the arguments
      | otherwise
      = flip (foldr (expandType seen path)) tys

    expandType _    _    (TyVarTy {})     = id
    expandType _    _    (LitTy {})       = id
    expandType seen path (AppTy t1 t2)    = expandType seen path t1 . expandType seen path t2
    expandType seen path (ForAllTy b t)   = expandType seen path (binderType b) . expandType seen path t
    expandType seen path (CastTy ty _co)  = expandType seen path ty
    expandType _    _    (CoercionTy {})  = id

    papp :: [TyVar] -> [Type] -> ([(TyVar, Type)], Either [TyVar] [Type])
    papp []       tys      = ([], Right tys)
    papp tvs      []       = ([], Left tvs)
    papp (tv:tvs) (ty:tys) = ((tv, ty):env, remainder)
      where (env, remainder) = papp tvs tys
\end{code}


%************************************************************************
%*                                                                      *
        Deciding which type constructors are recursive
%*                                                                      *
%************************************************************************

Identification of recursive TyCons
~~~~~~~~~~~~~~~~~~~~~~~~~~~~~~~~~~
The knot-tying parameters: @rec_details_list@ is an alist mapping @Name@s to
@TyThing@s.

Identifying a TyCon as recursive serves two purposes

1.  Avoid infinite types.  Non-recursive newtypes are treated as
"transparent", like type synonyms, after the type checker.  If we did
this for all newtypes, we'd get infinite types.  So we figure out for
each newtype whether it is "recursive", and add a coercion if so.  In
effect, we are trying to "cut the loops" by identifying a loop-breaker.

2.  Avoid infinite unboxing.  This has nothing to do with newtypes.
Suppose we have
        data T = MkT Int T
        f (MkT x t) = f t
Well, this function diverges, but we don't want the strictness analyser
to diverge.  But the strictness analyser will diverge because it looks
deeper and deeper into the structure of T.   (I believe there are
examples where the function does something sane, and the strictness
analyser still diverges, but I can't see one now.)

Now, concerning (1), the FC2 branch currently adds a coercion for ALL
newtypes.  I did this as an experiment, to try to expose cases in which
the coercions got in the way of optimisations.  If it turns out that we
can indeed always use a coercion, then we don't risk recursive types,
and don't need to figure out what the loop breakers are.

For newtype *families* though, we will always have a coercion, so they
are always loop breakers!  So you can easily adjust the current
algorithm by simply treating all newtype families as loop breakers (and
indeed type families).  I think.



For newtypes, we label some as "recursive" such that

    INVARIANT: there is no cycle of non-recursive newtypes

In any loop, only one newtype need be marked as recursive; it is
a "loop breaker".  Labelling more than necessary as recursive is OK,
provided the invariant is maintained.

A newtype M.T is defined to be "recursive" iff
        (a) it is declared in an hi-boot file (see RdrHsSyn.hsIfaceDecl)
        (b) it is declared in a source file, but that source file has a
            companion hi-boot file which declares the type
   or   (c) one can get from T's rhs to T via type
            synonyms, or non-recursive newtypes *in M*
             e.g.  newtype T = MkT (T -> Int)

(a) is conservative; declarations in hi-boot files are always
        made loop breakers. That's why in (b) we can restrict attention
        to tycons in M, because any loops through newtypes outside M
        will be broken by those newtypes
(b) ensures that a newtype is not treated as a loop breaker in one place
and later as a non-loop-breaker.  This matters in GHCi particularly, when
a newtype T might be embedded in many types in the environment, and then
T's source module is compiled.  We don't want T's recursiveness to change.

The "recursive" flag for algebraic data types is irrelevant (never consulted)
for types with more than one constructor.


An algebraic data type M.T is "recursive" iff
        it has just one constructor, and
        (a) it is declared in an hi-boot file (see RdrHsSyn.hsIfaceDecl)
        (b) it is declared in a source file, but that source file has a
            companion hi-boot file which declares the type
 or     (c) one can get from its arg types to T via type synonyms,
            or by non-recursive newtypes or non-recursive product types in M
             e.g.  data T = MkT (T -> Int) Bool
Just like newtype in fact

A type synonym is recursive if one can get from its
right hand side back to it via type synonyms.  (This is
reported as an error.)

A class is recursive if one can get from its superclasses
back to it.  (This is an error too.)

Hi-boot types
~~~~~~~~~~~~~
A data type read from an hi-boot file will have an AbstractTyCon as its AlgTyConRhs
and will respond True to isAbstractTyCon. The idea is that we treat these as if one
could get from these types to anywhere.  So when we see

        module Baz where
        import {-# SOURCE #-} Foo( T )
        newtype S = MkS T

then we mark S as recursive, just in case. What that means is that if we see

        import Baz( S )
        newtype R = MkR S

then we don't need to look inside S to compute R's recursiveness.  Since S is imported
(not from an hi-boot file), one cannot get from R back to S except via an hi-boot file,
and that means that some data type will be marked recursive along the way.  So R is
unconditionly non-recursive (i.e. there'll be a loop breaker elsewhere if necessary)

This in turn means that we grovel through fewer interface files when computing
recursiveness, because we need only look at the type decls in the module being
compiled, plus the outer structure of directly-mentioned types.

\begin{code}
data RecTyInfo = RTI { rti_roles      :: Name -> [Role]
                     , rti_is_rec     :: Name -> RecFlag }

calcRecFlags :: ModDetails -> Bool  -- hs-boot file?
             -> RoleAnnots -> [TyThing] -> RecTyInfo
-- The 'boot_names' are the things declared in M.hi-boot, if M is the current module.
-- Any type constructors in boot_names are automatically considered loop breakers
calcRecFlags boot_details is_boot mrole_env tyclss
  = RTI { rti_roles      = roles
        , rti_is_rec     = is_rec }
  where
    all_tycons = mapMaybe getTyCon tyclss
                   -- Recursion of newtypes/data types can happen via
                   -- the class TyCon, so tyclss includes the class tycons

    roles = inferRoles is_boot mrole_env all_tycons

    ----------------- Recursion calculation ----------------
    is_rec n | n `elemNameSet` rec_names = Recursive
             | otherwise                 = NonRecursive

    boot_name_set = availsToNameSet (md_exports boot_details)
    rec_names = boot_name_set     `unionNameSet`
                nt_loop_breakers  `unionNameSet`
                prod_loop_breakers


        -------------------------------------------------
        --                      NOTE
        -- These edge-construction loops rely on
        -- every loop going via tyclss, the types and classes
        -- in the module being compiled.  Stuff in interface
        -- files should be correctly marked.  If not (e.g. a
        -- type synonym in a hi-boot file) we can get an infinite
        -- loop.  We could program round this, but it'd make the code
        -- rather less nice, so I'm not going to do that yet.

    single_con_tycons = [ tc | tc <- all_tycons
                             , not (tyConName tc `elemNameSet` boot_name_set)
                                 -- Remove the boot_name_set because they are 
                                 -- going to be loop breakers regardless.
                             , isSingleton (tyConDataCons tc) ]
        -- Both newtypes and data types, with exactly one data constructor

    (new_tycons, prod_tycons) = partition isNewTyCon single_con_tycons
        -- NB: we do *not* call isProductTyCon because that checks
        --     for vanilla-ness of data constructors; and that depends
        --     on empty existential type variables; and that is figured
        --     out by tcResultType; which uses tcMatchTy; which uses
        --     coreView; which calls coreExpandTyCon_maybe; which uses
        --     the recursiveness of the TyCon.  Result... a black hole.
        -- YUK YUK YUK

        --------------- Newtypes ----------------------
    nt_loop_breakers = mkNameSet (findLoopBreakers nt_edges)
    is_rec_nt tc = tyConName tc  `elemNameSet` nt_loop_breakers
        -- is_rec_nt is a locally-used helper function

    nt_edges = [(t, mk_nt_edges t) | t <- new_tycons]

    mk_nt_edges nt      -- Invariant: nt is a newtype
<<<<<<< HEAD
        = concatMap (mk_nt_edges1 nt) (tyConsOfType (new_tc_rhs nt))
                        -- tcTyConsOfType looks through synonyms

    mk_nt_edges1 _ tc
        | tc `elem` new_tycons = [tc]           -- Loop
                -- At this point we know that either it's a local *data* type,
                -- or it's imported.  Either way, it can't form part of a newtype cycle
        | otherwise = []
=======
        = [ tc | tc <- nameEnvElts (tyConsOfType (new_tc_rhs nt))
                        -- tyConsOfType looks through synonyms
               , tc `elem` new_tycons ]
           -- If not (tc `elem` new_tycons) we know that either it's a local *data* type,
           -- or it's imported.  Either way, it can't form part of a newtype cycle
>>>>>>> 0511c0ab

        --------------- Product types ----------------------
    prod_loop_breakers = mkNameSet (findLoopBreakers prod_edges)

    prod_edges = [(tc, mk_prod_edges tc) | tc <- prod_tycons]

    mk_prod_edges tc    -- Invariant: tc is a product tycon
        = concatMap (mk_prod_edges1 tc) (dataConOrigArgTys (head (tyConDataCons tc)))

    mk_prod_edges1 ptc ty = concatMap (mk_prod_edges2 ptc) (nameEnvElts (tyConsOfType ty))

    mk_prod_edges2 ptc tc
        | tc `elem` prod_tycons   = [tc]                -- Local product
        | tc `elem` new_tycons    = if is_rec_nt tc     -- Local newtype
                                    then []
                                    else mk_prod_edges1 ptc (new_tc_rhs tc)
                -- At this point we know that either it's a local non-product data type,
                -- or it's imported.  Either way, it can't form part of a cycle
        | otherwise = []

new_tc_rhs :: TyCon -> Type
new_tc_rhs tc = snd (newTyConRhs tc)    -- Ignore the type variables

getTyCon :: TyThing -> Maybe TyCon
getTyCon (ATyCon tc) = Just tc
getTyCon _           = Nothing

findLoopBreakers :: [(TyCon, [TyCon])] -> [Name]
-- Finds a set of tycons that cut all loops
findLoopBreakers deps
  = go [(tc,tc,ds) | (tc,ds) <- deps]
  where
    go edges = [ name
               | CyclicSCC ((tc,_,_) : edges') <- stronglyConnCompFromEdgedVerticesR edges,
                 name <- tyConName tc : go edges']
\end{code}

%************************************************************************
%*                                                                      *
        Role annotations
%*                                                                      *
%************************************************************************

\begin{code}
type RoleAnnots = NameEnv (LRoleAnnotDecl Name)

extractRoleAnnots :: TyClGroup Name -> RoleAnnots
extractRoleAnnots (TyClGroup { group_roles = roles })
  = mkNameEnv [ (tycon, role_annot)
              | role_annot@(L _ (RoleAnnotDecl (L _ tycon) _)) <- roles ]

emptyRoleAnnots :: RoleAnnots
emptyRoleAnnots = emptyNameEnv

lookupRoleAnnots :: RoleAnnots -> Name -> Maybe (LRoleAnnotDecl Name)
lookupRoleAnnots = lookupNameEnv

\end{code}

%************************************************************************
%*                                                                      *
        Role inference
%*                                                                      *
%************************************************************************

Note [Role inference]
~~~~~~~~~~~~~~~~~~~~~
The role inference algorithm datatype definitions to infer the roles on the
parameters. Although these roles are stored in the tycons, we can perform this
algorithm on the built tycons, as long as we don't peek at an as-yet-unknown
roles field! Ah, the magic of laziness.

First, we choose appropriate initial roles. For families and classes, roles
(including initial roles) are N. For datatypes, we start with the role in the
role annotation (if any), or otherwise use Phantom. This is done in
initialRoleEnv1.

The function irGroup then propagates role information until it reaches a
fixpoint, preferring N over (R or P) and R over P. To aid in this, we have a
monad RoleM, which is a combination reader and state monad. In its state are
the current RoleEnv, which gets updated by role propagation, and an update
bit, which we use to know whether or not we've reached the fixpoint. The
environment of RoleM contains the tycon whose parameters we are inferring, and
a VarEnv from parameters to their positions, so we can update the RoleEnv.
Between tycons, this reader information is missing; it is added by
addRoleInferenceInfo.

There are two kinds of tycons to consider: algebraic ones (excluding classes)
and type synonyms. (Remember, families don't participate -- all their parameters
are N.) An algebraic tycon processes each of its datacons, in turn. Note that
a datacon's universally quantified parameters might be different from the parent
tycon's parameters, so we use the datacon's univ parameters in the mapping from
vars to positions. Note also that we don't want to infer roles for existentials
(they're all at N, too), so we put them in the set of local variables. As an
optimisation, we skip any tycons whose roles are already all Nominal, as there
nowhere else for them to go. For synonyms, we just analyse their right-hand sides.

irType walks through a type, looking for uses of a variable of interest and
propagating role information. Because anything used under a phantom position
is at phantom and anything used under a nominal position is at nominal, the
irType function can assume that anything it sees is at representational. (The
other possibilities are pruned when they're encountered.)

The rest of the code is just plumbing.

How do we know that this algorithm is correct? It should meet the following
specification:

Let Z be a role context -- a mapping from variables to roles. The following
rules define the property (Z |- t : r), where t is a type and r is a role:

Z(a) = r'        r' <= r
------------------------- RCVar
Z |- a : r

---------- RCConst
Z |- T : r               -- T is a type constructor

Z |- t1 : r
Z |- t2 : N
-------------- RCApp
Z |- t1 t2 : r

forall i<=n. (r_i is R or N) implies Z |- t_i : r_i
roles(T) = r_1 .. r_n
---------------------------------------------------- RCDApp
Z |- T t_1 .. t_n : R

Z, a:N |- t : r
---------------------- RCAll
Z |- forall a:k.t : r


We also have the following rules:

For all datacon_i in type T, where a_1 .. a_n are universally quantified
and b_1 .. b_m are existentially quantified, and the arguments are t_1 .. t_p,
then if forall j<=p, a_1 : r_1 .. a_n : r_n, b_1 : N .. b_m : N |- t_j : R,
then roles(T) = r_1 .. r_n

roles(->) = R, R
roles(~#) = N, N

With -dcore-lint on, the output of this algorithm is checked in checkValidRoles,
called from checkValidTycon.

Note [Role-checking data constructor arguments]
~~~~~~~~~~~~~~~~~~~~~~~~~~~~~~~~~~~~~~~~~~~~~~~
Consider
  data T a where
    MkT :: Eq b => F a -> (a->a) -> T (G a)

Then we want to check the roles at which 'a' is used
in MkT's type.  We want to work on the user-written type,
so we need to take into account
  * the arguments:   (F a) and (a->a)
  * the context:     C a b
  * the result type: (G a)   -- this is in the eq_spec

Note [Coercions in role inference]
~~~~~~~~~~~~~~~~~~~~~~~~~~~~~~~~~~
Is (t |> co1) representationally equal to (t |> co2)? Of course they are! Changing
the kind of a type is totally irrelevant to the representation of that type. So,
we want to totally ignore coercions when doing role inference. This includes omitting
any type variables that appear in nominal positions but only within coercions.

\begin{code}
type RoleEnv    = NameEnv [Role]        -- from tycon names to roles

-- This, and any of the functions it calls, must *not* look at the roles
-- field of a tycon we are inferring roles about!
-- See Note [Role inference]
inferRoles :: Bool -> RoleAnnots -> [TyCon] -> Name -> [Role]
inferRoles is_boot annots tycons
  = let role_env  = initialRoleEnv is_boot annots tycons
        role_env' = irGroup role_env tycons in
    \name -> case lookupNameEnv role_env' name of
      Just roles -> roles
      Nothing    -> pprPanic "inferRoles" (ppr name)

initialRoleEnv :: Bool -> RoleAnnots -> [TyCon] -> RoleEnv
initialRoleEnv is_boot annots = extendNameEnvList emptyNameEnv .
                                map (initialRoleEnv1 is_boot annots)

initialRoleEnv1 :: Bool -> RoleAnnots -> TyCon -> (Name, [Role])
initialRoleEnv1 is_boot annots_env tc
  | isFamilyTyCon tc      = (name, map (const Nominal) bndrs)
  | isAlgTyCon tc         = (name, default_roles)
  | isTypeSynonymTyCon tc = (name, default_roles)
  | otherwise             = pprPanic "initialRoleEnv1" (ppr tc)
  where name         = tyConName tc
        bndrs        = tyConBinders tc
        visflags     = map binderVisibility bndrs
        num_exps     = count (== Visible) visflags

          -- if the number of annotations in the role annotation decl
          -- is wrong, just ignore it. We check this in the validity check.
        role_annots
          = case lookupNameEnv annots_env name of
              Just (L _ (RoleAnnotDecl _ annots))
                | annots `lengthIs` num_exps -> map unLoc annots
              _                              -> replicate num_exps Nothing
        default_roles = build_default_roles visflags role_annots

        build_default_roles (Invisible : viss) ras
          = Nominal : build_default_roles viss ras
        build_default_roles (Visible : viss) (m_annot : ras)
          = (m_annot `orElse` default_role) : build_default_roles viss ras
        build_default_roles [] [] = []
        build_default_roles _ _ = pprPanic "initialRoleEnv1 (2)"
                                           (vcat [ppr tc, ppr role_annots])
        
        default_role
          | isClassTyCon tc = Nominal
          | is_boot         = Representational
          | otherwise       = Phantom

irGroup :: RoleEnv -> [TyCon] -> RoleEnv
irGroup env tcs
  = let (env', update) = runRoleM env $ mapM_ irTyCon tcs in
    if update
    then irGroup env' tcs
    else env'

irTyCon :: TyCon -> RoleM ()
irTyCon tc
  | isAlgTyCon tc
  = do { old_roles <- lookupRoles tc
       ; unless (all (== Nominal) old_roles) $  -- also catches data families,
                                                -- which don't want or need role inference
    do { whenIsJust (tyConClass_maybe tc) (irClass tc_name)
       ; addRoleInferenceInfo tc_name (tyConTyVars tc) $
         mapM_ (irType emptyVarSet) (tyConStupidTheta tc)  -- See #8958
       ; mapM_ (irDataCon tc_name) (visibleDataCons $ algTyConRhs tc) }}

  | Just ty <- synTyConRhs_maybe tc
  = addRoleInferenceInfo tc_name (tyConTyVars tc) $
    irType emptyVarSet ty

  | otherwise
  = return ()

  where
    tc_name = tyConName tc

-- any type variable used in an associated type must be Nominal
irClass :: Name -> Class -> RoleM ()
irClass tc_name cls
  = addRoleInferenceInfo tc_name cls_tvs $
    mapM_ ir_at (classATs cls)
  where
    cls_tvs    = classTyVars cls
    cls_tv_set = mkVarSet cls_tvs

    ir_at at_tc
      = mapM_ (updateRole Nominal) (varSetElems nvars)
      where nvars = (mkVarSet $ tyConTyVars at_tc) `intersectVarSet` cls_tv_set

-- See Note [Role inference]
irDataCon :: Name -> DataCon -> RoleM ()
irDataCon tc_name datacon
-- TODO (RAE): We probably need to look in, say, ex_tv kinds when doing role
-- inference. This includes the _dep_eq_spec
  = addRoleInferenceInfo tc_name univ_tvs $
    mapM_ (irType ex_var_set) (eqSpecPreds eq_spec ++ theta ++ arg_tys)
      -- See Note [Role-checking data constructor arguments] 
  where
    (univ_tvs, ex_tvs, _dep_eq_spec, eq_spec, theta, arg_tys, _res_ty)
      = dataConFullSig datacon
    ex_var_set = mkVarSet ex_tvs

irType :: VarSet -> Type -> RoleM ()
irType = go
  where
    go lcls (TyVarTy tv)       = unless (tv `elemVarSet` lcls) $
                                 updateRole Representational tv
    go lcls (AppTy t1 t2)      = go lcls t1 >> mark_nominal lcls t2
    go lcls (TyConApp tc tys)  = do { roles <- lookupRolesX tc
                                    ; zipWithM_ (go_app lcls) roles tys }
    go lcls (ForAllTy bndr ty)
      = let lcls'
              | Just v <- binderVar_maybe bndr = extendVarSet lcls v
              | otherwise                      = lcls
        in
           -- TODO (RAE): Is this right in the Named case??
        go lcls (binderType bndr) >> go lcls' ty
    go _    (LitTy {})         = return ()
      -- See Note [Coercions in role inference]
    go lcls (CastTy ty _)      = go lcls ty  
    go _    (CoercionTy _)     = return ()

    go_app _ Phantom _ = return ()                 -- nothing to do here
    go_app lcls Nominal ty = mark_nominal lcls ty  -- all vars below here are N
    go_app lcls Representational ty = go lcls ty

    mark_nominal lcls ty = let nvars = get_ty_vars ty `minusVarSet` lcls in
                           mapM_ (updateRole Nominal) (varSetElems nvars)

     -- get_ty_vars gets all the tyvars (no covars!) from a type *without*
     -- recurring into coercions. Recall: coercions are totally ignored during
     -- role inference. See [Coercions in role inference]
    get_ty_vars (TyVarTy tv)     = unitVarSet tv
    get_ty_vars (AppTy t1 t2)    = get_ty_vars t1 `unionVarSet` get_ty_vars t2
    get_ty_vars (TyConApp _ tys) = foldr (unionVarSet . get_ty_vars) emptyVarSet tys
    get_ty_vars (ForAllTy bndr ty)
      = get_ty_vars ty `delBinderVar` bndr
        `unionVarSet` (tyCoVarsOfType $ binderType bndr)
    get_ty_vars (LitTy {})       = emptyVarSet
    get_ty_vars (CastTy ty _)    = get_ty_vars ty
    get_ty_vars (CoercionTy _)   = emptyVarSet   

-- like lookupRoles, but with Nominal tags at the end for oversaturated TyConApps
lookupRolesX :: TyCon -> RoleM [Role]
lookupRolesX tc
  = do { roles <- lookupRoles tc
       ; return $ roles ++ repeat Nominal }

-- gets the roles either from the environment or the tycon
lookupRoles :: TyCon -> RoleM [Role]
lookupRoles tc
  = do { env <- getRoleEnv
       ; case lookupNameEnv env (tyConName tc) of
           Just roles -> return roles
           Nothing    -> return $ tyConRoles tc }

-- tries to update a role; won't ever update a role "downwards"
updateRole :: Role -> TyVar -> RoleM ()
updateRole role tv
  = do { var_ns <- getVarNs
       ; case lookupVarEnv var_ns tv of
       { Nothing -> pprPanic "updateRole" (ppr tv $$ ppr var_ns)
       ; Just n  -> do
       { name <- getTyConName
       ; updateRoleEnv name n role }}}

-- the state in the RoleM monad
data RoleInferenceState = RIS { role_env  :: RoleEnv
                              , update    :: Bool }

-- the environment in the RoleM monad
type VarPositions = VarEnv Int
data RoleInferenceInfo = RII { var_ns :: VarPositions
                             , name   :: Name }

-- See [Role inference]
newtype RoleM a = RM { unRM :: Maybe RoleInferenceInfo
                            -> RoleInferenceState
                            -> (a, RoleInferenceState) }

instance Functor RoleM where
    fmap = liftM

instance Applicative RoleM where
    pure = return
    (<*>) = ap

instance Monad RoleM where
  return x = RM $ \_ state -> (x, state)
  a >>= f  = RM $ \m_info state -> let (a', state') = unRM a m_info state in
                                   unRM (f a') m_info state'

runRoleM :: RoleEnv -> RoleM () -> (RoleEnv, Bool)
runRoleM env thing = (env', update)
  where RIS { role_env = env', update = update } = snd $ unRM thing Nothing state 
        state = RIS { role_env  = env, update    = False }

addRoleInferenceInfo :: Name -> [TyVar] -> RoleM a -> RoleM a
addRoleInferenceInfo name tvs thing
  = RM $ \_nothing state -> ASSERT( isNothing _nothing )
                            unRM thing (Just info) state
  where info = RII { var_ns = mkVarEnv (zip tvs [0..]), name = name }

getRoleEnv :: RoleM RoleEnv
getRoleEnv = RM $ \_ state@(RIS { role_env = env }) -> (env, state)

getVarNs :: RoleM VarPositions
getVarNs = RM $ \m_info state ->
                case m_info of
                  Nothing -> panic "getVarNs"
                  Just (RII { var_ns = var_ns }) -> (var_ns, state)

getTyConName :: RoleM Name
getTyConName = RM $ \m_info state ->
                    case m_info of
                      Nothing -> panic "getTyConName"
                      Just (RII { name = name }) -> (name, state)


updateRoleEnv :: Name -> Int -> Role -> RoleM ()
updateRoleEnv name n role
  = RM $ \_ state@(RIS { role_env = role_env }) -> ((),
         case lookupNameEnv role_env name of
           Nothing -> pprPanic "updateRoleEnv" (ppr name)
           Just roles -> let (before, old_role : after) = splitAt n roles in
                         if role `ltRole` old_role
                         then let roles' = before ++ role : after
                                  role_env' = extendNameEnv role_env name roles' in
                              RIS { role_env = role_env', update = True }
                         else state )

\end{code}<|MERGE_RESOLUTION|>--- conflicted
+++ resolved
@@ -416,22 +416,11 @@
     nt_edges = [(t, mk_nt_edges t) | t <- new_tycons]
 
     mk_nt_edges nt      -- Invariant: nt is a newtype
-<<<<<<< HEAD
-        = concatMap (mk_nt_edges1 nt) (tyConsOfType (new_tc_rhs nt))
-                        -- tcTyConsOfType looks through synonyms
-
-    mk_nt_edges1 _ tc
-        | tc `elem` new_tycons = [tc]           -- Loop
-                -- At this point we know that either it's a local *data* type,
-                -- or it's imported.  Either way, it can't form part of a newtype cycle
-        | otherwise = []
-=======
         = [ tc | tc <- nameEnvElts (tyConsOfType (new_tc_rhs nt))
                         -- tyConsOfType looks through synonyms
                , tc `elem` new_tycons ]
            -- If not (tc `elem` new_tycons) we know that either it's a local *data* type,
            -- or it's imported.  Either way, it can't form part of a newtype cycle
->>>>>>> 0511c0ab
 
         --------------- Product types ----------------------
     prod_loop_breakers = mkNameSet (findLoopBreakers prod_edges)

--- conflicted
+++ resolved
@@ -15,11 +15,7 @@
         Equation(..), pprEquation,
         improveFromInstEnv, improveFromAnother,
         checkInstCoverage, checkFunDeps,
-<<<<<<< HEAD
-        growThetaTyCoVars, pprFundeps
-=======
         pprFundeps
->>>>>>> ce9d6f25
     ) where
 
 #include "HsVersions.h"
@@ -45,49 +41,6 @@
 
 %************************************************************************
 %*                                                                      *
-<<<<<<< HEAD
-\subsection{Close type variables}
-%*                                                                      *
-%************************************************************************
-
-Note [Growing the tau-tvs using constraints]
-~~~~~~~~~~~~~~~~~~~~~~~~~~~~~~~~~~~~~~~~~~~~
-(growThetaTyVars insts tvs) is the result of extending the set
-    of tyvars tvs using all conceivable links from pred
-
-E.g. tvs = {a}, preds = {H [a] b, K (b,Int) c, Eq e}
-Then growThetaTyVars preds tvs = {a,b,c}
-
-Notice that
-   growThetaTyVars is conservative       if v might be fixed by vs
-                                         => v `elem` grow(vs,C)
-
-\begin{code}
-growThetaTyCoVars :: ThetaType -> TyCoVarSet -> TyCoVarSet
--- See Note [Growing the tau-tvs using constraints]
-growThetaTyCoVars theta tvs
-  | null theta = tvs
-  | otherwise  = fixVarSet mk_next tvs
-  where
-    mk_next tvs = foldr grow_one tvs theta
-    grow_one pred tvs = growPredTyCoVars pred tvs `unionVarSet` tvs
-
-growPredTyCoVars :: PredType
-                 -> TyCoVarSet  -- The set to extend
-                 -> TyCoVarSet  -- TyVars of the predicate if it intersects the set,
-growPredTyCoVars pred tvs
-   | isIPPred pred                   = pred_tvs   -- Always quantify over implicit parameers
-   | pred_tvs `intersectsVarSet` tvs = pred_tvs
-   | otherwise                       = emptyVarSet
-  where
-    pred_tvs = tyCoVarsOfType pred
-\end{code}
-
-
-%************************************************************************
-%*                                                                      *
-=======
->>>>>>> ce9d6f25
 \subsection{Generate equations from functional dependencies}
 %*                                                                      *
 %************************************************************************

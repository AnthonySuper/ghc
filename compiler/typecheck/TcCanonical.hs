--- conflicted
+++ resolved
@@ -465,21 +465,12 @@
   | Just (co, ty2') <- tcTopNormaliseNewTypeTF_maybe envs rdr_env ty2
   = can_eq_newtype_nc rdr_env ev IsSwapped  co ty2 ty2' ty1 ps_ty1
 
-<<<<<<< HEAD
 -- First, get rid of casts
 can_eq_nc' _rdr_env _envs ev eq_rel (CastTy ty1 co1) _ ty2 ps_ty2
   = canEqCast ev eq_rel NotSwapped ty1 co1 ty2 ps_ty2
 can_eq_nc' _rdr_env _envs ev eq_rel ty1 ps_ty1 (CastTy ty2 co2) _
   = canEqCast ev eq_rel IsSwapped ty2 co2 ty1 ps_ty1
 
--- Type variable on LHS or RHS are next
-can_eq_nc' _rdr_env _envs ev eq_rel (TyVarTy tv1) _ ty2 ps_ty2
-  = canEqTyVar ev eq_rel NotSwapped tv1 ty2 ps_ty2
-can_eq_nc' _rdr_env _envs ev eq_rel ty1 ps_ty1 (TyVarTy tv2) _
-  = canEqTyVar ev eq_rel IsSwapped tv2 ty1 ps_ty1
-
-=======
->>>>>>> 96dc041a
 ----------------------
 -- Otherwise try to decompose
 ----------------------
@@ -487,42 +478,6 @@
 -- Literals
 can_eq_nc' _flat _rdr_env _envs ev eq_rel ty1@(LitTy l1) _ (LitTy l2) _
  | l1 == l2
-<<<<<<< HEAD
-  = do { when (isWanted ev) $
-         setEvBind (ctev_evar ev)
-                   (EvCoercion $ mkTcReflCo (eqRelRole eq_rel) ty1)
-                   (ctev_loc ev)
-       ; stopWith ev "Equal LitTy" }
-
--- Decomposable type constructor applications
--- Synonyms and type functions (which are not decomposable)
--- have already been dealt with
-can_eq_nc' _rdr_env _envs ev eq_rel (TyConApp tc1 tys1) _ (TyConApp tc2 tys2) _
-  | isDecomposableTyCon tc1
-  , isDecomposableTyCon tc2
-  = canDecomposableTyConApp ev eq_rel tc1 tys1 tc2 tys2
-
-can_eq_nc' _rdr_env _envs ev _eq_rel (TyConApp tc1 _)      ps_ty1
-                                     (ForAllTy (Anon _) _) ps_ty2
-  | isDecomposableTyCon tc1
-      -- The guard is important
-      -- e.g.  (x -> y) ~ (F x y) where F has arity 1
-      --       should not fail, but get the app/app case
-  = canEqHardFailure ev ps_ty1 ps_ty2
-
-can_eq_nc' _rdr_env _envs ev eq_rel (ForAllTy (Anon s1) t1) _
-                                    (ForAllTy (Anon s2) t2) _
-  = do { canDecomposableTyConAppOK ev eq_rel funTyCon [s1,t1] [s2,t2]
-       ; stopWith ev "Decomposed FunTyCon" }
-
-can_eq_nc' _rdr_env _envs ev _eq_rel (ForAllTy (Anon _) _) ps_ty1
-                                     (TyConApp tc2 _)      ps_ty2
-  | isDecomposableTyCon tc2
-  = canEqHardFailure ev ps_ty1 ps_ty2
-
-can_eq_nc' _rdr_env _envs ev eq_rel s1@(ForAllTy (Named {}) _) _
-                                    s2@(ForAllTy (Named {}) _) _
-=======
   = do { setEvBindIfWanted ev (EvCoercion $
                                mkTcReflCo (eqRelRole eq_rel) ty1)
        ; stopWith ev "Equal LitTy" }
@@ -537,8 +492,7 @@
   = canTyConApp ev eq_rel tc1 tys1 tc2 tys2
 
 can_eq_nc' _flat _rdr_env _envs ev eq_rel
-           s1@(ForAllTy {}) _ s2@(ForAllTy {}) _
->>>>>>> 96dc041a
+           s1@(ForAllTy (Named {}) _) _ s2@(ForAllTy (Named {}) _) _
  | CtWanted { ctev_loc = loc, ctev_evar = orig_ev } <- ev
  = do { let (bndrs1,body1) = tcSplitNamedForAllTysB s1
             (bndrs2,body2) = tcSplitNamedForAllTysB s2
@@ -547,49 +501,17 @@
         then canEqHardFailure ev s1 s2
         else
           do { traceTcS "Creating implication for polytype equality" $ ppr ev
-<<<<<<< HEAD
              ; kind_cos <- zipWithM (unifyWantedLikeEv ev loc Nominal)
                              (map binderType bndrs1) (map binderType bndrs2)
              ; ev_term <- deferTcSForAllEq (eqRelRole eq_rel) loc
                                            kind_cos (bndrs1,body1) (bndrs2,body2)
-             ; setEvBind orig_ev ev_term loc
-=======
-             ; ev_term <- deferTcSForAllEq (eqRelRole eq_rel)
-                                           loc (tvs1,body1) (tvs2,body2)
-             ; setWantedEvBind orig_ev ev_term
->>>>>>> 96dc041a
+             ; setWantedEvBind orig_ev ev_term loc
              ; stopWith ev "Deferred polytype equality" } }
  | otherwise
  = do { traceTcS "Omitting decomposition of given polytype equality" $
         pprEq s1 s2    -- See Note [Do not decompose given polytype equalities]
       ; stopWith ev "Discard given polytype equality" }
 
-<<<<<<< HEAD
-can_eq_nc' _rdr_env _envs ev eq_rel (AppTy {}) ps_ty1 _ ps_ty2
-  | isGiven ev = try_decompose_app ev eq_rel ps_ty1 ps_ty2
-  | otherwise  = can_eq_wanted_app ev eq_rel ps_ty1 ps_ty2
-can_eq_nc' _rdr_env _envs ev eq_rel _ ps_ty1 (AppTy {}) ps_ty2
-  | isGiven ev = try_decompose_app ev eq_rel ps_ty1 ps_ty2
-  | otherwise  = can_eq_wanted_app ev eq_rel ps_ty1 ps_ty2
-
--- Everything else is a definite type error, eg LitTy ~ TyConApp
-can_eq_nc' _rdr_env _envs ev _eq_rel _ ps_ty1 _ ps_ty2
-  = do { traceTcS "can_eq_nc' catch-all case" (ppr ps_ty1 $$ ppr ps_ty2)
-       ; canEqHardFailure ev ps_ty1 ps_ty2 }
-
-------------
-can_eq_fam_nc :: CtEvidence -> EqRel -> SwapFlag
-              -> TyCon -> [TcType]
-              -> TcType -> TcType
-              -> TcS (StopOrContinue Ct)
--- Canonicalise a non-canonical equality of form (F tys ~ ty)
---   or the swapped version thereof
--- Flatten both sides and go round again
-can_eq_fam_nc ev eq_rel swapped fn tys rhs ps_rhs
-  = do { (xi_lhs, co_lhs) <- flattenFamApp FM_FlattenAll ev fn tys
-       ; rewriteEqEvidence ev swapped xi_lhs rhs co_lhs
-                           (mkTcReflCo (eqRelRole eq_rel) rhs)
-=======
 -- See Note [Canonicalising type applications] about why we require flat types
 can_eq_nc' True _rdr_env _envs ev eq_rel (AppTy t1 s1) _ ty2 _
   | Just (t2, s2) <- tcSplitAppTy_maybe ty2
@@ -602,8 +524,7 @@
 can_eq_nc' False rdr_env envs ev eq_rel _ ps_ty1 _ ps_ty2
   = do { (xi1, co1) <- flatten FM_FlattenAll ev ps_ty1
        ; (xi2, co2) <- flatten FM_FlattenAll ev ps_ty2
-       ; rewriteEqEvidence ev eq_rel NotSwapped xi1 xi2 co1 co2
->>>>>>> 96dc041a
+       ; rewriteEqEvidence ev NotSwapped xi1 xi2 co1 co2
          `andWhenContinue` \ new_ev ->
          can_eq_nc' True rdr_env envs new_ev eq_rel xi1 xi1 xi2 xi2 }
 
@@ -617,7 +538,8 @@
 
 -- We've flattened and the types don't match. Give up.
 can_eq_nc' True _rdr_env _envs ev eq_rel _ ps_ty1 _ ps_ty2
-  = canEqHardFailure ev eq_rel ps_ty1 ps_ty2
+  = do { traceTcS "can_eq_nc' catch-all case" (ppr ps_ty1 $$ ppr ps_ty2)
+       ; canEqHardFailure ev eq_rel ps_ty1 ps_ty2 }
 
 {-
 Note [Newtypes can blow the stack]
@@ -701,84 +623,6 @@
 markDataConsAsUsed rdr_env tc = addUsedRdrNamesTcS
   [ greUsedRdrName gre
   | dc <- tyConDataCons tc
-<<<<<<< HEAD
-  , let dc_name = dataConName dc
-        occ  = nameOccName dc_name
-  , gre : _               <- return $ lookupGRE_Name rdr_env dc_name
-  , Imported (imp_spec:_) <- return $ gre_prov gre ]
-
--------------------------------------------------
-can_eq_wanted_app :: CtEvidence -> EqRel -> TcType -> TcType
-                  -> TcS (StopOrContinue Ct)
--- One or the other is an App; neither is a type variable
--- See Note [Canonicalising type applications]
-can_eq_wanted_app ev eq_rel ty1 ty2
-  = do { (xi1, co1) <- flatten FM_FlattenAll ev ty1
-       ; (xi2, co2) <- flatten FM_FlattenAll ev ty2
-        ; rewriteEqEvidence ev NotSwapped xi1 xi2 co1 co2
-          `andWhenContinue` \ new_ev ->
-          try_decompose_app new_ev eq_rel xi1 xi2 }
-
-try_decompose_app :: CtEvidence -> EqRel
-                  -> TcType -> TcType -> TcS (StopOrContinue Ct)
--- Preconditions: neither is a type variable
---                so can't turn it into an application if it
---                   doesn't look like one already
--- See Note [Canonicalising type applications]
-try_decompose_app ev NomEq  ty1 ty2
-  = try_decompose_nom_app ev ty1 ty2
-
-try_decompose_app ev ReprEq ty1 ty2
-  | ty1 `eqType` ty2   -- See Note [AppTy reflexivity check]
-  = canEqReflexive ev ReprEq ty1
-
-  | otherwise
-  = canEqFailure ev ReprEq ty1 ty2
-
-try_decompose_nom_app :: CtEvidence
-                      -> TcType -> TcType -> TcS (StopOrContinue Ct)
--- Preconditions: like try_decompose_app, but also
---                ev has a nominal role
--- See Note [Canonicalising type applications]
-try_decompose_nom_app ev ty1 ty2
-   | AppTy s1 t1  <- ty1
-   = case tcSplitAppTy_maybe ty2 of
-       Nothing      -> canEqHardFailure ev ty1 ty2
-       Just (s2,t2) -> do_decompose s1 t1 s2 t2
-
-   | AppTy s2 t2 <- ty2
-   = case tcSplitAppTy_maybe ty1 of
-       Nothing      -> canEqHardFailure ev ty1 ty2
-       Just (s1,t1) -> do_decompose s1 t1 s2 t2
-
-   | otherwise  -- Neither is an AppTy
-   = canEqNC ev NomEq ty1 ty2
-   where
-     -- do_decompose is like xCtEvidence, but recurses
-     -- to try_decompose_nom_app to decompose a chain of AppTys
-     do_decompose s1 t1 s2 t2
-       | CtDerived { ctev_loc = loc } <- ev
-       = do { unifyDeriveds loc [Nominal, Nominal] [s1, t1] [s2, t2]
-            ; stopWith ev "Decomposed [D] AppTy" }
-       | CtWanted { ctev_evar = evar, ctev_loc = loc } <- ev
-       = do { co_s <- unifyWantedLikeEv ev loc Nominal s1 s2
-            ; co_t <- unifyWantedLikeEv ev loc Nominal t1 t2
-            ; let co = mkTcCoercion $ mkAppCo co_s co_t
-            ; setEvBind evar (EvCoercion co) loc
-            ; stopWith ev "Decomposed [W] AppTy" }
-       | CtGiven { ctev_evtm = ev_tm, ctev_loc = loc } <- ev
-       = do { let co   = evTermCoercion ev_tm
-                  co_s = mkTcLRCo CLeft  co
-                  co_t = mkTcLRCo CRight co
-            ; evar_s <- newGivenEvVar loc ( mkTcEqPredLikeEv ev s1  s2
-                                          , EvCoercion co_s )
-            ; evar_t <- newGivenEvVar loc ( mkTcEqPredLikeEv ev t1  t2
-                                          , EvCoercion co_t )
-            ; emitWorkNC [evar_t]
-            ; canEqNC evar_s NomEq s1 s2 }
-       | otherwise  -- Can't happen
-       = error "try_decompose_app"
-=======
   , gre : _  <- return $ lookupGRE_Name rdr_env (dataConName dc)
   , not (isLocalGRE gre) ]
 
@@ -802,25 +646,26 @@
 
 can_eq_app ev NomEq s1 t1 s2 t2
   | CtDerived { ctev_loc = loc } <- ev
-  = do { emitNewDerivedEq loc (mkTcEqPred t1 t2)
-       ; canEqNC ev NomEq s1 s2 }
+  = do { unifyDeriveds loc [Nominal, Nominal] [s1, t1] [s2, t2]
+       ; stopWith ev "Decomposed [D] AppTy" }
   | CtWanted { ctev_evar = evar, ctev_loc = loc } <- ev
-  = do { ev_s <- newWantedEvVarNC loc (mkTcEqPred s1 s2)
-       ; co_t <- unifyWanted loc Nominal t1 t2
-       ; let co = mkTcAppCo (ctEvCoercion ev_s) co_t
+  = do { co_s <- unifyWantedLikeEv ev loc Nominal s1 s2
+       ; co_t <- unifyWantedLikeEv ev loc Nominal t1 t2
+       ; let co = mkTcCoercion $ mkAppCo co_s co_t
        ; setWantedEvBind evar (EvCoercion co)
-       ; canEqNC ev_s NomEq s1 s2 }
+       ; stopWith ev "Decomposed [W] AppTy" }
   | CtGiven { ctev_evar = evar, ctev_loc = loc } <- ev
   = do { let co   = mkTcCoVarCo evar
              co_s = mkTcLRCo CLeft  co
              co_t = mkTcLRCo CRight co
-       ; evar_s <- newGivenEvVar loc (mkTcEqPred s1 s2, EvCoercion co_s)
-       ; evar_t <- newGivenEvVar loc (mkTcEqPred t1 t2, EvCoercion co_t)
+       ; evar_s <- newGivenEvVar loc ( mkTcEqPredLikeEv ev s1 s2
+                                     , EvCoercion co_s )
+       ; evar_t <- newGivenEvVar loc ( mkTcEqPredLikeEv ev t1 t2
+                                     , EvCoercion co_t )
        ; emitWorkNC [evar_t]
        ; canEqNC evar_s NomEq s1 s2 }
   | otherwise  -- Can't happen
   = error "can_eq_app"
->>>>>>> 96dc041a
 
 -----------------------
 -- | Break apart an equality over a casted type
@@ -861,19 +706,6 @@
             -> TyCon -> [TcType]
             -> TcS (StopOrContinue Ct)
 -- See Note [Decomposing TyConApps]
-<<<<<<< HEAD
-canDecomposableTyConApp ev eq_rel tc1 tys1 tc2 tys2
-  | tc1 /= tc2 || length tys1 /= length tys2
-    -- Fail straight away for better error messages
-  = let eq_failure
-          | isDataFamilyTyCon tc1 || isDataFamilyTyCon tc2
-                -- See Note [Use canEqFailure in canDecomposableTyConApp]
-          = canEqFailure ev eq_rel
-          | otherwise
-          = canEqHardFailure ev in
-    eq_failure (mkTyConApp tc1 tys1) (mkTyConApp tc2 tys2)
-
-=======
 canTyConApp ev eq_rel tc1 tys1 tc2 tys2
   | tc1 == tc2
   , length tys1 == length tys2
@@ -890,9 +722,8 @@
   | eq_rel == ReprEq && not (isGenerativeTyCon tc1 Representational &&
                              isGenerativeTyCon tc2 Representational)
   = canEqFailure ev eq_rel ty1 ty2
->>>>>>> 96dc041a
   | otherwise
-  = canEqHardFailure ev eq_rel ty1 ty2
+  = canEqHardFailure ev ty1 ty2
   where
     ty1 = mkTyConApp tc1 tys1
     ty2 = mkTyConApp tc2 tys2
@@ -1058,7 +889,7 @@
 It all comes from the fact that newtypes aren't necessarily injective
 w.r.t. representational equality.
 
-Furthermore, as explained in Note [NthCo and newtypes] in Coercion, we can't use
+Furthermore, as explained in Note [NthCo and newtypes] in TyCoRep, we can't use
 NthCo on representational coercions over newtypes. NthCo comes into play
 only when decomposing givens.
 
@@ -1098,14 +929,9 @@
         -> unifyDeriveds loc tc_roles tys1 tys2
 
      CtWanted { ctev_evar = evar, ctev_loc = loc }
-<<<<<<< HEAD
         -> do { cos <- zipWith3M (unifyWantedLikeEv ev loc) tc_roles tys1 tys2
-              ; setEvBind evar (EvCoercion (mkTcCoercion $
-                                            mkTyConAppCo role tc cos)) loc }
-=======
-        -> do { cos <- zipWith3M (unifyWanted loc) tc_roles tys1 tys2
-              ; setWantedEvBind evar (EvCoercion (mkTcTyConAppCo role tc cos)) }
->>>>>>> 96dc041a
+              ; setWantedEvBind evar (EvCoercion (mkTcCoercion $
+                                                  mkTyConAppCo role tc cos)) }
 
      CtGiven { ctev_evar = evar, ctev_loc = loc }
         -> do { let ev_co = mkTcCoVarCo evar
@@ -1136,18 +962,9 @@
             -- new equalities become available
        ; traceTcS "canEqFailure with ReprEq" $
          vcat [ ppr ev, ppr ty1, ppr ty2, ppr xi1, ppr xi2 ]
-<<<<<<< HEAD
-       ; if xi1 `eqType` ty1 && xi2 `eqType` ty2
-         then continueWith (CIrredEvCan { cc_ev = ev })  -- co1/2 must be refl
-         else rewriteEqEvidence ev NotSwapped xi1 xi2 co1 co2
-              `andWhenContinue` \ new_ev ->
-              can_eq_nc new_ev ReprEq xi1 xi1 xi2 xi2 }
-canEqFailure ev NomEq ty1 ty2 = canEqHardFailure ev ty1 ty2
-=======
-       ; rewriteEqEvidence ev ReprEq NotSwapped xi1 xi2 co1 co2
+       ; rewriteEqEvidence ev NotSwapped xi1 xi2 co1 co2
          `andWhenContinue` \ new_ev ->
          continueWith (CIrredEvCan { cc_ev = new_ev }) }
->>>>>>> 96dc041a
 
 -- | Call when canonicalizing an equality fails with utterly no hope.
 canEqHardFailure :: CtEvidence
@@ -1293,54 +1110,6 @@
            -> TcType              -- already flat
            -> TcS (StopOrContinue Ct)
 -- A TyVar on LHS, but so far un-zonked
-<<<<<<< HEAD
-canEqTyVar ev eq_rel swapped tv1 ty2 ps_ty2              -- ev :: tv ~ s2
-  = do { traceTcS "canEqTyVar" (ppr tv1 $$ ppr ty2 $$ ppr swapped)
-       ; let fmode = mkFlattenEnv FM_FlattenAll ev  -- the FM_ param is ignored
-       ; mb_yes <- flattenTyVarOuter fmode tv1
-       ; case mb_yes of
-         { FTRFollowed ty1 co1 -> -- co1 :: ty1 ~ tv1
-             do { traceTcS "canEqTyVar2"
-                           (vcat [ ppr tv1, ppr ty2, ppr swapped
-                                 , ppr ty1 , ppUnless (isDerived ev) (ppr co1)])
-                ; rewriteEqEvidence ev swapped ty1 ps_ty2
-                                    (mkTcCoercion co1)
-                                    (mkTcReflCo (eqRelRole eq_rel) ps_ty2)
-                  `andWhenContinue` \ new_ev ->
-                  can_eq_nc new_ev eq_rel ty1 ty1 ty2 ps_ty2 }
-
-         ; FTRCasted tv1' kind_co ->
-               -- kind_co :: flat kind ~R tyVarKind tv1'
-    do { -- FM_Avoid commented out: see Note [Lazy flattening] in TcFlatten
-         -- let fmode = FE { fe_ev = ev, fe_mode = FM_Avoid tv1' True }
-         -- Flatten the RHS less vigorously, to avoid gratuitous flattening
-         -- True <=> xi2 should not itself be a type-function application
-       ; (xi2, co2) <- flatten FM_FlattenAll ev ps_ty2 -- co2 :: xi2 ~ ps_ty2
-                      -- Use ps_ty2 to preserve type synonyms if poss
-       ; traceTcS "canEqTyVar flat LHS"
-           (vcat [ pprTyVar tv1', ppr kind_co, ppr (coercionKind kind_co)
-                 , pprTyVar tv1, ppr ty2 <+> dcolon <+> ppr (typeKind ty2)
-                 , ppr swapped, ppr xi2 ])
-       ; dflags <- getDynFlags
-       ; case eq_rel of
-      -- See Note [No top-level newtypes on RHS of representational equalities]
-           ReprEq
-             | Just (tc2, _) <- tcSplitTyConApp_maybe xi2
-             , isNewTyCon tc2
-             , not (ps_ty2 `eqType` xi2)
-             -> do { let ty1  = mkTyVarTy tv1'
-                         kco  = mkSymCo kind_co
-                         xi1  = ty1 `mkCastTy` kco
-                         role = eqRelRole eq_rel
-                         co1  = mkTcReflCo role ty1 `mkTcCoherenceLeftCo` kco
-                   ; traceTcS "canEqTyVar exposed newtype"
-                       (vcat [ ppr tv1', ppr ps_ty2, ppr xi2, ppr tc2 ])
-                   ; rewriteEqEvidence ev swapped xi1 xi2
-                                       co1 co2
-                     `andWhenContinue` \ new_ev ->
-                     can_eq_nc new_ev eq_rel xi1 xi1 xi2 xi2 }
-           _ -> canEqTyVar2 dflags ev eq_rel swapped tv1' xi2 co2 } } }
-=======
 canEqTyVar ev eq_rel swapped tv1 ps_ty2              -- ev :: tv ~ s2
   = do { traceTcS "canEqTyVar" (ppr tv1 $$ ppr ps_ty2 $$ ppr swapped)
          -- FM_Avoid commented out: see Note [Lazy flattening] in TcFlatten
@@ -1349,116 +1118,53 @@
          -- True <=> xi2 should not itself be a type-function application
        ; dflags <- getDynFlags
        ; canEqTyVar2 dflags ev eq_rel swapped tv1 ps_ty2 }
->>>>>>> 96dc041a
 
 canEqTyVar2 :: DynFlags
             -> CtEvidence   -- lhs ~ rhs (or, if swapped, orhs ~ olhs)
             -> EqRel
             -> SwapFlag
-<<<<<<< HEAD
-            -> TcTyVar      -- nlhs
-            -> TcType       -- nrhs
-            -> TcCoercion   -- nrhs ~ orhs
-=======
             -> TcTyVar      -- lhs, flat
             -> TcType       -- rhs, flat
->>>>>>> 96dc041a
             -> TcS (StopOrContinue Ct)
 -- LHS is an inert type variable,
 -- and RHS is fully rewritten, but with type synonyms
 -- preserved as much as possible
 
-<<<<<<< HEAD
-canEqTyVar2 dflags ev eq_rel swapped tv1 xi2 co2
+canEqTyVar2 dflags ev eq_rel swapped tv1 xi2
   | Just (tv2, kco2) <- getCastedTyVar_maybe xi2
-        -- kco2 :: kind tv2 ~R kind (xi2 = nrhs)
-  = do { traceTcS "canEqTyVarTyVar from canEqTyVar2" (ppr tv1 $$ ppr tv2)
-       ; canEqTyVarTyVar ev eq_rel swapped tv1 tv2
-                         (co2 `mkTcCoherenceLeftCo` mkSymCo kco2) }
-
-  | OC_OK xi2' <- occurCheckExpand dflags tv1 xi2  -- No occurs check
-  = rewriteEqEvidence ev swapped ty1 xi2' co1 co2
-                -- Ensure that the new goal has enough type synonyms
-                -- expanded by the occurCheckExpand; hence using xi2' here
-                -- See Note [occurCheckExpand]
-    `andWhenContinue` \ new_ev ->
-    homogeniseRhsKind new_ev eq_rel ty1 xi2' $ \new_new_ev xi2'' ->
-    CTyEqCan { cc_ev = new_new_ev, cc_tyvar = tv1
-             , cc_rhs = xi2'', cc_eq_rel = eq_rel }
-
-  | otherwise  -- Occurs check error
-  = do { traceTcS "canEqTyVar2 occurs check error" (ppr tv1 $$ ppr xi2)
-       ; rewriteEqEvidence ev swapped ty1 xi2 co1 co2
-         `andWhenContinue` \ new_ev ->
-          case eq_rel of
-            NomEq  -> do { emitInsoluble (mkNonCanonical new_ev)
-              -- If we have a ~ [a], it is not canonical, and in particular
-              -- we don't want to rewrite existing inerts with it, otherwise
-              -- we'd risk divergence in the constraint solver
-                         ; stopWith new_ev "Occurs check" }
-
-              -- A representational equality with an occurs-check problem isn't
-              -- insoluble! For example:
-              --   a ~R b a
-              -- We might learn that b is the newtype Id.
-              -- But, the occurs-check certainly prevents the equality from being
-              -- canonical, and we might loop if we were to use it in rewriting.
-            ReprEq -> do { traceTcS "Occurs-check in representational equality"
-                              (ppr ty1 $$ ppr xi2)
-                         ; continueWith (CIrredEvCan { cc_ev = new_ev }) } }
-  where
-    ty1 = mkTyVarTy tv1
-    co1 = mkTcReflCo (eqRelRole eq_rel) ty1
-
-canEqTyVarTyVar :: CtEvidence           -- tv1 ~ orhs (or orhs ~ tv1, if swapped)
-                -> EqRel
-                -> SwapFlag
-                -> TcTyVar -> TcTyVar   -- tv1, tv2
-                -> TcCoercion           -- tv2 ~ orhs
-=======
-canEqTyVar2 dflags ev eq_rel swapped tv1 xi2
-  | Just tv2 <- getTyVar_maybe xi2
-  = canEqTyVarTyVar ev eq_rel swapped tv1 tv2
+  = canEqTyVarTyVar ev eq_rel swapped tv1 tv2 kco2
 
   | OC_OK xi2' <- occurCheckExpand dflags tv1 xi2  -- No occurs check
      -- We use xi2' on the RHS of the new CTyEqCan, a ~ xi2'
      -- to establish the invariant that a does not appear in the
      -- rhs of the CTyEqCan. This is guaranteed by occurCheckExpand;
      -- see Note [Occurs check expansion] in TcType
-  = do { let k1 = tyVarKind tv1
-             k2 = typeKind xi2'
-       ; rewriteEqEvidence ev eq_rel swapped xi1 xi2' co1 (mkTcReflCo role xi2')
+  = rewriteEqEvidence ev swapped xi1 xi2' co1 (mkTcReflCo role xi2')
+    `andWhenContinue` \ new_ev ->
+    homogeniseRhsKind new_ev eq_rel xi1 xi2' $ \new_new_ev xi2'' ->
+    CTyEqCan { cc_ev = new_new_ev, cc_tyvar = tv1
+             , cc_rhs = xi2'', cc_eq_rel = eq_rel }
+
+  | otherwise  -- Occurs check error
+  = do { traceTcS "canEqTyVar2 occurs check error" (ppr tv1 $$ ppr xi2)
+       ; rewriteEqEvidence ev swapped xi1 xi2 co1 co2
          `andWhenContinue` \ new_ev ->
-         if k2 `isSubKind` k1
-         then   -- Establish CTyEqCan kind invariant
-                -- Reorientation has done its best, but the kinds might
-                -- simply be incompatible
-               continueWith (CTyEqCan { cc_ev = new_ev
-                                      , cc_tyvar  = tv1, cc_rhs = xi2'
-                                      , cc_eq_rel = eq_rel })
-         else incompatibleKind new_ev xi1 k1 xi2' k2 }
-
-  | otherwise  -- Occurs check error
-  = rewriteEqEvidence ev eq_rel swapped xi1 xi2 co1 co2
-    `andWhenContinue` \ new_ev ->
-    if eq_rel == NomEq || isTyVarUnderDatatype tv1 xi2
-      -- See Note [Occurs check error]
-
-    then do { emitInsoluble (mkNonCanonical new_ev)
-              -- If we have a ~ [a], it is not canonical, and in particular
-              -- we don't want to rewrite existing inerts with it, otherwise
-              -- we'd risk divergence in the constraint solver
-            ; stopWith new_ev "Occurs check" }
-
-        -- A representational equality with an occurs-check problem isn't
-        -- insoluble! For example:
-        --   a ~R b a
-        -- We might learn that b is the newtype Id.
-        -- But, the occurs-check certainly prevents the equality from being
-        -- canonical, and we might loop if we were to use it in rewriting.
-    else do { traceTcS "Occurs-check in representational equality"
-                              (ppr xi1 $$ ppr xi2)
-            ; continueWith (CIrredEvCan { cc_ev = new_ev }) }
+         if eq_rel == NomEq || isTyVarUnderDatatype tv1 xi2
+         then do { emitInsoluble (mkNonCanonical new_ev)
+             -- If we have a ~ [a], it is not canonical, and in particular
+             -- we don't want to rewrite existing inerts with it, otherwise
+             -- we'd risk divergence in the constraint solver
+                 ; stopWith new_ev "Occurs check" }
+
+             -- A representational equality with an occurs-check problem isn't
+             -- insoluble! For example:
+             --   a ~R b a
+             -- We might learn that b is the newtype Id.
+             -- But, the occurs-check certainly prevents the equality from being
+             -- canonical, and we might loop if we were to use it in rewriting.
+         else do { traceTcS "Occurs-check in representational equality"
+                           (ppr xi1 $$ ppr xi2)
+                      ; continueWith (CIrredEvCan { cc_ev = new_ev }) } }
   where
     role = eqRelRole eq_rel
     xi1  = mkTyVarTy tv1
@@ -1469,35 +1175,33 @@
                 -> EqRel
                 -> SwapFlag
                 -> TcTyVar -> TcTyVar   -- tv1, tv2
->>>>>>> 96dc041a
+                -> Coercion             -- the co in (rhs = tv2 |> co)
                 -> TcS (StopOrContinue Ct)
 -- Both LHS and RHS rewrote to a type variable
 -- See Note [Canonical orientation for tyvar/tyvar equality constraints]
-canEqTyVarTyVar ev eq_rel swapped tv1 tv2
+canEqTyVarTyVar ev eq_rel swapped tv1 tv2 kco2
   | tv1 == tv2
-<<<<<<< HEAD
-  = do { when (isWanted ev) $
-         ASSERT( tcCoercionRole co2 == eqRelRole eq_rel )
-         setEvBind (ctev_evar ev) (EvCoercion (maybeSym swapped co2)) (ctev_loc ev)
+  = do { let mk_coh = case swapped of IsSwapped  -> mkTcCoherenceLeftCo
+                                      NotSwapped -> mkTcCoherenceRightCo
+       ; setEvBindIfWanted ev (EvCoercion $ mkTcReflCo role xi1 `mk_coh` kco2)
        ; stopWith ev "Equal tyvars" }
 
-    -- See Note [Orient equalities with flatten-meta-vars on the left] in TcFlatten
---x  | isFmvTyVar tv1  = no_swap
---x  | isFmvTyVar tv2  = do_swap
-    -- TODO (RAE): These lines caused #23. I think SPJ has replumbed this
-    -- bit in master. From what I can understand, commenting these out
-    -- may worsen error messages in obscure situations, but is otherwise
-    -- OK.
+-- We don't do this any more
+-- See Note [Orientation of equalities with fmvs] in TcFlatten
+--  | isFmvTyVar tv1  = do_fmv swapped            tv1 xi1 xi2 co1 co2
+--  | isFmvTyVar tv2  = do_fmv (flipSwap swapped) tv2 xi2 xi1 co2 co1
 
   | swap_over       = do_swap
   | otherwise       = no_swap
   where
-    ty1 = mkTyVarTy tv1
-    ty2 = mkTyVarTy tv2
-    co1 = mkTcReflCo (eqRelRole eq_rel) ty1
-
-    no_swap = canon_eq swapped            tv1 ty1 ty2 co1 co2
-    do_swap = canon_eq (flipSwap swapped) tv2 ty2 ty1 co2 co1
+    role = eqRelRole eq_rel
+    xi1 = mkTyVarTy tv1
+    co1 = mkTcReflCo role xi1
+    xi2 = mkTyVarTy tv2
+    co2 = mkTcReflCo role xi2 `mkTcCoherenceRightCo` kco2
+
+    no_swap = canon_eq swapped            tv1 xi1 xi2 co1 co2
+    do_swap = canon_eq (flipSwap swapped) tv2 xi2 xi1 co2 co1
 
     canon_eq swapped tv1 ty1 ty2 co1 co2
         -- ev  : tv1 ~ orhs  (not swapped) or   orhs ~ tv1   (swapped)
@@ -1515,42 +1219,6 @@
              homogeniseRhsKind new_ev eq_rel ty1 ty2 $ \new_new_ev ty2' ->
              CTyEqCan { cc_ev = new_new_ev, cc_tyvar = tv1
                       , cc_rhs = ty2', cc_eq_rel = eq_rel } }
-=======
-  = do { setEvBindIfWanted ev (EvCoercion $ mkTcReflCo role xi1)
-       ; stopWith ev "Equal tyvars" }
-
-  | incompat_kind   = incompatibleKind ev xi1 k1 xi2 k2
-
--- We don't do this any more
--- See Note [Orientation of equalities with fmvs] in TcFlatten
---  | isFmvTyVar tv1  = do_fmv swapped            tv1 xi1 xi2 co1 co2
---  | isFmvTyVar tv2  = do_fmv (flipSwap swapped) tv2 xi2 xi1 co2 co1
-
-  | same_kind       = if swap_over then do_swap else no_swap
-  | k1_sub_k2       = do_swap   -- Note [Kind orientation for CTyEqCan]
-  | otherwise       = no_swap   -- k2_sub_k1
-  where
-    role = eqRelRole eq_rel
-    xi1 = mkTyVarTy tv1
-    co1 = mkTcReflCo role xi1
-    xi2 = mkTyVarTy tv2
-    co2 = mkTcReflCo role xi2
-    k1  = tyVarKind tv1
-    k2  = tyVarKind tv2
-    k1_sub_k2     = k1 `isSubKind` k2
-    k2_sub_k1     = k2 `isSubKind` k1
-    same_kind     = k1_sub_k2 && k2_sub_k1
-    incompat_kind = not (k1_sub_k2 || k2_sub_k1)
-
-    no_swap = canon_eq swapped            tv1 xi1 xi2 co1 co2
-    do_swap = canon_eq (flipSwap swapped) tv2 xi2 xi1 co2 co1
-
-    canon_eq swapped tv1 xi1 xi2 co1 co2
-        -- ev  : tv1 ~ rhs  (not swapped) or   rhs ~ tv1   (swapped)
-      = rewriteEqEvidence ev eq_rel swapped xi1 xi2 co1 co2
-        `andWhenContinue` \ new_ev ->
-        continueWith (CTyEqCan { cc_ev = new_ev, cc_tyvar = tv1
-                               , cc_rhs = xi2, cc_eq_rel = eq_rel })
 
 {- We don't do this any more
    See Note [Orientation of equalities with fmvs] in TcFlatten
@@ -1577,7 +1245,6 @@
            ; emitWorkNC [new_ev]
            ; canon_eq swapped tv1 xi1 tv_ty co1 (ctEvCoercion new_ev) }
 -}
->>>>>>> 96dc041a
 
     swap_over
       -- If tv1 is touchable, swap only if tv2 is also
@@ -1614,15 +1281,8 @@
                -> TcType        -- ty
                -> TcS (StopOrContinue Ct)   -- always Stop
 canEqReflexive ev eq_rel ty
-<<<<<<< HEAD
-  = do { when (isWanted ev) $
-         setEvBind (ctev_evar ev)
-                   (EvCoercion $ mkTcReflCo (eqRelRole eq_rel) ty)
-                   (ctev_loc ev)
-=======
   = do { setEvBindIfWanted ev (EvCoercion $
                                mkTcReflCo (eqRelRole eq_rel) ty)
->>>>>>> 96dc041a
        ; stopWith ev "Solved by reflexivity" }
 
 -- See Note [Equalities with incompatible kinds]
@@ -1695,17 +1355,8 @@
     k1 = typeKind lhs
     k2 = typeKind rhs
 
-<<<<<<< HEAD
     kind_pty = mkHeteroPrimEqPred liftedTypeKind liftedTypeKind k1 k2
     kind_loc = mkKindLoc lhs rhs loc
-=======
-incompatibleKind new_ev s1 k1 s2 k2   -- See Note [Equalities with incompatible kinds]
-  = ASSERT( isKind k1 && isKind k2 )
-    do { traceTcS "canEqLeaf: incompatible kinds" (vcat [ppr k1, ppr k2])
-
-         -- Create a derived kind-equality, and solve it
-       ; emitNewDerivedEq kind_co_loc (mkTcEqPred k1 k2)
->>>>>>> 96dc041a
 
     loc = ctev_loc ev
 
@@ -1844,72 +1495,6 @@
 ************************************************************************
 -}
 
-<<<<<<< HEAD
-{-
-Note [xCtEvidence]
-~~~~~~~~~~~~~~~~~~
-A call might look like this:
-
-    xCtEvidence ev evidence-transformer
-
-  ev is Given   => use ev_decomp to create new Givens for ev_preds,
-                   and return them
-
-  ev is Wanted  => create new wanteds for ev_preds,
-                   use ev_comp to bind ev,
-                   return fresh wanteds (ie ones not cached in inert_cans or solved)
-
-  ev is Derived => create new deriveds for ev_preds
-                      (unless cached in inert_cans or solved)
-
-Note: The [CtEvidence] returned is a subset of the subgoal-preds passed in
-      Ones that are already cached are not returned
-
-Example
-    ev : Tree a b ~ Tree c d
-    xCtEvidence ev [a~c, b~d] (XEvTerm { ev_comp = \[c1 c2]. <Tree> c1 c2
-                                       , ev_decomp = \c. [nth 1 c, nth 2 c] })
-              (\fresh-goals.  stuff)
-
-Note [Bind new Givens immediately]
-~~~~~~~~~~~~~~~~~~~~~~~~~~~~~~~~~~
-For Givens we make new EvVars and bind them immediately. We don't worry
-about caching, but we don't expect complicated calculations among Givens.
-It is important to bind each given:
-      class (a~b) => C a b where ....
-      f :: C a b => ....
-Then in f's Givens we have g:(C a b) and the superclass sc(g,0):a~b.
-But that superclass selector can't (yet) appear in a coercion
-(see evTermCoercion), so the easy thing is to bind it to an Id.
-
-See Note [Coercion evidence terms] in TcEvidence.
--}
-
--- See Note [xCtEvidence]
-xCtEvidence :: CtEvidence            -- Original evidence
-            -> XEvTerm               -- Instructions about how to manipulate evidence
-            -> TcS ()
-
-xCtEvidence (CtWanted { ctev_evar = evar, ctev_loc = loc })
-            (XEvTerm { ev_preds = ptys, ev_comp = comp_fn })
-  = do { new_mb_evars <- mapM (newWantedEvVar loc) ptys
-       ; setEvBind evar (comp_fn (map getEvTerm new_mb_evars)) loc
-       ; emitWorkNC (freshGoals new_mb_evars) }
-         -- Note the "NC": these are fresh goals, not necessarily canonical
-
-xCtEvidence (CtGiven { ctev_evtm = tm, ctev_loc = loc })
-            (XEvTerm { ev_preds = ptys, ev_decomp = decomp_fn })
-  = ASSERT( equalLength ptys (decomp_fn tm) )
-    do { given_evs <- newGivenEvVars loc (ptys `zip` decomp_fn tm)
-       ; emitWorkNC given_evs }
-
-xCtEvidence (CtDerived { ctev_loc = loc })
-            (XEvTerm { ev_preds = ptys })
-  = mapM_ (emitNewDerived loc) ptys
-
------------------------------
-=======
->>>>>>> 96dc041a
 data StopOrContinue a
   = ContinueWith a    -- The constraint was not solved, although it may have
                       --   been rewritten
@@ -1999,34 +1584,20 @@
        ; continueWith new_ev }
   where
     -- mkEvCast optimises ReflCo
-<<<<<<< HEAD
-    new_tm = mkEvCast old_tm (tcDowngradeRole Representational
-                                              (ctEvRole ev)
-                                              (mkTcSymCo co))
-=======
     new_tm = mkEvCast (EvId old_evar) (tcDowngradeRole Representational
                                                        (ctEvRole ev)
                                                        (mkTcSymCo co))
->>>>>>> 96dc041a
 
 rewriteEvidence ev@(CtWanted { ctev_evar = evar, ctev_loc = loc }) new_pred co
   = do { mb_new_ev <- newWantedEvVar loc new_pred
        ; MASSERT( tcCoercionRole co == ctEvRole ev )
-<<<<<<< HEAD
-       ; setEvBind evar
+       ; setWantedEvBind evar
                    (mkEvCast (getEvTerm mb_new_ev)
                              (tcDowngradeRole Representational (ctEvRole ev) co))
                    loc
        ; case mb_new_ev of
             Fresh  new_ev -> continueWith new_ev
             Cached _      -> stopWith ev "Cached wanted" }
-=======
-       ; setWantedEvBind evar (mkEvCast (ctEvTerm new_ev)
-                                 (tcDowngradeRole Representational (ctEvRole ev) co))
-       ; case freshness of
-            Fresh  -> continueWith new_ev
-            Cached -> stopWith ev "Cached wanted" }
->>>>>>> 96dc041a
 
 
 rewriteEqEvidence :: CtEvidence         -- Old evidence :: olhs ~ orhs (not swapped)
@@ -2052,18 +1623,9 @@
 --      w : orhs ~ olhs = sym rhs_co ; sym w1 ; lhs_co
 --
 -- It's all a form of rewwriteEvidence, specialised for equalities
-<<<<<<< HEAD
 rewriteEqEvidence old_ev swapped nlhs nrhs lhs_co rhs_co
-  | CtDerived {} <- old_ev
-  = do { mb <- newDerived loc' new_pred
-       ; case mb of
-           Just new_ev -> continueWith new_ev
-           Nothing     -> stopWith old_ev "Cached derived" }
-=======
-rewriteEqEvidence old_ev eq_rel swapped nlhs nrhs lhs_co rhs_co
   | CtDerived {} <- old_ev  -- Don't force the evidence for a Derived
   = continueWith (old_ev { ctev_pred = new_pred })
->>>>>>> 96dc041a
 
   | NotSwapped <- swapped
   , isTcReflCo lhs_co      -- See Note [Rewriting with Refl]
@@ -2083,11 +1645,7 @@
                   mkTcSymCo lhs_co
                   `mkTcTransCo` ctEvCoercion new_evar
                   `mkTcTransCo` rhs_co
-<<<<<<< HEAD
-       ; setEvBind evar (EvCoercion co) loc
-=======
-       ; setWantedEvBind evar (EvCoercion co)
->>>>>>> 96dc041a
+       ; setWantedEvBind evar (EvCoercion co) loc
        ; traceTcS "rewriteEqEvidence" (vcat [ppr old_ev, ppr nlhs, ppr nrhs, ppr co])
        ; continueWith new_evar }
 
@@ -2098,15 +1656,9 @@
 
       -- equality is like a type class. Bumping the depth is necessary because
       -- of recursive newtypes, where "reducing" a newtype can actually make
-<<<<<<< HEAD
-      -- it bigger. See Note [Eager reflexivity check] in TcCanonical before
-      -- considering changing this behavior.
+      -- it bigger. See Note [Newtypes can blow the stack].
     loc      = ctEvLoc old_ev
-    loc'     = bumpCtLocDepth CountConstraints loc
-=======
-      -- it bigger. See Note [Newtypes can blow the stack].
-    loc'     = bumpCtLocDepth (ctEvLoc old_ev)
->>>>>>> 96dc041a
+    loc'     = bumpCtLocDepth loc
 
 {- Note [unifyWanted and unifyDerived]
 ~~~~~~~~~~~~~~~~~~~~~~~~~~~~~~~~~~~~~~
@@ -2145,19 +1697,11 @@
            ; co_t <- unifyWantedLikeEv ev loc role t1 t2
            ; return (mkTyConAppCo role funTyCon [co_s,co_t]) }
     go (TyConApp tc1 tys1) (TyConApp tc2 tys2)
-<<<<<<< HEAD
-      | tc1 == tc2, isDecomposableTyCon tc1, tys1 `equalLength` tys2
-      , (not (isNewTyCon tc1) && not (isDataFamilyTyCon tc1)) || role == Nominal
-         -- don't look under newtypes!
+      | tc1 == tc2, tys1 `equalLength` tys2
+      , isInjectiveTyCon tc1 role -- don't look under newtypes at Rep equality
       = do { cos <- zipWith3M (unifyWantedLikeEv ev loc)
                               (tyConRolesX role tc1) tys1 tys2
            ; return (mkTyConAppCo role tc1 cos) }
-=======
-      | tc1 == tc2, tys1 `equalLength` tys2
-      , isInjectiveTyCon tc1 role -- don't look under newtypes at Rep equality
-      = do { cos <- zipWith3M (unifyWanted loc) (tyConRolesX role tc1) tys1 tys2
-           ; return (mkTcTyConAppCo role tc1 cos) }
->>>>>>> 96dc041a
     go (TyVarTy tv) ty2
       = do { mb_ty <- isFilledMetaTyVar_maybe tv
            ; case mb_ty of
@@ -2219,12 +1763,8 @@
                 Nothing   -> bale_out }
     go _ _ = bale_out
 
-<<<<<<< HEAD
      -- no point in having *unboxed* deriveds.
-    bale_out = emitNewDerived loc (mkTcEqPredBR Boxed role orig_ty1 orig_ty2)
-=======
-    bale_out = emitNewDerivedEq loc (mkTcEqPredRole role orig_ty1 orig_ty2)
->>>>>>> 96dc041a
+    bale_out = emitNewDerivedEq loc (mkTcEqPredBR Boxed role orig_ty1 orig_ty2)
 
 maybeSym :: SwapFlag -> TcCoercion -> TcCoercion
 maybeSym IsSwapped  co = mkTcSymCo co

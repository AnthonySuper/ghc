{-
(c) The University of Glasgow 2006
(c) The AQUA Project, Glasgow University, 1993-1998


TcRules: Typechecking transformation rules
-}

{-# LANGUAGE ViewPatterns #-}

module TcRules ( tcRules ) where

import HsSyn
import TcRnMonad
import TcSimplify
import TcMType
import TcType
import TcHsType
import TcExpr
import TcEnv
<<<<<<< HEAD
import TcEvidence
=======
import TcUnify( buildImplicationFor )
>>>>>>> 1e041b73
import Type
import Id
import Var              ( EvVar )
import Name
import BasicTypes       ( RuleName )
import SrcLoc
import Outputable
import FastString
import Bag
import Data.List( partition )

{-
Note [Typechecking rules]
~~~~~~~~~~~~~~~~~~~~~~~~~
We *infer* the typ of the LHS, and use that type to *check* the type of
the RHS.  That means that higher-rank rules work reasonably well. Here's
an example (test simplCore/should_compile/rule2.hs) produced by Roman:

   foo :: (forall m. m a -> m b) -> m a -> m b
   foo f = ...

   bar :: (forall m. m a -> m a) -> m a -> m a
   bar f = ...

   {-# RULES "foo/bar" foo = bar #-}

He wanted the rule to typecheck.
-}

tcRules :: [LRuleDecls Name] -> TcM [LRuleDecls TcId]
tcRules decls = mapM (wrapLocM tcRuleDecls) decls

tcRuleDecls :: RuleDecls Name -> TcM (RuleDecls TcId)
tcRuleDecls (HsRules src decls)
   = do { tc_decls <- mapM (wrapLocM tcRule) decls
        ; return (HsRules src tc_decls) }

tcRule :: RuleDecl Name -> TcM (RuleDecl TcId)
tcRule (HsRule name act hs_bndrs lhs fv_lhs rhs fv_rhs)
  = addErrCtxt (ruleCtxt $ snd $ unLoc name)  $
    do { traceTc "---- Rule ------" (pprFullRuleName name)

        -- Note [Typechecking rules]
       ; (vars, bndr_wanted) <- captureConstraints $
                                tcRuleBndrs hs_bndrs
              -- bndr_wanted constraints can include wildcard hole
              -- constraints, which we should not forget about.
              -- It may mention the skolem type variables bound by
              -- the RULE.  c.f. Trac #10072

       ; let (id_bndrs, tv_bndrs) = partition isId vars
       ; (lhs', lhs_wanted, rhs', rhs_wanted, rule_ty)
            <- tcExtendTyVarEnv tv_bndrs $
               tcExtendIdEnv    id_bndrs $
               do { -- See Note [Solve order for RULES]
                    ((lhs', rule_ty), lhs_wanted) <- captureConstraints (tcInferRho lhs)
                  ; (rhs', rhs_wanted) <- captureConstraints (tcMonoExpr rhs rule_ty)
                  ; return (lhs', lhs_wanted, rhs', rhs_wanted, rule_ty) }

       ; traceTc "tcRule 1" (vcat [ pprFullRuleName name
                                  , ppr lhs_wanted
                                  , ppr rhs_wanted ])
       ; let all_lhs_wanted = bndr_wanted `andWC` lhs_wanted
       ; lhs_evs <- simplifyRule (snd $ unLoc name)
                                 all_lhs_wanted
                                 rhs_wanted

        -- Now figure out what to quantify over
        -- c.f. TcSimplify.simplifyInfer
        -- We quantify over any tyvars free in *either* the rule
        --  *or* the bound variables.  The latter is important.  Consider
        --      ss (x,(y,z)) = (x,z)
        --      RULE:  forall v. fst (ss v) = fst v
        -- The type of the rhs of the rule is just a, but v::(a,(b,c))
        --
        -- We also need to get the completely-uconstrained tyvars of
        -- the LHS, lest they otherwise get defaulted to Any; but we do that
        -- during zonking (see TcHsSyn.zonkRule)

       ; let tpl_ids     = lhs_evs ++ id_bndrs
             forall_tkvs = splitDepVarsOfTypes $
                           rule_ty : map idType tpl_ids
       ; gbls  <- tcGetGlobalTyCoVars -- Even though top level, there might be top-level
                                      -- monomorphic bindings from the MR; test tc111
       ; qtkvs <- quantifyTyVars gbls forall_tkvs
       ; traceTc "tcRule" (vcat [ pprFullRuleName name
                                , ppr forall_tkvs
                                , ppr qtkvs
                                , ppr rule_ty
                                , vcat [ ppr id <+> dcolon <+> ppr (idType id) | id <- tpl_ids ]
                  ])

           -- Simplify the RHS constraints
<<<<<<< HEAD
       ; lcl_env <- getLclEnv
       ; rhs_binds_var <- newTcEvBinds
       ; emitImplication $ Implic { ic_tclvl    = topTcLevel
                                  , ic_skols    = qtkvs
                                  , ic_no_eqs   = False
                                  , ic_given    = lhs_evs
                                  , ic_wanted   = rhs_wanted
                                  , ic_status   = IC_Unsolved
                                  , ic_binds    = Just rhs_binds_var
                                  , ic_info     = RuleSkol (snd $ unLoc name)
                                  , ic_env      = lcl_env }
=======
       ; let skol_info = RuleSkol (snd $ unLoc name)
       ; (rhs_implic, rhs_binds) <- buildImplicationFor topTcLevel skol_info qtkvs
                                         lhs_evs rhs_wanted
>>>>>>> 1e041b73

           -- For the LHS constraints we must solve the remaining constraints
           -- (a) so that we report insoluble ones
           -- (b) so that we bind any soluble ones
<<<<<<< HEAD
       ; lhs_binds_var <- newTcEvBinds
       ; emitImplication $ Implic { ic_tclvl    = topTcLevel
                                  , ic_skols    = qtkvs
                                  , ic_no_eqs   = False
                                  , ic_given    = lhs_evs
                                  , ic_wanted   = all_lhs_wanted
                                                    { wc_simple = emptyBag }
                                        -- simplifyRule consumed all simple
                                        -- constraints
                                  , ic_status   = IC_Unsolved
                                  , ic_binds    = Just lhs_binds_var
                                  , ic_info     = RuleSkol (snd $ unLoc name)
                                  , ic_env      = lcl_env }
=======
       ; (lhs_implic, lhs_binds) <- buildImplicationFor topTcLevel skol_info qtkvs
                                         lhs_evs other_lhs_wanted
>>>>>>> 1e041b73

       ; emitImplications (lhs_implic `unionBags` rhs_implic)
       ; return (HsRule name act
                    (map (noLoc . RuleBndr . noLoc) (qtkvs ++ tpl_ids))
                    (mkHsDictLet lhs_binds lhs') fv_lhs
                    (mkHsDictLet rhs_binds rhs') fv_rhs) }

tcRuleBndrs :: [LRuleBndr Name] -> TcM [Var]
tcRuleBndrs []
  = return []
tcRuleBndrs (L _ (RuleBndr (L _ name)) : rule_bndrs)
  = do  { ty <- newOpenFlexiTyVarTy
        ; vars <- tcRuleBndrs rule_bndrs
        ; return (mkLocalId name ty : vars) }
tcRuleBndrs (L _ (RuleBndrSig (L _ name) rn_ty) : rule_bndrs)
--  e.g         x :: a->a
--  The tyvar 'a' is brought into scope first, just as if you'd written
--              a::*, x :: a->a
  = do  { let ctxt = RuleSigCtxt name
        ; (id_ty, tv_prs, _) <- tcHsPatSigType ctxt rn_ty
        ; let id  = mkLocalIdOrCoVar name id_ty
              tvs = map snd tv_prs
                    -- tcHsPatSigType returns (Name,TyVar) pairs
                    -- for for RuleSigCtxt their Names are not
                    -- cloned, so we get (n, tv-with-name-n) pairs
                    -- See Note [Pattern signature binders] in TcHsType

              -- The type variables scope over subsequent bindings; yuk
        ; vars <- tcExtendTyVarEnv tvs $
                  tcRuleBndrs rule_bndrs
        ; return (tvs ++ id : vars) }

ruleCtxt :: FastString -> SDoc
ruleCtxt name = ptext (sLit "When checking the transformation rule") <+>
                doubleQuotes (ftext name)


{-
*********************************************************************************
*                                                                                 *
              Constraint simplification for rules
*                                                                                 *
***********************************************************************************

Note [Simplifying RULE constraints]
~~~~~~~~~~~~~~~~~~~~~~~~~~~~~~~~~~~
Example.  Consider the following left-hand side of a rule
        f (x == y) (y > z) = ...
If we typecheck this expression we get constraints
        d1 :: Ord a, d2 :: Eq a
We do NOT want to "simplify" to the LHS
        forall x::a, y::a, z::a, d1::Ord a.
          f ((==) (eqFromOrd d1) x y) ((>) d1 y z) = ...
Instead we want
        forall x::a, y::a, z::a, d1::Ord a, d2::Eq a.
          f ((==) d2 x y) ((>) d1 y z) = ...

Here is another example:
        fromIntegral :: (Integral a, Num b) => a -> b
        {-# RULES "foo"  fromIntegral = id :: Int -> Int #-}
In the rule, a=b=Int, and Num Int is a superclass of Integral Int. But
we *dont* want to get
        forall dIntegralInt.
           fromIntegral Int Int dIntegralInt (scsel dIntegralInt) = id Int
because the scsel will mess up RULE matching.  Instead we want
        forall dIntegralInt, dNumInt.
          fromIntegral Int Int dIntegralInt dNumInt = id Int

Even if we have
        g (x == y) (y == z) = ..
where the two dictionaries are *identical*, we do NOT WANT
        forall x::a, y::a, z::a, d1::Eq a
          f ((==) d1 x y) ((>) d1 y z) = ...
because that will only match if the dict args are (visibly) equal.
Instead we want to quantify over the dictionaries separately.

In short, simplifyRuleLhs must *only* squash equalities, leaving
all dicts unchanged, with absolutely no sharing.

Also note that we can't solve the LHS constraints in isolation:
Example   foo :: Ord a => a -> a
          foo_spec :: Int -> Int
          {-# RULE "foo"  foo = foo_spec #-}
Here, it's the RHS that fixes the type variable

HOWEVER, under a nested implication things are different
Consider
  f :: (forall a. Eq a => a->a) -> Bool -> ...
  {-# RULES "foo" forall (v::forall b. Eq b => b->b).
       f b True = ...
    #-}
Here we *must* solve the wanted (Eq a) from the given (Eq a)
resulting from skolemising the agument type of g.  So we
revert to SimplCheck when going under an implication.


------------------------ So the plan is this -----------------------

* Step 0: typecheck the LHS and RHS to get constraints from each

* Step 1: Simplify the LHS and RHS constraints all together in one bag
          We do this to discover all unification equalities

* Step 2: Zonk the ORIGINAL (unsimplified) lhs constraints, to take
          advantage of those unifications, and partition them into the
          ones we will quantify over, and the others
          See Note [RULE quantification over equalities]

* Step 3: Decide on the type variables to quantify over

* Step 4: Simplify the LHS and RHS constraints separately, using the
          quantified constraints as givens

Note [Solve order for RULES]
~~~~~~~~~~~~~~~~~~~~~~~~~~~~
In step 1 above, we need to be a bit careful about solve order.
Consider
   f :: Int -> T Int
   type instance T Int = Bool

   RULE f 3 = True

From the RULE we get
   lhs-constraints:  T Int ~ alpha
   rhs-constraints:  Bool ~ alpha
where 'alpha' is the type that connects the two.  If we glom them
all together, and solve the RHS constraint first, we might solve
with alpha := Bool.  But then we'd end up with a RULE like

    RULE: f 3 |> (co :: T Int ~ Booo) = True

which is terrible.  We want

    RULE: f 3 = True |> (sym co :: Bool ~ T Int)

So we are careful to solve the LHS constraints first, and *then* the
RHS constraints.  Actually much of this is done by the on-the-fly
constraint solving, so the same order must be observed in
tcRule.


Note [RULE quantification over equalities]
~~~~~~~~~~~~~~~~~~~~~~~~~~~~~~~~~~~~~~~~~~
Deciding which equalities to quantify over is tricky:
 * We do not want to quantify over insoluble equalities (Int ~ Bool)
    (a) because we prefer to report a LHS type error
    (b) because if such things end up in 'givens' we get a bogus
        "inaccessible code" error

 * But we do want to quantify over things like (a ~ F b), where
   F is a type function.

The difficulty is that it's hard to tell what is insoluble!
So we see whether the simplification step yielded any type errors,
and if so refrain from quantifying over *any* equalities.

Note [Quantifying over coercion holes]
~~~~~~~~~~~~~~~~~~~~~~~~~~~~~~~~~~~~~~
Equality constraints from the LHS will emit coercion hole Wanteds.
These don't have a name, so we can't quantify over them directly.
Instead, because we really do want to quantify here, invent a new
EvVar for the coercion, fill the hole with the invented EvVar, and
then quantify over the EvVar. Not too tricky -- just some
impedence matching, really.

Note [Simplify *derived* constraints]
~~~~~~~~~~~~~~~~~~~~~~~~~~~~~~~~~~~~~
At this stage, we're simplifying constraints only for insolubility
and for unification. Note that all the evidence is quickly discarded.
We make this explicit by working over derived constraints, for which
there is no evidence. Using derived constraints also prevents solved
equalities from being written to coercion holes. If we don't do this,
then RHS coercion-hole constraints get filled in, only to get filled
in *again* when solving the implications emitted from tcRule. That's
terrible, so we avoid the problem by using derived constraints.

-}

simplifyRule :: RuleName
             -> WantedConstraints       -- Constraints from LHS
             -> WantedConstraints       -- Constraints from RHS
             -> TcM [EvVar]             -- LHS evidence variables,
-- See Note [Simplifying RULE constraints] in TcRule
-- NB: This consumes all simple constraints on the LHS, but not
-- any LHS implication constraints.
simplifyRule name lhs_wanted rhs_wanted
  = do {         -- We allow ourselves to unify environment
                 -- variables: runTcS runs with topTcLevel
       ; tc_lvl    <- getTcLevel
       ; insoluble <- runTcSDeriveds $
             do { -- First solve the LHS and *then* solve the RHS
                  -- See Note [Solve order for RULES]
                  -- See Note [Simplify *derived* constraints]
                  lhs_resid <- solveWanteds $ toDerivedWC lhs_wanted
                ; rhs_resid <- solveWanteds $ toDerivedWC rhs_wanted
                ; return ( insolubleWC tc_lvl lhs_resid ||
                           insolubleWC tc_lvl rhs_resid ) }


       ; zonked_lhs_simples <- zonkSimples (wc_simple lhs_wanted)
       ; ev_ids <- mapMaybeM (quantify_ct insoluble) $
                             bagToList zonked_lhs_simples

       ; traceTc "simplifyRule" $
         vcat [ ptext (sLit "LHS of rule") <+> doubleQuotes (ftext name)
              , text "lhs_wantd" <+> ppr lhs_wanted
              , text "rhs_wantd" <+> ppr rhs_wanted
              , text "zonked_lhs_simples" <+> ppr zonked_lhs_simples
              , text "ev_ids"     <+> ppr ev_ids
              ]

       ; return ev_ids }

  where
    quantify_ct insol -- Note [RULE quantification over equalities]
      | insol     = quantify_insol
      | otherwise = quantify_normal

    quantify_insol ct
      | isEqPred (ctPred ct)
      = return Nothing
      | otherwise
      = return $ Just $ ctEvId $ ctEvidence ct

    quantify_normal (ctEvidence -> CtWanted { ctev_dest = dest
                                            , ctev_pred = pred })
      = case dest of  -- See Note [Quantifying over coercion holes]
          HoleDest hole
            | EqPred NomEq t1 t2 <- classifyPredType pred
            , t1 `tcEqType` t2
            -> do { -- These are trivial. Don't quantify. But do fill in
                    -- the hole.
                  ; fillCoercionHole hole (mkTcNomReflCo t1)
                  ; return Nothing }

            | otherwise
            -> do { ev_id <- newEvVar pred
                  ; fillCoercionHole hole (mkTcCoVarCo ev_id)
                  ; return (Just ev_id) }
          EvVarDest evar -> return (Just evar)
    quantify_normal ct = pprPanic "simplifyRule.quantify_normal" (ppr ct)<|MERGE_RESOLUTION|>--- conflicted
+++ resolved
@@ -18,11 +18,8 @@
 import TcHsType
 import TcExpr
 import TcEnv
-<<<<<<< HEAD
 import TcEvidence
-=======
 import TcUnify( buildImplicationFor )
->>>>>>> 1e041b73
 import Type
 import Id
 import Var              ( EvVar )
@@ -116,45 +113,18 @@
                   ])
 
            -- Simplify the RHS constraints
-<<<<<<< HEAD
-       ; lcl_env <- getLclEnv
-       ; rhs_binds_var <- newTcEvBinds
-       ; emitImplication $ Implic { ic_tclvl    = topTcLevel
-                                  , ic_skols    = qtkvs
-                                  , ic_no_eqs   = False
-                                  , ic_given    = lhs_evs
-                                  , ic_wanted   = rhs_wanted
-                                  , ic_status   = IC_Unsolved
-                                  , ic_binds    = Just rhs_binds_var
-                                  , ic_info     = RuleSkol (snd $ unLoc name)
-                                  , ic_env      = lcl_env }
-=======
        ; let skol_info = RuleSkol (snd $ unLoc name)
        ; (rhs_implic, rhs_binds) <- buildImplicationFor topTcLevel skol_info qtkvs
                                          lhs_evs rhs_wanted
->>>>>>> 1e041b73
 
            -- For the LHS constraints we must solve the remaining constraints
            -- (a) so that we report insoluble ones
            -- (b) so that we bind any soluble ones
-<<<<<<< HEAD
-       ; lhs_binds_var <- newTcEvBinds
-       ; emitImplication $ Implic { ic_tclvl    = topTcLevel
-                                  , ic_skols    = qtkvs
-                                  , ic_no_eqs   = False
-                                  , ic_given    = lhs_evs
-                                  , ic_wanted   = all_lhs_wanted
-                                                    { wc_simple = emptyBag }
-                                        -- simplifyRule consumed all simple
-                                        -- constraints
-                                  , ic_status   = IC_Unsolved
-                                  , ic_binds    = Just lhs_binds_var
-                                  , ic_info     = RuleSkol (snd $ unLoc name)
-                                  , ic_env      = lcl_env }
-=======
        ; (lhs_implic, lhs_binds) <- buildImplicationFor topTcLevel skol_info qtkvs
-                                         lhs_evs other_lhs_wanted
->>>>>>> 1e041b73
+                                         lhs_evs
+                                         (all_lhs_wanted { wc_simple = emptyBag })
+                                           -- simplifyRule consumed all simple
+                                           -- constraints
 
        ; emitImplications (lhs_implic `unionBags` rhs_implic)
        ; return (HsRule name act

--- conflicted
+++ resolved
@@ -6,13 +6,8 @@
 
   -- HsWrapper
   HsWrapper(..),
-<<<<<<< HEAD
-  (<.>),
-  mkWpTyApps, mkWpEvApps, mkWpEvVarApps, mkWpTyLams, mkWpLams, mkWpLet, mkWpCast,
-=======
   (<.>), mkWpTyApps, mkWpEvApps, mkWpEvVarApps, mkWpTyLams,
   mkWpLams, mkWpLet, mkWpCastN, mkWpCastR,
->>>>>>> 1e041b73
   mkWpFun, idHsWrapper, isIdHsWrapper, pprHsWrapper,
 
   -- Evidence bindings
@@ -100,16 +95,16 @@
 mkTcFunCo              :: Role -> TcCoercion -> TcCoercion -> TcCoercion
 mkTcAxInstCo           :: Role -> CoAxiom br -> BranchIndex
                        -> [TcType] -> [TcCoercion] -> TcCoercion
-mkTcUnbranchedAxInstCo :: Role -> CoAxiom Unbranched -> [TcType]
-                       -> [TcCoercion] -> TcCoercion
+mkTcUnbranchedAxInstCo :: CoAxiom Unbranched -> [TcType]
+                       -> [TcCoercion] -> TcCoercionR
 mkTcForAllCo           :: TyVar -> TcCoercionN -> TcCoercion -> TcCoercion
 mkTcForAllCos          :: [(TyVar, TcCoercionN)] -> TcCoercion -> TcCoercion
 mkTcNthCo              :: Int -> TcCoercion -> TcCoercion
 mkTcLRCo               :: LeftOrRight -> TcCoercion -> TcCoercion
-mkTcSubCo              :: TcCoercion -> TcCoercion
+mkTcSubCo              :: TcCoercionN -> TcCoercionR
 maybeTcSubCo           :: EqRel -> TcCoercion -> TcCoercion
 tcDowngradeRole        :: Role -> Role -> TcCoercion -> TcCoercion
-mkTcAxiomRuleCo        :: CoAxiomRule -> [TcCoercion] -> TcCoercion
+mkTcAxiomRuleCo        :: CoAxiomRule -> [TcCoercion] -> TcCoercionR
 mkTcCoherenceLeftCo    :: TcCoercion -> TcCoercionN -> TcCoercion
 mkTcCoherenceRightCo   :: TcCoercion -> TcCoercionN -> TcCoercion
 mkTcPhantomCo          :: TcCoercionN -> TcType -> TcType -> TcCoercionP
@@ -150,392 +145,6 @@
 coVarsOfTcCo           = coVarsOfCo
 isTcReflCo             = isReflCo
 
-<<<<<<< HEAD
-=======
-isEqVar :: Var -> Bool
--- Is lifted coercion variable (only!)
-isEqVar v = case tyConAppTyCon_maybe (varType v) of
-               Just tc -> tc `hasKey` eqTyConKey
-               Nothing -> False
-
-isTcReflCo_maybe :: TcCoercion -> Maybe TcType
-isTcReflCo_maybe (TcRefl _ ty)   = Just ty
-isTcReflCo_maybe (TcCoercion co) = isReflCo_maybe co
-isTcReflCo_maybe _               = Nothing
-
-isTcReflCo :: TcCoercion -> Bool
-isTcReflCo (TcRefl {})     = True
-isTcReflCo (TcCoercion co) = isReflCo co
-isTcReflCo _               = False
-
-getTcCoVar_maybe :: TcCoercion -> Maybe CoVar
-getTcCoVar_maybe (TcCoVarCo v) = Just v
-getTcCoVar_maybe _             = Nothing
-
-mkTcReflCo :: Role -> TcType -> TcCoercion
-mkTcReflCo = TcRefl
-
-mkTcNomReflCo :: TcType -> TcCoercion
-mkTcNomReflCo = TcRefl Nominal
-
-mkTcRepReflCo :: TcType -> TcCoercion
-mkTcRepReflCo = TcRefl Representational
-
-mkTcFunCo :: Role -> TcCoercion -> TcCoercion -> TcCoercion
-mkTcFunCo role co1 co2 = mkTcTyConAppCo role funTyCon [co1, co2]
-
-mkTcTyConAppCo :: Role -> TyCon -> [TcCoercion] -> TcCoercion
-mkTcTyConAppCo role tc cos -- No need to expand type synonyms
-                           -- See Note [TcCoercions]
-  | Just tys <- traverse isTcReflCo_maybe cos
-  = TcRefl role (mkTyConApp tc tys)  -- See Note [Refl invariant]
-
-  | otherwise = TcTyConAppCo role tc cos
-
--- Input coercion is Nominal
--- mkSubCo will do some normalisation. We do not do it for TcCoercions, but
--- defer that to desugaring; just to reduce the code duplication a little bit
-mkTcSubCo :: TcCoercionN -> TcCoercionR
-mkTcSubCo (TcRefl _ ty)
-  = TcRefl Representational ty
-mkTcSubCo co
-   = ASSERT2( tcCoercionRole co == Nominal, ppr co)
-     TcSubCo co
-
--- See Note [Role twiddling functions] in Coercion
--- | Change the role of a 'TcCoercion'. Returns 'Nothing' if this isn't
--- a downgrade.
-tcDowngradeRole_maybe :: Role   -- desired role
-                      -> Role   -- current role
-                      -> TcCoercion -> Maybe TcCoercion
-tcDowngradeRole_maybe Representational Nominal = Just . mkTcSubCo
-tcDowngradeRole_maybe Nominal Representational = const Nothing
-tcDowngradeRole_maybe Phantom _
-  = panic "tcDowngradeRole_maybe Phantom"
-    -- not supported (not needed at the moment)
-tcDowngradeRole_maybe _ Phantom                = const Nothing
-tcDowngradeRole_maybe _ _                      = Just
-
--- See Note [Role twiddling functions] in Coercion
--- | Change the role of a 'TcCoercion'. Panics if this isn't a downgrade.
-tcDowngradeRole :: Role  -- ^ desired role
-                -> Role  -- ^ current role
-                -> TcCoercion -> TcCoercion
-tcDowngradeRole r1 r2 co
-  = case tcDowngradeRole_maybe r1 r2 co of
-      Just co' -> co'
-      Nothing  -> pprPanic "tcDowngradeRole" (ppr r1 <+> ppr r2 <+> ppr co)
-
--- | If the EqRel is ReprEq, makes a TcSubCo; otherwise, does nothing.
--- Note that the input coercion should always be nominal.
-maybeTcSubCo :: EqRel -> TcCoercion -> TcCoercion
-maybeTcSubCo NomEq  = id
-maybeTcSubCo ReprEq = mkTcSubCo
-
-mkTcAxInstCo :: Role -> CoAxiom br -> Int -> [TcType] -> TcCoercion
-mkTcAxInstCo role ax index tys
-  | ASSERT2( not (role == Nominal && ax_role == Representational) , ppr (ax, tys) )
-    arity == n_tys = tcDowngradeRole role ax_role $
-                     TcAxiomInstCo ax_br index rtys
-  | otherwise      = ASSERT( arity < n_tys )
-                     tcDowngradeRole role ax_role $
-                     foldl TcAppCo (TcAxiomInstCo ax_br index (take arity rtys))
-                                   (drop arity rtys)
-  where
-    n_tys     = length tys
-    ax_br     = toBranchedAxiom ax
-    branch    = coAxiomNthBranch ax_br index
-    arity     = length $ coAxBranchTyVars branch
-    ax_role   = coAxiomRole ax
-    arg_roles = coAxBranchRoles branch
-    rtys      = zipWith mkTcReflCo (arg_roles ++ repeat Nominal) tys
-
-mkTcAxiomRuleCo :: CoAxiomRule -> [TcType] -> [TcCoercion] -> TcCoercionR
-mkTcAxiomRuleCo = TcAxiomRuleCo
-
-mkTcUnbranchedAxInstCo :: CoAxiom Unbranched -> [TcType] -> TcCoercionR
-mkTcUnbranchedAxInstCo ax tys = mkTcAxInstCo Representational ax 0 tys
-
-mkTcAppCo :: TcCoercion -> TcCoercion -> TcCoercion
--- No need to deal with TyConApp on the left; see Note [TcCoercions]
--- Second coercion *must* be nominal
-mkTcAppCo (TcRefl r ty1) (TcRefl _ ty2) = TcRefl r (mkAppTy ty1 ty2)
-mkTcAppCo co1 co2                       = TcAppCo co1 co2
-
--- | Like `mkTcAppCo`, but allows the second coercion to be other than
--- nominal. See Note [mkTcTransAppCo]. Role r3 cannot be more stringent
--- than either r1 or r2.
-mkTcTransAppCo :: Role           -- ^ r1
-               -> TcCoercion     -- ^ co1 :: ty1a ~r1 ty1b
-               -> TcType         -- ^ ty1a
-               -> TcType         -- ^ ty1b
-               -> Role           -- ^ r2
-               -> TcCoercion     -- ^ co2 :: ty2a ~r2 ty2b
-               -> TcType         -- ^ ty2a
-               -> TcType         -- ^ ty2b
-               -> Role           -- ^ r3
-               -> TcCoercion     -- ^ :: ty1a ty2a ~r3 ty1b ty2b
-mkTcTransAppCo r1 co1 ty1a ty1b r2 co2 ty2a ty2b r3
--- How incredibly fiddly! Is there a better way??
-  = case (r1, r2, r3) of
-      (_,                _,                Phantom)
-        -> mkTcPhantomCo (mkAppTy ty1a ty2a) (mkAppTy ty1b ty2b)
-      (_,                _,                Nominal)
-        -> ASSERT( r1 == Nominal && r2 == Nominal )
-           mkTcAppCo co1 co2
-      (Nominal,          Nominal,          Representational)
-        -> mkTcSubCo (mkTcAppCo co1 co2)
-      (_,                Nominal,          Representational)
-        -> ASSERT( r1 == Representational )
-           mkTcAppCo co1 co2
-      (Nominal,          Representational, Representational)
-        -> go (mkTcSubCo co1)
-      (_               , _,                Representational)
-        -> ASSERT( r1 == Representational && r2 == Representational )
-           go co1
-  where
-    go co1_repr
-      | Just (tc1b, tys1b) <- tcSplitTyConApp_maybe ty1b
-      , nextRole ty1b == r2
-      = (co1_repr `mkTcAppCo` mkTcNomReflCo ty2a) `mkTcTransCo`
-        (mkTcTyConAppCo Representational tc1b
-           (zipWith mkTcReflCo (tyConRolesX Representational tc1b) tys1b
-            ++ [co2]))
-
-      | Just (tc1a, tys1a) <- tcSplitTyConApp_maybe ty1a
-      , nextRole ty1a == r2
-      = (mkTcTyConAppCo Representational tc1a
-           (zipWith mkTcReflCo (tyConRolesX Representational tc1a) tys1a
-            ++ [co2]))
-        `mkTcTransCo`
-        (co1_repr `mkTcAppCo` mkTcNomReflCo ty2b)
-
-      | otherwise
-      = pprPanic "mkTcTransAppCo" (vcat [ ppr r1, ppr co1, ppr ty1a, ppr ty1b
-                                        , ppr r2, ppr co2, ppr ty2a, ppr ty2b
-                                        , ppr r3 ])
-
-mkTcSymCo :: TcCoercion -> TcCoercion
-mkTcSymCo co@(TcRefl {})  = co
-mkTcSymCo    (TcSymCo co) = co
-mkTcSymCo co              = TcSymCo co
-
-mkTcTransCo :: TcCoercion -> TcCoercion -> TcCoercion
-mkTcTransCo (TcRefl {}) co = co
-mkTcTransCo co (TcRefl {}) = co
-mkTcTransCo co1 co2        = TcTransCo co1 co2
-
-mkTcNthCo :: Int -> TcCoercion -> TcCoercion
-mkTcNthCo n (TcRefl r ty) = TcRefl r (tyConAppArgN n ty)
-mkTcNthCo n co            = TcNthCo n co
-
-mkTcLRCo :: LeftOrRight -> TcCoercion -> TcCoercion
-mkTcLRCo lr (TcRefl r ty) = TcRefl r (pickLR lr (tcSplitAppTy ty))
-mkTcLRCo lr co            = TcLRCo lr co
-
-mkTcPhantomCo :: TcType -> TcType -> TcCoercion
-mkTcPhantomCo = TcPhantomCo
-
-mkTcAppCos :: TcCoercion -> [TcCoercion] -> TcCoercion
-mkTcAppCos co1 tys = foldl mkTcAppCo co1 tys
-
-mkTcForAllCo :: Var -> TcCoercion -> TcCoercion
--- note that a TyVar should be used here, not a CoVar (nor a TcTyVar)
-mkTcForAllCo tv (TcRefl r ty) = ASSERT( isTyVar tv ) TcRefl r (mkForAllTy tv ty)
-mkTcForAllCo tv  co           = ASSERT( isTyVar tv ) TcForAllCo tv co
-
-mkTcForAllCos :: [Var] -> TcCoercion -> TcCoercion
-mkTcForAllCos tvs (TcRefl r ty) = ASSERT( all isTyVar tvs ) TcRefl r (mkForAllTys tvs ty)
-mkTcForAllCos tvs co            = ASSERT( all isTyVar tvs ) foldr TcForAllCo co tvs
-
-mkTcCoVarCo :: EqVar -> TcCoercion
--- ipv :: s ~ t  (the boxed equality type) or Coercible s t (the boxed representational equality type)
-mkTcCoVarCo ipv = TcCoVarCo ipv
-  -- Previously I checked for (ty ~ ty) and generated Refl,
-  -- but in fact ipv may not even (visibly) have a (t1 ~ t2) type, because
-  -- the constraint solver does not substitute in the types of
-  -- evidence variables as it goes.  In any case, the optimisation
-  -- will be done in the later zonking phase
-
-tcCoercionKind :: TcCoercion -> Pair Type
-tcCoercionKind co = go co
-  where
-    go (TcRefl _ ty)          = Pair ty ty
-    go (TcLetCo _ co)         = go co
-    go (TcCastCo _ co)        = case getEqPredTys (pSnd (go co)) of
-                                   (ty1,ty2) -> Pair ty1 ty2
-    go (TcTyConAppCo _ tc cos)= mkTyConApp tc <$> (sequenceA $ map go cos)
-    go (TcAppCo co1 co2)      = mkAppTy <$> go co1 <*> go co2
-    go (TcForAllCo tv co)     = mkForAllTy tv <$> go co
-    go (TcCoVarCo cv)         = eqVarKind cv
-    go (TcAxiomInstCo ax ind cos)
-      = let branch = coAxiomNthBranch ax ind
-            tvs = coAxBranchTyVars branch
-            Pair tys1 tys2 = sequenceA (map go cos)
-        in ASSERT( cos `equalLength` tvs )
-           Pair (substTyWith tvs tys1 (coAxNthLHS ax ind))
-                (substTyWith tvs tys2 (coAxBranchRHS branch))
-    go (TcPhantomCo ty1 ty2)  = Pair ty1 ty2
-    go (TcSymCo co)           = swap (go co)
-    go (TcTransCo co1 co2)    = Pair (pFst (go co1)) (pSnd (go co2))
-    go (TcNthCo d co)         = tyConAppArgN d <$> go co
-    go (TcLRCo lr co)         = (pickLR lr . tcSplitAppTy) <$> go co
-    go (TcSubCo co)           = go co
-    go (TcAxiomRuleCo ax ts cs) =
-       case coaxrProves ax ts (map tcCoercionKind cs) of
-         Just res -> res
-         Nothing -> panic "tcCoercionKind: malformed TcAxiomRuleCo"
-    go (TcCoercion co)        = coercionKind co
-
-eqVarRole :: EqVar -> Role
-eqVarRole cv = getEqPredRole (varType cv)
-
-eqVarKind :: EqVar -> Pair Type
-eqVarKind cv
- | Just (tc, [_kind,ty1,ty2]) <- tcSplitTyConApp_maybe (varType cv)
- = ASSERT(tc `hasKey` eqTyConKey)
-   Pair ty1 ty2
- | otherwise = pprPanic "eqVarKind, non coercion variable" (ppr cv <+> dcolon <+> ppr (varType cv))
-
-tcCoercionRole :: TcCoercion -> Role
-tcCoercionRole = go
-  where
-    go (TcRefl r _)           = r
-    go (TcTyConAppCo r _ _)   = r
-    go (TcAppCo co _)         = go co
-    go (TcForAllCo _ co)      = go co
-    go (TcCoVarCo cv)         = eqVarRole cv
-    go (TcAxiomInstCo ax _ _) = coAxiomRole ax
-    go (TcPhantomCo _ _)      = Phantom
-    go (TcSymCo co)           = go co
-    go (TcTransCo co1 _)      = go co1 -- same as go co2
-    go (TcNthCo n co)         = let Pair ty1 _ = tcCoercionKind co
-                                    (tc, _) = tcSplitTyConApp ty1
-                                in nthRole (go co) tc n
-    go (TcLRCo _ _)           = Nominal
-    go (TcSubCo _)            = Representational
-    go (TcAxiomRuleCo c _ _)  = coaxrRole c
-    go (TcCastCo c _)         = go c
-    go (TcLetCo _ c)          = go c
-    go (TcCoercion co)        = coercionRole co
-
-
-coVarsOfTcCo :: TcCoercion -> VarSet
--- Only works on *zonked* coercions, because of TcLetCo
-coVarsOfTcCo tc_co
-  = go tc_co
-  where
-    go (TcRefl _ _)              = emptyVarSet
-    go (TcTyConAppCo _ _ cos)    = mapUnionVarSet go cos
-    go (TcAppCo co1 co2)         = go co1 `unionVarSet` go co2
-    go (TcCastCo co1 co2)        = go co1 `unionVarSet` go co2
-    go (TcForAllCo _ co)         = go co
-    go (TcCoVarCo v)             = unitVarSet v
-    go (TcAxiomInstCo _ _ cos)   = mapUnionVarSet go cos
-    go (TcPhantomCo _ _)         = emptyVarSet
-    go (TcSymCo co)              = go co
-    go (TcTransCo co1 co2)       = go co1 `unionVarSet` go co2
-    go (TcNthCo _ co)            = go co
-    go (TcLRCo  _ co)            = go co
-    go (TcSubCo co)              = go co
-    go (TcLetCo (EvBinds bs) co) = foldrBag (unionVarSet . go_bind) (go co) bs
-                                   `minusVarSet` get_bndrs bs
-    go (TcLetCo {}) = emptyVarSet    -- Harumph. This does legitimately happen in the call
-                                     -- to evVarsOfTerm in the DEBUG check of setEvBind
-    go (TcAxiomRuleCo _ _ cos)   = mapUnionVarSet go cos
-    go (TcCoercion co)           = -- the use of coVarsOfTcCo in dsTcCoercion will
-                                   -- fail if there are any proper, unlifted covars
-                                   ASSERT( isEmptyVarSet (coVarsOfCo co) )
-                                   emptyVarSet
-
-    -- We expect only coercion bindings, so use evTermCoercion
-    go_bind :: EvBind -> VarSet
-    go_bind (EvBind { eb_rhs =tm }) = go (evTermCoercion tm)
-
-    get_bndrs :: Bag EvBind -> VarSet
-    get_bndrs = foldrBag (\ (EvBind { eb_lhs = b }) bs -> extendVarSet bs b) emptyVarSet
-
--- Pretty printing
-
-instance Outputable TcCoercion where
-  ppr = pprTcCo
-
-pprTcCo, pprParendTcCo :: TcCoercion -> SDoc
-pprTcCo       co = ppr_co TopPrec   co
-pprParendTcCo co = ppr_co TyConPrec co
-
-ppr_co :: TyPrec -> TcCoercion -> SDoc
-ppr_co _ (TcRefl r ty) = angleBrackets (ppr ty) <> ppr_role r
-
-ppr_co p co@(TcTyConAppCo _ tc [_,_])
-  | tc `hasKey` funTyConKey = ppr_fun_co p co
-
-ppr_co p (TcTyConAppCo r tc cos) = pprTcApp   p ppr_co tc cos <> ppr_role r
-ppr_co p (TcLetCo bs co)         = maybeParen p TopPrec $
-                                   sep [ptext (sLit "let") <+> braces (ppr bs), ppr co]
-ppr_co p (TcAppCo co1 co2)       = maybeParen p TyConPrec $
-                                   pprTcCo co1 <+> ppr_co TyConPrec co2
-ppr_co p (TcCastCo co1 co2)      = maybeParen p FunPrec $
-                                   ppr_co FunPrec co1 <+> ptext (sLit "|>") <+> ppr_co FunPrec co2
-ppr_co p co@(TcForAllCo {})      = ppr_forall_co p co
-
-ppr_co _ (TcCoVarCo cv)          = parenSymOcc (getOccName cv) (ppr cv)
-
-ppr_co p (TcAxiomInstCo con ind cos)
-  = pprPrefixApp p (ppr (getName con) <> brackets (ppr ind)) (map pprParendTcCo cos)
-
-ppr_co p (TcTransCo co1 co2) = maybeParen p FunPrec $
-                               ppr_co FunPrec co1
-                               <+> ptext (sLit ";")
-                               <+> ppr_co FunPrec co2
-ppr_co p (TcPhantomCo t1 t2)  = pprPrefixApp p (ptext (sLit "PhantomCo")) [pprParendType t1, pprParendType t2]
-ppr_co p (TcSymCo co)         = pprPrefixApp p (ptext (sLit "Sym")) [pprParendTcCo co]
-ppr_co p (TcNthCo n co)       = pprPrefixApp p (ptext (sLit "Nth:") <+> int n) [pprParendTcCo co]
-ppr_co p (TcLRCo lr co)       = pprPrefixApp p (ppr lr) [pprParendTcCo co]
-ppr_co p (TcSubCo co)         = pprPrefixApp p (ptext (sLit "Sub")) [pprParendTcCo co]
-ppr_co p (TcAxiomRuleCo co ts ps) = maybeParen p TopPrec
-                                  $ ppr_tc_axiom_rule_co co ts ps
-ppr_co p (TcCoercion co)      = pprPrefixApp p (text "Core co:") [ppr co]
-
-ppr_tc_axiom_rule_co :: CoAxiomRule -> [TcType] -> [TcCoercion] -> SDoc
-ppr_tc_axiom_rule_co co ts ps = ppr (coaxrName co) <> ppTs ts $$ nest 2 (ppPs ps)
-  where
-  ppTs []   = Outputable.empty
-  ppTs [t]  = ptext (sLit "@") <> ppr_type TopPrec t
-  ppTs ts   = ptext (sLit "@") <>
-                parens (hsep $ punctuate comma $ map pprType ts)
-
-  ppPs []   = Outputable.empty
-  ppPs [p]  = pprParendTcCo p
-  ppPs (p : ps) = ptext (sLit "(") <+> pprTcCo p $$
-                  vcat [ ptext (sLit ",") <+> pprTcCo q | q <- ps ] $$
-                  ptext (sLit ")")
-
-ppr_role :: Role -> SDoc
-ppr_role r = underscore <> pp_role
-  where pp_role = case r of
-                    Nominal          -> char 'N'
-                    Representational -> char 'R'
-                    Phantom          -> char 'P'
-
-ppr_fun_co :: TyPrec -> TcCoercion -> SDoc
-ppr_fun_co p co = pprArrowChain p (split co)
-  where
-    split :: TcCoercion -> [SDoc]
-    split (TcTyConAppCo _ f [arg,res])
-      | f `hasKey` funTyConKey
-      = ppr_co FunPrec arg : split res
-    split co = [ppr_co TopPrec co]
-
-ppr_forall_co :: TyPrec -> TcCoercion -> SDoc
-ppr_forall_co p ty
-  = maybeParen p FunPrec $
-    sep [pprForAll tvs, ppr_co TopPrec rho]
-  where
-    (tvs,  rho) = split1 [] ty
-    split1 tvs (TcForAllCo tv ty) = split1 (tv:tvs) ty
-    split1 tvs ty                 = (reverse tvs, ty)
->>>>>>> 1e041b73
 
 {-
 %************************************************************************

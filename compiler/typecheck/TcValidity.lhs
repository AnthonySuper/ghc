%
% (c) The University of Glasgow 2006
% (c) The GRASP/AQUA Project, Glasgow University, 1992-1998
%

\begin{code}
module TcValidity (
  Rank, UserTypeCtxt(..), checkValidType, checkValidMonoType,
  expectedKindInCtxt, 
  checkValidTheta, checkValidFamPats,
  checkValidInstance, validDerivPred,
  checkInstTermination, checkValidTyFamInst, checkTyFamFreeness, 
  checkConsistentFamInst,
  arityErr, badATErr
  ) where

#include "HsVersions.h"

-- friends:
import TcUnify    ( tcSubType )
import TcSimplify ( simplifyAmbiguityCheck )
import TyCoRep
import TcType
import TcMType
import TysWiredIn ( coercibleClass )
import Type
import Coercion
import Unify( tcMatchTyX )
import Kind
import CoAxiom
import Class
import TyCon

-- others:
import HsSyn            -- HsType
import TcRnMonad        -- TcType, amongst others
import FunDeps
import Name
import VarEnv
import VarSet
import ErrUtils
import PrelNames
import DynFlags
import Util
import Maybes
import ListSetOps
import SrcLoc
import Outputable
import FastString
import BasicTypes ( Arity )

import Control.Monad
import Data.List        ( (\\) )
\end{code}
 

%************************************************************************
%*                                                                      *
          Checking for ambiguity
%*                                                                      *
%************************************************************************


\begin{code}
checkAmbiguity :: UserTypeCtxt -> Type -> TcM ()
checkAmbiguity ctxt ty
  | GhciCtxt <- ctxt    -- Allow ambiguous types in GHCi's :kind command
  = return ()           -- E.g.   type family T a :: *  -- T :: forall k. k -> *
                        -- Then :k T should work in GHCi, not complain that
                        -- (T k) is ambiguous!

  | otherwise
  = do { traceTc "Ambiguity check for" (ppr ty)
       ; (subst, _tvs) <- tcInstSkolTyCoVars (varSetElems (tyCoVarsOfType ty))
       ; let ty' = substTy subst ty
              -- The type might have free TyVars,
              -- so we skolemise them as TcTyVars
              -- Tiresome; but the type inference engine expects TcTyVars

         -- Solve the constraints eagerly because an ambiguous type
         -- can cause a cascade of further errors.  Since the free
         -- tyvars are skolemised, we can safely use tcSimplifyTop
       ; (_wrap, wanted) <- addErrCtxtM (mk_msg ty') $
                            captureConstraints $
                            tcSubType (AmbigOrigin ctxt) ctxt ty' ty'
       ; simplifyAmbiguityCheck ty wanted

       ; traceTc "Done ambiguity check for" (ppr ty) }
 where
   mk_msg ty tidy_env
     = do { allow_ambiguous <- xoptM Opt_AllowAmbiguousTypes
          ; return (tidy_env', msg $$ ppWhen (not allow_ambiguous) ambig_msg) }
     where
       (tidy_env', tidy_ty) = tidyOpenType tidy_env ty
       msg = hang (ptext (sLit "In the ambiguity check for:"))
                2 (ppr tidy_ty)
       ambig_msg = ptext (sLit "To defer the ambiguity check to use sites, enable AllowAmbiguousTypes")
\end{code}


%************************************************************************
%*                                                                      *
          Checking validity of a user-defined type
%*                                                                      *
%************************************************************************

When dealing with a user-written type, we first translate it from an HsType
to a Type, performing kind checking, and then check various things that should 
be true about it.  We don't want to perform these checks at the same time
as the initial translation because (a) they are unnecessary for interface-file
types and (b) when checking a mutually recursive group of type and class decls,
we can't "look" at the tycons/classes yet.  Also, the checks are are rather
diverse, and used to really mess up the other code.

One thing we check for is 'rank'.  

        Rank 0:         monotypes (no foralls)
        Rank 1:         foralls at the front only, Rank 0 inside
        Rank 2:         foralls at the front, Rank 1 on left of fn arrow,

        basic ::= tyvar | T basic ... basic

        r2  ::= forall tvs. cxt => r2a
        r2a ::= r1 -> r2a | basic
        r1  ::= forall tvs. cxt => r0
        r0  ::= r0 -> r0 | basic
        
Another thing is to check that type synonyms are saturated. 
This might not necessarily show up in kind checking.
        type A i = i
        data T k = MkT (k Int)
        f :: T A        -- BAD!

        
\begin{code}
checkValidType :: UserTypeCtxt -> Type -> TcM ()
-- Checks that the type is valid for the given context
-- Not used for instance decls; checkValidInstance instead
checkValidType ctxt ty 
  = do { traceTc "checkValidType" (ppr ty <+> text "::" <+> ppr (typeKind ty))
       ; rankn_flag  <- xoptM Opt_RankNTypes
       ; let gen_rank :: Rank -> Rank
             gen_rank r | rankn_flag = ArbitraryRank
                        | otherwise  = r

             rank1 = gen_rank r1
             rank0 = gen_rank r0

             r0 = rankZeroMonoType
             r1 = LimitedRank True r0

             rank
               = case ctxt of
                 DefaultDeclCtxt-> MustBeMonoType
                 ResSigCtxt     -> MustBeMonoType
                 LamPatSigCtxt  -> rank0
                 BindPatSigCtxt -> rank0
                 RuleSigCtxt _  -> rank1
                 TySynCtxt _    -> rank0

                 ExprSigCtxt    -> rank1
                 FunSigCtxt _   -> rank1
                 InfSigCtxt _   -> ArbitraryRank        -- Inferred type
                 ConArgCtxt _   -> rank1 -- We are given the type of the entire
                                         -- constructor, hence rank 1

                 ForSigCtxt _   -> rank1
                 SpecInstCtxt   -> rank1
                 ThBrackCtxt    -> rank1
                 GhciCtxt       -> ArbitraryRank
                 _              -> panic "checkValidType"
                                          -- Can't happen; not used for *user* sigs

        -- Check the internal validity of the type itself
       ; check_type ctxt rank ty

        -- Check that the thing has kind Type, and is lifted if necessary
        -- Do this second, because we can't usefully take the kind of an 
        -- ill-formed type such as (a~Int)
       ; check_kind ctxt ty
       ; traceTc "checkValidType done" (ppr ty <+> text "::" <+> ppr (typeKind ty)) }

checkValidMonoType :: Type -> TcM ()
checkValidMonoType ty = check_mono_type SigmaCtxt MustBeMonoType ty


check_kind :: UserTypeCtxt -> TcType -> TcM ()
-- Check that the type's kind is acceptable for the context
check_kind ctxt ty
  | TySynCtxt {} <- ctxt
  = do { ck <- xoptM Opt_ConstraintKinds
       ; unless ck $
         checkTc (not (returnsConstraintKind actual_kind)) 
                 (constraintSynErr actual_kind) }

  | Just k <- expectedKindInCtxt ctxt
  = checkTc (tcIsSubKind actual_kind k) (kindErr actual_kind)

  | otherwise
  = return ()   -- Any kind will do
  where
    actual_kind = typeKind ty

-- Depending on the context, we might accept any kind (for instance, in a TH
-- splice), or only certain kinds (like in type signatures).
expectedKindInCtxt :: UserTypeCtxt -> Maybe Kind
expectedKindInCtxt (TySynCtxt _)  = Nothing -- Any kind will do
expectedKindInCtxt ThBrackCtxt    = Nothing
expectedKindInCtxt GhciCtxt       = Nothing
expectedKindInCtxt (ForSigCtxt _) = Just liftedTypeKind
expectedKindInCtxt InstDeclCtxt   = Just constraintKind
expectedKindInCtxt SpecInstCtxt   = Just constraintKind
expectedKindInCtxt _              = Just openTypeKind
\end{code}

Note [Higher rank types]
~~~~~~~~~~~~~~~~~~~~~~~~
Technically 
            Int -> forall a. a->a
is still a rank-1 type, but it's not Haskell 98 (Trac #5957).  So the
validity checker allow a forall after an arrow only if we allow it
before -- that is, with Rank2Types or RankNTypes

\begin{code}
data Rank = ArbitraryRank         -- Any rank ok

          | LimitedRank   -- Note [Higher rank types]
                 Bool     -- Forall ok at top
                 Rank     -- Use for function arguments

          | MonoType SDoc   -- Monotype, with a suggestion of how it could be a polytype
  
          | MustBeMonoType  -- Monotype regardless of flags

rankZeroMonoType, tyConArgMonoType, synArgMonoType :: Rank
rankZeroMonoType = MonoType (ptext (sLit "Perhaps you intended to use RankNTypes or Rank2Types"))
tyConArgMonoType = MonoType (ptext (sLit "Perhaps you intended to use ImpredicativeTypes"))
synArgMonoType   = MonoType (ptext (sLit "Perhaps you intended to use LiberalTypeSynonyms"))

funArgResRank :: Rank -> (Rank, Rank)             -- Function argument and result
funArgResRank (LimitedRank _ arg_rank) = (arg_rank, LimitedRank (forAllAllowed arg_rank) arg_rank)
funArgResRank other_rank               = (other_rank, other_rank)

forAllAllowed :: Rank -> Bool
forAllAllowed ArbitraryRank             = True
forAllAllowed (LimitedRank forall_ok _) = forall_ok
forAllAllowed _                         = False

----------------------------------------
check_mono_type :: UserTypeCtxt -> Rank
                -> KindOrType -> TcM () -- No foralls anywhere
                                        -- No unlifted types of any kind
check_mono_type ctxt rank ty
  = do { check_type ctxt rank ty
       ; checkTc (not (isUnLiftedType ty)) (unliftedArgErr ty) }

check_type :: UserTypeCtxt -> Rank -> Type -> TcM ()
-- The args say what the *type context* requires, independent
-- of *flag* settings.  You test the flag settings at usage sites.
-- 
-- Rank is allowed rank for function args
-- Rank 0 means no for-alls anywhere

check_type ctxt rank ty
  | not (null tvs && null theta)
  = do  { checkTc (forAllAllowed rank) (forAllTyErr rank ty)
                -- Reject e.g. (Maybe (?x::Int => Int)), 
                -- with a decent error message
        ; check_valid_theta ctxt theta
        ; check_type ctxt rank tau      -- Allow foralls to right of arrow
        ; checkAmbiguity ctxt ty }
  where
    (tvs, _, theta, tau) = tcSplitSigmaTy ty
   
check_type _ _ (TyVarTy _) = return ()

check_type ctxt rank (FunTy arg_ty res_ty)
  = do  { check_type ctxt arg_rank arg_ty
        ; check_type ctxt res_rank res_ty }
  where
    (arg_rank, res_rank) = funArgResRank rank

check_type ctxt rank (AppTy ty1 ty2)
  = do  { check_arg_type ctxt rank ty1
        ; check_arg_type ctxt rank ty2 }

check_type ctxt rank ty@(TyConApp tc tys)
  | isSynTyCon tc          = check_syn_tc_app ctxt rank ty tc tys
  | isUnboxedTupleTyCon tc = check_ubx_tuple  ctxt      ty    tys
  | otherwise              = mapM_ (check_arg_type ctxt rank) tys

check_type _ _ (LitTy {}) = return ()

check_type _ _ ty = pprPanic "check_type" (ppr ty)

----------------------------------------
check_syn_tc_app :: UserTypeCtxt -> Rank -> KindOrType 
                 -> TyCon -> [KindOrType] -> TcM ()
check_syn_tc_app ctxt rank ty tc tys
  | tc_arity <= n_args   -- Saturated
       -- Check that the synonym has enough args
       -- This applies equally to open and closed synonyms
       -- It's OK to have an *over-applied* type synonym
       --      data Tree a b = ...
       --      type Foo a = Tree [a]
       --      f :: Foo a b -> ...
  = do  { -- See Note [Liberal type synonyms]
        ; liberal <- xoptM Opt_LiberalTypeSynonyms
        ; if not liberal || isSynFamilyTyCon tc then
                -- For H98 and synonym families, do check the type args
                mapM_ check_arg tys

          else  -- In the liberal case (only for closed syns), expand then check
          case tcView ty of   
             Just ty' -> check_type ctxt rank ty' 
             Nothing  -> pprPanic "check_tau_type" (ppr ty)  }

  | GhciCtxt <- ctxt  -- Accept under-saturated type synonyms in 
                      -- GHCi :kind commands; see Trac #7586
  = mapM_ check_arg tys

  | otherwise
  = failWithTc (arityErr "Type synonym" (tyConName tc) tc_arity n_args)
  where
    n_args = length tys
    tc_arity  = tyConArity tc
    check_arg | isSynFamilyTyCon tc = check_arg_type  ctxt rank
              | otherwise           = check_mono_type ctxt synArgMonoType
         
----------------------------------------
check_ubx_tuple :: UserTypeCtxt -> KindOrType 
                -> [KindOrType] -> TcM ()
check_ubx_tuple ctxt ty tys
  = do  { ub_tuples_allowed <- xoptM Opt_UnboxedTuples
        ; checkTc ub_tuples_allowed (ubxArgTyErr ty)

        ; impred <- xoptM Opt_ImpredicativeTypes        
        ; let rank' = if impred then ArbitraryRank else tyConArgMonoType
                -- c.f. check_arg_type
                -- However, args are allowed to be unlifted, or
                -- more unboxed tuples, so can't use check_arg_ty
        ; mapM_ (check_type ctxt rank') tys }
    
----------------------------------------
check_arg_type :: UserTypeCtxt -> Rank -> KindOrType -> TcM ()
-- The sort of type that can instantiate a type variable,
-- or be the argument of a type constructor.
-- Not an unboxed tuple, but now *can* be a forall (since impredicativity)
-- Other unboxed types are very occasionally allowed as type
-- arguments depending on the kind of the type constructor
-- 
-- For example, we want to reject things like:
--
--      instance Ord a => Ord (forall s. T s a)
-- and
--      g :: T s (forall b.b)
--
-- NB: unboxed tuples can have polymorphic or unboxed args.
--     This happens in the workers for functions returning
--     product types with polymorphic components.
--     But not in user code.
-- Anyway, they are dealt with by a special case in check_tau_type

check_arg_type ctxt rank ty
  = do  { impred <- xoptM Opt_ImpredicativeTypes
        ; let rank' = case rank of          -- Predictive => must be monotype
                        MustBeMonoType     -> MustBeMonoType  -- Monotype, regardless
                        _other | impred    -> ArbitraryRank
                               | otherwise -> tyConArgMonoType
                        -- Make sure that MustBeMonoType is propagated, 
                        -- so that we don't suggest -XImpredicativeTypes in
                        --    (Ord (forall a.a)) => a -> a
                        -- and so that if it Must be a monotype, we check that it is!

        ; check_type ctxt rank' ty
        ; checkTc (not (isUnLiftedType ty)) (unliftedArgErr ty) }
             -- NB the isUnLiftedType test also checks for 
             --    T State#
             -- where there is an illegal partial application of State# (which has
             -- kind * -> #); see Note [The kind invariant] in TyCoRep

----------------------------------------
forAllTyErr :: Rank -> Type -> SDoc
forAllTyErr rank ty 
   = vcat [ hang (ptext (sLit "Illegal polymorphic or qualified type:")) 2 (ppr ty)
          , suggestion ]
  where
    suggestion = case rank of
                   LimitedRank {} -> ptext (sLit "Perhaps you intended to use RankNTypes or Rank2Types")
                   MonoType d     -> d
                   _              -> empty      -- Polytype is always illegal

unliftedArgErr, ubxArgTyErr :: Type -> SDoc
unliftedArgErr  ty = sep [ptext (sLit "Illegal unlifted type:"), ppr ty]
ubxArgTyErr     ty = sep [ptext (sLit "Illegal unboxed tuple type as function argument:"), ppr ty]

kindErr :: Kind -> SDoc
kindErr kind = sep [ptext (sLit "Expecting an ordinary type, but found a type of kind"), ppr kind]
\end{code}

Note [Liberal type synonyms]
~~~~~~~~~~~~~~~~~~~~~~~~~~~~
If -XLiberalTypeSynonyms is on, expand closed type synonyms *before*
doing validity checking.  This allows us to instantiate a synonym defn
with a for-all type, or with a partially-applied type synonym.
        e.g.   type T a b = a
               type S m   = m ()
               f :: S (T Int)
Here, T is partially applied, so it's illegal in H98.  But if you
expand S first, then T we get just
               f :: Int
which is fine.

IMPORTANT: suppose T is a type synonym.  Then we must do validity
checking on an appliation (T ty1 ty2)

        *either* before expansion (i.e. check ty1, ty2)
        *or* after expansion (i.e. expand T ty1 ty2, and then check)
        BUT NOT BOTH

If we do both, we get exponential behaviour!!

  data TIACons1 i r c = c i ::: r c
  type TIACons2 t x = TIACons1 t (TIACons1 t x)
  type TIACons3 t x = TIACons2 t (TIACons1 t x)
  type TIACons4 t x = TIACons2 t (TIACons2 t x)
  type TIACons7 t x = TIACons4 t (TIACons3 t x)


%************************************************************************
%*                                                                      *
\subsection{Checking a theta or source type}
%*                                                                      *
%************************************************************************

\begin{code}
checkValidTheta :: UserTypeCtxt -> ThetaType -> TcM ()
checkValidTheta ctxt theta 
  = addErrCtxt (checkThetaCtxt ctxt theta) (check_valid_theta ctxt theta)

-------------------------
check_valid_theta :: UserTypeCtxt -> [PredType] -> TcM ()
check_valid_theta _ []
  = return ()
check_valid_theta ctxt theta
  = do { dflags <- getDynFlags
       ; warnTc (wopt Opt_WarnDuplicateConstraints dflags &&
                 notNull dups) (dupPredWarn dups)
       ; mapM_ (check_pred_ty dflags ctxt) theta }
  where
    (_,dups) = removeDups cmpPred theta

-------------------------
check_pred_ty :: DynFlags -> UserTypeCtxt -> PredType -> TcM ()
-- Check the validity of a predicate in a signature
-- We look through any type synonyms; any constraint kinded
-- type synonyms have been checked at their definition site

check_pred_ty dflags ctxt pred
  | Just (tc,tys) <- tcSplitTyConApp_maybe pred
  = case () of 
      _ | Just cls <- tyConClass_maybe tc
        -> check_class_pred dflags ctxt cls tys

        | tc `hasKey` eqTyConKey
        , let [_, ty1, ty2] = tys
        -> check_eq_pred dflags ctxt ty1 ty2

        | isTupleTyCon tc
        -> check_tuple_pred dflags ctxt pred tys
  
        | otherwise   -- X t1 t2, where X is presumably a
                      -- type/data family returning ConstraintKind
        -> check_irred_pred dflags ctxt pred tys

  | (TyVarTy _, arg_tys) <- tcSplitAppTys pred
  = check_irred_pred dflags ctxt pred arg_tys

  | otherwise
  = badPred pred

badPred :: PredType -> TcM ()
badPred pred = failWithTc (ptext (sLit "Malformed predicate") <+> quotes (ppr pred))

check_class_pred :: DynFlags -> UserTypeCtxt -> Class -> [TcType] -> TcM ()
check_class_pred dflags ctxt cls tys
  = do {        -- Class predicates are valid in all contexts
       ; checkTc (arity == n_tys) arity_err

                -- Check the form of the argument types
       ; mapM_ checkValidMonoType tys
       ; checkTc (check_class_pred_tys dflags ctxt cls tys)
                 (predTyVarErr (mkClassPred cls tys) $$ how_to_allow)
       }
  where
    class_name = className cls
    arity      = classArity cls
    n_tys      = length tys
    arity_err  = arityErr "Class" class_name arity n_tys
    how_to_allow = parens (ptext (sLit "Use FlexibleContexts to permit this"))


check_eq_pred :: DynFlags -> UserTypeCtxt -> TcType -> TcType -> TcM ()
check_eq_pred dflags _ctxt ty1 ty2
  = do {        -- Equational constraints are valid in all contexts if type
                -- families are permitted
       ; checkTc (xopt Opt_TypeFamilies dflags || xopt Opt_GADTs dflags) 
                 (eqPredTyErr (mkEqPred ty1 ty2))

                -- Check the form of the argument types
       ; checkValidMonoType ty1
       ; checkValidMonoType ty2
       }

check_tuple_pred :: DynFlags -> UserTypeCtxt -> PredType -> [PredType] -> TcM ()
check_tuple_pred dflags ctxt pred ts
  = do { checkTc (xopt Opt_ConstraintKinds dflags)
                 (predTupleErr pred)
       ; mapM_ (check_pred_ty dflags ctxt) ts }
    -- This case will not normally be executed because 
    -- without -XConstraintKinds tuple types are only kind-checked as *

check_irred_pred :: DynFlags -> UserTypeCtxt -> PredType -> [TcType] -> TcM ()
check_irred_pred dflags ctxt pred arg_tys
    -- The predicate looks like (X t1 t2) or (x t1 t2) :: Constraint
    -- But X is not a synonym; that's been expanded already
    --
    -- Allowing irreducible predicates in class superclasses is somewhat dangerous
    -- because we can write:
    --
    --  type family Fooish x :: * -> Constraint
    --  type instance Fooish () = Foo
    --  class Fooish () a => Foo a where
    --
    -- This will cause the constraint simplifier to loop because every time we canonicalise a
    -- (Foo a) class constraint we add a (Fooish () a) constraint which will be immediately
    -- solved to add+canonicalise another (Foo a) constraint.
    --
    -- It is equally dangerous to allow them in instance heads because in that case the
    -- Paterson conditions may not detect duplication of a type variable or size change.
  = do { checkTc (xopt Opt_ConstraintKinds dflags)
                 (predIrredErr pred)
       ; mapM_ checkValidMonoType arg_tys
       ; unless (xopt Opt_UndecidableInstances dflags) $
                 -- Make sure it is OK to have an irred pred in this context
         checkTc (case ctxt of ClassSCCtxt _ -> False; InstDeclCtxt -> False; _ -> True)
                 (predIrredBadCtxtErr pred) }

-------------------------
check_class_pred_tys :: DynFlags -> UserTypeCtxt -> Class -> [KindOrType] -> Bool
check_class_pred_tys dflags ctxt cls kts
  = case ctxt of
        SpecInstCtxt -> True    -- {-# SPECIALISE instance Eq (T Int) #-} is fine
        InstDeclCtxt -> flexible_contexts || undecidable_ok || all tcIsTyVarTy tys
                                -- Further checks on head and theta in
                                -- checkInstTermination
        _             -> flexible_contexts || all tyvar_head tys
  where
    tys = filterImplicits (classTyCon cls) kts
      -- see Note [Kind polymorphic type classes]
          
    flexible_contexts = xopt Opt_FlexibleContexts dflags
    undecidable_ok = xopt Opt_UndecidableInstances dflags

-------------------------
tyvar_head :: Type -> Bool
tyvar_head ty                   -- Haskell 98 allows predicates of form 
  | tcIsTyVarTy ty = True       --      C (a ty1 .. tyn)
  | otherwise                   -- where a is a type variable
  = case tcSplitAppTy_maybe ty of
        Just (ty, _) -> tyvar_head ty
        Nothing      -> False
\end{code}

Note [Kind polymorphic type classes]
~~~~~~~~~~~~~~~~~~~~~~~~~~~~~~~~~~~~
MultiParam check:

    class C f where...   -- C :: forall k. k -> Constraint
    instance C Maybe where...

  The dictionary gets type [C * Maybe] even if it's not a MultiParam
  type class.

Flexibility check:

    class C f where...   -- C :: forall k. k -> Constraint
    data D a = D a
    instance C D where

  The dictionary gets type [C * (D *)]. IA0_TODO it should be
  generalized actually.

Note [The ambiguity check for type signatures]
~~~~~~~~~~~~~~~~~~~~~~~~~~~~~~~~~~~~~~~~~~~~~~
checkAmbiguity is a check on user-supplied type signatures.  It is
*purely* there to report functions that cannot possibly be called.  So for
example we want to reject:
   f :: C a => Int
The idea is there can be no legal calls to 'f' because every call will
give rise to an ambiguous constraint.  We could soundly omit the
ambiguity check on type signatures entirely, at the expense of
delaying ambiguity errors to call sites.  Indeed, the flag 
-XAllowAmbiguousTypes switches off the ambiguity check.

What about things like this:
   class D a b | a -> b where ..
   h :: D Int b => Int 
The Int may well fix 'b' at the call site, so that signature should
not be rejected.  Moreover, using *visible* fundeps is too
conservative.  Consider
   class X a b where ...
   class D a b | a -> b where ...
   instance D a b => X [a] b where...
   h :: X a b => a -> a
Here h's type looks ambiguous in 'b', but here's a legal call:
   ...(h [True])...
That gives rise to a (X [Bool] beta) constraint, and using the
instance means we need (D Bool beta) and that fixes 'beta' via D's
fundep!

Behind all these special cases there is a simple guiding principle. 
Consider

  f :: <type>
  f = ...blah...

  g :: <type>
  g = f

You would think that the definition of g would surely typecheck!
After all f has exactly the same type, and g=f. But in fact f's type
is instantiated and the instantiated constraints are solved against
the originals, so in the case an ambiguous type it won't work.
Consider our earlier example f :: C a => Int.  Then in g's definition,
we'll instantiate to (C alpha) and try to deduce (C alpha) from (C a),
and fail.  

So in fact we use this as our *definition* of ambiguity.  We use a
very similar test for *inferred* types, to ensure that they are
unambiguous. See Note [Impedence matching] in TcBinds.

This test is very conveniently implemented by calling
    tcSubType <type> <type>
This neatly takes account of the functional dependecy stuff above, 
and implict parameter (see Note [Implicit parameters and ambiguity]).

What about this, though?
   g :: C [a] => Int
Is every call to 'g' ambiguous?  After all, we might have
   intance C [a] where ...
at the call site.  So maybe that type is ok!  Indeed even f's
quintessentially ambiguous type might, just possibly be callable: 
with -XFlexibleInstances we could have
  instance C a where ...
and now a call could be legal after all!  Well, we'll reject this
unless the instance is available *here*.

Side note: the ambiguity check is only used for *user* types, not for
types coming from inteface files.  The latter can legitimately have
ambiguous types. Example

   class S a where s :: a -> (Int,Int)
   instance S Char where s _ = (1,1)
   f:: S a => [a] -> Int -> (Int,Int)
   f (_::[a]) x = (a*x,b)
        where (a,b) = s (undefined::a)

Here the worker for f gets the type
        fw :: forall a. S a => Int -> (# Int, Int #)

Note [Implicit parameters and ambiguity] 
~~~~~~~~~~~~~~~~~~~~~~~~~~~~~~~~~~~~~~~~
Only a *class* predicate can give rise to ambiguity
An *implicit parameter* cannot.  For example:
        foo :: (?x :: [a]) => Int
        foo = length ?x
is fine.  The call site will suppply a particular 'x'

Furthermore, the type variables fixed by an implicit parameter
propagate to the others.  E.g.
        foo :: (Show a, ?x::[a]) => Int
        foo = show (?x++?x)
The type of foo looks ambiguous.  But it isn't, because at a call site
we might have
        let ?x = 5::Int in foo
and all is well.  In effect, implicit parameters are, well, parameters,
so we can take their type variables into account as part of the
"tau-tvs" stuff.  This is done in the function 'FunDeps.grow'.
\begin{code}
checkThetaCtxt :: UserTypeCtxt -> ThetaType -> SDoc
checkThetaCtxt ctxt theta
  = vcat [ptext (sLit "In the context:") <+> pprTheta theta,
          ptext (sLit "While checking") <+> pprUserTypeCtxt ctxt ]

eqPredTyErr, predTyVarErr, predTupleErr, predIrredErr, predIrredBadCtxtErr :: PredType -> SDoc
eqPredTyErr  pred = ptext (sLit "Illegal equational constraint") <+> pprType pred
                    $$
                    parens (ptext (sLit "Use GADTs or TypeFamilies to permit this"))
predTyVarErr pred  = hang (ptext (sLit "Non type-variable argument"))
                        2 (ptext (sLit "in the constraint:") <+> pprType pred)
predTupleErr pred  = hang (ptext (sLit "Illegal tuple constraint:") <+> pprType pred)
                        2 (parens (ptext (sLit "Use ConstraintKinds to permit this")))
predIrredErr pred  = hang (ptext (sLit "Illegal constraint:") <+> pprType pred)
                        2 (parens (ptext (sLit "Use ConstraintKinds to permit this")))
predIrredBadCtxtErr pred = hang (ptext (sLit "Illegal constraint") <+> quotes (pprType pred)
                                 <+> ptext (sLit "in a superclass/instance context")) 
                               2 (parens (ptext (sLit "Use UndecidableInstances to permit this")))

constraintSynErr :: Type -> SDoc
constraintSynErr kind = hang (ptext (sLit "Illegal constraint synonym of kind:") <+> quotes (ppr kind))
                           2 (parens (ptext (sLit "Use ConstraintKinds to permit this")))

dupPredWarn :: [[PredType]] -> SDoc
dupPredWarn dups   = ptext (sLit "Duplicate constraint(s):") <+> pprWithCommas pprType (map head dups)

arityErr :: Outputable a => String -> a -> Int -> Int -> SDoc
arityErr kind name n m
  = hsep [ text kind, quotes (ppr name), ptext (sLit "should have"),
           n_arguments <> comma, text "but has been given", 
           if m==0 then text "none" else int m]
    where
        n_arguments | n == 0 = ptext (sLit "no arguments")
                    | n == 1 = ptext (sLit "1 argument")
                    | True   = hsep [int n, ptext (sLit "arguments")]
\end{code}

%************************************************************************
%*                                                                      *
\subsection{Checking for a decent instance head type}
%*                                                                      *
%************************************************************************

@checkValidInstHead@ checks the type {\em and} its syntactic constraints:
it must normally look like: @instance Foo (Tycon a b c ...) ...@

The exceptions to this syntactic checking: (1)~if the @GlasgowExts@
flag is on, or (2)~the instance is imported (they must have been
compiled elsewhere). In these cases, we let them go through anyway.

We can also have instances for functions: @instance Foo (a -> b) ...@.

\begin{code}
checkValidInstHead :: UserTypeCtxt -> Class -> [Type] -> TcM ()
checkValidInstHead ctxt clas cls_args
  = do { dflags <- getDynFlags

       ; checkTc (clas `notElem` abstractClasses)
                 (instTypeErr clas cls_args abstract_class_msg)

           -- Check language restrictions; 
           -- but not for SPECIALISE isntance pragmas
       ; let ty_args = filterImplicits (classTyCon clas) cls_args
       ; unless spec_inst_prag $
         do { checkTc (xopt Opt_TypeSynonymInstances dflags ||
                       all tcInstHeadTyNotSynonym ty_args)
                 (instTypeErr clas cls_args head_type_synonym_msg)
            ; checkTc (xopt Opt_FlexibleInstances dflags ||
                       all tcInstHeadTyAppAllTyVars ty_args)
                 (instTypeErr clas cls_args head_type_args_tyvars_msg)
            ; checkTc (xopt Opt_NullaryTypeClasses dflags ||
                       not (null ty_args))
                 (instTypeErr clas cls_args head_no_type_msg)
            ; checkTc (xopt Opt_MultiParamTypeClasses dflags ||
                       length ty_args <= 1)  -- Only count type arguments
                 (instTypeErr clas cls_args head_one_type_msg) }

         -- May not contain type family applications
       ; mapM_ checkTyFamFreeness ty_args

       ; mapM_ checkValidMonoType ty_args
        -- For now, I only allow tau-types (not polytypes) in 
        -- the head of an instance decl.  
        --      E.g.  instance C (forall a. a->a) is rejected
        -- One could imagine generalising that, but I'm not sure
        -- what all the consequences might be
       }

  where
    spec_inst_prag = case ctxt of { SpecInstCtxt -> True; _ -> False }

    head_type_synonym_msg = parens (
                text "All instance types must be of the form (T t1 ... tn)" $$
                text "where T is not a synonym." $$
                text "Use TypeSynonymInstances if you want to disable this.")

    head_type_args_tyvars_msg = parens (vcat [
                text "All instance types must be of the form (T a1 ... an)",
                text "where a1 ... an are *distinct type variables*,",
                text "and each type variable appears at most once in the instance head.",
                text "Use FlexibleInstances if you want to disable this."])

    head_one_type_msg = parens (
                text "Only one type can be given in an instance head." $$
                text "Use MultiParamTypeClasses if you want to allow more.")

    head_no_type_msg = parens (
                text "No parameters in the instance head." $$
                text "Use NullaryTypeClasses if you want to allow this.")

    abstract_class_msg =
                text "The class is abstract, manual instances are not permitted."

abstractClasses :: [ Class ]
abstractClasses = [ coercibleClass ] -- See Note [Coercible Instances]

instTypeErr :: Class -> [Type] -> SDoc -> SDoc
instTypeErr cls tys msg
  = hang (hang (ptext (sLit "Illegal instance declaration for"))
             2 (quotes (pprClassPred cls tys)))
       2 msg
\end{code}

validDeivPred checks for OK 'deriving' context.  See Note [Exotic
derived instance contexts] in TcSimplify.  However the predicate is
here because it uses sizeTypes, fvTypes.

Also check for a bizarre corner case, when the derived instance decl 
would look like
    instance C a b => D (T a) where ...
Note that 'b' isn't a parameter of T.  This gives rise to all sorts of
problems; in particular, it's hard to compare solutions for equality
when finding the fixpoint, and that means the inferContext loop does
not converge.  See Trac #5287.

\begin{code}
validDerivPred :: TyCoVarSet -> PredType -> Bool
validDerivPred tv_set pred
  = case classifyPredType pred of
<<<<<<< HEAD
       ClassPred cls tys -> hasNoDups fvs
                         && sizeTypes tys_only == length fvs
                         && all (`elemVarSet` tv_set) fvs
         where
           fvs = fvTypes tys_only
           tys_only
             | className cls == typeableClassName = tail tys  -- drop the kind arg
             | otherwise                          = tys
=======
       ClassPred _ _ -> hasNoDups fvs
                           -- use sizePred to ignore implicit args
                      && sizePred pred == length fvs
                      && all (`elemVarSet` tv_set) fvs
>>>>>>> d810691a
       TuplePred ps -> all (validDerivPred tv_set) ps
       _            -> True   -- Non-class predicates are ok
\end{code}


%************************************************************************
%*                                                                      *
\subsection{Checking instance for termination}
%*                                                                      *
%************************************************************************

\begin{code}
checkValidInstance :: UserTypeCtxt -> LHsType Name -> Type
                   -> TcM ([TyCoVar], ThetaType, Class, [Type])
checkValidInstance ctxt hs_type ty
  | Just (clas,inst_tys) <- getClassPredTys_maybe tau
  , inst_tys `lengthIs` classArity clas
  = do  { setSrcSpan head_loc (checkValidInstHead ctxt clas inst_tys)
        ; checkValidTheta ctxt theta

        -- The Termination and Coverate Conditions
        -- Check that instance inference will terminate (if we care)
        -- For Haskell 98 this will already have been done by checkValidTheta,
        -- but as we may be using other extensions we need to check.
        -- 
        -- Note that the Termination Condition is *more conservative* than 
        -- the checkAmbiguity test we do on other type signatures
        --   e.g.  Bar a => Bar Int is ambiguous, but it also fails
        --   the termination condition, because 'a' appears more often
        --   in the constraint than in the head
        ; undecidable_ok <- xoptM Opt_UndecidableInstances
        ; if undecidable_ok 
          then checkAmbiguity ctxt ty
          else checkInstTermination inst_tys theta

        ; case (checkInstCoverage undecidable_ok clas theta inst_tys) of
            Nothing  -> return ()   -- Check succeeded
            Just msg -> addErrTc (instTypeErr clas inst_tys msg)
                  
        ; return (tvs, theta, clas, inst_tys) } 

  | otherwise 
  = failWithTc (ptext (sLit "Malformed instance head:") <+> ppr tau)
  where
    (tvs, _, theta, tau) = tcSplitSigmaTy ty

        -- The location of the "head" of the instance
    head_loc = case hs_type of
                 L _ (HsForAllTy _ _ _ (L loc _)) -> loc
                 L loc _                          -> loc
\end{code}

Note [Paterson conditions]
~~~~~~~~~~~~~~~~~~~~~~~~~~
Termination test: the so-called "Paterson conditions" (see Section 5 of
"Understanding functionsl dependencies via Constraint Handling Rules, 
JFP Jan 2007).

We check that each assertion in the context satisfies:
 (1) no variable has more occurrences in the assertion than in the head, and
 (2) the assertion has fewer constructors and variables (taken together
     and counting repetitions) than the head.
This is only needed with -fglasgow-exts, as Haskell 98 restrictions
(which have already been checked) guarantee termination. 

The underlying idea is that 

    for any ground substitution, each assertion in the
    context has fewer type constructors than the head.


\begin{code}
checkInstTermination :: [TcType] -> ThetaType -> TcM ()
-- See Note [Paterson conditions]
checkInstTermination tys theta
  = check_preds theta
  where
   fvs  = fvTypes tys
   size = sizeTypes tys

   check_preds :: [PredType] -> TcM ()
   check_preds preds = mapM_ check preds

   check :: PredType -> TcM ()
   check pred 
     = case classifyPredType pred of
         TuplePred preds -> check_preds preds  -- Look inside tuple predicates; Trac #8359
         EqPred {}       -> return ()          -- You can't get from equalities
                                               -- to class predicates, so this is safe
         _other      -- ClassPred, IrredPred
           | not (null bad_tvs)
           -> addErrTc (predUndecErr pred (nomoreMsg bad_tvs) $$ parens undecidableMsg)
           | sizePred pred >= size
           -> addErrTc (predUndecErr pred smallerMsg $$ parens undecidableMsg)
           | otherwise
           -> return ()
     where
        bad_tvs = fvType pred \\ fvs

predUndecErr :: PredType -> SDoc -> SDoc
predUndecErr pred msg = sep [msg,
                        nest 2 (ptext (sLit "in the constraint:") <+> pprType pred)]

nomoreMsg :: [TcTyVar] -> SDoc
nomoreMsg tvs 
  = sep [ ptext (sLit "Variable") <> plural tvs <+> quotes (pprWithCommas ppr tvs) 
        , (if isSingleton tvs then ptext (sLit "occurs")
                                  else ptext (sLit "occur"))
          <+> ptext (sLit "more often than in the instance head") ]

smallerMsg, undecidableMsg :: SDoc
smallerMsg = ptext (sLit "Constraint is no smaller than the instance head")
undecidableMsg = ptext (sLit "Use UndecidableInstances to permit this")
\end{code}



Note [Associated type instances]
~~~~~~~~~~~~~~~~~~~~~~~~~~~~~~~~
We allow this:
  class C a where
    type T x a
  instance C Int where
    type T (S y) Int = y
    type T Z     Int = Char

Note that 
  a) The variable 'x' is not bound by the class decl
  b) 'x' is instantiated to a non-type-variable in the instance
  c) There are several type instance decls for T in the instance

All this is fine.  Of course, you can't give any *more* instances
for (T ty Int) elsewhere, because it's an *associated* type.

Note [Checking consistent instantiation]
~~~~~~~~~~~~~~~~~~~~~~~~~~~~~~~~~~~~~~~~
  class C a b where
    type T a x b

  instance C [p] Int
    type T [p] y Int = (p,y,y)  -- Induces the family instance TyCon
                                --    type TR p y = (p,y,y)

So we 
  * Form the mini-envt from the class type variables a,b
    to the instance decl types [p],Int:   [a->[p], b->Int]

  * Look at the tyvars a,x,b of the type family constructor T
    (it shares tyvars with the class C)

  * Apply the mini-evnt to them, and check that the result is
    consistent with the instance types [p] y Int

We do *not* assume (at this point) the the bound variables of 
the assoicated type instance decl are the same as for the parent
instance decl. So, for example,

  instance C [p] Int
    type T [q] y Int = ...

would work equally well. Reason: making the *kind* variables line
up is much harder. Example (Trac #7282):
  class Foo (xs :: [k]) where
     type Bar xs :: *

   instance Foo '[] where
     type Bar '[] = Int
Here the instance decl really looks like
   instance Foo k ('[] k) where
     type Bar k ('[] k) = Int
but the k's are not scoped, and hence won't match Uniques.

So instead we just match structure, with tcMatchTyX, and check
that distinct type variables match 1-1 with distinct type variables.

HOWEVER, we *still* make the instance type variables scope over the
type instances, to pick up non-obvious kinds.  Eg
   class Foo (a :: k) where
      type F a
   instance Foo (b :: k -> k) where
      type F b = Int
Here the instance is kind-indexed and really looks like
      type F (k->k) (b::k->k) = Int
But if the 'b' didn't scope, we would make F's instance too
poly-kinded.

\begin{code}
checkConsistentFamInst 
               :: Maybe ( Class
                        , VarEnv Type )  -- ^ Class of associated type
                                         -- and instantiation of class TyVars
               -> TyCon              -- ^ Family tycon
               -> [TyCoVar]          -- ^ Type variables of the family instance
               -> [Type]             -- ^ Type patterns from instance
               -> TcM ()
-- See Note [Checking consistent instantiation]

checkConsistentFamInst Nothing _ _ _ = return ()
checkConsistentFamInst (Just (clas, mini_env)) fam_tc at_tvs at_tys
  = do { -- Check that the associated type indeed comes from this class
         checkTc (Just clas == tyConAssoc_maybe fam_tc)
                 (badATErr (className clas) (tyConName fam_tc))

         -- See Note [Checking consistent instantiation] in TcTyClsDecls
         -- Check right to left, so that we spot type variable
         -- inconsistencies before (more confusing) kind variables
       ; discardResult $ foldrM check_arg emptyTCvSubst $
                         tyConTyVars fam_tc `zip` at_tys }
  where
    at_tv_set = mkVarSet at_tvs

    check_arg :: (TyVar, Type) -> TCvSubst -> TcM TCvSubst
    check_arg (fam_tc_tv, at_ty) subst
      | Just inst_ty <- lookupVarEnv mini_env fam_tc_tv
      = case tcMatchTyX at_tv_set subst at_ty inst_ty of
           Just subst | all_distinct subst -> return subst
           _ -> failWithTc $ wrongATArgErr at_ty inst_ty
                -- No need to instantiate here, because the axiom
                -- uses the same type variables as the assocated class
      | otherwise
      = return subst   -- Allow non-type-variable instantiation
                       -- See Note [Associated type instances]

    all_distinct :: TCvSubst -> Bool
    -- True if all the variables mapped the substitution 
    -- map to *distinct* type *variables*
    all_distinct subst = go [] at_tvs
       where
         go _   []       = True
         go acc (tv:tvs) = case lookupVar subst tv of
                             Nothing -> go acc tvs
                             Just ty | Just tv' <- tcGetTyCoVar_maybe ty
                                     , tv' `notElem` acc
                                     -> go (tv' : acc) tvs
                             _other -> False

badATErr :: Name -> Name -> SDoc
badATErr clas op
  = hsep [ptext (sLit "Class"), quotes (ppr clas), 
          ptext (sLit "does not have an associated type"), quotes (ppr op)]

wrongATArgErr :: Type -> Type -> SDoc
wrongATArgErr ty instTy =
  sep [ ptext (sLit "Type indexes must match class instance head")
      , ptext (sLit "Found") <+> quotes (ppr ty)
        <+> ptext (sLit "but expected") <+> quotes (ppr instTy)
      ]
\end{code}


%************************************************************************
%*                                                                      *
        Checking type instance well-formedness and termination
%*                                                                      *
%************************************************************************

\begin{code}
-- Check that a "type instance" is well-formed (which includes decidability
-- unless -XUndecidableInstances is given).
--
checkValidTyFamInst :: Maybe ( Class, VarEnv Type )
                    -> TyCon -> CoAxBranch -> TcM ()
checkValidTyFamInst mb_clsinfo fam_tc 
                    (CoAxBranch { cab_tvs = tvs, cab_lhs = typats
                                , cab_rhs = rhs, cab_loc = loc })
  = setSrcSpan loc $ 
    do { checkValidFamPats fam_tc tvs typats

         -- The right-hand side is a tau type
       ; checkValidMonoType rhs

         -- We have a decidable instance unless otherwise permitted
       ; undecidable_ok <- xoptM Opt_UndecidableInstances
       ; unless undecidable_ok $
           mapM_ addErrTc (checkFamInstRhs typats (tcTyFamInsts rhs))

         -- Check that type patterns match the class instance head
       ; checkConsistentFamInst mb_clsinfo fam_tc tvs typats }

-- Make sure that each type family application is 
--   (1) strictly smaller than the lhs,
--   (2) mentions no type variable more often than the lhs, and
--   (3) does not contain any further type family instances.
--
checkFamInstRhs :: [Type]                  -- lhs
                -> [(TyCon, [Type])]       -- type family instances
                -> [MsgDoc]
checkFamInstRhs lhsTys famInsts
  = mapCatMaybes check famInsts
  where
   size = sizeTypes lhsTys
   fvs  = fvTypes lhsTys
   check (tc, tys)
      | not (all isTyFamFree tys)
      = Just (famInstUndecErr famInst nestedMsg $$ parens undecidableMsg)
      | not (null bad_tvs)
      = Just (famInstUndecErr famInst (nomoreMsg bad_tvs) $$ parens undecidableMsg)
      | size <= sizeTypes tys
      = Just (famInstUndecErr famInst smallerAppMsg $$ parens undecidableMsg)
      | otherwise
      = Nothing
      where
        famInst = TyConApp tc tys
        bad_tvs = fvTypes tys \\ fvs

checkValidFamPats :: TyCon -> [TyCoVar] -> [Type] -> TcM ()
-- Patterns in a 'type instance' or 'data instance' decl should
-- a) contain no type family applications
--    (vanilla synonyms are fine, though)
-- b) properly bind all their free type variables
--    e.g. we disallow (Trac #7536)
--         type T a = Int
--         type instance F (T a) = a
-- c) Have the right number of patterns
checkValidFamPats fam_tc tvs ty_pats
  = do { -- A family instance must have exactly the same number of type
         -- parameters as the family declaration.  You can't write
         --     type family F a :: * -> *
         --     type instance F Int y = y
         -- because then the type (F Int) would be like (\y.y)
         checkTc (length ty_pats == fam_arity) $
           wrongNumberOfParmsErr (fam_arity - count (== TyCoRep.Implicit) imps)
             -- report only explicit arguments
           
       ; mapM_ checkTyFamFreeness ty_pats
       ; let unbound_tvs = filterOut (`elemVarSet` exactTyCoVarsOfTypes ty_pats) tvs
       ; checkTc (null unbound_tvs) (famPatErr fam_tc unbound_tvs ty_pats) }
  where fam_arity    = tyConArity fam_tc
        (_, imps, _) = splitForAllTys (tyConKind fam_tc)

wrongNumberOfParmsErr :: Arity -> SDoc
wrongNumberOfParmsErr exp_arity
  = ptext (sLit "Number of parameters must match family declaration; expected")
    <+> ppr exp_arity

-- Ensure that no type family instances occur in a type.
--
checkTyFamFreeness :: Type -> TcM ()
checkTyFamFreeness ty
  = checkTc (isTyFamFree ty) $
    tyFamInstIllegalErr ty

-- Check that a type does not contain any type family applications.
--
isTyFamFree :: Type -> Bool
isTyFamFree = null . tcTyFamInsts

-- Error messages

tyFamInstIllegalErr :: Type -> SDoc
tyFamInstIllegalErr ty
  = hang (ptext (sLit "Illegal type synonym family application in instance") <> 
         colon) 2 $
      ppr ty

famInstUndecErr :: Type -> SDoc -> SDoc
famInstUndecErr ty msg 
  = sep [msg, 
         nest 2 (ptext (sLit "in the type family application:") <+> 
                 pprType ty)]

famPatErr :: TyCon -> [TyCoVar] -> [Type] -> SDoc
famPatErr fam_tc tvs pats
  = hang (ptext (sLit "Family instance purports to bind type variable") <> plural tvs
          <+> pprQuotedList tvs)
       2 (hang (ptext (sLit "but the real LHS (expanding synonyms) is:"))
             2 (pprTypeApp fam_tc (map expandTypeSynonyms pats) <+> ptext (sLit "= ...")))

nestedMsg, smallerAppMsg :: SDoc
nestedMsg     = ptext (sLit "Nested type family application")
smallerAppMsg = ptext (sLit "Application is no smaller than the instance head")
\end{code}

%************************************************************************
%*                                                                      *
\subsection{Auxiliary functions}
%*                                                                      *
%************************************************************************

\begin{code}
-- Free variables of a type, retaining repetitions, and expanding synonyms
fvType :: Type -> [TyCoVar]
fvType ty | Just exp_ty <- tcView ty = fvType exp_ty
fvType (TyVarTy tv)          = [tv]
fvType (TyConApp _ tys)      = fvTypes tys
fvType (LitTy {})            = []
fvType (FunTy arg res)       = fvType arg ++ fvType res
fvType (AppTy fun arg)       = fvType fun ++ fvType arg
fvType (ForAllTy tyvar _ ty) = filter (/= tyvar) (fvType ty)
fvType (CastTy ty co)        = fvType ty ++ fvCo co
fvType (CoercionTy co)       = fvCo co

fvTypes :: [Type] -> [TyVar]
fvTypes tys                = concat (map fvType tys)

fvCo :: Coercion -> [TyCoVar]
fvCo (Refl _ ty)            = fvType ty
fvCo (TyConAppCo _ _ args)  = concatMap fvCoArg args
fvCo (AppCo co arg)         = fvCo co ++ fvCoArg arg
fvCo (ForAllCo cobndr co)   = (fvCo co \\ coBndrVars cobndr)
                              ++ case splitHeteroCoBndr_maybe cobndr of
                                   Just (h, _, _) -> fvCo h
                                   Nothing        -> []
fvCo (CoVarCo v)            = [v]
fvCo (AxiomInstCo _ _ args) = concatMap fvCoArg args 
fvCo (UnivCo _ ty1 ty2)     = fvType ty1 ++ fvType ty2
fvCo (SymCo co)             = fvCo co
fvCo (TransCo co1 co2)      = fvCo co1 ++ fvCo co2
fvCo (NthCo _ co)           = fvCo co
fvCo (LRCo _ co)            = fvCo co
fvCo (InstCo co arg)        = fvCo co ++ fvCoArg arg
fvCo (CoherenceCo co1 co2)  = fvCo co1 ++ fvCo co2
fvCo (KindCo co)            = fvCo co
fvCo (SubCo co)             = fvCo co
fvCo (AxiomRuleCo _ ts cs)  = concatMap fvType ts ++ concatMap fvCo cs

fvCoArg :: CoercionArg -> [TyCoVar]
fvCoArg (TyCoArg co)        = fvCo co
fvCoArg (CoCoArg _ co1 co2) = fvCo co1 ++ fvCo co2

sizeType :: Type -> Int
-- Size of a type: the number of variables and constructors
sizeType ty | Just exp_ty <- tcView ty = sizeType exp_ty
sizeType (TyVarTy {})      = 1
  -- TODO (RAE): check the necessity of filterImplicits
sizeType (TyConApp tc tys) = sizeTypes (filterImplicits tc tys) + 1
sizeType (LitTy {})        = 1
sizeType (FunTy arg res)   = sizeType arg + sizeType res + 1
sizeType (AppTy fun arg)   = sizeType fun + sizeType arg
sizeType (ForAllTy _ _ ty) = sizeType ty
sizeType (CastTy ty _)     = sizeType ty
sizeType (CoercionTy _)    = 1

sizeTypes :: [Type] -> Int
sizeTypes = sum . map sizeType

-- Size of a predicate
--
-- We are considering whether class constraints terminate.
-- Equality constraints and constraints for the implicit
-- parameter class always termiante so it is safe to say "size 0".
-- (Implicit parameter constraints always terminate because
-- there are no instances for them---they are only solved by
-- "local instances" in expressions).
-- See Trac #4200.
sizePred :: PredType -> Int
sizePred ty = goClass ty
  where
    goClass p | isIPPred p = 0
              | otherwise  = go (classifyPredType p)

         -- TODO (RAE): Check the necessity of the filterImplicits
    go (ClassPred cls tys') = sizeTypes (filterImplicits (classTyCon cls) tys')
    go (EqPred {})        = 0
    go (TuplePred ts)     = sum (map goClass ts)
    go (IrredPred ty)     = sizeType ty
\end{code}

Note [Paterson conditions on PredTypes]
~~~~~~~~~~~~~~~~~~~~~~~~~~~~~~~~~~~~~~~
TODO (RAE): Update.
We are considering whether *class* constraints terminate
(see Note [Paterson conditions]). Precisely, the Paterson conditions
would have us check that "the constraint has fewer constructors and variables
(taken together and counting repetitions) than the head.".

However, we can be a bit more refined by looking at which kind of constraint
this actually is. There are two main tricks:

 1. It seems like it should be OK not to count the tuple type constructor
    for a PredType like (Show a, Eq a) :: Constraint, since we don't
    count the "implicit" tuple in the ThetaType itself.

    In fact, the Paterson test just checks *each component* of the top level
    ThetaType against the size bound, one at a time. By analogy, it should be
    OK to return the size of the *largest* tuple component as the size of the
    whole tuple.

 2. Once we get into an implicit parameter or equality we
    can't get back to a class constraint, so it's safe
    to say "size 0".  See Trac #4200.

NB: we don't want to detect PredTypes in sizeType (and then call 
sizePred on them), or we might get an infinite loop if that PredType
is irreducible. See Trac #5581.<|MERGE_RESOLUTION|>--- conflicted
+++ resolved
@@ -827,21 +827,10 @@
 validDerivPred :: TyCoVarSet -> PredType -> Bool
 validDerivPred tv_set pred
   = case classifyPredType pred of
-<<<<<<< HEAD
-       ClassPred cls tys -> hasNoDups fvs
-                         && sizeTypes tys_only == length fvs
-                         && all (`elemVarSet` tv_set) fvs
-         where
-           fvs = fvTypes tys_only
-           tys_only
-             | className cls == typeableClassName = tail tys  -- drop the kind arg
-             | otherwise                          = tys
-=======
        ClassPred _ _ -> hasNoDups fvs
                            -- use sizePred to ignore implicit args
                       && sizePred pred == length fvs
                       && all (`elemVarSet` tv_set) fvs
->>>>>>> d810691a
        TuplePred ps -> all (validDerivPred tv_set) ps
        _            -> True   -- Non-class predicates are ok
 \end{code}

--- conflicted
+++ resolved
@@ -1,4 +1,3 @@
-<<<<<<< HEAD
 %
 % (c) The University of Glasgow 2006
 % (c) The GRASP/AQUA Project, Glasgow University, 1992-1998
@@ -738,8 +737,11 @@
             ; checkTc (xopt Opt_FlexibleInstances dflags ||
                        all tcInstHeadTyAppAllTyVars ty_args)
                  (instTypeErr clas cls_args head_type_args_tyvars_msg)
+            ; checkTc (xopt Opt_NullaryTypeClasses dflags ||
+                       not (null ty_args))
+                 (instTypeErr clas cls_args head_no_type_msg)
             ; checkTc (xopt Opt_MultiParamTypeClasses dflags ||
-                       isSingleton ty_args)  -- Only count type arguments
+                       length ty_args <= 1)  -- Only count type arguments
                  (instTypeErr clas cls_args head_one_type_msg) }
 
          -- May not contain type family applications
@@ -770,6 +772,10 @@
     head_one_type_msg = parens (
                 text "Only one type can be given in an instance head." $$
                 text "Use -XMultiParamTypeClasses if you want to allow more.")
+
+    head_no_type_msg = parens (
+                text "No parameters in the instance head." $$
+                text "Use -XNullaryTypeClasses if you want to allow this.")
 
 instTypeErr :: Class -> [Type] -> SDoc -> SDoc
 instTypeErr cls tys msg
@@ -1264,1250 +1270,4 @@
 
 NB: we don't want to detect PredTypes in sizeType (and then call 
 sizePred on them), or we might get an infinite loop if that PredType
-is irreducible. See Trac #5581.
-=======
-%
-% (c) The University of Glasgow 2006
-% (c) The GRASP/AQUA Project, Glasgow University, 1992-1998
-%
-
-\begin{code}
-module TcValidity (
-  Rank, UserTypeCtxt(..), checkValidType, checkValidMonoType,
-  expectedKindInCtxt, 
-  checkValidTheta, checkValidFamPats,
-  checkValidInstHead, checkValidInstance, validDerivPred,
-  checkInstTermination, checkValidTyFamInst, checkTyFamFreeness, 
-  checkConsistentFamInst,
-  arityErr, badATErr
-  ) where
-
-#include "HsVersions.h"
-
--- friends:
-import TcUnify    ( tcSubType )
-import TcSimplify ( simplifyTop )
-import TypeRep
-import TcType
-import TcMType
-import Type
-import Unify( tcMatchTyX )
-import Kind
-import CoAxiom
-import Class
-import TyCon
-
--- others:
-import HsSyn            -- HsType
-import TcRnMonad        -- TcType, amongst others
-import FunDeps
-import Name
-import VarEnv
-import VarSet
-import ErrUtils
-import PrelNames
-import DynFlags
-import Util
-import Maybes
-import ListSetOps
-import SrcLoc
-import Outputable
-import FastString
-
-import Control.Monad
-import Data.List        ( (\\) )
-\end{code}
- 
-
-%************************************************************************
-%*                                                                      *
-          Checking for ambiguity
-%*                                                                      *
-%************************************************************************
-
-
-\begin{code}
-checkAmbiguity :: UserTypeCtxt -> Type -> TcM ()
-checkAmbiguity ctxt ty
-  = do { allow_ambiguous <- xoptM Opt_AllowAmbiguousTypes
-       ; unless allow_ambiguous $ 
-    do {(subst, _tvs) <- tcInstSkolTyVars (varSetElems (tyVarsOfType ty))
-       ; let ty' = substTy subst ty  
-              -- The type might have free TyVars,
-              -- so we skolemise them as TcTyVars
-              -- Tiresome; but the type inference engine expects TcTyVars
-       ; (_wrap, wanted) <- addErrCtxtM (mk_msg ty') $
-                            captureConstraints $
-                            tcSubType (AmbigOrigin ctxt) ctxt ty' ty'
-
-         -- Solve the constraints eagerly because an ambiguous type
-         -- can cause a cascade of further errors.  The free tyvars
-         -- are skolemised, so we can safely use tcSimplifyTop
-       ; _ev_binds <- simplifyTop wanted
-
-       ; return () } } 
- where
-   mk_msg ty tidy_env 
-     = return (tidy_env', msg)
-     where
-       (tidy_env', tidy_ty) = tidyOpenType tidy_env ty
-       msg = hang (ptext (sLit "In the ambiguity check for:"))
-                2 (ppr tidy_ty)
-\end{code}
-
-
-%************************************************************************
-%*                                                                      *
-          Checking validity of a user-defined type
-%*                                                                      *
-%************************************************************************
-
-When dealing with a user-written type, we first translate it from an HsType
-to a Type, performing kind checking, and then check various things that should 
-be true about it.  We don't want to perform these checks at the same time
-as the initial translation because (a) they are unnecessary for interface-file
-types and (b) when checking a mutually recursive group of type and class decls,
-we can't "look" at the tycons/classes yet.  Also, the checks are are rather
-diverse, and used to really mess up the other code.
-
-One thing we check for is 'rank'.  
-
-        Rank 0:         monotypes (no foralls)
-        Rank 1:         foralls at the front only, Rank 0 inside
-        Rank 2:         foralls at the front, Rank 1 on left of fn arrow,
-
-        basic ::= tyvar | T basic ... basic
-
-        r2  ::= forall tvs. cxt => r2a
-        r2a ::= r1 -> r2a | basic
-        r1  ::= forall tvs. cxt => r0
-        r0  ::= r0 -> r0 | basic
-        
-Another thing is to check that type synonyms are saturated. 
-This might not necessarily show up in kind checking.
-        type A i = i
-        data T k = MkT (k Int)
-        f :: T A        -- BAD!
-
-        
-\begin{code}
-checkValidType :: UserTypeCtxt -> Type -> TcM ()
--- Checks that the type is valid for the given context
--- Not used for instance decls; checkValidInstance instead
-checkValidType ctxt ty 
-  = do { traceTc "checkValidType" (ppr ty <+> text "::" <+> ppr (typeKind ty))
-       ; rankn_flag  <- xoptM Opt_RankNTypes
-       ; let gen_rank :: Rank -> Rank
-             gen_rank r | rankn_flag = ArbitraryRank
-                        | otherwise  = r
-
-             rank1 = gen_rank r1
-             rank0 = gen_rank r0
-
-             r0 = rankZeroMonoType
-             r1 = LimitedRank True r0
-
-             rank
-               = case ctxt of
-                 DefaultDeclCtxt-> MustBeMonoType
-                 ResSigCtxt     -> MustBeMonoType
-                 LamPatSigCtxt  -> rank0
-                 BindPatSigCtxt -> rank0
-                 RuleSigCtxt _  -> rank1
-                 TySynCtxt _    -> rank0
-
-                 ExprSigCtxt    -> rank1
-                 FunSigCtxt _   -> rank1
-                 InfSigCtxt _   -> ArbitraryRank        -- Inferred type
-                 ConArgCtxt _   -> rank1 -- We are given the type of the entire
-                                         -- constructor, hence rank 1
-
-                 ForSigCtxt _   -> rank1
-                 SpecInstCtxt   -> rank1
-                 ThBrackCtxt    -> rank1
-                 GhciCtxt       -> ArbitraryRank
-                 _              -> panic "checkValidType"
-                                          -- Can't happen; not used for *user* sigs
-
-        -- Check the internal validity of the type itself
-       ; check_type ctxt rank ty
-
-        -- Check that the thing has kind Type, and is lifted if necessary
-        -- Do this second, because we can't usefully take the kind of an 
-        -- ill-formed type such as (a~Int)
-       ; check_kind ctxt ty }
-
-checkValidMonoType :: Type -> TcM ()
-checkValidMonoType ty = check_mono_type SigmaCtxt MustBeMonoType ty
-
-
-check_kind :: UserTypeCtxt -> TcType -> TcM ()
--- Check that the type's kind is acceptable for the context
-check_kind ctxt ty
-  | TySynCtxt {} <- ctxt
-  = do { ck <- xoptM Opt_ConstraintKinds
-       ; unless ck $
-         checkTc (not (returnsConstraintKind actual_kind)) 
-                 (constraintSynErr actual_kind) }
-
-  | Just k <- expectedKindInCtxt ctxt
-  = checkTc (tcIsSubKind actual_kind k) (kindErr actual_kind)
-
-  | otherwise
-  = return ()   -- Any kind will do
-  where
-    actual_kind = typeKind ty
-
--- Depending on the context, we might accept any kind (for instance, in a TH
--- splice), or only certain kinds (like in type signatures).
-expectedKindInCtxt :: UserTypeCtxt -> Maybe Kind
-expectedKindInCtxt (TySynCtxt _)  = Nothing -- Any kind will do
-expectedKindInCtxt ThBrackCtxt    = Nothing
-expectedKindInCtxt GhciCtxt       = Nothing
-expectedKindInCtxt (ForSigCtxt _) = Just liftedTypeKind
-expectedKindInCtxt InstDeclCtxt   = Just constraintKind
-expectedKindInCtxt SpecInstCtxt   = Just constraintKind
-expectedKindInCtxt _              = Just openTypeKind
-\end{code}
-
-Note [Higher rank types]
-~~~~~~~~~~~~~~~~~~~~~~~~
-Technically 
-            Int -> forall a. a->a
-is still a rank-1 type, but it's not Haskell 98 (Trac #5957).  So the
-validity checker allow a forall after an arrow only if we allow it
-before -- that is, with Rank2Types or RankNTypes
-
-\begin{code}
-data Rank = ArbitraryRank         -- Any rank ok
-
-          | LimitedRank   -- Note [Higher rank types]
-                 Bool     -- Forall ok at top
-                 Rank     -- Use for function arguments
-
-          | MonoType SDoc   -- Monotype, with a suggestion of how it could be a polytype
-  
-          | MustBeMonoType  -- Monotype regardless of flags
-
-rankZeroMonoType, tyConArgMonoType, synArgMonoType :: Rank
-rankZeroMonoType = MonoType (ptext (sLit "Perhaps you intended to use -XRankNTypes or -XRank2Types"))
-tyConArgMonoType = MonoType (ptext (sLit "Perhaps you intended to use -XImpredicativeTypes"))
-synArgMonoType   = MonoType (ptext (sLit "Perhaps you intended to use -XLiberalTypeSynonyms"))
-
-funArgResRank :: Rank -> (Rank, Rank)             -- Function argument and result
-funArgResRank (LimitedRank _ arg_rank) = (arg_rank, LimitedRank (forAllAllowed arg_rank) arg_rank)
-funArgResRank other_rank               = (other_rank, other_rank)
-
-forAllAllowed :: Rank -> Bool
-forAllAllowed ArbitraryRank             = True
-forAllAllowed (LimitedRank forall_ok _) = forall_ok
-forAllAllowed _                         = False
-
-----------------------------------------
-check_mono_type :: UserTypeCtxt -> Rank
-                -> KindOrType -> TcM () -- No foralls anywhere
-                                        -- No unlifted types of any kind
-check_mono_type ctxt rank ty
-  | isKind ty = return ()  -- IA0_NOTE: Do we need to check kinds?
-  | otherwise
-   = do { check_type ctxt rank ty
-        ; checkTc (not (isUnLiftedType ty)) (unliftedArgErr ty) }
-
-check_type :: UserTypeCtxt -> Rank -> Type -> TcM ()
--- The args say what the *type context* requires, independent
--- of *flag* settings.  You test the flag settings at usage sites.
--- 
--- Rank is allowed rank for function args
--- Rank 0 means no for-alls anywhere
-
-check_type ctxt rank ty
-  | not (null tvs && null theta)
-  = do  { checkTc (forAllAllowed rank) (forAllTyErr rank ty)
-                -- Reject e.g. (Maybe (?x::Int => Int)), 
-                -- with a decent error message
-        ; check_valid_theta ctxt theta
-        ; check_type ctxt rank tau      -- Allow foralls to right of arrow
-        ; checkAmbiguity ctxt ty }
-  where
-    (tvs, theta, tau) = tcSplitSigmaTy ty
-   
-check_type _ _ (TyVarTy _) = return ()
-
-check_type ctxt rank (FunTy arg_ty res_ty)
-  = do  { check_type ctxt arg_rank arg_ty
-        ; check_type ctxt res_rank res_ty }
-  where
-    (arg_rank, res_rank) = funArgResRank rank
-
-check_type ctxt rank (AppTy ty1 ty2)
-  = do  { check_arg_type ctxt rank ty1
-        ; check_arg_type ctxt rank ty2 }
-
-check_type ctxt rank ty@(TyConApp tc tys)
-  | isSynTyCon tc
-  = do  {       -- Check that the synonym has enough args
-                -- This applies equally to open and closed synonyms
-                -- It's OK to have an *over-applied* type synonym
-                --      data Tree a b = ...
-                --      type Foo a = Tree [a]
-                --      f :: Foo a b -> ...
-          checkTc (tyConArity tc <= length tys) arity_msg
-
-        -- See Note [Liberal type synonyms]
-        ; liberal <- xoptM Opt_LiberalTypeSynonyms
-        ; if not liberal || isSynFamilyTyCon tc then
-                -- For H98 and synonym families, do check the type args
-                mapM_ (check_mono_type ctxt synArgMonoType) tys
-
-          else  -- In the liberal case (only for closed syns), expand then check
-          case tcView ty of   
-             Just ty' -> check_type ctxt rank ty' 
-             Nothing  -> pprPanic "check_tau_type" (ppr ty)
-    }
-    
-  | isUnboxedTupleTyCon tc
-  = do  { ub_tuples_allowed <- xoptM Opt_UnboxedTuples
-        ; checkTc ub_tuples_allowed ubx_tup_msg
-
-        ; impred <- xoptM Opt_ImpredicativeTypes        
-        ; let rank' = if impred then ArbitraryRank else tyConArgMonoType
-                -- c.f. check_arg_type
-                -- However, args are allowed to be unlifted, or
-                -- more unboxed tuples, so can't use check_arg_ty
-        ; mapM_ (check_type ctxt rank') tys }
-
-  | otherwise
-  = mapM_ (check_arg_type ctxt rank) tys
-
-  where
-    n_args    = length tys
-    tc_arity  = tyConArity tc
-
-    arity_msg   = arityErr "Type synonym" (tyConName tc) tc_arity n_args
-    ubx_tup_msg = ubxArgTyErr ty
-
-check_type _ _ (LitTy {}) = return ()
-
-check_type _ _ ty = pprPanic "check_type" (ppr ty)
-
-----------------------------------------
-check_arg_type :: UserTypeCtxt -> Rank -> KindOrType -> TcM ()
--- The sort of type that can instantiate a type variable,
--- or be the argument of a type constructor.
--- Not an unboxed tuple, but now *can* be a forall (since impredicativity)
--- Other unboxed types are very occasionally allowed as type
--- arguments depending on the kind of the type constructor
--- 
--- For example, we want to reject things like:
---
---      instance Ord a => Ord (forall s. T s a)
--- and
---      g :: T s (forall b.b)
---
--- NB: unboxed tuples can have polymorphic or unboxed args.
---     This happens in the workers for functions returning
---     product types with polymorphic components.
---     But not in user code.
--- Anyway, they are dealt with by a special case in check_tau_type
-
-check_arg_type ctxt rank ty
-  | isKind ty = return ()  -- IA0_NOTE: Do we need to check a kind?
-  | otherwise
-  = do  { impred <- xoptM Opt_ImpredicativeTypes
-        ; let rank' = case rank of          -- Predictive => must be monotype
-                        MustBeMonoType     -> MustBeMonoType  -- Monotype, regardless
-                        _other | impred    -> ArbitraryRank
-                               | otherwise -> tyConArgMonoType
-                        -- Make sure that MustBeMonoType is propagated, 
-                        -- so that we don't suggest -XImpredicativeTypes in
-                        --    (Ord (forall a.a)) => a -> a
-                        -- and so that if it Must be a monotype, we check that it is!
-
-        ; check_type ctxt rank' ty
-        ; checkTc (not (isUnLiftedType ty)) (unliftedArgErr ty) }
-             -- NB the isUnLiftedType test also checks for 
-             --    T State#
-             -- where there is an illegal partial application of State# (which has
-             -- kind * -> #); see Note [The kind invariant] in TypeRep
-
-----------------------------------------
-forAllTyErr :: Rank -> Type -> SDoc
-forAllTyErr rank ty 
-   = vcat [ hang (ptext (sLit "Illegal polymorphic or qualified type:")) 2 (ppr ty)
-          , suggestion ]
-  where
-    suggestion = case rank of
-                   LimitedRank {} -> ptext (sLit "Perhaps you intended to use -XRankNTypes or -XRank2Types")
-                   MonoType d     -> d
-                   _              -> empty      -- Polytype is always illegal
-
-unliftedArgErr, ubxArgTyErr :: Type -> SDoc
-unliftedArgErr  ty = sep [ptext (sLit "Illegal unlifted type:"), ppr ty]
-ubxArgTyErr     ty = sep [ptext (sLit "Illegal unboxed tuple type as function argument:"), ppr ty]
-
-kindErr :: Kind -> SDoc
-kindErr kind = sep [ptext (sLit "Expecting an ordinary type, but found a type of kind"), ppr kind]
-\end{code}
-
-Note [Liberal type synonyms]
-~~~~~~~~~~~~~~~~~~~~~~~~~~~~
-If -XLiberalTypeSynonyms is on, expand closed type synonyms *before*
-doing validity checking.  This allows us to instantiate a synonym defn
-with a for-all type, or with a partially-applied type synonym.
-        e.g.   type T a b = a
-               type S m   = m ()
-               f :: S (T Int)
-Here, T is partially applied, so it's illegal in H98.  But if you
-expand S first, then T we get just
-               f :: Int
-which is fine.
-
-IMPORTANT: suppose T is a type synonym.  Then we must do validity
-checking on an appliation (T ty1 ty2)
-
-        *either* before expansion (i.e. check ty1, ty2)
-        *or* after expansion (i.e. expand T ty1 ty2, and then check)
-        BUT NOT BOTH
-
-If we do both, we get exponential behaviour!!
-
-  data TIACons1 i r c = c i ::: r c
-  type TIACons2 t x = TIACons1 t (TIACons1 t x)
-  type TIACons3 t x = TIACons2 t (TIACons1 t x)
-  type TIACons4 t x = TIACons2 t (TIACons2 t x)
-  type TIACons7 t x = TIACons4 t (TIACons3 t x)
-
-
-%************************************************************************
-%*                                                                      *
-\subsection{Checking a theta or source type}
-%*                                                                      *
-%************************************************************************
-
-\begin{code}
-checkValidTheta :: UserTypeCtxt -> ThetaType -> TcM ()
-checkValidTheta ctxt theta 
-  = addErrCtxt (checkThetaCtxt ctxt theta) (check_valid_theta ctxt theta)
-
--------------------------
-check_valid_theta :: UserTypeCtxt -> [PredType] -> TcM ()
-check_valid_theta _ []
-  = return ()
-check_valid_theta ctxt theta
-  = do { dflags <- getDynFlags
-       ; warnTc (wopt Opt_WarnDuplicateConstraints dflags &&
-                 notNull dups) (dupPredWarn dups)
-       ; mapM_ (check_pred_ty dflags ctxt) theta }
-  where
-    (_,dups) = removeDups cmpPred theta
-
--------------------------
-check_pred_ty :: DynFlags -> UserTypeCtxt -> PredType -> TcM ()
--- Check the validity of a predicate in a signature
--- We look through any type synonyms; any constraint kinded
--- type synonyms have been checked at their definition site
-
-check_pred_ty dflags ctxt pred
-  | Just (tc,tys) <- tcSplitTyConApp_maybe pred
-  = case () of 
-      _ | Just cls <- tyConClass_maybe tc
-        -> check_class_pred dflags ctxt cls tys
-
-        | tc `hasKey` eqTyConKey
-        , let [_, ty1, ty2] = tys
-        -> check_eq_pred dflags ctxt ty1 ty2
-
-        | isTupleTyCon tc
-        -> check_tuple_pred dflags ctxt pred tys
-  
-        | otherwise   -- X t1 t2, where X is presumably a
-                      -- type/data family returning ConstraintKind
-        -> check_irred_pred dflags ctxt pred tys
-
-  | (TyVarTy _, arg_tys) <- tcSplitAppTys pred
-  = check_irred_pred dflags ctxt pred arg_tys
-
-  | otherwise
-  = badPred pred
-
-badPred :: PredType -> TcM ()
-badPred pred = failWithTc (ptext (sLit "Malformed predicate") <+> quotes (ppr pred))
-
-check_class_pred :: DynFlags -> UserTypeCtxt -> Class -> [TcType] -> TcM ()
-check_class_pred dflags ctxt cls tys
-  = do {        -- Class predicates are valid in all contexts
-       ; checkTc (arity == n_tys) arity_err
-
-                -- Check the form of the argument types
-       ; mapM_ checkValidMonoType tys
-       ; checkTc (check_class_pred_tys dflags ctxt tys)
-                 (predTyVarErr (mkClassPred cls tys) $$ how_to_allow)
-       }
-  where
-    class_name = className cls
-    arity      = classArity cls
-    n_tys      = length tys
-    arity_err  = arityErr "Class" class_name arity n_tys
-    how_to_allow = parens (ptext (sLit "Use -XFlexibleContexts to permit this"))
-
-
-check_eq_pred :: DynFlags -> UserTypeCtxt -> TcType -> TcType -> TcM ()
-check_eq_pred dflags _ctxt ty1 ty2
-  = do {        -- Equational constraints are valid in all contexts if type
-                -- families are permitted
-       ; checkTc (xopt Opt_TypeFamilies dflags || xopt Opt_GADTs dflags) 
-                 (eqPredTyErr (mkEqPred ty1 ty2))
-
-                -- Check the form of the argument types
-       ; checkValidMonoType ty1
-       ; checkValidMonoType ty2
-       }
-
-check_tuple_pred :: DynFlags -> UserTypeCtxt -> PredType -> [PredType] -> TcM ()
-check_tuple_pred dflags ctxt pred ts
-  = do { checkTc (xopt Opt_ConstraintKinds dflags)
-                 (predTupleErr pred)
-       ; mapM_ (check_pred_ty dflags ctxt) ts }
-    -- This case will not normally be executed because 
-    -- without -XConstraintKinds tuple types are only kind-checked as *
-
-check_irred_pred :: DynFlags -> UserTypeCtxt -> PredType -> [TcType] -> TcM ()
-check_irred_pred dflags ctxt pred arg_tys
-    -- The predicate looks like (X t1 t2) or (x t1 t2) :: Constraint
-    -- But X is not a synonym; that's been expanded already
-    --
-    -- Allowing irreducible predicates in class superclasses is somewhat dangerous
-    -- because we can write:
-    --
-    --  type family Fooish x :: * -> Constraint
-    --  type instance Fooish () = Foo
-    --  class Fooish () a => Foo a where
-    --
-    -- This will cause the constraint simplifier to loop because every time we canonicalise a
-    -- (Foo a) class constraint we add a (Fooish () a) constraint which will be immediately
-    -- solved to add+canonicalise another (Foo a) constraint.
-    --
-    -- It is equally dangerous to allow them in instance heads because in that case the
-    -- Paterson conditions may not detect duplication of a type variable or size change.
-  = do { checkTc (xopt Opt_ConstraintKinds dflags)
-                 (predIrredErr pred)
-       ; mapM_ checkValidMonoType arg_tys
-       ; unless (xopt Opt_UndecidableInstances dflags) $
-                 -- Make sure it is OK to have an irred pred in this context
-         checkTc (case ctxt of ClassSCCtxt _ -> False; InstDeclCtxt -> False; _ -> True)
-                 (predIrredBadCtxtErr pred) }
-
--------------------------
-check_class_pred_tys :: DynFlags -> UserTypeCtxt -> [KindOrType] -> Bool
-check_class_pred_tys dflags ctxt kts
-  = case ctxt of
-        SpecInstCtxt -> True    -- {-# SPECIALISE instance Eq (T Int) #-} is fine
-        InstDeclCtxt -> flexible_contexts || undecidable_ok || all tcIsTyVarTy tys
-                                -- Further checks on head and theta in
-                                -- checkInstTermination
-        _             -> flexible_contexts || all tyvar_head tys
-  where
-    (_, tys) = span isKind kts  -- see Note [Kind polymorphic type classes]
-    flexible_contexts = xopt Opt_FlexibleContexts dflags
-    undecidable_ok = xopt Opt_UndecidableInstances dflags
-
--------------------------
-tyvar_head :: Type -> Bool
-tyvar_head ty                   -- Haskell 98 allows predicates of form 
-  | tcIsTyVarTy ty = True       --      C (a ty1 .. tyn)
-  | otherwise                   -- where a is a type variable
-  = case tcSplitAppTy_maybe ty of
-        Just (ty, _) -> tyvar_head ty
-        Nothing      -> False
-\end{code}
-
-Note [Kind polymorphic type classes]
-~~~~~~~~~~~~~~~~~~~~~~~~~~~~~~~~~~~~
-MultiParam check:
-
-    class C f where...   -- C :: forall k. k -> Constraint
-    instance C Maybe where...
-
-  The dictionary gets type [C * Maybe] even if it's not a MultiParam
-  type class.
-
-Flexibility check:
-
-    class C f where...   -- C :: forall k. k -> Constraint
-    data D a = D a
-    instance C D where
-
-  The dictionary gets type [C * (D *)]. IA0_TODO it should be
-  generalized actually.
-
-Note [The ambiguity check for type signatures]
-~~~~~~~~~~~~~~~~~~~~~~~~~~~~~~~~~~~~~~~~~~~~~~
-checkAmbiguity is a check on user-supplied type signatures.  It is
-*purely* there to report functions that cannot possibly be called.  So for
-example we want to reject:
-   f :: C a => Int
-The idea is there can be no legal calls to 'f' because every call will
-give rise to an ambiguous constraint.  We could soundly omit the
-ambiguity check on type signatures entirely, at the expense of
-delaying ambiguity errors to call sites.  Indeed, the flag 
--XAllowAmbiguousTypes switches off the ambiguity check.
-
-What about things like this:
-   class D a b | a -> b where ..
-   h :: D Int b => Int 
-The Int may well fix 'b' at the call site, so that signature should
-not be rejected.  Moreover, using *visible* fundeps is too
-conservative.  Consider
-   class X a b where ...
-   class D a b | a -> b where ...
-   instance D a b => X [a] b where...
-   h :: X a b => a -> a
-Here h's type looks ambiguous in 'b', but here's a legal call:
-   ...(h [True])...
-That gives rise to a (X [Bool] beta) constraint, and using the
-instance means we need (D Bool beta) and that fixes 'beta' via D's
-fundep!
-
-Behind all these special cases there is a simple guiding principle. 
-Consider
-
-  f :: <type>
-  f = ...blah...
-
-  g :: <type>
-  g = f
-
-You would think that the definition of g would surely typecheck!
-After all f has exactly the same type, and g=f. But in fact f's type
-is instantiated and the instantiated constraints are solved against
-the originals, so in the case an ambiguous type it won't work.
-Consider our earlier example f :: C a => Int.  Then in g's definition,
-we'll instantiate to (C alpha) and try to deduce (C alpha) from (C a),
-and fail.  
-
-So in fact we use this as our *definition* of ambiguity.  We use a
-very similar test for *inferred* types, to ensure that they are
-unambiguous. See Note [Impedence matching] in TcBinds.
-
-This test is very conveniently implemented by calling
-    tcSubType <type> <type>
-This neatly takes account of the functional dependecy stuff above, 
-and implict parameter (see Note [Implicit parameters and ambiguity]).
-
-What about this, though?
-   g :: C [a] => Int
-Is every call to 'g' ambiguous?  After all, we might have
-   intance C [a] where ...
-at the call site.  So maybe that type is ok!  Indeed even f's
-quintessentially ambiguous type might, just possibly be callable: 
-with -XFlexibleInstances we could have
-  instance C a where ...
-and now a call could be legal after all!  Well, we'll reject this
-unless the instance is available *here*.
-
-Side note: the ambiguity check is only used for *user* types, not for
-types coming from inteface files.  The latter can legitimately have
-ambiguous types. Example
-
-   class S a where s :: a -> (Int,Int)
-   instance S Char where s _ = (1,1)
-   f:: S a => [a] -> Int -> (Int,Int)
-   f (_::[a]) x = (a*x,b)
-        where (a,b) = s (undefined::a)
-
-Here the worker for f gets the type
-        fw :: forall a. S a => Int -> (# Int, Int #)
-
-Note [Implicit parameters and ambiguity] 
-~~~~~~~~~~~~~~~~~~~~~~~~~~~~~~~~~~~~~~~~
-Only a *class* predicate can give rise to ambiguity
-An *implicit parameter* cannot.  For example:
-        foo :: (?x :: [a]) => Int
-        foo = length ?x
-is fine.  The call site will suppply a particular 'x'
-
-Furthermore, the type variables fixed by an implicit parameter
-propagate to the others.  E.g.
-        foo :: (Show a, ?x::[a]) => Int
-        foo = show (?x++?x)
-The type of foo looks ambiguous.  But it isn't, because at a call site
-we might have
-        let ?x = 5::Int in foo
-and all is well.  In effect, implicit parameters are, well, parameters,
-so we can take their type variables into account as part of the
-"tau-tvs" stuff.  This is done in the function 'FunDeps.grow'.
-\begin{code}
-checkThetaCtxt :: UserTypeCtxt -> ThetaType -> SDoc
-checkThetaCtxt ctxt theta
-  = vcat [ptext (sLit "In the context:") <+> pprTheta theta,
-          ptext (sLit "While checking") <+> pprUserTypeCtxt ctxt ]
-
-eqPredTyErr, predTyVarErr, predTupleErr, predIrredErr, predIrredBadCtxtErr :: PredType -> SDoc
-eqPredTyErr  pred = ptext (sLit "Illegal equational constraint") <+> pprType pred
-                    $$
-                    parens (ptext (sLit "Use -XGADTs or -XTypeFamilies to permit this"))
-predTyVarErr pred  = hang (ptext (sLit "Non type-variable argument"))
-                        2 (ptext (sLit "in the constraint:") <+> pprType pred)
-predTupleErr pred  = hang (ptext (sLit "Illegal tuple constraint:") <+> pprType pred)
-                        2 (parens (ptext (sLit "Use -XConstraintKinds to permit this")))
-predIrredErr pred  = hang (ptext (sLit "Illegal constraint:") <+> pprType pred)
-                        2 (parens (ptext (sLit "Use -XConstraintKinds to permit this")))
-predIrredBadCtxtErr pred = hang (ptext (sLit "Illegal constraint") <+> quotes (pprType pred)
-                                 <+> ptext (sLit "in a superclass/instance context")) 
-                               2 (parens (ptext (sLit "Use -XUndecidableInstances to permit this")))
-
-constraintSynErr :: Type -> SDoc
-constraintSynErr kind = hang (ptext (sLit "Illegal constraint synonym of kind:") <+> quotes (ppr kind))
-                           2 (parens (ptext (sLit "Use -XConstraintKinds to permit this")))
-
-dupPredWarn :: [[PredType]] -> SDoc
-dupPredWarn dups   = ptext (sLit "Duplicate constraint(s):") <+> pprWithCommas pprType (map head dups)
-
-arityErr :: Outputable a => String -> a -> Int -> Int -> SDoc
-arityErr kind name n m
-  = hsep [ text kind, quotes (ppr name), ptext (sLit "should have"),
-           n_arguments <> comma, text "but has been given", 
-           if m==0 then text "none" else int m]
-    where
-        n_arguments | n == 0 = ptext (sLit "no arguments")
-                    | n == 1 = ptext (sLit "1 argument")
-                    | True   = hsep [int n, ptext (sLit "arguments")]
-\end{code}
-
-%************************************************************************
-%*                                                                      *
-\subsection{Checking for a decent instance head type}
-%*                                                                      *
-%************************************************************************
-
-@checkValidInstHead@ checks the type {\em and} its syntactic constraints:
-it must normally look like: @instance Foo (Tycon a b c ...) ...@
-
-The exceptions to this syntactic checking: (1)~if the @GlasgowExts@
-flag is on, or (2)~the instance is imported (they must have been
-compiled elsewhere). In these cases, we let them go through anyway.
-
-We can also have instances for functions: @instance Foo (a -> b) ...@.
-
-\begin{code}
-checkValidInstHead :: UserTypeCtxt -> Class -> [Type] -> TcM ()
-checkValidInstHead ctxt clas cls_args
-  = do { dflags <- getDynFlags
-
-           -- Check language restrictions; 
-           -- but not for SPECIALISE isntance pragmas
-       ; let ty_args = dropWhile isKind cls_args
-       ; unless spec_inst_prag $
-         do { checkTc (xopt Opt_TypeSynonymInstances dflags ||
-                       all tcInstHeadTyNotSynonym ty_args)
-                 (instTypeErr clas cls_args head_type_synonym_msg)
-            ; checkTc (xopt Opt_FlexibleInstances dflags ||
-                       all tcInstHeadTyAppAllTyVars ty_args)
-                 (instTypeErr clas cls_args head_type_args_tyvars_msg)
-            ; checkTc (xopt Opt_NullaryTypeClasses dflags ||
-                       not (null ty_args))
-                 (instTypeErr clas cls_args head_no_type_msg)
-            ; checkTc (xopt Opt_MultiParamTypeClasses dflags ||
-                       length ty_args <= 1)  -- Only count type arguments
-                 (instTypeErr clas cls_args head_one_type_msg) }
-
-         -- May not contain type family applications
-       ; mapM_ checkTyFamFreeness ty_args
-
-       ; mapM_ checkValidMonoType ty_args
-        -- For now, I only allow tau-types (not polytypes) in 
-        -- the head of an instance decl.  
-        --      E.g.  instance C (forall a. a->a) is rejected
-        -- One could imagine generalising that, but I'm not sure
-        -- what all the consequences might be
-       }
-
-  where
-    spec_inst_prag = case ctxt of { SpecInstCtxt -> True; _ -> False }
-
-    head_type_synonym_msg = parens (
-                text "All instance types must be of the form (T t1 ... tn)" $$
-                text "where T is not a synonym." $$
-                text "Use -XTypeSynonymInstances if you want to disable this.")
-
-    head_type_args_tyvars_msg = parens (vcat [
-                text "All instance types must be of the form (T a1 ... an)",
-                text "where a1 ... an are *distinct type variables*,",
-                text "and each type variable appears at most once in the instance head.",
-                text "Use -XFlexibleInstances if you want to disable this."])
-
-    head_one_type_msg = parens (
-                text "Only one type can be given in an instance head." $$
-                text "Use -XMultiParamTypeClasses if you want to allow more.")
-
-    head_no_type_msg = parens (
-                text "No parameters in the instance head." $$
-                text "Use -XNullaryTypeClasses if you want to allow this.")
-
-instTypeErr :: Class -> [Type] -> SDoc -> SDoc
-instTypeErr cls tys msg
-  = hang (ptext (sLit "Illegal instance declaration for") 
-          <+> quotes (pprClassPred cls tys))
-       2 msg
-\end{code}
-
-validDeivPred checks for OK 'deriving' context.  See Note [Exotic
-derived instance contexts] in TcSimplify.  However the predicate is
-here because it uses sizeTypes, fvTypes.
-
-Also check for a bizarre corner case, when the derived instance decl 
-would look like
-    instance C a b => D (T a) where ...
-Note that 'b' isn't a parameter of T.  This gives rise to all sorts of
-problems; in particular, it's hard to compare solutions for equality
-when finding the fixpoint, and that means the inferContext loop does
-not converge.  See Trac #5287.
-
-\begin{code}
-validDerivPred :: TyVarSet -> PredType -> Bool
-validDerivPred tv_set pred
-  = case classifyPredType pred of
-       ClassPred _ tys -> hasNoDups fvs 
-                       && sizeTypes tys == length fvs
-                       && all (`elemVarSet` tv_set) fvs
-       TuplePred ps -> all (validDerivPred tv_set) ps
-       _            -> True   -- Non-class predicates are ok
-  where
-    fvs = fvType pred
-\end{code}
-
-
-%************************************************************************
-%*                                                                      *
-\subsection{Checking instance for termination}
-%*                                                                      *
-%************************************************************************
-
-\begin{code}
-checkValidInstance :: UserTypeCtxt -> LHsType Name -> Type
-                   -> TcM ([TyVar], ThetaType, Class, [Type])
-checkValidInstance ctxt hs_type ty
-  = do { let (tvs, theta, tau) = tcSplitSigmaTy ty
-       ; case getClassPredTys_maybe tau of {
-           Nothing          -> failWithTc (ptext (sLit "Malformed instance type")) ;
-           Just (clas,inst_tys)  -> 
-    do  { setSrcSpan head_loc (checkValidInstHead ctxt clas inst_tys)
-        ; checkValidTheta ctxt theta
-
-        -- The Termination and Coverate Conditions
-        -- Check that instance inference will terminate (if we care)
-        -- For Haskell 98 this will already have been done by checkValidTheta,
-        -- but as we may be using other extensions we need to check.
-        -- 
-        -- Note that the Termination Condition is *more conservative* than 
-        -- the checkAmbiguity test we do on other type signatures
-        --   e.g.  Bar a => Bar Int is ambiguous, but it also fails
-        --   the termination condition, because 'a' appears more often
-        --   in the constraint than in the head
-        ; undecidable_ok <- xoptM Opt_UndecidableInstances
-        ; if undecidable_ok 
-          then do checkAmbiguity ctxt ty
-                  checkTc (checkInstLiberalCoverage clas theta inst_tys)
-                          (instTypeErr clas inst_tys liberal_msg)
-          else do { checkInstTermination inst_tys theta
-                  ; checkTc (checkInstCoverage clas inst_tys)
-                            (instTypeErr clas inst_tys msg) }
-                  
-        ; return (tvs, theta, clas, inst_tys) } } }
-  where
-    msg  = parens (vcat [ptext (sLit "the Coverage Condition fails for one of the functional dependencies;"),
-                         undecidableMsg])
-
-    liberal_msg = vcat
-      [ ptext $ sLit "Multiple uses of this instance may be inconsistent"
-      , ptext $ sLit "with the functional dependencies of the class."
-      ]
-        -- The location of the "head" of the instance
-    head_loc = case hs_type of
-                 L _ (HsForAllTy _ _ _ (L loc _)) -> loc
-                 L loc _                          -> loc
-\end{code}
-
-Note [Paterson conditions]
-~~~~~~~~~~~~~~~~~~~~~~~~~~
-Termination test: the so-called "Paterson conditions" (see Section 5 of
-"Understanding functionsl dependencies via Constraint Handling Rules, 
-JFP Jan 2007).
-
-We check that each assertion in the context satisfies:
- (1) no variable has more occurrences in the assertion than in the head, and
- (2) the assertion has fewer constructors and variables (taken together
-     and counting repetitions) than the head.
-This is only needed with -fglasgow-exts, as Haskell 98 restrictions
-(which have already been checked) guarantee termination. 
-
-The underlying idea is that 
-
-    for any ground substitution, each assertion in the
-    context has fewer type constructors than the head.
-
-
-\begin{code}
-checkInstTermination :: [TcType] -> ThetaType -> TcM ()
--- See Note [Paterson conditions]
-checkInstTermination tys theta
-  = mapM_ check theta
-  where
-   fvs  = fvTypes tys
-   size = sizeTypes tys
-   check pred 
-      | not (null bad_tvs)
-      = addErrTc (predUndecErr pred (nomoreMsg bad_tvs) $$ parens undecidableMsg)
-      | sizePred pred >= size
-      = addErrTc (predUndecErr pred smallerMsg $$ parens undecidableMsg)
-      | otherwise
-      = return ()
-      where
-        bad_tvs = filterOut isKindVar (fvType pred \\ fvs)
-             -- Rightly or wrongly, we only check for
-             -- excessive occurrences of *type* variables.
-             -- e.g. type instance Demote {T k} a = T (Demote {k} (Any {k}))
-
-predUndecErr :: PredType -> SDoc -> SDoc
-predUndecErr pred msg = sep [msg,
-                        nest 2 (ptext (sLit "in the constraint:") <+> pprType pred)]
-
-nomoreMsg :: [TcTyVar] -> SDoc
-nomoreMsg tvs 
-  = sep [ ptext (sLit "Variable") <> plural tvs <+> quotes (pprWithCommas ppr tvs) 
-        , (if isSingleton tvs then ptext (sLit "occurs")
-                                  else ptext (sLit "occur"))
-          <+> ptext (sLit "more often than in the instance head") ]
-
-smallerMsg, undecidableMsg :: SDoc
-smallerMsg = ptext (sLit "Constraint is no smaller than the instance head")
-undecidableMsg = ptext (sLit "Use -XUndecidableInstances to permit this")
-\end{code}
-
-
-
-Note [Associated type instances]
-~~~~~~~~~~~~~~~~~~~~~~~~~~~~~~~~
-We allow this:
-  class C a where
-    type T x a
-  instance C Int where
-    type T (S y) Int = y
-    type T Z     Int = Char
-
-Note that 
-  a) The variable 'x' is not bound by the class decl
-  b) 'x' is instantiated to a non-type-variable in the instance
-  c) There are several type instance decls for T in the instance
-
-All this is fine.  Of course, you can't give any *more* instances
-for (T ty Int) elsewhere, becuase it's an *associated* type.
-
-Note [Checking consistent instantiation]
-~~~~~~~~~~~~~~~~~~~~~~~~~~~~~~~~~~~~~~~~
-  class C a b where
-    type T a x b
-
-  instance C [p] Int
-    type T [p] y Int = (p,y,y)  -- Induces the family instance TyCon
-                                --    type TR p y = (p,y,y)
-
-So we 
-  * Form the mini-envt from the class type variables a,b
-    to the instance decl types [p],Int:   [a->[p], b->Int]
-
-  * Look at the tyvars a,x,b of the type family constructor T
-    (it shares tyvars with the class C)
-
-  * Apply the mini-evnt to them, and check that the result is
-    consistent with the instance types [p] y Int
-
-We do *not* assume (at this point) the the bound variables of 
-the assoicated type instance decl are the same as for the parent
-instance decl. So, for example,
-
-  instance C [p] Int
-    type T [q] y Int = ...
-
-would work equally well. Reason: making the *kind* variables line
-up is much harder. Example (Trac #7282):
-  class Foo (xs :: [k]) where
-     type Bar xs :: *
-
-   instance Foo '[] where
-     type Bar '[] = Int
-Here the instance decl really looks like
-   instance Foo k ('[] k) where
-     type Bar k ('[] k) = Int
-but the k's are not scoped, and hence won't match Uniques.
-
-So instead we just match structure, with tcMatchTyX, and check
-that distinct type variales match 1-1 with distinct type variables.
-
-HOWEVER, we *still* make the instance type variables scope over the
-type instances, to pick up non-obvious kinds.  Eg
-   class Foo (a :: k) where
-      type F a
-   instance Foo (b :: k -> k) where
-      type F b = Int
-Here the instance is kind-indexed and really looks like
-      type F (k->k) (b::k->k) = Int
-But if the 'b' didn't scope, we would make F's instance too
-poly-kinded.
-
-\begin{code}
-checkConsistentFamInst 
-               :: Maybe ( Class
-                        , VarEnv Type )  -- ^ Class of associated type
-                                         -- and instantiation of class TyVars
-               -> TyCon              -- ^ Family tycon
-               -> [TyVar]            -- ^ Type variables of the family instance
-               -> [Type]             -- ^ Type patterns from instance
-               -> TcM ()
--- See Note [Checking consistent instantiation]
-
-checkConsistentFamInst Nothing _ _ _ = return ()
-checkConsistentFamInst (Just (clas, mini_env)) fam_tc at_tvs at_tys
-  = do { -- Check that the associated type indeed comes from this class
-         checkTc (Just clas == tyConAssoc_maybe fam_tc)
-                 (badATErr (className clas) (tyConName fam_tc))
-
-         -- See Note [Checking consistent instantiation] in TcTyClsDecls
-         -- Check right to left, so that we spot type variable
-         -- inconsistencies before (more confusing) kind variables
-       ; discardResult $ foldrM check_arg emptyTvSubst $
-                         tyConTyVars fam_tc `zip` at_tys }
-  where
-    at_tv_set = mkVarSet at_tvs
-
-    check_arg :: (TyVar, Type) -> TvSubst -> TcM TvSubst
-    check_arg (fam_tc_tv, at_ty) subst
-      | Just inst_ty <- lookupVarEnv mini_env fam_tc_tv
-      = case tcMatchTyX at_tv_set subst at_ty inst_ty of
-           Just subst | all_distinct subst -> return subst
-           _ -> failWithTc $ wrongATArgErr at_ty inst_ty
-                -- No need to instantiate here, becuase the axiom
-                -- uses the same type variables as the assocated class
-      | otherwise
-      = return subst   -- Allow non-type-variable instantiation
-                       -- See Note [Associated type instances]
-
-    all_distinct :: TvSubst -> Bool
-    -- True if all the variables mapped the substitution 
-    -- map to *distinct* type *variables*
-    all_distinct subst = go [] at_tvs
-       where
-         go _   []       = True
-         go acc (tv:tvs) = case lookupTyVar subst tv of
-                             Nothing -> go acc tvs
-                             Just ty | Just tv' <- tcGetTyVar_maybe ty
-                                     , tv' `notElem` acc
-                                     -> go (tv' : acc) tvs
-                             _other -> False
-
-badATErr :: Name -> Name -> SDoc
-badATErr clas op
-  = hsep [ptext (sLit "Class"), quotes (ppr clas), 
-          ptext (sLit "does not have an associated type"), quotes (ppr op)]
-
-wrongATArgErr :: Type -> Type -> SDoc
-wrongATArgErr ty instTy =
-  sep [ ptext (sLit "Type indexes must match class instance head")
-      , ptext (sLit "Found") <+> quotes (ppr ty)
-        <+> ptext (sLit "but expected") <+> quotes (ppr instTy)
-      ]
-\end{code}
-
-
-%************************************************************************
-%*                                                                      *
-        Checking type instance well-formedness and termination
-%*                                                                      *
-%************************************************************************
-
-\begin{code}
--- Check that a "type instance" is well-formed (which includes decidability
--- unless -XUndecidableInstances is given).
---
-checkValidTyFamInst :: Maybe ( Class, VarEnv Type )
-                    -> TyCon -> CoAxBranch -> TcM ()
-checkValidTyFamInst mb_clsinfo fam_tc 
-                    (CoAxBranch { cab_tvs = tvs, cab_lhs = typats
-                                , cab_rhs = rhs, cab_loc = loc })
-  = setSrcSpan loc $ 
-    do { checkValidFamPats fam_tc tvs typats
-
-         -- The right-hand side is a tau type
-       ; checkValidMonoType rhs
-
-         -- We have a decidable instance unless otherwise permitted
-       ; undecidable_ok <- xoptM Opt_UndecidableInstances
-       ; unless undecidable_ok $
-           mapM_ addErrTc (checkFamInstRhs typats (tcTyFamInsts rhs))
-
-         -- Check that type patterns match the class instance head
-       ; checkConsistentFamInst mb_clsinfo fam_tc tvs typats }
-
--- Make sure that each type family application is 
---   (1) strictly smaller than the lhs,
---   (2) mentions no type variable more often than the lhs, and
---   (3) does not contain any further type family instances.
---
-checkFamInstRhs :: [Type]                  -- lhs
-                -> [(TyCon, [Type])]       -- type family instances
-                -> [MsgDoc]
-checkFamInstRhs lhsTys famInsts
-  = mapCatMaybes check famInsts
-  where
-   size = sizeTypes lhsTys
-   fvs  = fvTypes lhsTys
-   check (tc, tys)
-      | not (all isTyFamFree tys)
-      = Just (famInstUndecErr famInst nestedMsg $$ parens undecidableMsg)
-      | not (null bad_tvs)
-      = Just (famInstUndecErr famInst (nomoreMsg bad_tvs) $$ parens undecidableMsg)
-      | size <= sizeTypes tys
-      = Just (famInstUndecErr famInst smallerAppMsg $$ parens undecidableMsg)
-      | otherwise
-      = Nothing
-      where
-        famInst = TyConApp tc tys
-        bad_tvs = filterOut isKindVar (fvTypes tys \\ fvs)
-             -- Rightly or wrongly, we only check for
-             -- excessive occurrences of *type* variables.
-             -- e.g. type instance Demote {T k} a = T (Demote {k} (Any {k}))
-
-checkValidFamPats :: TyCon -> [TyVar] -> [Type] -> TcM ()
--- Patterns in a 'type instance' or 'data instance' decl should
--- a) contain no type family applications
---    (vanilla synonyms are fine, though)
--- b) properly bind all their free type variables
---    e.g. we disallow (Trac #7536)
---         type T a = Int
---         type instance F (T a) = a
-checkValidFamPats fam_tc tvs ty_pats
-  = do { mapM_ checkTyFamFreeness ty_pats
-       ; let unbound_tvs = filterOut (`elemVarSet` exactTyVarsOfTypes ty_pats) tvs
-       ; checkTc (null unbound_tvs) (famPatErr fam_tc unbound_tvs ty_pats) }
-
--- Ensure that no type family instances occur in a type.
---
-checkTyFamFreeness :: Type -> TcM ()
-checkTyFamFreeness ty
-  = checkTc (isTyFamFree ty) $
-    tyFamInstIllegalErr ty
-
--- Check that a type does not contain any type family applications.
---
-isTyFamFree :: Type -> Bool
-isTyFamFree = null . tcTyFamInsts
-
--- Error messages
-
-tyFamInstIllegalErr :: Type -> SDoc
-tyFamInstIllegalErr ty
-  = hang (ptext (sLit "Illegal type synonym family application in instance") <> 
-         colon) 2 $
-      ppr ty
-
-famInstUndecErr :: Type -> SDoc -> SDoc
-famInstUndecErr ty msg 
-  = sep [msg, 
-         nest 2 (ptext (sLit "in the type family application:") <+> 
-                 pprType ty)]
-
-famPatErr :: TyCon -> [TyVar] -> [Type] -> SDoc
-famPatErr fam_tc tvs pats
-  = hang (ptext (sLit "Family instance purports to bind type variable") <> plural tvs
-          <+> pprQuotedList tvs)
-       2 (hang (ptext (sLit "but the real LHS (expanding synonyms) is:"))
-             2 (pprTypeApp fam_tc (map expandTypeSynonyms pats) <+> ptext (sLit "= ...")))
-
-nestedMsg, smallerAppMsg :: SDoc
-nestedMsg     = ptext (sLit "Nested type family application")
-smallerAppMsg = ptext (sLit "Application is no smaller than the instance head")
-\end{code}
-
-%************************************************************************
-%*                                                                      *
-\subsection{Auxiliary functions}
-%*                                                                      *
-%************************************************************************
-
-\begin{code}
--- Free variables of a type, retaining repetitions, and expanding synonyms
-fvType :: Type -> [TyVar]
-fvType ty | Just exp_ty <- tcView ty = fvType exp_ty
-fvType (TyVarTy tv)        = [tv]
-fvType (TyConApp _ tys)    = fvTypes tys
-fvType (LitTy {})          = []
-fvType (FunTy arg res)     = fvType arg ++ fvType res
-fvType (AppTy fun arg)     = fvType fun ++ fvType arg
-fvType (ForAllTy tyvar ty) = filter (/= tyvar) (fvType ty)
-
-fvTypes :: [Type] -> [TyVar]
-fvTypes tys                = concat (map fvType tys)
-
-sizeType :: Type -> Int
--- Size of a type: the number of variables and constructors
-sizeType ty | Just exp_ty <- tcView ty = sizeType exp_ty
-sizeType (TyVarTy {})      = 1
-sizeType (TyConApp _ tys)  = sizeTypes tys + 1
-sizeType (LitTy {})        = 1
-sizeType (FunTy arg res)   = sizeType arg + sizeType res + 1
-sizeType (AppTy fun arg)   = sizeType fun + sizeType arg
-sizeType (ForAllTy _ ty)   = sizeType ty
-
-sizeTypes :: [Type] -> Int
--- IA0_NOTE: Avoid kinds.
-sizeTypes xs = sum (map sizeType tys)
-  where tys = filter (not . isKind) xs
-
--- Size of a predicate
---
--- We are considering whether class constraints terminate.
--- Equality constraints and constraints for the implicit
--- parameter class always termiante so it is safe to say "size 0".
--- (Implicit parameter constraints always terminate because
--- there are no instances for them---they are only solved by
--- "local instances" in expressions).
--- See Trac #4200.
-sizePred :: PredType -> Int
-sizePred ty = goClass ty
-  where
-    goClass p | isIPPred p = 0
-              | otherwise  = go (classifyPredType p)
-
-    go (ClassPred _ tys') = sizeTypes tys'
-    go (EqPred {})        = 0
-    go (TuplePred ts)     = sum (map goClass ts)
-    go (IrredPred ty)     = sizeType ty
-\end{code}
-
-Note [Paterson conditions on PredTypes]
-~~~~~~~~~~~~~~~~~~~~~~~~~~~~~~~~~~~~~~~
-We are considering whether *class* constraints terminate
-(see Note [Paterson conditions]). Precisely, the Paterson conditions
-would have us check that "the constraint has fewer constructors and variables
-(taken together and counting repetitions) than the head.".
-
-However, we can be a bit more refined by looking at which kind of constraint
-this actually is. There are two main tricks:
-
- 1. It seems like it should be OK not to count the tuple type constructor
-    for a PredType like (Show a, Eq a) :: Constraint, since we don't
-    count the "implicit" tuple in the ThetaType itself.
-
-    In fact, the Paterson test just checks *each component* of the top level
-    ThetaType against the size bound, one at a time. By analogy, it should be
-    OK to return the size of the *largest* tuple component as the size of the
-    whole tuple.
-
- 2. Once we get into an implicit parameter or equality we
-    can't get back to a class constraint, so it's safe
-    to say "size 0".  See Trac #4200.
-
-NB: we don't want to detect PredTypes in sizeType (and then call 
-sizePred on them), or we might get an infinite loop if that PredType
-is irreducible. See Trac #5581.
->>>>>>> b9d53731
+is irreducible. See Trac #5581.
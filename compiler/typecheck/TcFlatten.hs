{-# LANGUAGE CPP #-}

module TcFlatten(
   FlattenEnv(..), FlattenMode(..), mkFlattenEnv,
   flatten, flattenMany, flatten_many,
   flattenFamApp, flattenTyVarOuter,
   unflatten,
   eqCanRewrite, eqCanRewriteFR, canRewriteOrSame,
   CtFlavourRole, ctEvFlavourRole, ctFlavourRole
 ) where

#include "HsVersions.h"

import TcRnTypes
import TcType
import Type
import TcEvidence
import TyCon
<<<<<<< HEAD
import TyCoRep
=======
import TypeRep
import Kind( isSubKind )
import Coercion  ( tyConRolesX )
>>>>>>> 30fdf86e
import Var
import VarEnv
import NameEnv
import Outputable
import VarSet
import TcSMonad as TcS
import DynFlags( DynFlags )

import Util
import Bag
import FastString
import Control.Monad( when, liftM )
import MonadUtils ( zipWithAndUnzipM )
import GHC.Exts ( inline )

{-
Note [The flattening story]
~~~~~~~~~~~~~~~~~~~~~~~~~~~~
* A CFunEqCan is either of form
     [G] <F xis> : F xis ~ fsk   -- fsk is a FlatSkol
     [W]       x : F xis ~ fmv   -- fmv is a unification variable,
                                 -- but untouchable,
                                 -- with MetaInfo = FlatMetaTv
  where
     x is the witness variable
     fsk/fmv is a flatten skolem
     xis are function-free
  CFunEqCans are always [Wanted], or [Given], never [Derived]

  fmv untouchable just means that in a CTyVarEq, say,
       fmv ~ Int
  we do NOT unify fmv.

* KEY INSIGHTS:

   - A given flatten-skolem, fsk, is known a-priori to be equal to
     F xis (the LHS), with <F xis> evidence

   - A unification flatten-skolem, fmv, stands for the as-yet-unknown
     type to which (F xis) will eventually reduce

* Inert set invariant: if F xis1 ~ fsk1, F xis2 ~ fsk2
                       then xis1 /= xis2
  i.e. at most one CFunEqCan with a particular LHS

* Each canonical CFunEqCan x : F xis ~ fsk/fmv has its own
  distinct evidence variable x and flatten-skolem fsk/fmv.
  Why? We make a fresh fsk/fmv when the constraint is born;
  and we never rewrite the RHS of a CFunEqCan.

* Function applications can occur in the RHS of a CTyEqCan.  No reason
  not allow this, and it reduces the amount of flattening that must occur.

* Flattening a type (F xis):
    - If we are flattening in a Wanted/Derived constraint
      then create new [W] x : F xis ~ fmv
      else create new [G] x : F xis ~ fsk
      with fresh evidence variable x and flatten-skolem fsk/fmv

    - Add it to the work list

    - Replace (F xis) with fsk/fmv in the type you are flattening

    - You can also add the CFunEqCan to the "flat cache", which
      simply keeps track of all the function applications you
      have flattened.

    - If (F xis) is in the cache already, just
      use its fsk/fmv and evidence x, and emit nothing.

    - No need to substitute in the flat-cache. It's not the end
      of the world if we start with, say (F alpha ~ fmv1) and
      (F Int ~ fmv2) and then find alpha := Int.  Athat will
      simply give rise to fmv1 := fmv2 via [Interacting rule] below

* Canonicalising a CFunEqCan [G/W] x : F xis ~ fsk/fmv
    - Flatten xis (to substitute any tyvars; there are already no functions)
                  cos :: xis ~ flat_xis
    - New wanted  x2 :: F flat_xis ~ fsk/fmv
    - Add new wanted to flat cache
    - Discharge x = F cos ; x2

* Unification flatten-skolems, fmv, ONLY get unified when either
    a) The CFunEqCan takes a step, using an axiom
    b) During un-flattening
  They are never unified in any other form of equality.
  For example [W] ffmv ~ Int  is stuck; it does not unify with fmv.

* We *never* substitute in the RHS (i.e. the fsk/fmv) of a CFunEqCan.
  That would destroy the invariant about the shape of a CFunEqCan,
  and it would risk wanted/wanted interactions. The only way we
  learn information about fsk is when the CFunEqCan takes a step.

  However we *do* substitute in the LHS of a CFunEqCan (else it
  would never get to fire!)

* [Interacting rule]
    (inert)     [W] x1 : F tys ~ fmv1
    (work item) [W] x2 : F tys ~ fmv2
  Just solve one from the other:
    x2 := x1
    fmv2 := fmv1
  This just unites the two fsks into one.
  Always solve given from wanted if poss.

* [Firing rule: wanteds]
    (work item) [W] x : F tys ~ fmv
    instantiate axiom: ax_co : F tys ~ rhs

   Dischard fmv:
      fmv := alpha
      x := ax_co ; sym x2
      [W] x2 : alpha ~ rhs  (Non-canonical)
   discharging the work item. This is the way that fmv's get
   unified; even though they are "untouchable".

   NB: this deals with the case where fmv appears in xi, which can
   happen; it just happens through the non-canonical stuff

   Possible short cut (shortCutReduction) if rhs = G rhs_tys,
   where G is a type function.  Then
      - Flatten rhs_tys (cos : rhs_tys ~ rhs_xis)
      - Add G rhs_xis ~ fmv to flat cache
      - New wanted [W] x2 : G rhs_xis ~ fmv
      - Discharge x := co ; G cos ; x2

* [Firing rule: givens]
    (work item) [G] g : F tys ~ fsk
    instantiate axiom: co : F tys ~ rhs

   Now add non-canonical (since rhs is not flat)
      [G] (sym g ; co) : fsk ~ rhs

   Short cut (shortCutReduction) for when rhs = G rhs_tys and G is a type function
      [G] (co ; g) : G tys ~ fsk
   But need to flatten tys:  flat_cos : tys ~ flat_tys
      [G] (sym (G flat_cos) ; co ; g) : G flat_tys ~ fsk


Why given-fsks, alone, doesn't work
~~~~~~~~~~~~~~~~~~~~~~~~~~~~~~~~~~~
Could we get away with only flatten meta-tyvars, with no flatten-skolems? No.

  [W] w : alpha ~ [F alpha Int]

---> flatten
  w = ...w'...
  [W] w' : alpha ~ [fsk]
  [G] <F alpha Int> : F alpha Int ~ fsk

--> unify (no occurs check)
  alpha := [fsk]

But since fsk = F alpha Int, this is really an occurs check error.  If
that is all we know about alpha, we will succeed in constraint
solving, producing a program with an infinite type.

Even if we did finally get (g : fsk ~ Boo)l by solving (F alpha Int ~ fsk)
using axiom, zonking would not see it, so (x::alpha) sitting in the
tree will get zonked to an infinite type.  (Zonking always only does
refl stuff.)

Why flatten-meta-vars, alone doesn't work
~~~~~~~~~~~~~~~~~~~~~~~~~~~~~~~~~~~~~~~~~
Look at Simple13, with unification-fmvs only

  [G] g : a ~ [F a]

---> Flatten given
  g' = g;[x]
  [G] g'  : a ~ [fmv]
  [W] x : F a ~ fmv

--> subst a in x
       x = F g' ; x2
   [W] x2 : F [fmv] ~ fmv

And now we have an evidence cycle between g' and x!

If we used a given instead (ie current story)

  [G] g : a ~ [F a]

---> Flatten given
  g' = g;[x]
  [G] g'  : a ~ [fsk]
  [G] <F a> : F a ~ fsk

---> Substitute for a
  [G] g'  : a ~ [fsk]
  [G] F (sym g'); <F a> : F [fsk] ~ fsk


Why is it right to treat fmv's differently to ordinary unification vars?
~~~~~~~~~~~~~~~~~~~~~~~~~~~~~~~~~~~~~~~~~~~~~~~~~~~~~~~~~~~~~~~~~~~~~~~~
  f :: forall a. a -> a -> Bool
  g :: F Int -> F Int -> Bool

Consider
  f (x:Int) (y:Bool)
This gives alpha~Int, alpha~Bool.  There is an inconsistency,
but really only one error.  SherLoc may tell you which location
is most likely, based on other occurrences of alpha.

Consider
  g (x:Int) (y:Bool)
Here we get (F Int ~ Int, F Int ~ Bool), which flattens to
  (fmv ~ Int, fmv ~ Bool)
But there are really TWO separate errors.  We must not complain
about Int~Bool.  Moreover these two errors could arise in entirely
unrelated parts of the code.  (In the alpha case, there must be
*some* connection (eg v:alpha in common envt).)

Note [Orient equalities with flatten-meta-vars on the left]
~~~~~~~~~~~~~~~~~~~~~~~~~~~~~~~~~~~~~~~~~~~~~~~~~~~~~~~~~~~
This example comes from IndTypesPerfMerge

From the ambiguity check for
  f :: (F a ~ a) => a
we get:
      [G] F a ~ a
      [W] F alpha ~ alpha, alpha ~ a

    From Givens we get
      [G] F a ~ fsk, fsk ~ a

    Now if we flatten we get
      [W] alpha ~ fmv, F alpha ~ fmv, alpha ~ a

    Now, processing the first one first, choosing alpha := fmv
      [W] F fmv ~ fmv, fmv ~ a

    And now we are stuck.  We must either *unify* fmv := a, or
    use the fmv ~ a to rewrite F fmv ~ fmv, so we can make it
    meet up with the given F a ~ blah.

Solution: always put fmvs on the left, so we get
      [W] fmv ~ alpha, F alpha ~ fmv, alpha ~ a
  The point is that fmvs are very uninformative, so doing alpha := fmv
  is a bad idea.  We want to use other constraints on alpha first.


Note [Derived constraints from wanted CTyEqCans]
~~~~~~~~~~~~~~~~~~~~~~~~~~~~~~~~~~~~~~~~~~~~~~~~
Is this type ambiguous:  (Foo e ~ Maybe e) => Foo e
 (indexed-types/should_fail/T4093a)

 [G] Foo e ~ Maybe e
 [W] Foo e ~ Foo ee      -- ee is a unification variable
 [W] Foo ee ~ Maybe ee)
---
 [G] Foo e ~ fsk
 [G] fsk ~ Maybe e

 [W] Foo e ~ fmv1
 [W] Foo ee ~ fmv2
 [W] fmv1 ~ fmv2
 [W] fmv2 ~ Maybe ee

--->   fmv1 := fsk  by matching LHSs
 [W] Foo ee ~ fmv2
 [W] fsk ~ fmv2
 [W] fmv2 ~ Maybe ee

--->
 [W] Foo ee ~ fmv2
 [W] fmv2 ~ Maybe e
 [W] fmv2 ~ Maybe ee

Now maybe we shuld get [D] e ~ ee, and then we'd solve it entirely.
But if in a smilar situation we got [D] Int ~ Bool we'd be back
to complaining about wanted/wanted interactions.  Maybe this arises
also for fundeps?

Here's another example:
  f :: [a] -> [b] -> blah
  f (e1 :: F Int) (e2 :: F Int)

  we get
     F Int ~ fmv
     fmv ~ [alpha]
     fmv ~ [beta]

  We want: alpha := beta (which might unlock something else).  If we
  generated [D] [alpha] ~ [beta] we'd be good here.

Current story: we don't generate these derived constraints.  We could, but
we'd want to make them very weak, so we didn't get the Int~Bool complaint.


************************************************************************
*                                                                      *
*                  Other notes (Oct 14)
      I have not revisted these, but I didn't want to discard them
*                                                                      *
************************************************************************


Try: rewrite wanted with wanted only for fmvs (not all meta-tyvars)

But:   fmv ~ alpha[0]
       alpha[0] ~ fmv’
Now we don’t see that fmv ~ fmv’, which is a problem for injectivity detection.

Conclusion: rewrite wanteds with wanted for all untouchables.

skol ~ untch, must re-orieint to untch ~ skol, so that we can use it to rewrite.



************************************************************************
*                                                                      *
*                  Examples
     Here is a long series of examples I had to work through
*                                                                      *
************************************************************************

Simple20
~~~~~~~~
axiom F [a] = [F a]

 [G] F [a] ~ a
-->
 [G] fsk ~ a
 [G] [F a] ~ fsk  (nc)
-->
 [G] F a ~ fsk2
 [G] fsk ~ [fsk2]
 [G] fsk ~ a
-->
 [G] F a ~ fsk2
 [G] a ~ [fsk2]
 [G] fsk ~ a


-----------------------------------

----------------------------------------
indexed-types/should_compile/T44984

  [W] H (F Bool) ~ H alpha
  [W] alpha ~ F Bool
-->
  F Bool  ~ fmv0
  H fmv0  ~ fmv1
  H alpha ~ fmv2

  fmv1 ~ fmv2
  fmv0 ~ alpha

flatten
~~~~~~~
  fmv0  := F Bool
  fmv1  := H (F Bool)
  fmv2  := H alpha
  alpha := F Bool
plus
  fmv1 ~ fmv2

But these two are equal under the above assumptions.
Solve by Refl.


--- under plan B, namely solve fmv1:=fmv2 eagerly ---
  [W] H (F Bool) ~ H alpha
  [W] alpha ~ F Bool
-->
  F Bool  ~ fmv0
  H fmv0  ~ fmv1
  H alpha ~ fmv2

  fmv1 ~ fmv2
  fmv0 ~ alpha
-->
  F Bool  ~ fmv0
  H fmv0  ~ fmv1
  H alpha ~ fmv2    fmv2 := fmv1

  fmv0 ~ alpha

flatten
  fmv0 := F Bool
  fmv1 := H fmv0 = H (F Bool)
  retain   H alpha ~ fmv2
    because fmv2 has been filled
  alpha := F Bool


----------------------------
indexed-types/should_failt/T4179

after solving
  [W] fmv_1 ~ fmv_2
  [W] A3 (FCon x)           ~ fmv_1    (CFunEqCan)
  [W] A3 (x (aoa -> fmv_2)) ~ fmv_2    (CFunEqCan)

----------------------------------------
indexed-types/should_fail/T7729a

a)  [W]   BasePrimMonad (Rand m) ~ m1
b)  [W]   tt m1 ~ BasePrimMonad (Rand m)

--->  process (b) first
    BasePrimMonad (Ramd m) ~ fmv_atH
    fmv_atH ~ tt m1

--->  now process (a)
    m1 ~ s_atH ~ tt m1    -- An obscure occurs check


----------------------------------------
typecheck/TcTypeNatSimple

Original constraint
  [W] x + y ~ x + alpha  (non-canonical)
==>
  [W] x + y     ~ fmv1   (CFunEqCan)
  [W] x + alpha ~ fmv2   (CFuneqCan)
  [W] fmv1 ~ fmv2        (CTyEqCan)

(sigh)

----------------------------------------
indexed-types/should_fail/GADTwrong1

  [G] Const a ~ ()
==> flatten
  [G] fsk ~ ()
  work item: Const a ~ fsk
==> fire top rule
  [G] fsk ~ ()
  work item fsk ~ ()

Surely the work item should rewrite to () ~ ()?  Well, maybe not;
it'a very special case.  More generally, our givens look like
F a ~ Int, where (F a) is not reducible.


----------------------------------------
indexed_types/should_fail/T8227:

Why using a different can-rewrite rule in CFunEqCan heads
does not work.

Assuming NOT rewriting wanteds with wanteds

   Inert: [W] fsk_aBh ~ fmv_aBk -> fmv_aBk
          [W] fmv_aBk ~ fsk_aBh

          [G] Scalar fsk_aBg ~ fsk_aBh
          [G] V a ~ f_aBg

   Worklist includes  [W] Scalar fmv_aBi ~ fmv_aBk
   fmv_aBi, fmv_aBk are flatten unificaiton variables

   Work item: [W] V fsk_aBh ~ fmv_aBi

Note that the inert wanteds are cyclic, because we do not rewrite
wanteds with wanteds.


Then we go into a loop when normalise the work-item, because we
use rewriteOrSame on the argument of V.

Conclusion: Don't make canRewrite context specific; instead use
[W] a ~ ty to rewrite a wanted iff 'a' is a unification variable.


----------------------------------------

Here is a somewhat similar case:

   type family G a :: *

   blah :: (G a ~ Bool, Eq (G a)) => a -> a
   blah = error "urk"

   foo x = blah x

For foo we get
   [W] Eq (G a), G a ~ Bool
Flattening
   [W] G a ~ fmv, Eq fmv, fmv ~ Bool
We can't simplify away the Eq Bool unless we substitute for fmv.
Maybe that doesn't matter: we would still be left with unsolved
G a ~ Bool.

--------------------------
Trac #9318 has a very simple program leading to

  [W] F Int ~ Int
  [W] F Int ~ Bool

We don't want to get "Error Int~Bool".  But if fmv's can rewrite
wanteds, we will

  [W] fmv ~ Int
  [W] fmv ~ Bool
--->
  [W] Int ~ Bool


************************************************************************
*                                                                      *
*           The main flattening functions
*                                                                      *
************************************************************************

Note [Flattening]
~~~~~~~~~~~~~~~~~~~~
  flatten ty  ==>   (xi, cc)
    where
      xi has no type functions, unless they appear under ForAlls

      cc = Auxiliary given (equality) constraints constraining
           the fresh type variables in xi.  Evidence for these
           is always the identity coercion, because internally the
           fresh flattening skolem variables are actually identified
           with the types they have been generated to stand in for.

Note that it is flatten's job to flatten *every type function it sees*.
flatten is only called on *arguments* to type functions, by canEqGiven.

Recall that in comments we use alpha[flat = ty] to represent a
flattening skolem variable alpha which has been generated to stand in
for ty.

----- Example of flattening a constraint: ------
  flatten (List (F (G Int)))  ==>  (xi, cc)
    where
      xi  = List alpha
      cc  = { G Int ~ beta[flat = G Int],
              F beta ~ alpha[flat = F beta] }
Here
  * alpha and beta are 'flattening skolem variables'.
  * All the constraints in cc are 'given', and all their coercion terms
    are the identity.

NB: Flattening Skolems only occur in canonical constraints, which
are never zonked, so we don't need to worry about zonking doing
accidental unflattening.

Note that we prefer to leave type synonyms unexpanded when possible,
so when the flattener encounters one, it first asks whether its
transitive expansion contains any type function applications.  If so,
it expands the synonym and proceeds; if not, it simply returns the
unexpanded synonym.

Note [Flattener EqRels]
~~~~~~~~~~~~~~~~~~~~~~~
When flattening, we need to know which equality relation -- nominal
or representation -- we should be respecting. The only difference is
that we rewrite variables by representational equalities when fe_eq_rel
is ReprEq.

-}

data FlattenEnv
  = FE { fe_mode    :: FlattenMode
       , fe_loc     :: CtLoc
       , fe_flavour :: CtFlavour
       , fe_eq_rel  :: EqRel }   -- See Note [Flattener EqRels]

data FlattenMode  -- Postcondition for all three: inert wrt the type substitution
  = FM_FlattenAll          -- Postcondition: function-free

  | FM_Avoid TcTyVar Bool  -- See Note [Lazy flattening]
                           -- Postcondition:
                           --  * tyvar is only mentioned in result under a rigid path
                           --    e.g.   [a] is ok, but F a won't happen
                           --  * If flat_top is True, top level is not a function application
                           --   (but under type constructors is ok e.g. [F a])

  | FM_SubstOnly           -- See Note [Flattening under a forall]

mkFlattenEnv :: FlattenMode -> CtEvidence -> FlattenEnv
mkFlattenEnv fm ctev = FE { fe_mode    = fm
                          , fe_loc     = ctEvLoc ctev
                          , fe_flavour = ctEvFlavour ctev
                          , fe_eq_rel  = ctEvEqRel ctev }

feRole :: FlattenEnv -> Role
feRole = eqRelRole . fe_eq_rel

{-
Note [Lazy flattening]
~~~~~~~~~~~~~~~~~~~~~~
The idea of FM_Avoid mode is to flatten less aggressively.  If we have
       a ~ [F Int]
there seems to be no great merit in lifting out (F Int).  But if it was
       a ~ [G a Int]
then we *do* want to lift it out, in case (G a Int) reduces to Bool, say,
which gets rid of the occurs-check problem.  (For the flat_top Bool, see
comments above and at call sites.)

HOWEVER, the lazy flattening actually seems to make type inference go
*slower*, not faster.  perf/compiler/T3064 is a case in point; it gets
*dramatically* worse with FM_Avoid.  I think it may be because
floating the types out means we normalise them, and that often makes
them smaller and perhaps allows more re-use of previously solved
goals.  But to be honest I'm not absolutely certain, so I am leaving
FM_Avoid in the code base.  What I'm removing is the unique place
where it is *used*, namely in TcCanonical.canEqTyVar.

See also Note [Conservative unification check] in TcUnify, which gives
other examples where lazy flattening caused problems.

Bottom line: FM_Avoid is unused for now (Nov 14).
Note: T5321Fun got faster when I disabled FM_Avoid
      T5837 did too, but it's pathalogical anyway

Note [Phantoms in the flattener]
~~~~~~~~~~~~~~~~~~~~~~~~~~~~~~~~
Suppose we have

data Proxy p = Proxy

and we're flattening (Proxy ty) w.r.t. ReprEq. Then, we know that `ty`
is really irrelevant -- it will be ignored when solving for representational
equality later on. So, we omit flattening `ty` entirely. This may
violate the expectation of "xi"s for a bit, but the canonicaliser will
soon throw out the phantoms when decomposing a TyConApp. (Or, the
canonicaliser will emit an insoluble, in which case the unflattened version
yields a better error message anyway.)

Note [flatten_many performance]
~~~~~~~~~~~~~~~~~~~~~~~~~~~~~~~
In programs with lots of type-level evaluation, flatten_many becomes
part of a tight loop. For example, see test perf/compiler/T9872a, which
calls flatten_many a whopping 7,106,808 times. It is thus important
that flatten_many be efficient.

Performance testing showed that the current implementation is indeed
efficient. It's critically important that zipWithAndUnzipM be
specialized to TcS, and it's also quite helpful to actually `inline`
it. On test T9872a, here are the allocation stats (Dec 16, 2014):

 * Unspecialized, uninlined:     8,472,613,440 bytes allocated in the heap
 * Specialized, uninlined:       6,639,253,488 bytes allocated in the heap
 * Specialized, inlined:         6,281,539,792 bytes allocated in the heap

To improve performance even further, flatten_many_nom is split off
from flatten_many, as nominal equality is the common case. This would
be natural to write using mapAndUnzipM, but even inlined, that function
is not as performant as a hand-written loop.

 * mapAndUnzipM, inlined:        7,463,047,432 bytes allocated in the heap
 * hand-written recursion:       5,848,602,848 bytes allocated in the heap

If you make any change here, pay close attention to the T9872{a,b,c} tests
and T5321Fun.

If we need to make this yet more performant, a possible way forward is to
duplicate the flattener code for the nominal case, and make that case
faster. This doesn't seem quite worth it, yet.

-}

------------------
flatten :: FlattenMode -> CtEvidence -> TcType -> TcS (Xi, TcCoercion)
flatten mode ev ty
  = runFlatten (flatten_one fmode ty)
  where
    fmode = mkFlattenEnv mode ev

flattenMany :: FlattenMode -> CtEvidence -> [Role]
            -> [TcType] -> TcS ([Xi], [TcCoercion])
-- Flatten a bunch of types all at once. Roles on the coercions returned
-- always match the corresponding roles passed in.
flattenMany mode ev roles tys
  = runFlatten (flatten_many fmode roles tys)
  where
    fmode = mkFlattenEnv mode ev

flattenFamApp :: FlattenMode -> CtEvidence
              -> TyCon -> [TcType] -> TcS (Xi, TcCoercion)
flattenFamApp mode ev tc tys
  = runFlatten (flatten_fam_app fmode tc tys)
  where
    fmode = mkFlattenEnv mode ev

------------------
flatten_many :: FlattenEnv -> [Role] -> [Type] -> TcS ([Xi], [TcCoercion])
-- Coercions :: Xi ~ Type, at roles given
-- Returns True iff (no flattening happened)
-- NB: The EvVar inside the 'fe_ev :: CtEvidence' is unused,
--     we merely want (a) Given/Solved/Derived/Wanted info
--                    (b) the GivenLoc/WantedLoc for when we create new evidence
flatten_many fmode roles tys
-- See Note [flatten_many performance]
  = inline zipWithAndUnzipM go roles tys
  where
    go Nominal          ty = flatten_one (setFEEqRel fmode NomEq)  ty
    go Representational ty = flatten_one (setFEEqRel fmode ReprEq) ty
    go Phantom          ty = -- See Note [Phantoms in the flattener]
                             return (ty, mkTcPhantomCo ty ty)

-- | Like 'flatten_many', but assumes that every role is nominal.
flatten_many_nom :: FlattenEnv -> [Type] -> TcS ([Xi], [TcCoercion])
flatten_many_nom _     [] = return ([], [])
-- See Note [flatten_many performance]
flatten_many_nom fmode (ty:tys)
  = ASSERT( fe_eq_rel fmode == NomEq )
    do { (xi, co) <- flatten_one fmode ty
       ; (xis, cos) <- flatten_many_nom fmode tys
       ; return (xi:xis, co:cos) }

------------------
flatten_one :: FlattenEnv -> TcType -> TcS (Xi, TcCoercion)
-- Flatten a type to get rid of type function applications, returning
-- the new type-function-free type, and a collection of new equality
-- constraints.  See Note [Flattening] for more detail.
--
-- Postcondition: Coercion :: Xi ~ TcType
-- The role on the result coercion matches the EqRel in the FlattenEnv

flatten_one fmode xi@(LitTy {}) = return (xi, mkTcReflCo (feRole fmode) xi)

flatten_one fmode (TyVarTy tv)
  = flattenTyVar fmode tv

<<<<<<< HEAD
flatten fmode (AppTy ty1 ty2)
  = do { (xi1,co1) <- flatten fmode ty1
       ; (xi2,co2) <- flatten fmode ty2
       ; traceTcS "flatten/appty" (ppr ty1 $$ ppr ty2 $$ ppr xi1 $$ ppr co1 $$ ppr xi2 $$ ppr co2)
       ; return (mkAppTy xi1 xi2, mkTcAppCo co1 co2) }

flatten fmode (TyConApp tc tys)
=======
flatten_one fmode (AppTy ty1 ty2)
  = do { (xi1,co1) <- flatten_one fmode ty1
       ; case (fe_eq_rel fmode, nextRole xi1) of
           (NomEq,  _)                -> flatten_rhs xi1 co1 NomEq
           (ReprEq, Nominal)          -> flatten_rhs xi1 co1 NomEq
           (ReprEq, Representational) -> flatten_rhs xi1 co1 ReprEq
           (ReprEq, Phantom)          ->
             return (mkAppTy xi1 ty2, co1 `mkTcAppCo` mkTcNomReflCo ty2) }
  where
    flatten_rhs xi1 co1 eq_rel2
      = do { (xi2,co2) <- flatten_one (setFEEqRel fmode eq_rel2) ty2
           ; traceTcS "flatten/appty"
                      (ppr ty1 $$ ppr ty2 $$ ppr xi1 $$
                       ppr co1 $$ ppr xi2 $$ ppr co2)
           ; let role1 = feRole fmode
                 role2 = eqRelRole eq_rel2
           ; return ( mkAppTy xi1 xi2
                    , mkTcTransAppCo role1 co1 xi1 ty1
                                     role2 co2 xi2 ty2
                                     role1 ) }  -- output should match fmode

flatten_one fmode (FunTy ty1 ty2)
  = do { (xi1,co1) <- flatten_one fmode ty1
       ; (xi2,co2) <- flatten_one fmode ty2
       ; return (mkFunTy xi1 xi2, mkTcFunCo (feRole fmode) co1 co2) }

flatten_one fmode (TyConApp tc tys)
>>>>>>> 30fdf86e

  -- Expand type synonyms that mention type families
  -- on the RHS; see Note [Flattening synonyms]
  | Just (tenv, rhs, tys') <- tcExpandTyCon_maybe tc tys
  , let expanded_ty = mkAppTys (substTy (mkTopTCvSubst tenv) rhs) tys'
  = case fe_mode fmode of
      FM_FlattenAll | anyNameEnv isTypeFamilyTyCon (tyConsOfType rhs)
                   -> flatten_one fmode expanded_ty
                    | otherwise
                   -> flattenTyConApp fmode tc tys
      _ -> flattenTyConApp fmode tc tys

  -- Otherwise, it's a type function application, and we have to
  -- flatten it away as well, and generate a new given equality constraint
  -- between the application and a newly generated flattening skolem variable.
  | isTypeFamilyTyCon tc
  = flatten_fam_app fmode tc tys

  -- For * a normal data type application
  --     * data family application
  -- we just recursively flatten the arguments.
  | otherwise
-- FM_Avoid stuff commented out; see Note [Lazy flattening]
--  , let fmode' = case fmode of  -- Switch off the flat_top bit in FM_Avoid
--                   FE { fe_mode = FM_Avoid tv _ }
--                     -> fmode { fe_mode = FM_Avoid tv False }
--                   _ -> fmode
  = flattenTyConApp fmode tc tys

<<<<<<< HEAD
flatten fmode (ForAllTy (Anon ty1) ty2)
  = do { (xi1,co1) <- flatten fmode ty1
       ; (xi2,co2) <- flatten fmode ty2
       ; return (mkFunTy xi1 xi2, mkTcFunCo Nominal co1 co2) }

flatten fmode ty@(ForAllTy (Named {}) _)
-- We allow for-alls when, but only when, no type function
-- applications inside the forall involve the bound type variables.
  = do { let (bndrs, rho) = splitNamedForAllTysB ty
             tvs          = map (binderVar "flatten") bndrs
       ; (rho', co) <- flatten (fmode { fe_mode = FM_SubstOnly }) rho
=======
flatten_one fmode ty@(ForAllTy {})
-- We allow for-alls when, but only when, no type function
-- applications inside the forall involve the bound type variables.
  = do { let (tvs, rho) = splitForAllTys ty
       ; (rho', co) <- flatten_one (setFEMode fmode FM_SubstOnly) rho
>>>>>>> 30fdf86e
                         -- Substitute only under a forall
                         -- See Note [Flattening under a forall]
       ; return (mkForAllTys bndrs rho', foldr mkTcForAllCo co tvs) }

flatten fmode (CastTy ty g)
  = do { (xi, co) <- flatten fmode ty
       ; g' <- zonkCo g   -- this is necessary because we use typeKind sometime
                          -- and if a coercion has an unzonked kind, the typeKi
                          -- panics in piResultTy
       ; return (mkCastTy xi g', castTcCoercionKind co g' g') }
    
flatten _ ty@(CoercionTy {}) = return (ty, mkTcNomReflCo ty)

flattenTyConApp :: FlattenEnv -> TyCon -> [TcType] -> TcS (Xi, TcCoercion)
flattenTyConApp fmode tc tys
  = do { (xis, cos) <- case fe_eq_rel fmode of
                         NomEq  -> flatten_many_nom fmode tys
                         ReprEq -> flatten_many fmode (tyConRolesX role tc) tys
       ; return (mkTyConApp tc xis, mkTcTyConAppCo role tc cos) }
  where
    role = feRole fmode

{-
Note [Flattening synonyms]
~~~~~~~~~~~~~~~~~~~~~~~~~~
Not expanding synonyms aggressively improves error messages, and
keeps types smaller. But we need to take care.

Suppose
   type T a = a -> a
and we want to flatten the type (T (F a)).  Then we can safely flatten
the (F a) to a skolem, and return (T fsk).  We don't need to expand the
synonym.  This works because TcTyConAppCo can deal with synonyms
(unlike TyConAppCo), see Note [TcCoercions] in TcEvidence.

But (Trac #8979) for
   type T a = (F a, a)    where F is a type function
we must expand the synonym in (say) T Int, to expose the type function
to the flattener.


Note [Flattening under a forall]
~~~~~~~~~~~~~~~~~~~~~~~~~~~~~~~~
Under a forall, we
  (a) MUST apply the inert substitution
  (b) MUST NOT flatten type family applications
Hence FMSubstOnly.

For (a) consider   c ~ a, a ~ T (forall b. (b, [c]))
If we don't apply the c~a substitution to the second constraint
we won't see the occurs-check error.

For (b) consider  (a ~ forall b. F a b), we don't want to flatten
to     (a ~ forall b.fsk, F a b ~ fsk)
because now the 'b' has escaped its scope.  We'd have to flatten to
       (a ~ forall b. fsk b, forall b. F a b ~ fsk b)
and we have not begun to think about how to make that work!

************************************************************************
*                                                                      *
             Flattening a type-family application
*                                                                      *
************************************************************************
-}

flatten_fam_app, flatten_exact_fam_app, flatten_exact_fam_app_fully
  :: FlattenEnv -> TyCon -> [TcType] -> TcS (Xi, TcCoercion)
  --   flatten_fam_app            can be over-saturated
  --   flatten_exact_fam_app       is exactly saturated
  --   flatten_exact_fam_app_fully lifts out the application to top level
  -- Postcondition: Coercion :: Xi ~ F tys
flatten_fam_app fmode tc tys  -- Can be over-saturated
    = ASSERT( tyConArity tc <= length tys )  -- Type functions are saturated
                 -- The type function might be *over* saturated
                 -- in which case the remaining arguments should
                 -- be dealt with by AppTys
      do { let (tys1, tys_rest) = splitAt (tyConArity tc) tys
         ; (xi1, co1) <- flatten_exact_fam_app fmode tc tys1
               -- co1 :: xi1 ~ F tys1

               -- all Nominal roles b/c the tycon is oversaturated
         ; (xis_rest, cos_rest) <- flatten_many fmode (repeat Nominal) tys_rest
               -- cos_res :: xis_rest ~ tys_rest
         ; return ( mkAppTys xi1 xis_rest   -- NB mkAppTys: rhs_xi might not be a type variable
                                            --    cf Trac #5655
                  , mkTcAppCos co1 cos_rest -- (rhs_xi :: F xis) ; (F cos :: F xis ~ F tys)
                  ) }

flatten_exact_fam_app fmode tc tys
  = case fe_mode fmode of
       FM_FlattenAll -> flatten_exact_fam_app_fully fmode tc tys

       FM_SubstOnly -> do { (xis, cos) <- flatten_many fmode roles tys
                          ; return ( mkTyConApp tc xis
<<<<<<< HEAD
                                   , mkTcTyConAppCo Nominal tc cos ) }

       FM_Avoid tv flat_top -> do { (xis, cos) <- flattenMany fmode tys
                                  ; if flat_top || tv `elemVarSet` tyCoVarsOfTypes xis
                                    then flattenExactFamApp_fully fmode tc tys
                                    else return ( mkTyConApp tc xis
                                                , mkTcTyConAppCo Nominal tc cos ) }

flattenExactFamApp_fully fmode tc tys
  = do { (xis, cos) <- flattenMany (fmode { fe_mode = FM_FlattenAll })tys
       ; let ret_co = mkTcTyConAppCo Nominal tc cos
=======
                                   , mkTcTyConAppCo (feRole fmode) tc cos ) }

       FM_Avoid tv flat_top ->
         do { (xis, cos) <- flatten_many fmode roles tys
            ; if flat_top || tv `elemVarSet` tyVarsOfTypes xis
              then flatten_exact_fam_app_fully fmode tc tys
              else return ( mkTyConApp tc xis
                          , mkTcTyConAppCo (feRole fmode) tc cos ) }
  where
    -- These are always going to be Nominal for now,
    -- but not if #8177 is implemented
    roles = tyConRolesX (feRole fmode) tc

flatten_exact_fam_app_fully fmode tc tys
  -- See Note [Reduce type family applications eagerly]
  = try_to_reduce tc tys False id $
    do { (xis, cos) <- flatten_many_nom (setFEEqRel (setFEMode fmode FM_FlattenAll) NomEq) tys
       ; let ret_co = mkTcTyConAppCo (feRole fmode) tc cos
>>>>>>> 30fdf86e
              -- ret_co :: F xis ~ F tys

       ; mb_ct <- lookupFlatCache tc xis
       ; case mb_ct of
           Just (co, rhs_ty, flav)  -- co :: F xis ~ fsk
             | (flav, NomEq) `canRewriteOrSameFR` (feFlavourRole fmode)
             ->  -- Usable hit in the flat-cache
                 -- We certainly *can* use a Wanted for a Wanted
                do { traceTcS "flatten/flat-cache hit" $ (ppr tc <+> ppr xis $$ ppr rhs_ty $$ ppr co)
                   ; (fsk_xi, fsk_co) <- flatten_one fmode rhs_ty
                          -- The fsk may already have been unified, so flatten it
                          -- fsk_co :: fsk_xi ~ fsk
                   ; return (fsk_xi, fsk_co `mkTcTransCo`
                                     maybeTcSubCo (fe_eq_rel fmode)
                                                  (mkTcSymCo co) `mkTcTransCo`
                                     ret_co) }
                                    -- :: fsk_xi ~ F xis

           -- Try to reduce the family application right now
           -- See Note [Reduce type family applications eagerly]
           _ -> try_to_reduce tc xis True (`mkTcTransCo` ret_co) $
                do { let fam_ty = mkTyConApp tc xis
                   ; (ev, fsk) <- newFlattenSkolem (fe_flavour fmode)
                                                   (fe_loc fmode)
                                                   fam_ty
                   ; let fsk_ty = mkTyVarTy fsk
                         co     = ctEvCoercion ev
                   ; extendFlatCache tc xis (co, fsk_ty, ctEvFlavour ev)

                   -- The new constraint (F xis ~ fsk) is not necessarily inert
                   -- (e.g. the LHS may be a redex) so we must put it in the work list
                   ; let ct = CFunEqCan { cc_ev     = ev
                                        , cc_fun    = tc
                                        , cc_tyargs = xis
                                        , cc_fsk    = fsk }
                   ; emitFlatWork ct

                   ; traceTcS "flatten/flat-cache miss" $ (ppr fam_ty $$ ppr fsk $$ ppr ev)
<<<<<<< HEAD
                   ; return (mkOnlyTyVarTy fsk, mkTcSymCo (ctEvCoercion ev) `mkTcTransCo` ret_co) } }
=======
                   ; return (fsk_ty, maybeTcSubCo (fe_eq_rel fmode)
                                                  (mkTcSymCo co)
                                     `mkTcTransCo` ret_co) }
        }

  where
    try_to_reduce :: TyCon   -- F, family tycon
                  -> [Type]  -- args, not necessarily flattened
                  -> Bool    -- add to the flat cache?
                  -> (   TcCoercion     -- :: xi ~ F args
                      -> TcCoercion )   -- what to return from outer function
                  -> TcS (Xi, TcCoercion)  -- continuation upon failure
                  -> TcS (Xi, TcCoercion)
    try_to_reduce tc tys cache update_co k
      = do { mb_match <- matchFam tc tys
           ; case mb_match of
               Just (norm_co, norm_ty)
                 -> do { traceTcS "Eager T.F. reduction success" $
                         vcat [ppr tc, ppr tys, ppr norm_ty, ppr cache]
                       ; (xi, final_co) <- flatten_one fmode norm_ty
                       ; let co = norm_co `mkTcTransCo` mkTcSymCo final_co
                       ; when cache $
                         extendFlatCache tc tys (co, xi, fe_flavour fmode)
                       ; return (xi, update_co $ mkTcSymCo co) }
               Nothing -> k }

{- Note [Reduce type family applications eagerly]
~~~~~~~~~~~~~~~~~~~~~~~~~~~~~~~~~~~~~~~~~~~~~~~~~
If we come across a type-family application like (Append (Cons x Nil) t),
then, rather than flattening to a skolem etc, we may as well just reduce
it on the spot to (Cons x t).  This saves a lot of intermediate steps.
Examples that are helped are tests T9872, and T5321Fun.

Performance testing indicates that it's best to try this *twice*, once
before flattening arguments and once after flattening arguments.
Adding the extra reduction attempt before flattening arguments cut
the allocation amounts for the T9872{a,b,c} tests by half. Testing
also indicated that the early reduction should not use the flat-cache,
but that the later reduction should. It's possible that with more
examples, we might learn that these knobs should be set differently.

An example of where the early reduction appears helpful:

  type family Last x where
    Last '[x]     = x
    Last (h ': t) = Last t

  workitem: (x ~ Last '[1,2,3,4,5,6])

Flattening the argument never gets us anywhere, but trying to flatten
it at every step is quadratic in the length of the list. Reducing more
eagerly makes simplifying the right-hand type linear in its length.

At the end, once we've got a flat rhs, we extend the flatten-cache to record
the result. Doing so can save lots of work when the same redex shows up more
than once. Note that we record the link from the redex all the way to its
*final* value, not just the single step reduction. Interestingly, using the
flat-cache for the first reduction resulted in an increase in allocations
of about 3% for the four T9872x tests. However, using the flat-cache in
the later reduction is a similar gain. I (Richard E) don't currently (Dec '14)
have any knowledge as to *why* these facts are true.
>>>>>>> 30fdf86e

************************************************************************
*                                                                      *
             Flattening a type variable
*                                                                      *
************************************************************************


Note [The inert equalities]
~~~~~~~~~~~~~~~~~~~~~~~~~~~~

Definition [Can-rewrite relation]
A "can-rewrite" relation between flavours, written f1 >= f2, is a
binary relation with the following properties

  R1.  >= is transitive
  R2.  If f1 >= f, and f2 >= f,
       then either f1 >= f2 or f2 >= f1

Lemma.  If f1 >= f then f1 >= f1
Proof.  By property (R2), with f1=f2

Definition [Generalised substitution]
A "generalised substitution" S is a set of triples (a -f-> t), where
  a is a type variable
  t is a type
  f is a flavour
such that
  (WF1) if (a -f1-> t1) in S
           (a -f2-> t2) in S
        then neither (f1 >= f2) nor (f2 >= f1) hold
  (WF2) if (a -f-> t) is in S, then t /= a

Definition [Applying a generalised substitution]
If S is a generalised substitution
   S(f,a) = t,  if (a -fs-> t) in S, and fs >= f
          = a,  otherwise
Application extends naturally to types S(f,t), modulo roles.
See Note [Flavours with roles].

Theorem: S(f,a) is well defined as a function.
Proof: Suppose (a -f1-> t1) and (a -f2-> t2) are both in S,
               and  f1 >= f and f2 >= f
       Then by (R2) f1 >= f2 or f2 >= f1, which contradicts (WF)

Notation: repeated application.
  S^0(f,t)     = t
  S^(n+1)(f,t) = S(f, S^n(t))

Definition: inert generalised substitution
A generalised substitution S is "inert" iff

  (IG1) there is an n such that
        for every f,t, S^n(f,t) = S^(n+1)(f,t)

  (IG2) if (b -f-> t) in S, and f >= f, then S(f,t) = t
        that is, each individual binding is "self-stable"

----------------------------------------------------------------
Our main invariant:
   the inert CTyEqCans should be an inert generalised substitution
----------------------------------------------------------------

Note that inertness is not the same as idempotence.  To apply S to a
type, you may have to apply it recursive.  But inertness does
guarantee that this recursive use will terminate.

---------- The main theorem --------------
   Suppose we have a "work item"
       a -fw-> t
   and an inert generalised substitution S,
   such that
      (T1) S(fw,a) = a     -- LHS of work-item is a fixpoint of S(fw,_)
      (T2) S(fw,t) = t     -- RHS of work-item is a fixpoint of S(fw,_)
      (T3) a not in t      -- No occurs check in the work item

      (K1) if (a -fs-> s) is in S then not (fw >= fs)
      (K2) if (b -fs-> s) is in S, where b /= a, then
              (K2a) not (fs >= fs)
           or (K2b) not (fw >= fs)
           or (K2c) a not in s
      (K3) If (b -fs-> s) is in S with (fw >= fs), then
        (K3a) If the role of fs is nominal: s /= a
        (K3b) If the role of fs is representational: EITHER
                a not in s, OR
                the path from the top of s to a includes at least one non-newtype

   then the extended substition T = S+(a -fw-> t)
   is an inert generalised substitution.

The idea is that
* (T1-2) are guaranteed by exhaustively rewriting the work-item
  with S(fw,_).

* T3 is guaranteed by a simple occurs-check on the work item.

* (K1-3) are the "kick-out" criteria.  (As stated, they are really the
  "keep" criteria.) If the current inert S contains a triple that does
  not satisfy (K1-3), then we remove it from S by "kicking it out",
  and re-processing it.

* Note that kicking out is a Bad Thing, because it means we have to
  re-process a constraint.  The less we kick out, the better.
  TODO: Make sure that kicking out really *is* a Bad Thing. We've assumed
  this but haven't done the empirical study to check.

* Assume we have  G>=G, G>=W, D>=D, and that's all.  Then, when performing
  a unification we add a new given  a -G-> ty.  But doing so does NOT require
  us to kick out an inert wanted that mentions a, because of (K2a).  This
  is a common case, hence good not to kick out.

* Lemma (L1): The conditions of the Main Theorem imply that there is no
              (a fs-> t) in S, s.t.  (fs >= fw).
  Proof. Suppose the contrary (fs >= fw).  Then because of (T1),
  S(fw,a)=a.  But since fs>=fw, S(fw,a) = s, hence s=a.  But now we
  have (a -fs-> a) in S, which contradicts (WF2).

* The extended substitution satisfies (WF1) and (WF2)
  - (K1) plus (L1) guarantee that the extended substiution satisfies (WF1).
  - (T3) guarantees (WF2).

* (K2) is about inertness.  Intuitively, any infinite chain T^0(f,t),
  T^1(f,t), T^2(f,T).... must pass through the new work item infnitely
  often, since the substution without the work item is inert; and must
  pass through at least one of the triples in S infnitely often.

  - (K2a): if not(fs>=fs) then there is no f that fs can rewrite (fs>=f),
    and hence this triple never plays a role in application S(f,a).
    It is always safe to extend S with such a triple.

    (NB: we could strengten K1) in this way too, but see K3.

  - (K2b): If this holds, we can't pass through this triple infinitely
    often, because if we did then fs>=f, fw>=f, hence fs>=fw,
    contradicting (L1), or fw>=fs contradicting K2b.

  - (K2c): if a not in s, we hae no further opportunity to apply the
    work item.

  NB: this reasoning isn't water tight.

Key lemma to make it watertight.
  Under the conditions of the Main Theorem,
  forall f st fw >= f, a is not in S^k(f,t), for any k

Also, consider roles more carefully. See Note [Flavours with roles].

Completeness
~~~~~~~~~~~~~
K3: completeness.  (K3) is not necessary for the extended substitution
to be inert.  In fact K1 could be made stronger by saying
   ... then (not (fw >= fs) or not (fs >= fs))
But it's not enough for S to be inert; we also want completeness.
That is, we want to be able to solve all soluble wanted equalities.
Suppose we have

   work-item   b -G-> a
   inert-item  a -W-> b

Assuming (G >= W) but not (W >= W), this fulfills all the conditions,
so we could extend the inerts, thus:

   inert-items   b -G-> a
                 a -W-> b

But if we kicked-out the inert item, we'd get

   work-item     a -W-> b
   inert-item    b -G-> a

Then rewrite the work-item gives us (a -W-> a), which is soluble via Refl.
So we add one more clause to the kick-out criteria

Another way to understand (K3) is that we treat an inert item
        a -f-> b
in the same way as
        b -f-> a
So if we kick out one, we should kick out the other.  The orientation
is somewhat accidental.

When considering roles, we also need the second clause (K3b). Consider

  inert-item   a -W/R-> b c
  work-item    c -G/N-> a

The work-item doesn't get rewritten by the inert, because (>=) doesn't hold.
We've satisfied conditions (T1)-(T3) and (K1) and (K2). If all we had were
condition (K3a), then we would keep the inert around and add the work item.
But then, consider if we hit the following:

  work-item2   b -G/N-> Id

where

  newtype Id x = Id x

For similar reasons, if we only had (K3a), we wouldn't kick the
representational inert out. And then, we'd miss solving the inert, which
now reduced to reflexivity. The solution here is to kick out representational
inerts whenever the tyvar of a work item is "exposed", where exposed means
not under some proper data-type constructor, like [] or Maybe. See
isTyVarExposed in TcType. This is encoded in (K3b).

Note [Flavours with roles]
~~~~~~~~~~~~~~~~~~~~~~~~~~
The system described in Note [The inert equalities] discusses an abstract
set of flavours. In GHC, flavours have two components: the flavour proper,
taken from {Wanted, Derived, Given}; and the equality relation (often called
role), taken from {NomEq, ReprEq}. When substituting w.r.t. the inert set,
as described in Note [The inert equalities], we must be careful to respect
roles. For example, if we have

  inert set: a -G/R-> Int
             b -G/R-> Bool

  type role T nominal representational

and we wish to compute S(W/R, T a b), the correct answer is T a Bool, NOT
T Int Bool. The reason is that T's first parameter has a nominal role, and
thus rewriting a to Int in T a b is wrong. Indeed, this non-congruence of
subsitution means that the proof in Note [The inert equalities] may need
to be revisited, but we don't think that the end conclusion is wrong.
-}

flattenTyVar :: FlattenEnv -> TcTyVar -> TcS (Xi, TcCoercion)
-- "Flattening" a type variable means to apply the substitution to it
-- The substitution is actually the union of
--     * the unifications that have taken place (either before the
--       solver started, or in TcInteract.solveByUnification)
--     * the CTyEqCans held in the inert set
--
-- Postcondition: co : xi ~ tv
flattenTyVar fmode tv
  = do { mb_yes <- flattenTyVarOuter fmode tv
       ; case mb_yes of
           Left tv' -> -- Done
                       do { traceTcS "flattenTyVar1" (ppr tv $$ ppr (tyVarKind tv'))
                          ; return (ty', mkTcReflCo (feRole fmode) ty') }
                    where
                       ty' = mkOnlyTyVarTy tv'

           Right (ty1, co1)  -- Recurse
                    -> do { (ty2, co2) <- flatten_one fmode ty1
                          ; traceTcS "flattenTyVar3" (ppr tv $$ ppr ty2)
                          ; return (ty2, co2 `mkTcTransCo` co1) }
       }

flattenTyVarOuter :: FlattenEnv -> TcTyVar
                  -> TcS (Either TyVar (TcType, TcCoercion))
-- Look up the tyvar in
--   a) the internal MetaTyVar box
--   b) the tyvar binds
--   c) the inerts
-- Return (Left tv')      if it is not found, tv' has a properly zonked kind
--        (Right (ty, co) if found, with co :: ty ~ tv;

flattenTyVarOuter fmode tv
  | not (isTcTyVar tv)             -- Happens when flatten under a (forall a. ty)
  = Left `liftM` flattenTyVarFinal fmode tv
          -- So ty contains refernces to the non-TcTyVar a

  | otherwise
  = do { mb_ty <- isFilledMetaTyVar_maybe tv
       ; case mb_ty of {
           Just ty -> do { traceTcS "Following filled tyvar" (ppr tv <+> equals <+> ppr ty)
                         ; return (Right (ty, mkTcReflCo (feRole fmode) ty)) } ;
           Nothing ->

    -- Try in the inert equalities
    -- See Definition [Applying a generalised substitution]
    do { ieqs <- getInertEqs
       ; case lookupVarEnv ieqs tv of
           Just (ct:_)   -- If the first doesn't work,
                         -- the subsequent ones won't either
             | CTyEqCan { cc_ev = ctev, cc_tyvar = tv, cc_rhs = rhs_ty } <- ct
             , ctEvFlavourRole ctev `eqCanRewriteFR` feFlavourRole fmode
             ->  do { traceTcS "Following inert tyvar" (ppr tv <+> equals <+> ppr rhs_ty $$ ppr ctev)
                    ; let rewrite_co1 = mkTcSymCo (ctEvCoercion ctev)
                          rewrite_co = case (ctEvEqRel ctev, fe_eq_rel fmode) of
                            (ReprEq, _rel)  -> ASSERT( _rel == ReprEq )
                                    -- if this ASSERT fails, then
                                    -- eqCanRewriteFR answered incorrectly
                                               rewrite_co1
                            (NomEq, NomEq)  -> rewrite_co1
                            (NomEq, ReprEq) -> mkTcSubCo rewrite_co1

                    ; return (Right (rhs_ty, rewrite_co)) }
                    -- NB: ct is Derived then fmode must be also, hence
                    -- we are not going to touch the returned coercion
                    -- so ctEvCoercion is fine.

           _other -> Left `liftM` flattenTyVarFinal fmode tv
    } } }

flattenTyVarFinal :: FlattenEnv -> TcTyVar -> TcS TyVar
flattenTyVarFinal fmode tv
  = -- Done, but make sure the kind is zonked
<<<<<<< HEAD
    do { let kind = tyVarKind tv
       ; (new_kind, kind_co) <- flatten (FE { fe_ev = ctxt_ev, fe_mode = FM_SubstOnly }) kind
       ; if isTcReflCo kind_co
         then return (Left (setVarType tv new_kind))
         else do { traceTcS "flattenTyVarFinal abandoning hetero flattening"
                            (ppr new_kind $$ ppr kind_co)
                 ; WARN( False, text "Abandoning hetero flattening for" <+> ppr tv )
                   return (Left tv) } } 
          -- if kind_co isn't Refl, then the kind really changed;
          -- not much we can do. Can't current cast types by TcCoercions!
          -- TODO (RAE): Fix, either by adding TcCastTy to Type or inventing TcType
          -- for realsies. Or, bind a new variable to the TcCoercion and use it
          -- in a CoVarCo. Dirty, but should work. See "dirtier than I'd like"
          -- in TcCanonical
=======
    do { let kind       = tyVarKind tv
             kind_fmode = setFEMode fmode FM_SubstOnly
       ; (new_knd, _kind_co) <- flatten_one kind_fmode kind
       ; return (setVarType tv new_knd) }
>>>>>>> 30fdf86e

{-
Note [An alternative story for the inert substitution]
~~~~~~~~~~~~~~~~~~~~~~~~~~~~~~~~~~~~~~~~~~~~~~~~~~~~~~
(This entire note is just background, left here in case we ever want
 to return the the previousl state of affairs)

We used (GHC 7.8) to have this story for the inert substitution inert_eqs

 * 'a' is not in fvs(ty)
 * They are *inert* in the weaker sense that there is no infinite chain of
   (i1 `eqCanRewrite` i2), (i2 `eqCanRewrite` i3), etc

This means that flattening must be recursive, but it does allow
  [G] a ~ [b]
  [G] b ~ Maybe c

This avoids "saturating" the Givens, which can save a modest amount of work.
It is easy to implement, in TcInteract.kick_out, by only kicking out an inert
only if (a) the work item can rewrite the inert AND
        (b) the inert cannot rewrite the work item

This is signifcantly harder to think about. It can save a LOT of work
in occurs-check cases, but we don't care about them much.  Trac #5837
is an example; all the constraints here are Givens

             [G] a ~ TF (a,Int)
    -->
    work     TF (a,Int) ~ fsk
    inert    fsk ~ a

    --->
    work     fsk ~ (TF a, TF Int)
    inert    fsk ~ a

    --->
    work     a ~ (TF a, TF Int)
    inert    fsk ~ a

    ---> (attempting to flatten (TF a) so that it does not mention a
    work     TF a ~ fsk2
    inert    a ~ (fsk2, TF Int)
    inert    fsk ~ (fsk2, TF Int)

    ---> (substitute for a)
    work     TF (fsk2, TF Int) ~ fsk2
    inert    a ~ (fsk2, TF Int)
    inert    fsk ~ (fsk2, TF Int)

    ---> (top-level reduction, re-orient)
    work     fsk2 ~ (TF fsk2, TF Int)
    inert    a ~ (fsk2, TF Int)
    inert    fsk ~ (fsk2, TF Int)

    ---> (attempt to flatten (TF fsk2) to get rid of fsk2
    work     TF fsk2 ~ fsk3
    work     fsk2 ~ (fsk3, TF Int)
    inert    a   ~ (fsk2, TF Int)
    inert    fsk ~ (fsk2, TF Int)

    --->
    work     TF fsk2 ~ fsk3
    inert    fsk2 ~ (fsk3, TF Int)
    inert    a   ~ ((fsk3, TF Int), TF Int)
    inert    fsk ~ ((fsk3, TF Int), TF Int)

Because the incoming given rewrites all the inert givens, we get more and
more duplication in the inert set.  But this really only happens in pathalogical
casee, so we don't care.
-}

eqCanRewrite :: CtEvidence -> CtEvidence -> Bool
eqCanRewrite ev1 ev2 = ctEvFlavourRole ev1 `eqCanRewriteFR` ctEvFlavourRole ev2

-- | Whether or not one 'Ct' can rewrite another is determined by its
-- flavour and its equality relation
type CtFlavourRole = (CtFlavour, EqRel)

-- | Extract the flavour and role from a 'CtEvidence'
ctEvFlavourRole :: CtEvidence -> CtFlavourRole
ctEvFlavourRole ev = (ctEvFlavour ev, ctEvEqRel ev)

-- | Extract the flavour and role from a 'Ct'
ctFlavourRole :: Ct -> CtFlavourRole
ctFlavourRole = ctEvFlavourRole . cc_ev

-- | Extract the flavour and role from a 'FlattenEnv'
feFlavourRole :: FlattenEnv -> CtFlavourRole
feFlavourRole (FE { fe_flavour = flav, fe_eq_rel = eq_rel })
  = (flav, eq_rel)

eqCanRewriteFR :: CtFlavourRole -> CtFlavourRole -> Bool
-- Very important function!
-- See Note [eqCanRewrite]
eqCanRewriteFR (Given,   NomEq)  (_,       _)      = True
eqCanRewriteFR (Given,   ReprEq) (_,       ReprEq) = True
eqCanRewriteFR _                 _                 = False

canRewriteOrSame :: CtEvidence -> CtEvidence -> Bool
-- See Note [canRewriteOrSame]
canRewriteOrSame ev1 ev2 = ev1 `eqCanRewrite` ev2 ||
                           ctEvFlavourRole ev1 == ctEvFlavourRole ev2

canRewriteOrSameFR :: CtFlavourRole -> CtFlavourRole -> Bool
canRewriteOrSameFR fr1 fr2 = fr1 `eqCanRewriteFR` fr2 || fr1 == fr2

{-
Note [eqCanRewrite]
~~~~~~~~~~~~~~~~~~~
(eqCanRewrite ct1 ct2) holds if the constraint ct1 (a CTyEqCan of form
tv ~ ty) can be used to rewrite ct2.  It must satisfy the properties of
a can-rewrite relation, see Definition [Can-rewrite relation]

At the moment we don't allow Wanteds to rewrite Wanteds, because that can give
rise to very confusing type error messages.  A good example is Trac #8450.
Here's another
   f :: a -> Bool
   f x = ( [x,'c'], [x,True] ) `seq` True
Here we get
  [W] a ~ Char
  [W] a ~ Bool
but we do not want to complain about Bool ~ Char!

Accordingly, we also don't let Deriveds rewrite Deriveds.

With the solver handling Coercible constraints like equality constraints,
the rewrite conditions must take role into account, never allowing
a representational equality to rewrite a nominal one.

Note [canRewriteOrSame]
~~~~~~~~~~~~~~~~~~~~~~~
canRewriteOrSame is similar but
 * returns True for Wanted/Wanted.
 * works for all kinds of constraints, not just CTyEqCans
See the call sites for explanations.

************************************************************************
*                                                                      *
             Unflattening
*                                                                      *
************************************************************************

An unflattening example:
    [W] F a ~ alpha
flattens to
    [W] F a ~ fmv   (CFunEqCan)
    [W] fmv ~ alpha (CTyEqCan)
We must solve both!
-}

unflatten :: Cts -> Cts -> TcS Cts
unflatten tv_eqs funeqs
 = do { dflags   <- getDynFlags
      ; tclvl    <- getTcLevel

      ; traceTcS "Unflattening" $ braces $
        vcat [ ptext (sLit "Funeqs =") <+> pprCts funeqs
             , ptext (sLit "Tv eqs =") <+> pprCts tv_eqs ]

         -- Step 1: unflatten the CFunEqCans, except if that causes an occurs check
         -- See Note [Unflatten using funeqs first]
      ; funeqs <- foldrBagM (unflatten_funeq dflags) emptyCts funeqs
      ; traceTcS "Unflattening 1" $ braces (pprCts funeqs)

          -- Step 2: unify the irreds, if possible
      ; tv_eqs  <- foldrBagM (unflatten_eq dflags tclvl) emptyCts tv_eqs
      ; traceTcS "Unflattening 2" $ braces (pprCts tv_eqs)

          -- Step 3: fill any remaining fmvs with fresh unification variables
      ; funeqs <- mapBagM finalise_funeq funeqs
      ; traceTcS "Unflattening 3" $ braces (pprCts funeqs)

          -- Step 4: remove any irreds that look like ty ~ ty
      ; tv_eqs <- foldrBagM finalise_eq emptyCts tv_eqs

      ; let all_flat = tv_eqs `andCts` funeqs
      ; traceTcS "Unflattening done" $ braces (pprCts all_flat)

      ; return all_flat }
  where
    ----------------
    unflatten_funeq :: DynFlags -> Ct -> Cts -> TcS Cts
    unflatten_funeq dflags ct@(CFunEqCan { cc_fun = tc, cc_tyargs = xis
                                         , cc_fsk = fmv, cc_ev = ev }) rest
      = do {   -- fmv should be a flatten meta-tv; we now fix its final
               -- value, and then zonking will eliminate it
             filled <- tryFill dflags fmv (mkTyConApp tc xis) ev
           ; return (if filled then rest else ct `consCts` rest) }

    unflatten_funeq _ other_ct _
      = pprPanic "unflatten_funeq" (ppr other_ct)

    ----------------
    finalise_funeq :: Ct -> TcS Ct
    finalise_funeq (CFunEqCan { cc_fsk = fmv, cc_ev = ev })
      = do { demoteUnfilledFmv fmv
           ; return (mkNonCanonical ev) }
    finalise_funeq ct = pprPanic "finalise_funeq" (ppr ct)

    ----------------
    unflatten_eq ::  DynFlags -> TcLevel -> Ct -> Cts -> TcS Cts
    unflatten_eq dflags tclvl ct@(CTyEqCan { cc_ev = ev, cc_tyvar = tv, cc_rhs = rhs }) rest
      | isFmvTyVar tv
      = do { lhs_elim <- tryFill dflags tv rhs ev
           ; if lhs_elim then return rest else
        do { rhs_elim <- try_fill dflags tclvl ev rhs (mkOnlyTyVarTy tv)
           ; if rhs_elim then return rest else
             return (ct `consCts` rest) } }

      | otherwise
      = return (ct `consCts` rest)

    unflatten_eq _ _ ct _ = pprPanic "unflatten_irred" (ppr ct)

    ----------------
    finalise_eq :: Ct -> Cts -> TcS Cts
    finalise_eq (CTyEqCan { cc_ev = ev, cc_tyvar = tv
                          , cc_rhs = rhs, cc_eq_rel = eq_rel }) rest
      | isFmvTyVar tv
      = do { ty1 <- zonkTcTyCoVar tv
           ; ty2 <- zonkTcType rhs
           ; let is_refl = ty1 `tcEqType` ty2
           ; if is_refl then do { when (isWanted ev) $
                                  setEvBind (ctEvId ev)
                                            (EvCoercion $
                                             mkTcReflCo (eqRelRole eq_rel) rhs)
                                ; return rest }
                        else return (mkNonCanonical ev `consCts` rest) }
      | otherwise
      = return (mkNonCanonical ev `consCts` rest)

    finalise_eq ct _ = pprPanic "finalise_irred" (ppr ct)

    ----------------
    try_fill dflags tclvl ev ty1 ty2
      | Just tv1 <- tcGetTyVar_maybe ty1
      , isTouchableOrFmv tclvl tv1
      , typeKind ty1 `eqType` tyVarKind tv1
      = tryFill dflags tv1 ty2 ev
      | otherwise
      = return False

tryFill :: DynFlags -> TcTyVar -> TcType -> CtEvidence -> TcS Bool
-- (tryFill tv rhs ev) sees if 'tv' is an un-filled MetaTv
-- If so, and if tv does not appear in 'rhs', set tv := rhs
-- bind the evidence (which should be a CtWanted) to Refl<rhs>
-- and return True.  Otherwise return False
tryFill dflags tv rhs ev
  = ASSERT2( not (isGiven ev), ppr ev )
    do { is_filled <- isFilledMetaTyVar tv
       ; if is_filled then return False else
    do { rhs' <- zonkTcType rhs
       ; case occurCheckExpand dflags tv rhs' of
           OC_OK rhs''    -- Normal case: fill the tyvar
             -> do { when (isWanted ev) $
                     setEvBind (ctEvId ev)
                               (EvCoercion (mkTcReflCo (ctEvRole ev) rhs''))
                   ; setWantedTyBind tv rhs''
                   ; return True }

           _ ->  -- Occurs check
                 return False } }

{-
Note [Unflatten using funeqs first]
~~~~~~~~~~~~~~~~~~~~~~~~~~~~~~~~~~~
    [W] G a ~ Int
    [W] F (G a) ~ G a

do not want to end up with
    [W} F Int ~ Int
because that might actually hold!  Better to end up with the two above
unsolved constraints.  The flat form will be

    G a ~ fmv1     (CFunEqCan)
    F fmv1 ~ fmv2  (CFunEqCan)
    fmv1 ~ Int     (CTyEqCan)
    fmv1 ~ fmv2    (CTyEqCan)

Flatten using the fun-eqs first.
-}

-- | Change the 'EqRel' in a 'FlattenEnv'. Avoids allocating a
-- new 'FlattenEnv' where possible.
setFEEqRel :: FlattenEnv -> EqRel -> FlattenEnv
setFEEqRel fmode@(FE { fe_eq_rel = old_eq_rel }) new_eq_rel
  | old_eq_rel == new_eq_rel = fmode
  | otherwise                = fmode { fe_eq_rel = new_eq_rel }

-- | Change the 'FlattenMode' in a 'FlattenEnv'. Avoids allocating
-- a new 'FlattenEnv' where possible.
setFEMode :: FlattenEnv -> FlattenMode -> FlattenEnv
setFEMode fmode@(FE { fe_mode = old_mode }) new_mode
  | old_mode `eq` new_mode = fmode
  | otherwise            = fmode { fe_mode = new_mode }
  where
    FM_FlattenAll   `eq` FM_FlattenAll   = True
    FM_SubstOnly    `eq` FM_SubstOnly    = True
    FM_Avoid tv1 b1 `eq` FM_Avoid tv2 b2 = tv1 == tv2 && b1 == b2
    _               `eq` _               = False<|MERGE_RESOLUTION|>--- conflicted
+++ resolved
@@ -16,13 +16,8 @@
 import Type
 import TcEvidence
 import TyCon
-<<<<<<< HEAD
 import TyCoRep
-=======
-import TypeRep
-import Kind( isSubKind )
 import Coercion  ( tyConRolesX )
->>>>>>> 30fdf86e
 import Var
 import VarEnv
 import NameEnv
@@ -718,7 +713,9 @@
     go Nominal          ty = flatten_one (setFEEqRel fmode NomEq)  ty
     go Representational ty = flatten_one (setFEEqRel fmode ReprEq) ty
     go Phantom          ty = -- See Note [Phantoms in the flattener]
-                             return (ty, mkTcPhantomCo ty ty)
+                             return ( ty
+                                    , mkTcPhantomCo (mkTcRepReflCo $ typeKind ty)
+                                                    ty ty )
 
 -- | Like 'flatten_many', but assumes that every role is nominal.
 flatten_many_nom :: FlattenEnv -> [Type] -> TcS ([Xi], [TcCoercion])
@@ -744,15 +741,6 @@
 flatten_one fmode (TyVarTy tv)
   = flattenTyVar fmode tv
 
-<<<<<<< HEAD
-flatten fmode (AppTy ty1 ty2)
-  = do { (xi1,co1) <- flatten fmode ty1
-       ; (xi2,co2) <- flatten fmode ty2
-       ; traceTcS "flatten/appty" (ppr ty1 $$ ppr ty2 $$ ppr xi1 $$ ppr co1 $$ ppr xi2 $$ ppr co2)
-       ; return (mkAppTy xi1 xi2, mkTcAppCo co1 co2) }
-
-flatten fmode (TyConApp tc tys)
-=======
 flatten_one fmode (AppTy ty1 ty2)
   = do { (xi1,co1) <- flatten_one fmode ty1
        ; case (fe_eq_rel fmode, nextRole xi1) of
@@ -774,14 +762,7 @@
                                      role2 co2 xi2 ty2
                                      role1 ) }  -- output should match fmode
 
-flatten_one fmode (FunTy ty1 ty2)
-  = do { (xi1,co1) <- flatten_one fmode ty1
-       ; (xi2,co2) <- flatten_one fmode ty2
-       ; return (mkFunTy xi1 xi2, mkTcFunCo (feRole fmode) co1 co2) }
-
 flatten_one fmode (TyConApp tc tys)
->>>>>>> 30fdf86e
-
   -- Expand type synonyms that mention type families
   -- on the RHS; see Note [Flattening synonyms]
   | Just (tenv, rhs, tys') <- tcExpandTyCon_maybe tc tys
@@ -810,25 +791,17 @@
 --                   _ -> fmode
   = flattenTyConApp fmode tc tys
 
-<<<<<<< HEAD
 flatten fmode (ForAllTy (Anon ty1) ty2)
   = do { (xi1,co1) <- flatten fmode ty1
        ; (xi2,co2) <- flatten fmode ty2
-       ; return (mkFunTy xi1 xi2, mkTcFunCo Nominal co1 co2) }
-
-flatten fmode ty@(ForAllTy (Named {}) _)
+       ; return (mkFunTy xi1 xi2, mkTcFunCo (feRole fmode) co1 co2) }
+
+flatten_one fmode ty@(ForAllTy (Named {}) _)
 -- We allow for-alls when, but only when, no type function
 -- applications inside the forall involve the bound type variables.
   = do { let (bndrs, rho) = splitNamedForAllTysB ty
              tvs          = map (binderVar "flatten") bndrs
-       ; (rho', co) <- flatten (fmode { fe_mode = FM_SubstOnly }) rho
-=======
-flatten_one fmode ty@(ForAllTy {})
--- We allow for-alls when, but only when, no type function
--- applications inside the forall involve the bound type variables.
-  = do { let (tvs, rho) = splitForAllTys ty
        ; (rho', co) <- flatten_one (setFEMode fmode FM_SubstOnly) rho
->>>>>>> 30fdf86e
                          -- Substitute only under a forall
                          -- See Note [Flattening under a forall]
        ; return (mkForAllTys bndrs rho', foldr mkTcForAllCo co tvs) }
@@ -923,24 +896,11 @@
 
        FM_SubstOnly -> do { (xis, cos) <- flatten_many fmode roles tys
                           ; return ( mkTyConApp tc xis
-<<<<<<< HEAD
-                                   , mkTcTyConAppCo Nominal tc cos ) }
-
-       FM_Avoid tv flat_top -> do { (xis, cos) <- flattenMany fmode tys
-                                  ; if flat_top || tv `elemVarSet` tyCoVarsOfTypes xis
-                                    then flattenExactFamApp_fully fmode tc tys
-                                    else return ( mkTyConApp tc xis
-                                                , mkTcTyConAppCo Nominal tc cos ) }
-
-flattenExactFamApp_fully fmode tc tys
-  = do { (xis, cos) <- flattenMany (fmode { fe_mode = FM_FlattenAll })tys
-       ; let ret_co = mkTcTyConAppCo Nominal tc cos
-=======
                                    , mkTcTyConAppCo (feRole fmode) tc cos ) }
 
        FM_Avoid tv flat_top ->
          do { (xis, cos) <- flatten_many fmode roles tys
-            ; if flat_top || tv `elemVarSet` tyVarsOfTypes xis
+            ; if flat_top || tv `elemVarSet` tyCoVarsOfTypes xis
               then flatten_exact_fam_app_fully fmode tc tys
               else return ( mkTyConApp tc xis
                           , mkTcTyConAppCo (feRole fmode) tc cos ) }
@@ -954,7 +914,6 @@
   = try_to_reduce tc tys False id $
     do { (xis, cos) <- flatten_many_nom (setFEEqRel (setFEMode fmode FM_FlattenAll) NomEq) tys
        ; let ret_co = mkTcTyConAppCo (feRole fmode) tc cos
->>>>>>> 30fdf86e
               -- ret_co :: F xis ~ F tys
 
        ; mb_ct <- lookupFlatCache tc xis
@@ -980,7 +939,7 @@
                    ; (ev, fsk) <- newFlattenSkolem (fe_flavour fmode)
                                                    (fe_loc fmode)
                                                    fam_ty
-                   ; let fsk_ty = mkTyVarTy fsk
+                   ; let fsk_ty = mkOnlyTyVarTy fsk
                          co     = ctEvCoercion ev
                    ; extendFlatCache tc xis (co, fsk_ty, ctEvFlavour ev)
 
@@ -993,9 +952,6 @@
                    ; emitFlatWork ct
 
                    ; traceTcS "flatten/flat-cache miss" $ (ppr fam_ty $$ ppr fsk $$ ppr ev)
-<<<<<<< HEAD
-                   ; return (mkOnlyTyVarTy fsk, mkTcSymCo (ctEvCoercion ev) `mkTcTransCo` ret_co) } }
-=======
                    ; return (fsk_ty, maybeTcSubCo (fe_eq_rel fmode)
                                                   (mkTcSymCo co)
                                      `mkTcTransCo` ret_co) }
@@ -1057,7 +1013,6 @@
 of about 3% for the four T9872x tests. However, using the flat-cache in
 the later reduction is a similar gain. I (Richard E) don't currently (Dec '14)
 have any knowledge as to *why* these facts are true.
->>>>>>> 30fdf86e
 
 ************************************************************************
 *                                                                      *
@@ -1316,7 +1271,7 @@
 
 flattenTyVarOuter fmode tv
   | not (isTcTyVar tv)             -- Happens when flatten under a (forall a. ty)
-  = Left `liftM` flattenTyVarFinal fmode tv
+  = flattenTyVarFinal fmode tv
           -- So ty contains refernces to the non-TcTyVar a
 
   | otherwise
@@ -1349,15 +1304,15 @@
                     -- we are not going to touch the returned coercion
                     -- so ctEvCoercion is fine.
 
-           _other -> Left `liftM` flattenTyVarFinal fmode tv
+           _other -> flattenTyVarFinal fmode tv
     } } }
 
-flattenTyVarFinal :: FlattenEnv -> TcTyVar -> TcS TyVar
+flattenTyVarFinal :: FlattenEnv -> TcTyVar
+                  -> TcS (Either TyVar (TcType, TcCoercion))
 flattenTyVarFinal fmode tv
   = -- Done, but make sure the kind is zonked
-<<<<<<< HEAD
     do { let kind = tyVarKind tv
-       ; (new_kind, kind_co) <- flatten (FE { fe_ev = ctxt_ev, fe_mode = FM_SubstOnly }) kind
+       ; (new_kind, kind_co) <- flatten_one (setFEEqRel fmode ReprEq) kind
        ; if isTcReflCo kind_co
          then return (Left (setVarType tv new_kind))
          else do { traceTcS "flattenTyVarFinal abandoning hetero flattening"
@@ -1370,12 +1325,6 @@
           -- for realsies. Or, bind a new variable to the TcCoercion and use it
           -- in a CoVarCo. Dirty, but should work. See "dirtier than I'd like"
           -- in TcCanonical
-=======
-    do { let kind       = tyVarKind tv
-             kind_fmode = setFEMode fmode FM_SubstOnly
-       ; (new_knd, _kind_co) <- flatten_one kind_fmode kind
-       ; return (setVarType tv new_knd) }
->>>>>>> 30fdf86e
 
 {-
 Note [An alternative story for the inert substitution]

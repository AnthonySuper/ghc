%
% (c) The University of Glasgow 2006
% (c) The GRASP/AQUA Project, Glasgow University, 1992-1998
%

TcSplice: Template Haskell splices


\begin{code}
{-# LANGUAGE ScopedTypeVariables #-}
{-# OPTIONS_GHC -fno-warn-orphans #-}
module TcSplice(
     -- These functions are defined in stage1 and stage2
     -- The raise civilised errors in stage1
     tcSpliceExpr, tcTypedBracket, tcUntypedBracket,
     runQuasiQuoteExpr, runQuasiQuotePat,
     runQuasiQuoteDecl, runQuasiQuoteType,
     runAnnotation,

#ifdef GHCI
     -- These ones are defined only in stage2, and are
     -- called only in stage2 (ie GHCI is on)
     runMetaE, runMetaP, runMetaT, runMetaD, runQuasi,
     tcTopSpliceExpr, lookupThName_maybe,
#endif
      ) where

#include "HsVersions.h"

import HsSyn
import Annotations
import Name
import TcRnMonad
import RdrName
import TcType

#ifdef GHCI
import HscMain
        -- These imports are the reason that TcSplice
        -- is very high up the module hierarchy

import HscTypes
import Convert
import RnExpr
import RnEnv
import RnTypes
import TcExpr
import TcHsSyn
import TcSimplify
import TcUnify
import Type
import Kind
import NameSet
import TcEnv
import TcMType
import TcHsType
import TcIface
import TyCoRep
import FamInst
import FamInstEnv
import InstEnv
import NameEnv
import PrelNames
import OccName
import Hooks
import Var
import Module
import LoadIface
import Class
import Inst
import TyCon
import CoAxiom
import DataCon
import TcEvidence( TcEvBinds(..) )
import Id
import IdInfo
import DsExpr
import DsMonad hiding (Splice)
import Serialized
import ErrUtils
import SrcLoc
import Util
import Data.List        ( mapAccumL )
import Unique
import Data.Maybe
import BasicTypes hiding( SuccessFlag(..) )
import Maybes( MaybeErr(..) )
import DynFlags
import Panic
import FastString
import Outputable
import Control.Monad    ( when )

import DsMeta
import qualified Language.Haskell.TH as TH
-- THSyntax gives access to internal functions and data types
import qualified Language.Haskell.TH.Syntax as TH

-- Because GHC.Desugar might not be in the base library of the bootstrapping compiler
import GHC.Desugar      ( AnnotationWrapper(..) )

import qualified Data.Map as Map
import Data.Dynamic  ( fromDynamic, toDyn )
import Data.Typeable ( typeOf )
import Data.Data (Data)
import GHC.Exts         ( unsafeCoerce# )
#endif
\end{code}

%************************************************************************
%*                                                                      *
\subsection{Main interface + stubs for the non-GHCI case
%*                                                                      *
%************************************************************************

\begin{code}
tcTypedBracket   :: HsBracket Name -> TcRhoType -> TcM (HsExpr TcId)
tcUntypedBracket :: HsBracket Name -> [PendingRnSplice] -> TcRhoType -> TcM (HsExpr TcId)
tcSpliceExpr     :: HsSplice Name  -> TcRhoType -> TcM (HsExpr TcId)
        -- None of these functions add constraints to the LIE

runQuasiQuoteExpr :: HsQuasiQuote RdrName -> RnM (LHsExpr RdrName)
runQuasiQuotePat  :: HsQuasiQuote RdrName -> RnM (LPat RdrName)
runQuasiQuoteType :: HsQuasiQuote RdrName -> RnM (LHsType RdrName)
runQuasiQuoteDecl :: HsQuasiQuote RdrName -> RnM [LHsDecl RdrName]

runAnnotation     :: CoreAnnTarget -> LHsExpr Name -> TcM Annotation

#ifndef GHCI
tcTypedBracket   x _   = failTH x "Template Haskell bracket"
tcUntypedBracket x _ _ = failTH x "Template Haskell bracket"
tcSpliceExpr  e _      = failTH e "Template Haskell splice"

runQuasiQuoteExpr q = failTH q "quasiquote"
runQuasiQuotePat  q = failTH q "pattern quasiquote"
runQuasiQuoteType q = failTH q "type quasiquote"
runQuasiQuoteDecl q = failTH q "declaration quasiquote"
runAnnotation   _ q = failTH q "annotation"

#else
  -- The whole of the rest of the file is the else-branch (ie stage2 only)
\end{code}


Note [How top-level splices are handled]
~~~~~~~~~~~~~~~~~~~~~~~~~~~~~~~~~~~~~~~~
Top-level splices (those not inside a [| .. |] quotation bracket) are handled
very straightforwardly:

  1. tcTopSpliceExpr: typecheck the body e of the splice $(e)

  2. runMetaT: desugar, compile, run it, and convert result back to
     HsSyn RdrName (of the appropriate flavour, eg HsType RdrName,
     HsExpr RdrName etc)

  3. treat the result as if that's what you saw in the first place
     e.g for HsType, rename and kind-check
         for HsExpr, rename and type-check

     (The last step is different for decls, because they can *only* be
      top-level: we return the result of step 2.)

Note [How brackets and nested splices are handled]
~~~~~~~~~~~~~~~~~~~~~~~~~~~~~~~~~~~~~~~~~~~~~~~~~~
Nested splices (those inside a [| .. |] quotation bracket),
are treated quite differently.

Remember, there are two forms of bracket
         typed   [|| e ||]
   and untyped   [|  e  |]

The life cycle of a typed bracket:
   * Starts as HsBracket

   * When renaming:
        * Set the ThStage to (Brack s RnPendingTyped)
        * Rename the body
        * Result is still a HsBracket

   * When typechecking:
        * Set the ThStage to (Brack s (TcPending ps_var lie_var))
        * Typecheck the body, and throw away the elaborated result
        * Nested splices (which must be typed) are typechecked, and
          the results accumulated in ps_var; their constraints
          accumulate in lie_var
        * Result is a HsTcBracketOut rn_brack pending_splices
          where rn_brack is the incoming renamed bracket

The life cycle of a un-typed bracket:
   * Starts as HsBracket

   * When renaming:
        * Set the ThStage to (Brack s (RnPendingUntyped ps_var))
        * Rename the body
        * Nested splices (which must be untyped) are renamed, and the
          results accumulated in ps_var
        * Result is still (HsRnBracketOut rn_body pending_splices)

   * When typechecking a HsRnBracketOut
        * Typecheck the pending_splices individually
        * Ignore the body of the bracket; just check that the context
          expects a bracket of that type (e.g. a [p| pat |] bracket should
          be in a context needing a (Q Pat)
        * Result is a HsTcBracketOut rn_brack pending_splices
          where rn_brack is the incoming renamed bracket


In both cases, desugaring happens like this:
  * HsTcBracketOut is desugared by DsMeta.dsBracket.  It

      a) Extends the ds_meta environment with the PendingSplices
         attached to the bracket

      b) Converts the quoted (HsExpr Name) to a CoreExpr that, when
         run, will produce a suitable TH expression/type/decl.  This
         is why we leave the *renamed* expression attached to the bracket:
         the quoted expression should not be decorated with all the goop
         added by the type checker

  * Each splice carries a unique Name, called a "splice point", thus
    ${n}(e).  The name is initialised to an (Unqual "splice") when the
    splice is created; the renamer gives it a unique.

  * When DsMeta (used to desugar the body of the bracket) comes across
    a splice, it looks up the splice's Name, n, in the ds_meta envt,
    to find an (HsExpr Id) that should be substituted for the splice;
    it just desugars it to get a CoreExpr (DsMeta.repSplice).

Example:
    Source:       f = [| Just $(g 3) |]
      The [| |] part is a HsBracket

    Typechecked:  f = [| Just ${s7}(g 3) |]{s7 = g Int 3}
      The [| |] part is a HsBracketOut, containing *renamed*
        (not typechecked) expression
      The "s7" is the "splice point"; the (g Int 3) part
        is a typechecked expression

    Desugared:    f = do { s7 <- g Int 3
                         ; return (ConE "Data.Maybe.Just" s7) }


Note [Template Haskell state diagram]
~~~~~~~~~~~~~~~~~~~~~~~~~~~~~~~~~~~~~
Here are the ThStages, s, their corresponding level numbers
(the result of (thLevel s)), and their state transitions.

      -----------     $      ------------   $
      |  Comp   | ---------> |  Splice  | -----|
      |   1     |            |    0     | <----|
      -----------            ------------
        ^     |                ^      |
      $ |     | [||]         $ |      | [||]
        |     v                |      v
   --------------          ----------------
   | Brack Comp |          | Brack Splice |
   |     2      |          |      1       |
   --------------          ----------------

* Normal top-level declarations start in state Comp
       (which has level 1).
  Annotations start in state Splice, since they are
       treated very like a splice (only without a '$')

* Code compiled in state Splice (and only such code)
  will be *run at compile time*, with the result replacing
  the splice

* The original paper used level -1 instead of 0, etc.

* The original paper did not allow a splice within a
  splice, but there is no reason not to. This is the
  $ transition in the top right.

Note [Template Haskell levels]
~~~~~~~~~~~~~~~~~~~~~~~~~~~~~~
* Imported things are impLevel (= 0)

* However things at level 0 are not *necessarily* imported.
      eg  $( \b -> ... )   here b is bound at level 0

* In GHCi, variables bound by a previous command are treated
  as impLevel, because we have bytecode for them.

* Variables are bound at the "current level"

* The current level starts off at outerLevel (= 1)

* The level is decremented by splicing $(..)
               incremented by brackets [| |]
               incremented by name-quoting 'f

When a variable is used, we compare
        bind:  binding level, and
        use:   current level at usage site

  Generally
        bind > use      Always error (bound later than used)
                        [| \x -> $(f x) |]

        bind = use      Always OK (bound same stage as used)
                        [| \x -> $(f [| x |]) |]

        bind < use      Inside brackets, it depends
                        Inside splice, OK
                        Inside neither, OK

  For (bind < use) inside brackets, there are three cases:
    - Imported things   OK      f = [| map |]
    - Top-level things  OK      g = [| f |]
    - Non-top-level     Only if there is a liftable instance
                                h = \(x:Int) -> [| x |]

  To track top-level-ness we use the ThBindEnv in TcLclEnv

  For example:
           f = ...
           g1 = $(map ...)         is OK
           g2 = $(f ...)           is not OK; because we havn't compiled f yet


%************************************************************************
%*                                                                      *
\subsection{Quoting an expression}
%*                                                                      *
%************************************************************************


\begin{code}
-- See Note [How brackets and nested splices are handled]
-- tcTypedBracket :: HsBracket Name -> TcRhoType -> TcM (HsExpr TcId)
tcTypedBracket brack@(TExpBr expr) res_ty
  = addErrCtxt (quotationCtxtDoc brack) $
    do { cur_stage <- getStage
       ; ps_ref <- newMutVar []
       ; lie_var <- getConstraintVar   -- Any constraints arising from nested splices
                                       -- should get thrown into the constraint set
                                       -- from outside the bracket

       -- Typecheck expr to make sure it is valid,
       -- Throw away the typechecked expression but return its type.
       -- We'll typecheck it again when we splice it in somewhere
       ; (_tc_expr, expr_ty) <- setStage (Brack cur_stage (TcPending ps_ref lie_var)) $
                                tcInferRhoNC expr 
                                -- NC for no context; tcBracket does that

       ; meta_ty <- tcTExpTy expr_ty
       ; co <- unifyType meta_ty res_ty
       ; ps' <- readMutVar ps_ref
       ; texpco <- tcLookupId unsafeTExpCoerceName
       ; return (mkHsWrapCo co (unLoc (mkHsApp (nlHsTyApp texpco [expr_ty])
                                               (noLoc (HsTcBracketOut brack ps'))))) }
tcTypedBracket other_brack _
  = pprPanic "tcTypedBracket" (ppr other_brack)

-- tcUntypedBracket :: HsBracket Name -> [PendingRnSplice] -> TcRhoType -> TcM (HsExpr TcId)
tcUntypedBracket brack ps res_ty
  = do { traceTc "tc_bracket untyped" (ppr brack $$ ppr ps)
       ; ps' <- mapM tcPendingSplice ps
       ; meta_ty <- tcBrackTy brack
       ; co <- unifyType meta_ty res_ty
       ; traceTc "tc_bracket done untyped" (ppr meta_ty)
       ; return (mkHsWrapCo co (HsTcBracketOut brack ps'))  }

---------------
tcBrackTy :: HsBracket Name -> TcM TcType
tcBrackTy (VarBr _ _) = tcMetaTy nameTyConName  -- Result type is Var (not Q-monadic)
tcBrackTy (ExpBr _)   = tcMetaTy expQTyConName  -- Result type is ExpQ (= Q Exp)
tcBrackTy (TypBr _)   = tcMetaTy typeQTyConName -- Result type is Type (= Q Typ)
tcBrackTy (DecBrG _)  = tcMetaTy decsQTyConName -- Result type is Q [Dec]
tcBrackTy (PatBr _)   = tcMetaTy patQTyConName  -- Result type is PatQ (= Q Pat)
tcBrackTy (DecBrL _)  = panic "tcBrackTy: Unexpected DecBrL"
tcBrackTy (TExpBr _)  = panic "tcUntypedBracket: Unexpected TExpBr"

---------------
tcPendingSplice :: PendingRnSplice -> TcM PendingTcSplice
tcPendingSplice (PendingRnExpSplice (HsSplice n expr))
  = do { res_ty <- tcMetaTy expQTyConName
       ; tc_pending_splice n expr res_ty }
tcPendingSplice (PendingRnPatSplice (HsSplice n expr))
  = do { res_ty <- tcMetaTy patQTyConName
       ; tc_pending_splice n expr res_ty }
tcPendingSplice (PendingRnTypeSplice (HsSplice n expr))
  = do { res_ty <- tcMetaTy typeQTyConName
       ; tc_pending_splice n expr res_ty }
tcPendingSplice (PendingRnDeclSplice (HsSplice n expr))
  = do { res_ty <- tcMetaTy decsQTyConName
       ; tc_pending_splice n expr res_ty }

tcPendingSplice (PendingRnCrossStageSplice n)
  -- Behave like $(lift x); not very pretty
  = do { res_ty <- tcMetaTy expQTyConName
       ; tc_pending_splice n (nlHsApp (nlHsVar liftName) (nlHsVar n)) res_ty }

---------------
tc_pending_splice :: Name -> LHsExpr Name -> TcRhoType -> TcM PendingTcSplice
tc_pending_splice splice_name expr res_ty
  = do { expr' <- tcMonoExpr expr res_ty
       ; return (splice_name, expr') }

---------------
-- Takes a type tau and returns the type Q (TExp tau)
tcTExpTy :: TcType -> TcM TcType
tcTExpTy tau = do
    q <- tcLookupTyCon qTyConName
    texp <- tcLookupTyCon tExpTyConName
    return (mkTyConApp q [mkTyConApp texp [tau]])
\end{code}


%************************************************************************
%*                                                                      *
\subsection{Splicing an expression}
%*                                                                      *
%************************************************************************

\begin{code}
tcSpliceExpr splice@(HsSplice name expr) res_ty
  = addErrCtxt (spliceCtxtDoc splice) $
    setSrcSpan (getLoc expr)    $ do
    { stage <- getStage
    ; case stage of
        Splice {}            -> tcTopSplice expr res_ty
        Comp                 -> tcTopSplice expr res_ty
        Brack pop_stage pend -> tcNestedSplice pop_stage pend name expr res_ty }

tcNestedSplice :: ThStage -> PendingStuff -> Name
                -> LHsExpr Name -> TcRhoType -> TcM (HsExpr Id)
    -- See Note [How brackets and nested splices are handled]
    -- A splice inside brackets
tcNestedSplice pop_stage (TcPending ps_var lie_var) splice_name expr res_ty
  = do { meta_exp_ty <- tcTExpTy res_ty
       ; expr' <- setStage pop_stage $
                  setConstraintVar lie_var $
                  tcMonoExpr expr meta_exp_ty
       ; untypeq <- tcLookupId unTypeQName
       ; let expr'' = mkHsApp (nlHsTyApp untypeq [res_ty]) expr'
       ; ps <- readMutVar ps_var
       ; writeMutVar ps_var ((splice_name, expr'') : ps)

       -- The returned expression is ignored; it's in the pending splices
       ; return (panic "tcSpliceExpr") }

tcNestedSplice _ _ splice_name _ _
  = pprPanic "tcNestedSplice: rename stage found" (ppr splice_name)

tcTopSplice :: LHsExpr Name -> TcRhoType -> TcM (HsExpr Id)
tcTopSplice expr res_ty
  = do { -- Typecheck the expression,
         -- making sure it has type Q (T res_ty)
         meta_exp_ty <- tcTExpTy res_ty
       ; zonked_q_expr <- tcTopSpliceExpr True $
                          tcMonoExpr expr meta_exp_ty

         -- Run the expression
       ; expr2 <- runMetaE zonked_q_expr
       ; showSplice "expression" expr (ppr expr2)

         -- Rename and typecheck the spliced-in expression,
         -- making sure it has type res_ty
         -- These steps should never fail; this is a *typed* splice
       ; addErrCtxt (spliceResultDoc expr) $ do
       { (exp3, _fvs) <- rnLExpr expr2
       ; exp4 <- tcMonoExpr exp3 res_ty
       ; return (unLoc exp4) } }
\end{code}


%************************************************************************
%*                                                                      *
\subsection{Error messages}
%*                                                                      *
%************************************************************************

\begin{code}
quotationCtxtDoc :: HsBracket Name -> SDoc
quotationCtxtDoc br_body
  = hang (ptext (sLit "In the Template Haskell quotation"))
         2 (ppr br_body)

spliceCtxtDoc :: HsSplice Name -> SDoc
spliceCtxtDoc splice
  = hang (ptext (sLit "In the Template Haskell splice"))
         2 (pprTypedSplice splice)

spliceResultDoc :: LHsExpr Name -> SDoc
spliceResultDoc expr
  = sep [ ptext (sLit "In the result of the splice:")
        , nest 2 (char '$' <> pprParendExpr expr)
        , ptext (sLit "To see what the splice expanded to, use -ddump-splices")]

-------------------
tcTopSpliceExpr :: Bool -> TcM (LHsExpr Id) -> TcM (LHsExpr Id)
-- Note [How top-level splices are handled]
-- Type check an expression that is the body of a top-level splice
--   (the caller will compile and run it)
-- Note that set the level to Splice, regardless of the original level,
-- before typechecking the expression.  For example:
--      f x = $( ...$(g 3) ... )
-- The recursive call to tcMonoExpr will simply expand the
-- inner escape before dealing with the outer one

tcTopSpliceExpr isTypedSplice tc_action
  = checkNoErrs $  -- checkNoErrs: must not try to run the thing
                   -- if the type checker fails!
    unsetGOptM Opt_DeferTypeErrors $
                   -- Don't defer type errors.  Not only are we
                   -- going to run this code, but we do an unsafe
                   -- coerce, so we get a seg-fault if, say we
                   -- splice a type into a place where an expression
                   -- is expected (Trac #7276)
    setStage (Splice isTypedSplice) $
    do {    -- Typecheck the expression
         (expr', lie) <- captureConstraints tc_action

        -- Solve the constraints
        ; const_binds <- simplifyTop lie

          -- Zonk it and tie the knot of dictionary bindings
       ; zonkTopLExpr (mkHsDictLet (EvBinds const_binds) expr') }
\end{code}

Note [Renamer errors]
~~~~~~~~~~~~~~~~~~~~~
It's important to wrap renamer calls in checkNoErrs, because the
renamer does not fail for out of scope variables etc. Instead it
returns a bogus term/type, so that it can report more than one error.
We don't want the type checker to see these bogus unbound variables.


%************************************************************************
%*                                                                      *
        Annotations
%*                                                                      *
%************************************************************************

\begin{code}
runAnnotation target expr = do
    -- Find the classes we want instances for in order to call toAnnotationWrapper
    loc <- getSrcSpanM
    data_class <- tcLookupClass dataClassName
    to_annotation_wrapper_id <- tcLookupId toAnnotationWrapperName

    -- Check the instances we require live in another module (we want to execute it..)
    -- and check identifiers live in other modules using TH stage checks. tcSimplifyStagedExpr
    -- also resolves the LIE constraints to detect e.g. instance ambiguity
    zonked_wrapped_expr' <- tcTopSpliceExpr False $
           do { (expr', expr_ty) <- tcInferRhoNC expr
                -- We manually wrap the typechecked expression in a call to toAnnotationWrapper
                -- By instantiating the call >here< it gets registered in the
                -- LIE consulted by tcTopSpliceExpr
                -- and hence ensures the appropriate dictionary is bound by const_binds
              ; wrapper <- instCall AnnOrigin [expr_ty] [mkClassPred data_class [expr_ty]]
              ; let specialised_to_annotation_wrapper_expr
                      = L loc (HsWrap wrapper (HsVar to_annotation_wrapper_id))
              ; return (L loc (HsApp specialised_to_annotation_wrapper_expr expr')) }

    -- Run the appropriately wrapped expression to get the value of
    -- the annotation and its dictionaries. The return value is of
    -- type AnnotationWrapper by construction, so this conversion is
    -- safe
    flip runMetaAW zonked_wrapped_expr' $ \annotation_wrapper ->
        case annotation_wrapper of
            AnnotationWrapper value | let serialized = toSerialized serializeWithData value ->
                -- Got the value and dictionaries: build the serialized value and
                -- call it a day. We ensure that we seq the entire serialized value
                -- in order that any errors in the user-written code for the
                -- annotation are exposed at this point.  This is also why we are
                -- doing all this stuff inside the context of runMeta: it has the
                -- facilities to deal with user error in a meta-level expression
                seqSerialized serialized `seq` Annotation {
                    ann_target = target,
                    ann_value = serialized
                }
\end{code}


%************************************************************************
%*                                                                      *
        Quasi-quoting
%*                                                                      *
%************************************************************************

Note [Quasi-quote overview]
~~~~~~~~~~~~~~~~~~~~~~~~~~~
The GHC "quasi-quote" extension is described by Geoff Mainland's paper
"Why it's nice to be quoted: quasiquoting for Haskell" (Haskell
Workshop 2007).

Briefly, one writes
        [p| stuff |]
and the arbitrary string "stuff" gets parsed by the parser 'p', whose
type should be Language.Haskell.TH.Quote.QuasiQuoter.  'p' must be
defined in another module, because we are going to run it here.  It's
a bit like a TH splice:
        $(p "stuff")

However, you can do this in patterns as well as terms.  Because of this,
the splice is run by the *renamer* rather than the type checker.

%************************************************************************
%*                                                                      *
\subsubsection{Quasiquotation}
%*                                                                      *
%************************************************************************

See Note [Quasi-quote overview] in TcSplice.

\begin{code}
runQuasiQuote :: Outputable hs_syn
              => HsQuasiQuote RdrName   -- Contains term of type QuasiQuoter, and the String
              -> Name                   -- Of type QuasiQuoter -> String -> Q th_syn
              -> Name                   -- Name of th_syn type
              -> MetaOps th_syn hs_syn
              -> RnM hs_syn
runQuasiQuote (HsQuasiQuote quoter q_span quote) quote_selector meta_ty meta_ops
  = do  {     -- Drop the leading "$" from the quoter name, if present
              -- This is old-style syntax, now deprecated
              -- NB: when removing this backward-compat, remove
              --     the matching code in Lexer.x (around line 310)
          let occ_str = occNameString (rdrNameOcc quoter)
        ; quoter <- ASSERT( not (null occ_str) )  -- Lexer ensures this
                    if head occ_str /= '$' then return quoter
                    else do { addWarn (deprecatedDollar quoter)
                            ; return (mkRdrUnqual (mkVarOcc (tail occ_str))) }

        ; quoter' <- lookupOccRn quoter
                -- We use lookupOcc rather than lookupGlobalOcc because in the
                -- erroneous case of \x -> [x| ...|] we get a better error message
                -- (stage restriction rather than out of scope).

        ; when (isUnboundName quoter') failM
                -- If 'quoter' is not in scope, proceed no further
                -- The error message was generated by lookupOccRn, but it then
                -- succeeds with an "unbound name", which makes the subsequent
                -- attempt to run the quote fail in a confusing way

          -- Check that the quoter is not locally defined, otherwise the TH
          -- machinery will not be able to run the quasiquote.
        ; this_mod <- getModule
        ; let is_local = nameIsLocalOrFrom this_mod quoter'
        ; checkTc (not is_local) (quoteStageError quoter')

        ; traceTc "runQQ" (ppr quoter <+> ppr is_local)
        ; HsQuasiQuote quoter'' _ quote' <- getHooked runQuasiQuoteHook return >>=
             ($ HsQuasiQuote quoter' q_span quote)

          -- Build the expression
        ; let quoterExpr = L q_span $! HsVar $! quoter''
        ; let quoteExpr = L q_span $! HsLit $! HsString quote'
        ; let expr = L q_span $
                     HsApp (L q_span $
                            HsApp (L q_span (HsVar quote_selector)) quoterExpr) quoteExpr
        ; meta_exp_ty <- tcMetaTy meta_ty

        -- Typecheck the expression
        ; zonked_q_expr <- tcTopSpliceExpr False (tcMonoExpr expr meta_exp_ty)

        -- Run the expression
        ; result <- runMetaQ meta_ops zonked_q_expr
        ; showSplice (mt_desc meta_ops) quoteExpr (ppr result)

        ; return result }

runQuasiQuoteExpr qq = runQuasiQuote qq quoteExpName  expQTyConName  exprMetaOps
runQuasiQuotePat  qq = runQuasiQuote qq quotePatName  patQTyConName  patMetaOps
runQuasiQuoteType qq = runQuasiQuote qq quoteTypeName typeQTyConName typeMetaOps
runQuasiQuoteDecl qq = runQuasiQuote qq quoteDecName  decsQTyConName declMetaOps

quoteStageError :: Name -> SDoc
quoteStageError quoter
  = sep [ptext (sLit "GHC stage restriction:") <+> ppr quoter,
         nest 2 (ptext (sLit "is used in a quasiquote, and must be imported, not defined locally"))]

deprecatedDollar :: RdrName -> SDoc
deprecatedDollar quoter
  = hang (ptext (sLit "Deprecated syntax:"))
       2 (ptext (sLit "quasiquotes no longer need a dollar sign:")
          <+> ppr quoter)
\end{code}


%************************************************************************
%*                                                                      *
\subsection{Running an expression}
%*                                                                      *
%************************************************************************


\begin{code}
runQuasi :: TH.Q a -> TcM a
runQuasi act = TH.runQ act
\end{code}

\begin{code}
data MetaOps th_syn hs_syn
  = MT { mt_desc :: String             -- Type of beast (expression, type etc)
       , mt_show :: th_syn -> String   -- How to show the th_syn thing
       , mt_cvt  :: SrcSpan -> th_syn -> Either MsgDoc hs_syn
                                       -- How to convert to hs_syn
    }

exprMetaOps :: MetaOps TH.Exp (LHsExpr RdrName)
exprMetaOps = MT { mt_desc = "expression", mt_show = TH.pprint, mt_cvt = convertToHsExpr }

patMetaOps :: MetaOps TH.Pat (LPat RdrName)
patMetaOps = MT { mt_desc = "pattern", mt_show = TH.pprint, mt_cvt = convertToPat }

typeMetaOps :: MetaOps TH.Type (LHsType RdrName)
typeMetaOps = MT { mt_desc = "type", mt_show = TH.pprint, mt_cvt = convertToHsType }

declMetaOps :: MetaOps [TH.Dec] [LHsDecl RdrName]
declMetaOps = MT { mt_desc = "declarations", mt_show = TH.pprint, mt_cvt = convertToHsDecls }

----------------
runMetaAW :: Outputable output
          => (AnnotationWrapper -> output)
          -> LHsExpr Id         -- Of type AnnotationWrapper
          -> TcM output
runMetaAW k = runMeta False (\_ -> return . Right . k)
    -- We turn off showing the code in meta-level exceptions because doing so exposes
    -- the toAnnotationWrapper function that we slap around the users code

-----------------
runMetaQ :: Outputable hs_syn
         => MetaOps th_syn hs_syn
         -> LHsExpr Id
         -> TcM hs_syn
runMetaQ (MT { mt_show = show_th, mt_cvt = cvt }) expr
  = runMeta True run_and_cvt expr
  where
    run_and_cvt expr_span hval
       = do { th_result <- TH.runQ hval
            ; traceTc "Got TH result:" (text (show_th th_result))
            ; return (cvt expr_span th_result) }

runMetaE :: LHsExpr Id          -- Of type (Q Exp)
         -> TcM (LHsExpr RdrName)
runMetaE = runMetaQ exprMetaOps

runMetaP :: LHsExpr Id          -- Of type (Q Pat)
         -> TcM (LPat RdrName)
runMetaP = runMetaQ patMetaOps

runMetaT :: LHsExpr Id          -- Of type (Q Type)
         -> TcM (LHsType RdrName)
runMetaT = runMetaQ typeMetaOps

runMetaD :: LHsExpr Id          -- Of type Q [Dec]
         -> TcM [LHsDecl RdrName]
runMetaD = runMetaQ declMetaOps

---------------
runMeta :: (Outputable hs_syn)
        => Bool                 -- Whether code should be printed in the exception message
        -> (SrcSpan -> x -> TcM (Either MsgDoc hs_syn))        -- How to run x
        -> LHsExpr Id           -- Of type x; typically x = Q TH.Exp, or something like that
        -> TcM hs_syn           -- Of type t
runMeta show_code run_and_convert expr
  = do  { traceTc "About to run" (ppr expr)
        ; recordThSpliceUse -- seems to be the best place to do this,
                            -- we catch all kinds of splices and annotations.

        -- Check that we've had no errors of any sort so far.
        -- For example, if we found an error in an earlier defn f, but
        -- recovered giving it type f :: forall a.a, it'd be very dodgy
        -- to carry ont.  Mind you, the staging restrictions mean we won't
        -- actually run f, but it still seems wrong. And, more concretely,
        -- see Trac #5358 for an example that fell over when trying to
        -- reify a function with a "?" kind in it.  (These don't occur
        -- in type-correct programs.
        ; failIfErrsM

        -- Desugar
        ; ds_expr <- initDsTc (dsLExpr expr)
        -- Compile and link it; might fail if linking fails
        ; hsc_env <- getTopEnv
        ; src_span <- getSrcSpanM
        ; traceTc "About to run (desugared)" (ppr ds_expr)
        ; either_hval <- tryM $ liftIO $
                         HscMain.hscCompileCoreExpr hsc_env src_span ds_expr
        ; case either_hval of {
            Left exn   -> fail_with_exn "compile and link" exn ;
            Right hval -> do

        {       -- Coerce it to Q t, and run it

                -- Running might fail if it throws an exception of any kind (hence tryAllM)
                -- including, say, a pattern-match exception in the code we are running
                --
                -- We also do the TH -> HS syntax conversion inside the same
                -- exception-cacthing thing so that if there are any lurking
                -- exceptions in the data structure returned by hval, we'll
                -- encounter them inside the try
                --
                -- See Note [Exceptions in TH]
          let expr_span = getLoc expr
        ; either_tval <- tryAllM $
                         setSrcSpan expr_span $ -- Set the span so that qLocation can
                                                -- see where this splice is
             do { mb_result <- run_and_convert expr_span (unsafeCoerce# hval)
                ; case mb_result of
                    Left err     -> failWithTc err
                    Right result -> do { traceTc "Got HsSyn result:" (ppr result)
                                       ; return $! result } }

        ; case either_tval of
            Right v -> return v
            Left se -> case fromException se of
                         Just IOEnvFailure -> failM -- Error already in Tc monad
                         _ -> fail_with_exn "run" se -- Exception
        }}}
  where
    -- see Note [Concealed TH exceptions]
    fail_with_exn phase exn = do
        exn_msg <- liftIO $ Panic.safeShowException exn
        let msg = vcat [text "Exception when trying to" <+> text phase <+> text "compile-time code:",
                        nest 2 (text exn_msg),
                        if show_code then text "Code:" <+> ppr expr else empty]
        failWithTc msg
\end{code}

Note [Exceptions in TH]
~~~~~~~~~~~~~~~~~~~~~~~
Supppose we have something like this
        $( f 4 )
where
        f :: Int -> Q [Dec]
        f n | n>3       = fail "Too many declarations"
            | otherwise = ...

The 'fail' is a user-generated failure, and should be displayed as a
perfectly ordinary compiler error message, not a panic or anything
like that.  Here's how it's processed:

  * 'fail' is the monad fail.  The monad instance for Q in TH.Syntax
    effectively transforms (fail s) to
        qReport True s >> fail
    where 'qReport' comes from the Quasi class and fail from its monad
    superclass.

  * The TcM monad is an instance of Quasi (see TcSplice), and it implements
    (qReport True s) by using addErr to add an error message to the bag of errors.
    The 'fail' in TcM raises an IOEnvFailure exception

  * So, when running a splice, we catch all exceptions; then for
        - an IOEnvFailure exception, we assume the error is already
                in the error-bag (above)
        - other errors, we add an error to the bag
    and then fail

Note [Concealed TH exceptions]
~~~~~~~~~~~~~~~~~~~~~~~~~~~~~~
When displaying the error message contained in an exception originated from TH
code, we need to make sure that the error message itself does not contain an
exception.  For example, when executing the following splice:

    $( error ("foo " ++ error "bar") )

the message for the outer exception is a thunk which will throw the inner
exception when evaluated.

For this reason, we display the message of a TH exception using the
'safeShowException' function, which recursively catches any exception thrown
when showing an error message.


To call runQ in the Tc monad, we need to make TcM an instance of Quasi:

\begin{code}
instance TH.Quasi (IOEnv (Env TcGblEnv TcLclEnv)) where
  qNewName s = do { u <- newUnique
                  ; let i = getKey u
                  ; return (TH.mkNameU s i) }

  qReport True msg  = addErr  (text msg)
  qReport False msg = addWarn (text msg)

  qLocation = do { m <- getModule
                 ; l <- getSrcSpanM
                 ; r <- case l of
                        UnhelpfulSpan _ -> pprPanic "qLocation: Unhelpful location"
                                                    (ppr l)
                        RealSrcSpan s -> return s
                 ; return (TH.Loc { TH.loc_filename = unpackFS (srcSpanFile r)
                                  , TH.loc_module   = moduleNameString (moduleName m)
                                  , TH.loc_package  = packageIdString (modulePackageId m)
                                  , TH.loc_start = (srcSpanStartLine r, srcSpanStartCol r)
                                  , TH.loc_end = (srcSpanEndLine   r, srcSpanEndCol   r) }) }

  qLookupName       = lookupName
  qReify            = reify
  qReifyInstances   = reifyInstances
  qReifyRoles       = reifyRoles
  qReifyAnnotations = reifyAnnotations
  qReifyModule      = reifyModule

        -- For qRecover, discard error messages if
        -- the recovery action is chosen.  Otherwise
        -- we'll only fail higher up.  c.f. tryTcLIE_
  qRecover recover main = do { (msgs, mb_res) <- tryTcErrs main
                             ; case mb_res of
                                 Just val -> do { addMessages msgs      -- There might be warnings
                                                ; return val }
                                 Nothing  -> recover                    -- Discard all msgs
                          }

  qRunIO io = liftIO io

  qAddDependentFile fp = do
    ref <- fmap tcg_dependent_files getGblEnv
    dep_files <- readTcRef ref
    writeTcRef ref (fp:dep_files)

  qAddTopDecls thds = do
      l <- getSrcSpanM
      let either_hval = convertToHsDecls l thds
      ds <- case either_hval of
              Left exn -> pprPanic "qAddTopDecls: can't convert top-level declarations" exn
              Right ds -> return ds
      mapM_ (checkTopDecl . unLoc) ds
      th_topdecls_var <- fmap tcg_th_topdecls getGblEnv
      updTcRef th_topdecls_var (\topds -> ds ++ topds)
    where
      checkTopDecl :: HsDecl RdrName -> TcM ()
      checkTopDecl (ValD binds)
        = mapM_ bindName (collectHsBindBinders binds)
      checkTopDecl (SigD _)
        = return ()
      checkTopDecl (ForD (ForeignImport (L _ name) _ _ _))
        = bindName name
      checkTopDecl _
        = addErr $ text "Only function, value, and foreign import declarations may be added with addTopDecl"

      bindName :: RdrName -> TcM ()
      bindName (Exact n)
        = do { th_topnames_var <- fmap tcg_th_topnames getGblEnv
             ; updTcRef th_topnames_var (\ns -> addOneToNameSet ns n)
             }

      bindName name =
          addErr $
          hang (ptext (sLit "The binder") <+> quotes (ppr name) <+> ptext (sLit "is not a NameU."))
             2 (text "Probable cause: you used mkName instead of newName to generate a binding.")

  qAddModFinalizer fin = do
      th_modfinalizers_var <- fmap tcg_th_modfinalizers getGblEnv
      updTcRef th_modfinalizers_var (\fins -> fin:fins)

  qGetQ = do
      th_state_var <- fmap tcg_th_state getGblEnv
      th_state <- readTcRef th_state_var
      let x = Map.lookup (typeOf x) th_state >>= fromDynamic
      return x

  qPutQ x = do
      th_state_var <- fmap tcg_th_state getGblEnv
      updTcRef th_state_var (\m -> Map.insert (typeOf x) (toDyn x) m)
\end{code}


%************************************************************************
%*                                                                      *
\subsection{Errors and contexts}
%*                                                                      *
%************************************************************************

\begin{code}
showSplice :: String -> LHsExpr Name -> SDoc -> TcM ()
-- Note that 'before' is *renamed* but not *typechecked*
-- Reason (a) less typechecking crap
--        (b) data constructors after type checking have been
--            changed to their *wrappers*, and that makes them
--            print always fully qualified
showSplice what before after
  = do { loc <- getSrcSpanM
       ; traceSplice (vcat [ppr loc <> colon <+> text "Splicing" <+> text what,
                            nest 2 (sep [nest 2 (ppr before),
                                         text "======>",
                                         nest 2 after])]) }
\end{code}


%************************************************************************
%*                                                                      *
            Instance Testing
%*                                                                      *
%************************************************************************

\begin{code}
reifyInstances :: TH.Name -> [TH.Type] -> TcM [TH.Dec]
reifyInstances th_nm th_tys
   = addErrCtxt (ptext (sLit "In the argument of reifyInstances:")
                 <+> ppr_th th_nm <+> sep (map ppr_th th_tys)) $
     do { loc <- getSrcSpanM
        ; rdr_ty <- cvt loc (mkThAppTs (TH.ConT th_nm) th_tys)
        ; (rn_ty, _fvs) <- checkNoErrs $ rnLHsType doc rdr_ty   -- Rename  to HsType Name
                         -- checkNoErrs: see Note [Renamer errors]
        ; (ty, _kind)  <- tcLHsType rn_ty
        ; ty <- zonkTcTypeToType emptyZonkEnv ty   -- Substitute out the meta type variables
                                                   -- In particular, the type might have kind
                                                   -- variables inside it (Trac #7477)

        ; traceTc "reifyInstances" (ppr ty $$ ppr (typeKind ty))
        ; case splitTyConApp_maybe ty of   -- This expands any type synonyms
            Just (tc, tys)                 -- See Trac #7910
               | Just cls <- tyConClass_maybe tc
               -> do { inst_envs <- tcGetInstEnvs
                     ; let (matches, unifies, _) = lookupInstEnv inst_envs cls tys
                     ; traceTc "reifyInstances1" (ppr matches)
                     ; mapM reifyClassInstance (map fst matches ++ unifies) }
               | isOpenFamilyTyCon tc
               -> do { inst_envs <- tcGetFamInstEnvs
                     ; let matches = lookupFamInstEnv inst_envs tc tys
                     ; traceTc "reifyInstances2" (ppr matches)
                     ; mapM (reifyFamilyInstance . fim_instance) matches }
            _  -> bale_out (hang (ptext (sLit "reifyInstances:") <+> quotes (ppr ty)) 
                               2 (ptext (sLit "is not a class constraint or type family application"))) }
  where
    doc = ClassInstanceCtx
    bale_out msg = failWithTc msg

    cvt :: SrcSpan -> TH.Type -> TcM (LHsType RdrName)
    cvt loc th_ty = case convertToHsType loc th_ty of
                      Left msg -> failWithTc msg
                      Right ty -> return ty
\end{code}


%************************************************************************
%*                                                                      *
                        Reification
%*                                                                      *
%************************************************************************


\begin{code}
lookupName :: Bool      -- True  <=> type namespace
                        -- False <=> value namespace
           -> String -> TcM (Maybe TH.Name)
lookupName is_type_name s
  = do { lcl_env <- getLocalRdrEnv
       ; case lookupLocalRdrEnv lcl_env rdr_name of
           Just n  -> return (Just (reifyName n))
           Nothing -> do { mb_nm <- lookupGlobalOccRn_maybe rdr_name
                         ; return (fmap reifyName mb_nm) } }
  where
    th_name = TH.mkName s       -- Parses M.x into a base of 'x' and a module of 'M'

    occ_fs :: FastString
    occ_fs = mkFastString (TH.nameBase th_name)

    occ :: OccName
    occ | is_type_name
        = if isLexCon occ_fs then mkTcOccFS    occ_fs
                             else mkTyVarOccFS occ_fs
        | otherwise
        = if isLexCon occ_fs then mkDataOccFS occ_fs
                             else mkVarOccFS  occ_fs

    rdr_name = case TH.nameModule th_name of
                 Nothing  -> mkRdrUnqual occ
                 Just mod -> mkRdrQual (mkModuleName mod) occ

getThing :: TH.Name -> TcM TcTyThing
getThing th_name
  = do  { name <- lookupThName th_name
        ; traceIf (text "reify" <+> text (show th_name) <+> brackets (ppr_ns th_name) <+> ppr name)
        ; tcLookupTh name }
        -- ToDo: this tcLookup could fail, which would give a
        --       rather unhelpful error message
  where
    ppr_ns (TH.Name _ (TH.NameG TH.DataName _pkg _mod)) = text "data"
    ppr_ns (TH.Name _ (TH.NameG TH.TcClsName _pkg _mod)) = text "tc"
    ppr_ns (TH.Name _ (TH.NameG TH.VarName _pkg _mod)) = text "var"
    ppr_ns _ = panic "reify/ppr_ns"

reify :: TH.Name -> TcM TH.Info
reify th_name
  = do  { thing <- getThing th_name
        ; reifyThing thing }

lookupThName :: TH.Name -> TcM Name
lookupThName th_name = do
    mb_name <- lookupThName_maybe th_name
    case mb_name of
        Nothing   -> failWithTc (notInScope th_name)
        Just name -> return name

lookupThName_maybe :: TH.Name -> TcM (Maybe Name)
lookupThName_maybe th_name
  =  do { names <- mapMaybeM lookup (thRdrNameGuesses th_name)
          -- Pick the first that works
          -- E.g. reify (mkName "A") will pick the class A in preference to the data constructor A
        ; return (listToMaybe names) }
  where
    lookup rdr_name
        = do {  -- Repeat much of lookupOccRn, becase we want
                -- to report errors in a TH-relevant way
             ; rdr_env <- getLocalRdrEnv
             ; case lookupLocalRdrEnv rdr_env rdr_name of
                 Just name -> return (Just name)
                 Nothing   -> lookupGlobalOccRn_maybe rdr_name }

tcLookupTh :: Name -> TcM TcTyThing
-- This is a specialised version of TcEnv.tcLookup; specialised mainly in that
-- it gives a reify-related error message on failure, whereas in the normal
-- tcLookup, failure is a bug.
tcLookupTh name
  = do  { (gbl_env, lcl_env) <- getEnvs
        ; case lookupNameEnv (tcl_env lcl_env) name of {
                Just thing -> return thing;
                Nothing    ->

          case lookupNameEnv (tcg_type_env gbl_env) name of {
                Just thing -> return (AGlobal thing);
                Nothing    ->

          if nameIsLocalOrFrom (tcg_mod gbl_env) name
          then  -- It's defined in this module
                failWithTc (notInEnv name)

          else
     do { mb_thing <- tcLookupImported_maybe name
        ; case mb_thing of
            Succeeded thing -> return (AGlobal thing)
            Failed msg      -> failWithTc msg
    }}}}

notInScope :: TH.Name -> SDoc
notInScope th_name = quotes (text (TH.pprint th_name)) <+>
                     ptext (sLit "is not in scope at a reify")
        -- Ugh! Rather an indirect way to display the name

notInEnv :: Name -> SDoc
notInEnv name = quotes (ppr name) <+>
                     ptext (sLit "is not in the type environment at a reify")

------------------------------
reifyRoles :: TH.Name -> TcM [TH.Role]
reifyRoles th_name
  = do { thing <- getThing th_name
       ; case thing of
           AGlobal (ATyCon tc) -> return (map reify_role (tyConRoles tc))
           _ -> failWithTc (ptext (sLit "No roles associated with") <+> (ppr thing))
       }
  where
    reify_role Nominal          = TH.NominalR
    reify_role Representational = TH.RepresentationalR
    reify_role Phantom          = TH.PhantomR

------------------------------
reifyThing :: TcTyThing -> TcM TH.Info
-- The only reason this is monadic is for error reporting,
-- which in turn is mainly for the case when TH can't express
-- some random GHC extension

reifyThing (AGlobal (AnId id))
  = do  { ty <- reifyType (idType id)
        ; fix <- reifyFixity (idName id)
        ; let v = reifyName id
        ; case idDetails id of
            ClassOpId cls -> return (TH.ClassOpI v ty (reifyName cls) fix)
            _             -> return (TH.VarI     v ty Nothing fix)
    }

reifyThing (AGlobal (ATyCon tc))   = reifyTyCon tc
reifyThing (AGlobal (ADataCon dc))
  = do  { let name = dataConName dc
        ; ty <- reifyType (idType (dataConWrapId dc))
        ; fix <- reifyFixity name
        ; return (TH.DataConI (reifyName name) ty
                              (reifyName (dataConOrigTyCon dc)) fix)
        }

reifyThing (ATcId {tct_id = id})
  = do  { ty1 <- zonkTcType (idType id) -- Make use of all the info we have, even
                                        -- though it may be incomplete
        ; ty2 <- reifyType ty1
        ; fix <- reifyFixity (idName id)
        ; return (TH.VarI (reifyName id) ty2 Nothing fix) }

reifyThing (ATyVar tv tv1)
  = do { ty1 <- zonkTcTyCoVar tv1
       ; ty2 <- reifyType ty1
       ; return (TH.TyVarI (reifyName tv) ty2) }

reifyThing thing = pprPanic "reifyThing" (pprTcTyThingCategory thing)

-------------------------------------------
reifyAxBranch :: CoAxBranch -> TcM TH.TySynEqn
reifyAxBranch (CoAxBranch { cab_lhs = args, cab_rhs = rhs })
  = do { args' <- mapM reifyType args
       ; rhs'  <- reifyType rhs
       ; return (TH.TySynEqn args' rhs') }

reifyTyCon :: TyCon -> TcM TH.Info
reifyTyCon tc
  | Just cls <- tyConClass_maybe tc
  = reifyClass cls

  | isFunTyCon tc
  = return (TH.PrimTyConI (reifyName tc) 2                False)

  | isPrimTyCon tc
  = return (TH.PrimTyConI (reifyName tc) (tyConArity tc) (isUnLiftedTyCon tc))

  | isFamilyTyCon tc
  = do { let tvs     = tyConTyVars tc
             kind    = tyConKind tc
       ; kind' <- if isLiftedTypeKind kind then return Nothing
                  else fmap Just (reifyKind kind)

<<<<<<< HEAD
       ; fam_envs <- tcGetFamInstEnvs
       ; instances <- mapM reifyFamilyInstance (familyInstances fam_envs tc)
       ; tvs' <- reifyTyCoVars tvs
       ; return (TH.FamilyI
                    (TH.FamilyD flavour (reifyName tc) tvs' kind')
                    instances) }
=======
       ; tvs' <- reifyTyVars tvs
       ; flav' <- reifyFamFlavour tc
       ; case flav' of
         { Left flav ->  -- open type/data family
             do { fam_envs <- tcGetFamInstEnvs
                ; instances <- mapM reifyFamilyInstance (familyInstances fam_envs tc)
                ; return (TH.FamilyI
                            (TH.FamilyD flav (reifyName tc) tvs' kind')
                            instances) }
         ; Right eqns -> -- closed type family
             return (TH.FamilyI
                      (TH.ClosedTypeFamilyD (reifyName tc) tvs' kind' eqns)
                      []) } }
>>>>>>> 3e633d9b

  | Just (tvs, rhs) <- synTyConDefn_maybe tc  -- Vanilla type synonym
  = do { rhs' <- reifyType rhs
       ; tvs' <- reifyTyCoVars tvs
       ; return (TH.TyConI
                   (TH.TySynD (reifyName tc) tvs' rhs'))
       }

  | otherwise
  = do  { cxt <- reifyCxt (tyConStupidTheta tc)
        ; let tvs = tyConTyVars tc
        ; cons <- mapM (reifyDataCon (mkOnlyTyVarTys tvs)) (tyConDataCons tc)
        ; r_tvs <- reifyTyCoVars tvs
        ; let name = reifyName tc
              deriv = []        -- Don't know about deriving
              decl | isNewTyCon tc = TH.NewtypeD cxt name r_tvs (head cons) deriv
                   | otherwise     = TH.DataD    cxt name r_tvs cons        deriv
        ; return (TH.TyConI decl) }

reifyDataCon :: [Type] -> DataCon -> TcM TH.Con
-- For GADTs etc, see Note [Reifying data constructors]
reifyDataCon tys dc
  = do { let (tvs, theta, arg_tys, _) = dataConSig dc
             subst             = mkTopTCvSubst (tvs `zip` tys)   -- Dicard ex_tvs
             (subst', ex_tvs') = mapAccumL substTyCoVarBndr subst (dropList tys tvs)
             theta'   = substTheta subst' theta
             arg_tys' = substTys subst' arg_tys
             stricts  = map reifyStrict (dataConStrictMarks dc)
             fields   = dataConFieldLabels dc
             name     = reifyName dc

       ; r_arg_tys <- reifyTypes arg_tys'

       ; let main_con | not (null fields)
                      = TH.RecC name (zip3 (map reifyName fields) stricts r_arg_tys)
                      | dataConIsInfix dc
                      = ASSERT( length arg_tys == 2 )
                        TH.InfixC (s1,r_a1) name (s2,r_a2)
                      | otherwise
                      = TH.NormalC name (stricts `zip` r_arg_tys)
             [r_a1, r_a2] = r_arg_tys
             [s1,   s2]   = stricts

       ; ASSERT( length arg_tys == length stricts )
         if null ex_tvs' && null theta then
             return main_con
         else do
         { cxt <- reifyCxt theta'
         ; ex_tvs'' <- reifyTyCoVars ex_tvs'
         ; return (TH.ForallC ex_tvs'' cxt main_con) } }

------------------------------
reifyClass :: Class -> TcM TH.Info
reifyClass cls
  = do  { cxt <- reifyCxt theta
        ; inst_envs <- tcGetInstEnvs
        ; insts <- mapM reifyClassInstance (InstEnv.classInstances inst_envs cls)
        ; ops <- mapM reify_op op_stuff
        ; tvs' <- reifyTyCoVars tvs
        ; let dec = TH.ClassD cxt (reifyName cls) tvs' fds' ops
        ; return (TH.ClassI dec insts ) }
  where
    (tvs, fds, theta, _, _, op_stuff) = classExtraBigSig cls
    fds' = map reifyFunDep fds
    reify_op (op, _) = do { ty <- reifyType (idType op)
                          ; return (TH.SigD (reifyName op) ty) }

------------------------------
reifyClassInstance :: ClsInst -> TcM TH.Dec
reifyClassInstance i
  = do { cxt <- reifyCxt (drop n_silent theta)
       ; thtypes <- reifyTypes types
       ; let head_ty = mkThAppTs (TH.ConT (reifyName cls)) thtypes
       ; return $ (TH.InstanceD cxt head_ty []) }
  where
     (_tvs, theta, cls, types) = tcSplitDFunTy (idType dfun)
     dfun     = instanceDFunId i
     n_silent = dfunNSilent dfun

------------------------------
reifyFamilyInstance :: FamInst -> TcM TH.Dec
reifyFamilyInstance (FamInst { fi_flavor = flavor 
                             , fi_fam = fam
                             , fi_tys = lhs
                             , fi_rhs = rhs })
  = case flavor of
      SynFamilyInst ->
        do { th_lhs <- reifyTypes lhs
           ; th_rhs <- reifyType  rhs
           ; return (TH.TySynInstD (reifyName fam) (TH.TySynEqn th_lhs th_rhs)) }

      DataFamilyInst rep_tc ->
        do { let tvs = tyConTyVars rep_tc
                 fam' = reifyName fam
<<<<<<< HEAD
                 lhs = famInstBranchLHS $ famInstSingleBranch (toUnbranchedFamInst fi)
           ; cons <- mapM (reifyDataCon (mkOnlyTyVarTys tvs)) (tyConDataCons rep_tc)
=======
           ; cons <- mapM (reifyDataCon (mkTyVarTys tvs)) (tyConDataCons rep_tc)
>>>>>>> 3e633d9b
           ; th_tys <- reifyTypes lhs
           ; return (if isNewTyCon rep_tc
                     then TH.NewtypeInstD [] fam' th_tys (head cons) []
                     else TH.DataInstD    [] fam' th_tys cons        []) }

------------------------------
reifyType :: TyCoRep.Type -> TcM TH.Type
-- Monadic only because of failure
reifyType ty@(ForAllTy _ _)        = reify_for_all ty
reifyType (LitTy t)         = do { r <- reifyTyLit t; return (TH.LitT r) }
reifyType (TyVarTy tv)      = return (TH.VarT (reifyName tv))
reifyType (TyConApp tc tys) = reify_tc_app tc tys   -- Do not expand type synonyms here
reifyType (AppTy t1 t2)     = do { [r1,r2] <- reifyTypes [t1,t2] ; return (r1 `TH.AppT` r2) }
reifyType ty@(FunTy t1 t2)
  | isPredTy t1 = reify_for_all ty  -- Types like ((?x::Int) => Char -> Char)
  | otherwise   = do { [r1,r2] <- reifyTypes [t1,t2] ; return (TH.ArrowT `TH.AppT` r1 `TH.AppT` r2) }
reifyType ty@(CastTy {})    = noTH (sLit "kind casts") (ppr ty)
reifyType ty@(CoercionTy {})= noTH (sLit "coercions in types") (ppr ty)

reify_for_all :: TyCoRep.Type -> TcM TH.Type
reify_for_all ty
  = do { cxt' <- reifyCxt cxt;
       ; tau' <- reifyType tau
       ; tvs' <- reifyTyCoVars tvs
       ; return (TH.ForallT tvs' cxt' tau') }
  where
    (tvs, cxt, tau) = tcSplitSigmaTy ty

reifyTyLit :: TyCoRep.TyLit -> TcM TH.TyLit
reifyTyLit (NumTyLit n) = return (TH.NumTyLit n)
reifyTyLit (StrTyLit s) = return (TH.StrTyLit (unpackFS s))

reifyTypes :: [Type] -> TcM [TH.Type]
reifyTypes = mapM reifyType

reifyKind :: Kind -> TcM TH.Kind
reifyKind  ki
  = do { let (kis, ki') = splitFunTys ki
       ; ki'_rep <- reifyNonArrowKind ki'
       ; kis_rep <- mapM reifyKind kis
       ; return (foldr (TH.AppT . TH.AppT TH.ArrowT) ki'_rep kis_rep) }
  where
    reifyNonArrowKind k | isLiftedTypeKind k = return TH.StarT
                        | isConstraintKind k = return TH.ConstraintT
    reifyNonArrowKind (TyVarTy v)            = return (TH.VarT (reifyName v))
    reifyNonArrowKind (ForAllTy _ k)         = reifyKind k
    reifyNonArrowKind (TyConApp kc kis)      = reify_kc_app kc kis
    reifyNonArrowKind (AppTy k1 k2)          = do { k1' <- reifyKind k1
                                                  ; k2' <- reifyKind k2
                                                  ; return (TH.AppT k1' k2')
                                                  }
    reifyNonArrowKind k                      = noTH (sLit "this kind") (ppr k)

reify_kc_app :: TyCon -> [TyCoRep.Kind] -> TcM TH.Kind
reify_kc_app kc kis
  = fmap (mkThAppTs r_kc) (mapM reifyKind kis)
  where
    r_kc | isTupleTyCon kc          = TH.TupleT (tyConArity kc)
         | kc `hasKey` listTyConKey = TH.ListT
         | otherwise                = TH.ConT (reifyName kc)

reifyCxt :: [PredType] -> TcM [TH.Pred]
reifyCxt   = mapM reifyPred

reifyFunDep :: ([TyVar], [TyVar]) -> TH.FunDep
reifyFunDep (xs, ys) = TH.FunDep (map reifyName xs) (map reifyName ys)

reifyFamFlavour :: TyCon -> TcM (Either TH.FamFlavour [TH.TySynEqn])
reifyFamFlavour tc
  | isOpenSynFamilyTyCon tc = return $ Left TH.TypeFam
  | isDataFamilyTyCon    tc = return $ Left TH.DataFam

    -- this doesn't really handle abstract closed families, but let's not worry
    -- about that now
  | Just ax <- isClosedSynFamilyTyCon_maybe tc
  = do { eqns <- brListMapM reifyAxBranch $ coAxiomBranches ax
       ; return $ Right eqns }
                   
  | otherwise
  = panic "TcSplice.reifyFamFlavour: not a type family"

<<<<<<< HEAD
reifyTyCoVars :: [TyVar] -> TcM [TH.TyVarBndr]
reifyTyCoVars = mapM reifyTyVar
  where
    reifyTyVar tv | not (isTyVar tv)      = noTH (sLit "coercion variables") (ppr tv)
                  | isLiftedTypeKind kind = return (TH.PlainTV  name)
                  | otherwise             = do kind' <- reifyKind kind
                                               return (TH.KindedTV name kind')
=======
reifyTyVars :: [TyVar]
            -> TcM [TH.TyVarBndr]
reifyTyVars tvs = mapM reify_tv $ filter isTypeVar tvs
  where
    reify_tv tv | isLiftedTypeKind kind = return (TH.PlainTV  name)
                | otherwise             = do kind' <- reifyKind kind
                                             return (TH.KindedTV name kind')
>>>>>>> 3e633d9b
      where
        kind = tyVarKind tv
        name = reifyName tv

reify_tc_app :: TyCon -> [TyCoRep.Type] -> TcM TH.Type
reify_tc_app tc tys
  = do { tys' <- reifyTypes (removeKinds (tyConKind tc) tys)
       ; return (mkThAppTs r_tc tys') }
  where
    arity = tyConArity tc
    r_tc | isTupleTyCon tc            = if isPromotedDataCon tc
                                        then TH.PromotedTupleT arity
                                        else TH.TupleT arity
         | tc `hasKey` listTyConKey   = TH.ListT
         | tc `hasKey` nilDataConKey  = TH.PromotedNilT
         | tc `hasKey` consDataConKey = TH.PromotedConsT
         | otherwise                  = TH.ConT (reifyName tc)
    removeKinds :: Kind -> [TyCoRep.Type] -> [TyCoRep.Type]
    removeKinds (FunTy k1 k2) (h:t)
      | isSuperKind k1          = removeKinds k2 t
      | otherwise               = h : removeKinds k2 t
    removeKinds (ForAllTy v k) (h:t)
      | isSuperKind (varType v) = removeKinds k t
      | otherwise               = h : removeKinds k t
    removeKinds _ tys           = tys

reifyPred :: TyCoRep.PredType -> TcM TH.Pred
reifyPred ty
  -- We could reify the implicit paramter as a class but it seems
  -- nicer to support them properly...
  | isIPPred ty = noTH (sLit "implicit parameters") (ppr ty)
  | otherwise
   = case classifyPredType ty of
  ClassPred cls tys -> do { tys' <- reifyTypes tys 
                          ; return $ TH.ClassP (reifyName cls) tys' }
  EqPred ty1 ty2    -> do { ty1' <- reifyType ty1
                          ; ty2' <- reifyType ty2
                          ; return $ TH.EqualP ty1' ty2'
                          }
  TuplePred _ -> noTH (sLit "tuple predicates") (ppr ty)
  IrredPred _ -> noTH (sLit "irreducible predicates") (ppr ty)


------------------------------
reifyName :: NamedThing n => n -> TH.Name
reifyName thing
  | isExternalName name = mk_varg pkg_str mod_str occ_str
  | otherwise           = TH.mkNameU occ_str (getKey (getUnique name))
        -- Many of the things we reify have local bindings, and
        -- NameL's aren't supposed to appear in binding positions, so
        -- we use NameU.  When/if we start to reify nested things, that
        -- have free variables, we may need to generate NameL's for them.
  where
    name    = getName thing
    mod     = ASSERT( isExternalName name ) nameModule name
    pkg_str = packageIdString (modulePackageId mod)
    mod_str = moduleNameString (moduleName mod)
    occ_str = occNameString occ
    occ     = nameOccName name
    mk_varg | OccName.isDataOcc occ = TH.mkNameG_d
            | OccName.isVarOcc  occ = TH.mkNameG_v
            | OccName.isTcOcc   occ = TH.mkNameG_tc
            | otherwise             = pprPanic "reifyName" (ppr name)

------------------------------
reifyFixity :: Name -> TcM TH.Fixity
reifyFixity name
  = do  { fix <- lookupFixityRn name
        ; return (conv_fix fix) }
    where
      conv_fix (BasicTypes.Fixity i d) = TH.Fixity i (conv_dir d)
      conv_dir BasicTypes.InfixR = TH.InfixR
      conv_dir BasicTypes.InfixL = TH.InfixL
      conv_dir BasicTypes.InfixN = TH.InfixN

reifyStrict :: DataCon.HsBang -> TH.Strict
reifyStrict HsNoBang                      = TH.NotStrict
reifyStrict (HsUserBang _ False)          = TH.NotStrict
reifyStrict (HsUserBang (Just True) True) = TH.Unpacked
reifyStrict (HsUserBang _     True)       = TH.IsStrict
reifyStrict HsStrict                      = TH.IsStrict
reifyStrict (HsUnpack {})                 = TH.Unpacked

------------------------------
lookupThAnnLookup :: TH.AnnLookup -> TcM CoreAnnTarget
lookupThAnnLookup (TH.AnnLookupName th_nm) = fmap NamedTarget (lookupThName th_nm)
lookupThAnnLookup (TH.AnnLookupModule (TH.Module pn mn))
  = return $ ModuleTarget $
    mkModule (stringToPackageId $ TH.pkgString pn) (mkModuleName $ TH.modString mn)

reifyAnnotations :: Data a => TH.AnnLookup -> TcM [a]
reifyAnnotations th_nm
  = do { name <- lookupThAnnLookup th_nm
       ; eps <- getEps
       ; tcg <- getGblEnv
       ; let epsAnns = findAnns deserializeWithData (eps_ann_env eps) name
       ; let envAnns = findAnns deserializeWithData (tcg_ann_env tcg) name
       ; return (envAnns ++ epsAnns) }

------------------------------
modToTHMod :: Module -> TH.Module
modToTHMod m = TH.Module (TH.PkgName $ packageIdString  $ modulePackageId m)
                         (TH.ModName $ moduleNameString $ moduleName m)

reifyModule :: TH.Module -> TcM TH.ModuleInfo
reifyModule (TH.Module (TH.PkgName pkgString) (TH.ModName mString)) = do
  this_mod <- getModule
  let reifMod = mkModule (stringToPackageId pkgString) (mkModuleName mString)
  if (reifMod == this_mod) then reifyThisModule else reifyFromIface reifMod
    where
      reifyThisModule = do
        usages <- fmap (map modToTHMod . moduleEnvKeys . imp_mods) getImports
        return $ TH.ModuleInfo usages

      reifyFromIface reifMod = do
        iface <- loadInterfaceForModule (ptext (sLit "reifying module from TH for") <+> ppr reifMod) reifMod
        let usages = [modToTHMod m | usage <- mi_usages iface,
                                     Just m <- [usageToModule (modulePackageId reifMod) usage] ]
        return $ TH.ModuleInfo usages

      usageToModule :: PackageId -> Usage -> Maybe Module
      usageToModule _ (UsageFile {}) = Nothing
      usageToModule this_pkg (UsageHomeModule { usg_mod_name = mn }) = Just $ mkModule this_pkg mn
      usageToModule _ (UsagePackageModule { usg_mod = m }) = Just m

------------------------------
mkThAppTs :: TH.Type -> [TH.Type] -> TH.Type
mkThAppTs fun_ty arg_tys = foldl TH.AppT fun_ty arg_tys

noTH :: LitString -> SDoc -> TcM a
noTH s d = failWithTc (hsep [ptext (sLit "Can't represent") <+> ptext s <+>
                                ptext (sLit "in Template Haskell:"),
                             nest 2 d])

ppr_th :: TH.Ppr a => a -> SDoc
ppr_th x = text (TH.pprint x)
\end{code}

Note [Reifying data constructors]
~~~~~~~~~~~~~~~~~~~~~~~~~~~~~~~~~
Template Haskell syntax is rich enough to express even GADTs,
provided we do so in the equality-predicate form.  So a GADT
like

  data T a where
     MkT1 :: a -> T [a]
     MkT2 :: T Int

will appear in TH syntax like this

  data T a = forall b. (a ~ [b]) => MkT1 b
           | (a ~ Int) => MkT2

\begin{code}
#endif  /* GHCI */
\end{code}<|MERGE_RESOLUTION|>--- conflicted
+++ resolved
@@ -1211,15 +1211,7 @@
        ; kind' <- if isLiftedTypeKind kind then return Nothing
                   else fmap Just (reifyKind kind)
 
-<<<<<<< HEAD
-       ; fam_envs <- tcGetFamInstEnvs
-       ; instances <- mapM reifyFamilyInstance (familyInstances fam_envs tc)
        ; tvs' <- reifyTyCoVars tvs
-       ; return (TH.FamilyI
-                    (TH.FamilyD flavour (reifyName tc) tvs' kind')
-                    instances) }
-=======
-       ; tvs' <- reifyTyVars tvs
        ; flav' <- reifyFamFlavour tc
        ; case flav' of
          { Left flav ->  -- open type/data family
@@ -1232,7 +1224,6 @@
              return (TH.FamilyI
                       (TH.ClosedTypeFamilyD (reifyName tc) tvs' kind' eqns)
                       []) } }
->>>>>>> 3e633d9b
 
   | Just (tvs, rhs) <- synTyConDefn_maybe tc  -- Vanilla type synonym
   = do { rhs' <- reifyType rhs
@@ -1327,12 +1318,7 @@
       DataFamilyInst rep_tc ->
         do { let tvs = tyConTyVars rep_tc
                  fam' = reifyName fam
-<<<<<<< HEAD
-                 lhs = famInstBranchLHS $ famInstSingleBranch (toUnbranchedFamInst fi)
            ; cons <- mapM (reifyDataCon (mkOnlyTyVarTys tvs)) (tyConDataCons rep_tc)
-=======
-           ; cons <- mapM (reifyDataCon (mkTyVarTys tvs)) (tyConDataCons rep_tc)
->>>>>>> 3e633d9b
            ; th_tys <- reifyTypes lhs
            ; return (if isNewTyCon rep_tc
                      then TH.NewtypeInstD [] fam' th_tys (head cons) []
@@ -1414,23 +1400,14 @@
   | otherwise
   = panic "TcSplice.reifyFamFlavour: not a type family"
 
-<<<<<<< HEAD
-reifyTyCoVars :: [TyVar] -> TcM [TH.TyVarBndr]
-reifyTyCoVars = mapM reifyTyVar
+reifyTyCoVars :: [TyCoVar]
+              -> TcM [TH.TyVarBndr]
+reifyTyCoVars tvs = mapMaybeM reify_tv tvs
   where
-    reifyTyVar tv | not (isTyVar tv)      = noTH (sLit "coercion variables") (ppr tv)
-                  | isLiftedTypeKind kind = return (TH.PlainTV  name)
-                  | otherwise             = do kind' <- reifyKind kind
-                                               return (TH.KindedTV name kind')
-=======
-reifyTyVars :: [TyVar]
-            -> TcM [TH.TyVarBndr]
-reifyTyVars tvs = mapM reify_tv $ filter isTypeVar tvs
-  where
-    reify_tv tv | isLiftedTypeKind kind = return (TH.PlainTV  name)
+    reify_tv tv | not (isTyVar tv)      = noTH (sLit "coercion variables") (ppr tv)
+                | isKindVar tv          = return Nothing
                 | otherwise             = do kind' <- reifyKind kind
-                                             return (TH.KindedTV name kind')
->>>>>>> 3e633d9b
+                                             return (Just $ TH.KindedTV name kind')
       where
         kind = tyVarKind tv
         name = reifyName tv

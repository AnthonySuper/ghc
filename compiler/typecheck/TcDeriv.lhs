--- conflicted
+++ resolved
@@ -579,30 +579,11 @@
   = tcAddDeclCtxt decl $
     do { tc <- tcLookupTyCon tc_name
        ; let tvs  = tyConTyVars tc
-<<<<<<< HEAD
              tys  = mkTyCoVarTys tvs
-             pdcs :: [LDerivDecl Name]
-             pdcs = [ L loc (DerivDecl (L loc (HsAppTy (noLoc (HsTyVar typeableClassName))
-                                       (L loc (HsTyVar (tyConName pdc))))))
-                    | Just pdc <- map promoteDataCon_maybe (tyConDataCons tc) ]
-        -- If AutoDeriveTypeable and DataKinds is set, we add Typeable instances
-        -- for every promoted data constructor of datatypes in this module
-       ; isAutoTypeable <- xoptM Opt_AutoDeriveTypeable
-       ; isDataKinds    <- xoptM Opt_DataKinds
-       ; prom_dcs_Typeable_instances <- if isAutoTypeable && isDataKinds
-                                        then mapM deriveStandalone pdcs
-                                        else return []
-       ; other_instances <- case preds of
-                              Just preds' -> mapM (deriveTyData tvs tc tys) preds'
-                              Nothing     -> return []
-       ; return (prom_dcs_Typeable_instances ++ other_instances) }
-=======
-             tys  = mkTyVarTys tvs
 
        ; case preds of
            Just preds' -> concatMapM (deriveTyData False tvs tc tys) preds'
            Nothing     -> return [] }
->>>>>>> 2070a8f3
 
 deriveTyDecl _ = return []
 
@@ -731,18 +712,12 @@
 
 
 ------------------------------------------------------------------
-<<<<<<< HEAD
-deriveTyData :: [TyCoVar] -> TyCon -> [Type]   -- LHS of data or data instance
-             -> LHsType Name                   -- The deriving predicate
-             -> TcM EarlyDerivSpec
-=======
 deriveTyData :: Bool                         -- False <=> data/newtype
                                              -- True  <=> data/newtype *instance*
-             -> [TyVar] -> TyCon -> [Type]   -- LHS of data or data instance
+             -> [TyCoVar] -> TyCon -> [Type] -- LHS of data or data instance
                                              --   Can be a data instance, hence [Type] args
              -> LHsType Name                 -- The deriving predicate
              -> TcM [EarlyDerivSpec]
->>>>>>> 2070a8f3
 -- The deriving clause of a data or newtype declaration
 -- I.e. not standalone deriving
 deriveTyData is_instance tvs tc tc_args (L loc deriv_pred)
@@ -762,32 +737,15 @@
           then derivePolyKindedTypeable is_instance cls cls_tys tvs tc tc_args
           else
 
-<<<<<<< HEAD
-        ; let kind            = tyVarKind (last cls_tyvars)
-              (arg_kinds, _)  = splitFunTys kind
-=======
      do {  -- Given data T a b c = ... deriving( C d ),
            -- we want to drop type variables from T so that (C d (T a)) is well-kinded
-          let (arg_kinds, _)  = splitKindFunTys cls_arg_kind
->>>>>>> 2070a8f3
+          let (arg_kinds, _)  = splitFunTys cls_arg_kind
               n_args_to_drop  = length arg_kinds
               n_args_to_keep  = tyConArity tc - n_args_to_drop
               args_to_drop    = drop n_args_to_keep tc_args
               tc_args_to_keep = take n_args_to_keep tc_args
               inst_ty_kind    = typeKind (mkTyConApp tc tc_args_to_keep)
-<<<<<<< HEAD
               dropped_tvs     = tyCoVarsOfTypes args_to_drop
-              tv_set          = mkVarSet tvs
-              mb_match        = tcMatchTy tv_set inst_ty_kind kind
-              Just subst      = mb_match   -- See Note [Match kinds in deriving]
-
-              final_tc_args   = substTys subst tc_args_to_keep
-              univ_tvs        = mkVarSet deriv_tvs `unionVarSet` tyCoVarsOfTypes final_tc_args
-
-        ; traceTc "derivTyData1" (vcat [ pprTCvBndrs tvs, ppr tc, ppr tc_args
-                                       , pprTCvBndrs (varSetElems $ tyCoVarsOfTypes tc_args)
-=======
-              dropped_tvs     = tyVarsOfTypes args_to_drop
 
               -- Match up the kinds, and apply the resulting kind substitution
               -- to the types.  See Note [Unify kinds in deriving]
@@ -796,15 +754,14 @@
               Just kind_subst = mb_match
               (univ_kvs, univ_tvs) = partition isKindVar $ varSetElems $
                                      mkVarSet deriv_tvs `unionVarSet`
-                                     tyVarsOfTypes tc_args_to_keep
+                                     tyCoVarsOfTypes tc_args_to_keep
               univ_kvs'           = filter (`notElemTvSubst` kind_subst) univ_kvs
               (subst', univ_tvs') = mapAccumL substTyVarBndr kind_subst univ_tvs
               final_tc_args       = substTys subst' tc_args_to_keep
               final_cls_tys       = substTys subst' cls_tys
 
-        ; traceTc "derivTyData1" (vcat [ pprTvBndrs tvs, ppr tc, ppr tc_args, ppr deriv_pred
-                                       , pprTvBndrs (varSetElems $ tyVarsOfTypes tc_args)
->>>>>>> 2070a8f3
+        ; traceTc "derivTyData1" (vcat [ pprTCvBndrs tvs, ppr tc, ppr tc_args, ppr deriv_pred
+                                       , pprTCvBndrs (varSetElems $ tyCoVarsOfTypes tc_args)
                                        , ppr n_args_to_keep, ppr n_args_to_drop
                                        , ppr inst_ty_kind, ppr cls_arg_kind, ppr mb_match
                                        , ppr final_tc_args, ppr final_cls_tys ])
@@ -829,14 +786,9 @@
                 --              newtype T a s = ... deriving( ST s )
                 --              newtype K a a = ... deriving( Monad )
 
-<<<<<<< HEAD
-        ; mkEqnHelp (varSetElemsWellScoped univ_tvs)
-                    cls cls_tys tc final_tc_args Nothing } }
-=======
         ; spec <- mkEqnHelp Nothing (univ_kvs' ++ univ_tvs')
                             cls final_cls_tys tc final_tc_args Nothing 
         ; return [spec] } }
->>>>>>> 2070a8f3
 
 derivePolyKindedTypeable :: Bool -> Class -> [Type]
                          -> [TyVar] -> TyCon -> [Type]
@@ -855,27 +807,7 @@
     do { checkTc (isSingleton cls_tys) $   -- Typeable k
          derivingThingErr False cls cls_tys (mkTyConApp tc tc_args)
                           (classArgsErr cls cls_tys)
-
-<<<<<<< HEAD
-       -- Check that we have not said, for example
-       --       deriving Typeable (T Int)
-       -- or    deriving Typeable (S :: * -> *)     where S is kind-polymorphic
-       ; checkTc (allDistinctTyVars tc_args) $
-         derivingEtaErr cls cls_tys (mkTyConApp tc tc_kind_args)
-
-       ; mkEqnHelp kind_vars cls cls_tys tc tc_kind_args Nothing }
-  where
-    kind_vars    = kindVarsOnly tc_args
-    tc_kind_args = mkOnlyTyVarTys kind_vars
-
-    kindVarsOnly :: [Type] -> [KindVar]
-    kindVarsOnly [] = []
-    kindVarsOnly (t:ts) | Just v <- getTyVar_maybe t
-                        , isKindVar v = v : kindVarsOnly ts
-                        | otherwise   =     kindVarsOnly ts
-=======
        ; mkPolyKindedTypeableEqn cls tc }
->>>>>>> 2070a8f3
 \end{code}
 
 Note [Unify kinds in deriving]
@@ -1075,12 +1007,8 @@
 
 \begin{code}
 mkDataTypeEqn :: DynFlags
-<<<<<<< HEAD
+              -> Maybe OverlapMode
               -> [TyCoVar]              -- Universally quantified type variables in the instance
-=======
-              -> Maybe OverlapMode
-              -> [Var]                  -- Universally quantified type variables in the instance
->>>>>>> 2070a8f3
               -> Class                  -- Class for which we need to derive an instance
               -> [Type]                 -- Other parameters to the class except the last
               -> TyCon                  -- Type constructor for which the instance is requested
@@ -1102,11 +1030,7 @@
     go_for_it    = mk_data_eqn overlap_mode tvs cls tycon tc_args rep_tc rep_tc_args mtheta
     bale_out msg = failWithTc (derivingThingErr False cls cls_tys (mkTyConApp tycon tc_args) msg)
 
-<<<<<<< HEAD
-mk_data_eqn :: [TyCoVar] -> Class
-=======
-mk_data_eqn :: Maybe OverlapMode -> [TyVar] -> Class
->>>>>>> 2070a8f3
+mk_data_eqn :: Maybe OverlapMode -> [TyCoVar] -> Class
             -> TyCon -> [TcType] -> TyCon -> [TcType] -> DerivContext
             -> TcM EarlyDerivSpec
 mk_data_eqn overlap_mode tvs cls tycon tc_args rep_tc rep_tc_args mtheta
@@ -1645,11 +1569,7 @@
 %************************************************************************
 
 \begin{code}
-<<<<<<< HEAD
-mkNewTypeEqn :: DynFlags -> [TyCoVar] -> Class
-=======
-mkNewTypeEqn :: DynFlags -> Maybe OverlapMode -> [Var] -> Class
->>>>>>> 2070a8f3
+mkNewTypeEqn :: DynFlags -> Maybe OverlapMode -> [TyCoVar] -> Class
              -> [Type] -> TyCon -> [Type] -> TyCon -> [Type]
              -> DerivContext
              -> TcRn EarlyDerivSpec

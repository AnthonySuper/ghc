%
% (c) The University of Glasgow 2006
% (c) The GRASP/AQUA Project, Glasgow University, 1992-1998
%

Handles @deriving@ clauses on @data@ declarations.

\begin{code}
module TcDeriv ( tcDeriving ) where

#include "HsVersions.h"

import HsSyn
import DynFlags

import TcRnMonad
import FamInst
import TcEnv
import TcTyClsDecls( tcFamTyPats, tcAddDataFamInstCtxt )
import TcClassDcl( tcAddDeclCtxt )      -- Small helper
import TcGenDeriv                       -- Deriv stuff
import TcGenGenerics
import InstEnv
import Inst
import FamInstEnv
import TcHsType
import TcMType
import TcSimplify
import TcEvidence

import RnBinds
import RnEnv
import RnSource   ( addTcgDUs )
import HscTypes

import Class
import Type
import ErrUtils
import MkId
import DataCon
import Maybes
import RdrName
import Name
import NameSet
import TyCon
import CoAxiom
import TcType
import Var
import VarSet
import PrelNames
import SrcLoc
import Util
import ListSetOps
import Outputable
import FastString
import Bag

import Control.Monad
import Data.List
\end{code}

%************************************************************************
%*                                                                      *
                Overview
%*                                                                      *
%************************************************************************

Overall plan
~~~~~~~~~~~~
1.  Convert the decls (i.e. data/newtype deriving clauses,
    plus standalone deriving) to [EarlyDerivSpec]

2.  Infer the missing contexts for the Left DerivSpecs

3.  Add the derived bindings, generating InstInfos


\begin{code}
-- DerivSpec is purely  local to this module
data DerivSpec  = DS { ds_loc     :: SrcSpan
                     , ds_orig    :: CtOrigin
                     , ds_name    :: Name
                     , ds_tvs     :: [TyVar]
                     , ds_theta   :: ThetaType
                     , ds_cls     :: Class
                     , ds_tys     :: [Type]
                     , ds_tc      :: TyCon
                     , ds_tc_args :: [Type]
                     , ds_newtype :: Bool }
        -- This spec implies a dfun declaration of the form
        --       df :: forall tvs. theta => C tys
        -- The Name is the name for the DFun we'll build
        -- The tyvars bind all the variables in the theta
        -- For type families, the tycon in
        --       in ds_tys is the *family* tycon
        --       in ds_tc, ds_tc_args is the *representation* tycon
        -- For non-family tycons, both are the same

        -- ds_newtype = True  <=> Newtype deriving
        --              False <=> Vanilla deriving
\end{code}

Example:

     newtype instance T [a] = MkT (Tree a) deriving( C s )
==>
     axiom T [a] = :RTList a
     axiom :RTList a = Tree a

     DS { ds_tvs = [a,s], ds_cls = C, ds_tys = [s, T [a]]
        , ds_tc = :RTList, ds_tc_args = [a]
        , ds_newtype = True }

\begin{code}
type DerivContext = Maybe ThetaType
   -- Nothing    <=> Vanilla deriving; infer the context of the instance decl
   -- Just theta <=> Standalone deriving: context supplied by programmer

type EarlyDerivSpec = Either DerivSpec DerivSpec
        -- Left  ds => the context for the instance should be inferred
        --             In this case ds_theta is the list of all the
        --                constraints needed, such as (Eq [a], Eq a)
        --                The inference process is to reduce this to a
        --                simpler form (e.g. Eq a)
        --
        -- Right ds => the exact context for the instance is supplied
        --             by the programmer; it is ds_theta

pprDerivSpec :: DerivSpec -> SDoc
pprDerivSpec (DS { ds_loc = l, ds_name = n, ds_tvs = tvs,
                   ds_cls = c, ds_tys = tys, ds_theta = rhs })
  = parens (hsep [ppr l, ppr n, ppr tvs, ppr c, ppr tys]
            <+> equals <+> ppr rhs)

instance Outputable DerivSpec where
  ppr = pprDerivSpec
\end{code}


Inferring missing contexts
~~~~~~~~~~~~~~~~~~~~~~~~~~
Consider

        data T a b = C1 (Foo a) (Bar b)
                   | C2 Int (T b a)
                   | C3 (T a a)
                   deriving (Eq)

[NOTE: See end of these comments for what to do with
        data (C a, D b) => T a b = ...
]

We want to come up with an instance declaration of the form

        instance (Ping a, Pong b, ...) => Eq (T a b) where
                x == y = ...

It is pretty easy, albeit tedious, to fill in the code "...".  The
trick is to figure out what the context for the instance decl is,
namely @Ping@, @Pong@ and friends.

Let's call the context reqd for the T instance of class C at types
(a,b, ...)  C (T a b).  Thus:

        Eq (T a b) = (Ping a, Pong b, ...)

Now we can get a (recursive) equation from the @data@ decl:

        Eq (T a b) = Eq (Foo a) u Eq (Bar b)    -- From C1
                   u Eq (T b a) u Eq Int        -- From C2
                   u Eq (T a a)                 -- From C3

Foo and Bar may have explicit instances for @Eq@, in which case we can
just substitute for them.  Alternatively, either or both may have
their @Eq@ instances given by @deriving@ clauses, in which case they
form part of the system of equations.

Now all we need do is simplify and solve the equations, iterating to
find the least fixpoint.  Notice that the order of the arguments can
switch around, as here in the recursive calls to T.

Let's suppose Eq (Foo a) = Eq a, and Eq (Bar b) = Ping b.

We start with:

        Eq (T a b) = {}         -- The empty set

Next iteration:
        Eq (T a b) = Eq (Foo a) u Eq (Bar b)    -- From C1
                   u Eq (T b a) u Eq Int        -- From C2
                   u Eq (T a a)                 -- From C3

        After simplification:
                   = Eq a u Ping b u {} u {} u {}
                   = Eq a u Ping b

Next iteration:

        Eq (T a b) = Eq (Foo a) u Eq (Bar b)    -- From C1
                   u Eq (T b a) u Eq Int        -- From C2
                   u Eq (T a a)                 -- From C3

        After simplification:
                   = Eq a u Ping b
                   u (Eq b u Ping a)
                   u (Eq a u Ping a)

                   = Eq a u Ping b u Eq b u Ping a

The next iteration gives the same result, so this is the fixpoint.  We
need to make a canonical form of the RHS to ensure convergence.  We do
this by simplifying the RHS to a form in which

        - the classes constrain only tyvars
        - the list is sorted by tyvar (major key) and then class (minor key)
        - no duplicates, of course

So, here are the synonyms for the ``equation'' structures:


Note [Data decl contexts]
~~~~~~~~~~~~~~~~~~~~~~~~~
Consider

        data (RealFloat a) => Complex a = !a :+ !a deriving( Read )

We will need an instance decl like:

        instance (Read a, RealFloat a) => Read (Complex a) where
          ...

The RealFloat in the context is because the read method for Complex is bound
to construct a Complex, and doing that requires that the argument type is
in RealFloat.

But this ain't true for Show, Eq, Ord, etc, since they don't construct
a Complex; they only take them apart.

Our approach: identify the offending classes, and add the data type
context to the instance decl.  The "offending classes" are

        Read, Enum?

FURTHER NOTE ADDED March 2002.  In fact, Haskell98 now requires that
pattern matching against a constructor from a data type with a context
gives rise to the constraints for that context -- or at least the thinned
version.  So now all classes are "offending".

Note [Newtype deriving]
~~~~~~~~~~~~~~~~~~~~~~~
Consider this:
    class C a b
    instance C [a] Char
    newtype T = T Char deriving( C [a] )

Notice the free 'a' in the deriving.  We have to fill this out to
    newtype T = T Char deriving( forall a. C [a] )

And then translate it to:
    instance C [a] Char => C [a] T where ...


Note [Newtype deriving superclasses]
~~~~~~~~~~~~~~~~~~~~~~~~~~~~~~~~~~
(See also Trac #1220 for an interesting exchange on newtype
deriving and superclasses.)

The 'tys' here come from the partial application in the deriving
clause. The last arg is the new instance type.

We must pass the superclasses; the newtype might be an instance
of them in a different way than the representation type
E.g.            newtype Foo a = Foo a deriving( Show, Num, Eq )
Then the Show instance is not done via isomorphism; it shows
        Foo 3 as "Foo 3"
The Num instance is derived via isomorphism, but the Show superclass
dictionary must the Show instance for Foo, *not* the Show dictionary
gotten from the Num dictionary. So we must build a whole new dictionary
not just use the Num one.  The instance we want is something like:
     instance (Num a, Show (Foo a), Eq (Foo a)) => Num (Foo a) where
        (+) = ((+)@a)
        ...etc...
There may be a coercion needed which we get from the tycon for the newtype
when the dict is constructed in TcInstDcls.tcInstDecl2


Note [Unused constructors and deriving clauses]
~~~~~~~~~~~~~~~~~~~~~~~~~~~~~~~~~~~~~~~~~~~~~~~
See Trac #3221.  Consider
   data T = T1 | T2 deriving( Show )
Are T1 and T2 unused?  Well, no: the deriving clause expands to mention
both of them.  So we gather defs/uses from deriving just like anything else.

%************************************************************************
%*                                                                      *
\subsection[TcDeriv-driver]{Top-level function for \tr{derivings}}
%*                                                                      *
%************************************************************************

\begin{code}
tcDeriving  :: [LTyClDecl Name]  -- All type constructors
            -> [LInstDecl Name]  -- All instance declarations
            -> [LDerivDecl Name] -- All stand-alone deriving declarations
            -> TcM (TcGblEnv, Bag (InstInfo Name), HsValBinds Name)
tcDeriving tycl_decls inst_decls deriv_decls
  = recoverM (do { g <- getGblEnv
                 ; return (g, emptyBag, emptyValBindsOut)}) $
    do  {       -- Fish the "deriving"-related information out of the TcEnv
                -- And make the necessary "equations".
          is_boot <- tcIsHsBoot
        ; traceTc "tcDeriving" (ppr is_boot)
        ; early_specs <- makeDerivSpecs is_boot tycl_decls inst_decls deriv_decls

        -- for each type, determine the auxliary declarations that are common
        -- to multiple derivations involving that type (e.g. Generic and
        -- Generic1 should use the same TcGenGenerics.MetaTyCons)
        ; (commonAuxs, auxDerivStuff) <- commonAuxiliaries $ map (either id id) early_specs

        ; overlap_flag <- getOverlapFlag
        ; let (infer_specs, given_specs) = splitEithers early_specs
        ; insts1 <- mapM (genInst True overlap_flag commonAuxs) given_specs

        -- the stand-alone derived instances (@insts1@) are used when inferring
        -- the contexts for "deriving" clauses' instances (@infer_specs@)
        ; final_specs <- extendLocalInstEnv (map (iSpec . fst) insts1) $
                           inferInstanceContexts overlap_flag infer_specs

        ; insts2 <- mapM (genInst False overlap_flag commonAuxs) final_specs

        ; let (inst_infos, deriv_stuff) = unzip (insts1 ++ insts2)
        ; loc <- getSrcSpanM
        ; let (binds, newTyCons, famInsts, extraInstances) =
                genAuxBinds loc (unionManyBags (auxDerivStuff : deriv_stuff))

        ; (inst_info, rn_binds, rn_dus) <-
            renameDeriv is_boot (inst_infos ++ (bagToList extraInstances)) binds

        ; dflags <- getDynFlags
        ; unless (isEmptyBag inst_info) $
            liftIO (dumpIfSet_dyn dflags Opt_D_dump_deriv "Derived instances"
                   (ddump_deriving inst_info rn_binds newTyCons famInsts))

        ; let all_tycons = map ATyCon (bagToList newTyCons)
        ; gbl_env <- tcExtendGlobalEnv all_tycons $
                     tcExtendGlobalEnvImplicit (concatMap implicitTyThings all_tycons) $
                     tcExtendLocalFamInstEnv (bagToList famInsts) $
                     tcExtendLocalInstEnv (map iSpec (bagToList inst_info)) getGblEnv

        ; return (addTcgDUs gbl_env rn_dus, inst_info, rn_binds) }
  where
    ddump_deriving :: Bag (InstInfo Name) -> HsValBinds Name
                   -> Bag TyCon                 -- ^ Empty data constructors
                   -> Bag (FamInst Unbranched)  -- ^ Rep type family instances
                   -> SDoc
    ddump_deriving inst_infos extra_binds repMetaTys repFamInsts
      =    hang (ptext (sLit "Derived instances:"))
              2 (vcat (map (\i -> pprInstInfoDetails i $$ text "") (bagToList inst_infos))
                 $$ ppr extra_binds)
        $$ hangP "Generic representation:" (
              hangP "Generated datatypes for meta-information:"
               (vcat (map ppr (bagToList repMetaTys)))
           $$ hangP "Representation types:"
                (vcat (map pprRepTy (bagToList repFamInsts))))

    hangP s x = text "" $$ hang (ptext (sLit s)) 2 x

-- Prints the representable type family instance
pprRepTy :: FamInst Unbranched -> SDoc
pprRepTy fi@(FamInst { fi_branches = FirstBranch (FamInstBranch { fib_lhs = lhs
                                                                , fib_rhs = rhs }) })
  = ptext (sLit "type") <+> ppr (mkTyConApp (famInstTyCon fi) lhs) <+>
      equals <+> ppr rhs 


-- As of 24 April 2012, this only shares MetaTyCons between derivations of
-- Generic and Generic1; thus the types and logic are quite simple.
type CommonAuxiliary = MetaTyCons
type CommonAuxiliaries = [(TyCon, CommonAuxiliary)] -- NSF what is a more efficient map type?
commonAuxiliaries :: [DerivSpec] -> TcM (CommonAuxiliaries, BagDerivStuff)
commonAuxiliaries = foldM snoc ([], emptyBag) where
  snoc acc@(cas, stuff) (DS {ds_name = nm, ds_cls = cls, ds_tc = rep_tycon})
    | getUnique cls `elem` [genClassKey, gen1ClassKey] =
      extendComAux $ genGenericMetaTyCons rep_tycon (nameModule nm)
    | otherwise = return acc
   where extendComAux m -- don't run m if its already in the accumulator
           | any ((rep_tycon ==) . fst) cas = return acc
           | otherwise = do (ca, new_stuff) <- m
                            return $ ((rep_tycon, ca) : cas, stuff `unionBags` new_stuff)

renameDeriv :: Bool
            -> [InstInfo RdrName]
            -> Bag (LHsBind RdrName, LSig RdrName)
            -> TcM (Bag (InstInfo Name), HsValBinds Name, DefUses)
renameDeriv is_boot inst_infos bagBinds
  | is_boot     -- If we are compiling a hs-boot file, don't generate any derived bindings
                -- The inst-info bindings will all be empty, but it's easier to
                -- just use rn_inst_info to change the type appropriately
  = do  { (rn_inst_infos, fvs) <- mapAndUnzipM rn_inst_info inst_infos
        ; return ( listToBag rn_inst_infos
                 , emptyValBindsOut, usesOnly (plusFVs fvs)) }

  | otherwise
  = discardWarnings $    -- Discard warnings about unused bindings etc
    do  {
        -- Bring the extra deriving stuff into scope
        -- before renaming the instances themselves
        ; (aux_binds, aux_sigs) <- mapAndUnzipBagM return bagBinds
        ; let aux_val_binds = ValBindsIn aux_binds (bagToList aux_sigs)
        ; rn_aux_lhs <- rnTopBindsLHS emptyFsEnv aux_val_binds
        ; let bndrs = collectHsValBinders rn_aux_lhs
        ; bindLocalNames bndrs $
    do  { (rn_aux, dus_aux) <- rnValBindsRHS (LocalBindCtxt (mkNameSet bndrs)) rn_aux_lhs
        ; (rn_inst_infos, fvs_insts) <- mapAndUnzipM rn_inst_info inst_infos
        ; return (listToBag rn_inst_infos, rn_aux,
                  dus_aux `plusDU` usesOnly (plusFVs fvs_insts)) } }

  where
    rn_inst_info :: InstInfo RdrName -> TcM (InstInfo Name, FreeVars)
    rn_inst_info info@(InstInfo { iBinds = NewTypeDerived coi tc })
        = return ( info { iBinds = NewTypeDerived coi tc }
                 , mkFVs (map dataConName (tyConDataCons tc)))
          -- See Note [Newtype deriving and unused constructors]

    rn_inst_info inst_info@(InstInfo { iSpec = inst, iBinds = VanillaInst binds sigs standalone_deriv })
        =       -- Bring the right type variables into
                -- scope (yuk), and rename the method binds
           ASSERT( null sigs )
           bindLocalNames (map Var.varName tyvars) $
           do { (rn_binds, fvs) <- rnMethodBinds clas_nm (\_ -> []) binds
              ; let binds' = VanillaInst rn_binds [] standalone_deriv
              ; return (inst_info { iBinds = binds' }, fvs) }
        where
          (tyvars,_, clas,_) = instanceHead inst
          clas_nm            = className clas
\end{code}

Note [Newtype deriving and unused constructors]
~~~~~~~~~~~~~~~~~~~~~~~~~~~~~~~~~~~~~~~~~~~~~~~
Consider this (see Trac #1954):

  module Bug(P) where
  newtype P a = MkP (IO a) deriving Monad

If you compile with -fwarn-unused-binds you do not expect the warning
"Defined but not used: data consructor MkP". Yet the newtype deriving
code does not explicitly mention MkP, but it should behave as if you
had written
  instance Monad P where
     return x = MkP (return x)
     ...etc...

So we want to signal a user of the data constructor 'MkP'.  That's
what we do in rn_inst_info, and it's the only reason we have the TyCon
stored in NewTypeDerived.


%************************************************************************
%*                                                                      *
                From HsSyn to DerivSpec
%*                                                                      *
%************************************************************************

@makeDerivSpecs@ fishes around to find the info about needed derived instances.

\begin{code}
makeDerivSpecs :: Bool
               -> [LTyClDecl Name]
               -> [LInstDecl Name]
               -> [LDerivDecl Name]
               -> TcM [EarlyDerivSpec]
makeDerivSpecs is_boot tycl_decls inst_decls deriv_decls
  = do  { eqns1 <- concatMapM (recoverM (return []) . deriveTyDecl) tycl_decls
        ; eqns2 <- concatMapM (recoverM (return []) . deriveInstDecl) inst_decls
        ; eqns3 <- mapAndRecoverM deriveStandalone deriv_decls
        ; let eqns = eqns1 ++ eqns2 ++ eqns3
        ; if is_boot then   -- No 'deriving' at all in hs-boot files
              do { unless (null eqns) (add_deriv_err (head eqns))
                 ; return [] }
          else return eqns }
  where
    add_deriv_err eqn
       = setSrcSpan loc $
         addErr (hang (ptext (sLit "Deriving not permitted in hs-boot file"))
                    2 (ptext (sLit "Use an instance declaration instead")))
       where
         loc = case eqn of  { Left ds -> ds_loc ds; Right ds -> ds_loc ds }

------------------------------------------------------------------
deriveTyDecl :: LTyClDecl Name -> TcM [EarlyDerivSpec]
deriveTyDecl (L _ decl@(DataDecl { tcdLName = L _ tc_name
                                 , tcdDataDefn = HsDataDefn { dd_derivs = Just preds } }))
  = tcAddDeclCtxt decl $
    do { tc <- tcLookupTyCon tc_name
       ; let tvs = tyConTyCoVars tc
             tys = mkTyCoVarTys tvs
       ; mapM (deriveTyData tvs tc tys) preds }

deriveTyDecl _ = return []

------------------------------------------------------------------
deriveInstDecl :: LInstDecl Name -> TcM [EarlyDerivSpec]
deriveInstDecl (L _ (TyFamInstD {})) = return []
deriveInstDecl (L _ (DataFamInstD { dfid_inst = fam_inst }))
  = deriveFamInst fam_inst
deriveInstDecl (L _ (ClsInstD { cid_inst = ClsInstDecl { cid_datafam_insts = fam_insts } }))
  = concatMapM (deriveFamInst . unLoc) fam_insts

------------------------------------------------------------------
deriveFamInst :: DataFamInstDecl Name -> TcM [EarlyDerivSpec]
deriveFamInst decl@(DataFamInstDecl { dfid_tycon = L _ tc_name, dfid_pats = pats
                                    , dfid_defn = HsDataDefn { dd_derivs = Just preds } })
  = tcAddDataFamInstCtxt decl $
    do { fam_tc <- tcLookupTyCon tc_name
       ; tcFamTyPats fam_tc pats (\_ -> return ()) $ \ tvs' pats' _ ->
         mapM (deriveTyData tvs' fam_tc pats') preds }
        -- Tiresomely we must figure out the "lhs", which is awkward for type families
        -- E.g.   data T a b = .. deriving( Eq )
        --          Here, the lhs is (T a b)
        --        data instance TF Int b = ... deriving( Eq )
        --          Here, the lhs is (TF Int b)
        -- But if we just look up the tycon_name, we get is the *family*
        -- tycon, but not pattern types -- they are in the *rep* tycon.

deriveFamInst _ = return []

------------------------------------------------------------------
deriveStandalone :: LDerivDecl Name -> TcM EarlyDerivSpec
-- Standalone deriving declarations
--  e.g.   deriving instance Show a => Show (T a)
-- Rather like tcLocalInstDecl
deriveStandalone (L loc (DerivDecl deriv_ty))
  = setSrcSpan loc                   $
    addErrCtxt (standaloneCtxt deriv_ty)  $
    do { traceTc "Standalone deriving decl for" (ppr deriv_ty)
       ; (tvs, theta, cls, inst_tys) <- tcHsInstHead TcType.InstDeclCtxt deriv_ty
       ; traceTc "Standalone deriving;" $ vcat
              [ text "tvs:" <+> ppr tvs
              , text "theta:" <+> ppr theta
              , text "cls:" <+> ppr cls
              , text "tys:" <+> ppr inst_tys ]
                -- C.f. TcInstDcls.tcLocalInstDecl1

       ; let cls_tys = take (length inst_tys - 1) inst_tys
             inst_ty = last inst_tys
       ; traceTc "Standalone deriving:" $ vcat
              [ text "class:" <+> ppr cls
              , text "class types:" <+> ppr cls_tys
              , text "type:" <+> ppr inst_ty ]
       ; mkEqnHelp StandAloneDerivOrigin tvs cls cls_tys inst_ty
                   (Just theta) }

------------------------------------------------------------------
deriveTyData :: [TyVar] -> TyCon -> [Type]
             -> LHsType Name           -- The deriving predicate
             -> TcM EarlyDerivSpec
-- The deriving clause of a data or newtype declaration
deriveTyData tvs tc tc_args (L loc deriv_pred)
  = setSrcSpan loc     $        -- Use the location of the 'deriving' item
    tcExtendTyVarEnv tvs $      -- Deriving preds may (now) mention
                                -- the type variables for the type constructor

    do  { (deriv_tvs, cls, cls_tys) <- tcHsDeriv deriv_pred
                -- The "deriv_pred" is a LHsType to take account of the fact that for
                -- newtype deriving we allow deriving (forall a. C [a]).

        -- Given data T a b c = ... deriving( C d ),
        -- we want to drop type variables from T so that (C d (T a)) is well-kinded
        ; let cls_tyvars     = classTyVars cls
              kind           = tyVarKind (last cls_tyvars)
              (arg_kinds, _) = splitKindFunTys kind
              n_args_to_drop = length arg_kinds
              n_args_to_keep = tyConArity tc - n_args_to_drop
              args_to_drop   = drop n_args_to_keep tc_args
              inst_ty        = mkTyConApp tc (take n_args_to_keep tc_args)
              inst_ty_kind   = typeKind inst_ty
              dropped_tvs    = mkVarSet (mapCatMaybes getTyCoVar_maybe args_to_drop)
              univ_tvs       = (mkVarSet tvs `extendVarSetList` deriv_tvs)
                                             `minusVarSet` dropped_tvs

        ; traceTc "derivTyData" (pprTvBndrs tvs $$ ppr tc $$ ppr tc_args $$
                     pprTvBndrs (varSetElems $ tyCoVarsOfTypes tc_args) $$ ppr inst_ty)

        -- Check that the result really is well-kinded
        ; checkTc (n_args_to_keep >= 0 && (inst_ty_kind `eqKind` kind))
                  (derivingKindErr tc cls cls_tys kind)

        ; checkTc (sizeVarSet dropped_tvs == n_args_to_drop &&             -- (a)
                   tyCoVarsOfTypes (inst_ty:cls_tys) `subVarSet` univ_tvs) -- (b)
                  (derivingEtaErr cls cls_tys inst_ty)
                -- Check that
                --  (a) The data type can be eta-reduced; eg reject:
                --              data instance T a a = ... deriving( Monad )
                --  (b) The type class args do not mention any of the dropped type
                --      variables
                --              newtype T a s = ... deriving( ST s )

        -- Type families can't be partially applied
        -- e.g.   newtype instance T Int a = MkT [a] deriving( Monad )
        -- Note [Deriving, type families, and partial applications]
        ; checkTc (not (isFamilyTyCon tc) || n_args_to_drop == 0)
                  (typeFamilyPapErr tc cls cls_tys inst_ty)

        ; mkEqnHelp DerivOrigin (varSetElemsKvsFirst univ_tvs) cls cls_tys inst_ty Nothing }
\end{code}

Note [Deriving, type families, and partial applications]
~~~~~~~~~~~~~~~~~~~~~~~~~~~~~~~~~~~~~~~~~~~~~~~~~~~~~~~~
When there are no type families, it's quite easy:

    newtype S a = MkS [a]
    -- :CoS :: S  ~ []  -- Eta-reduced

    instance Eq [a] => Eq (S a)         -- by coercion sym (Eq (:CoS a)) : Eq [a] ~ Eq (S a)
    instance Monad [] => Monad S        -- by coercion sym (Monad :CoS)  : Monad [] ~ Monad S

When type familes are involved it's trickier:

    data family T a b
    newtype instance T Int a = MkT [a] deriving( Eq, Monad )
    -- :RT is the representation type for (T Int a)
    --  :CoF:R1T a :: T Int a ~ :RT a   -- Not eta reduced
    --  :Co:R1T    :: :RT ~ []          -- Eta-reduced

    instance Eq [a] => Eq (T Int a)     -- easy by coercion
    instance Monad [] => Monad (T Int)  -- only if we can eta reduce???

The "???" bit is that we don't build the :CoF thing in eta-reduced form
Henc the current typeFamilyPapErr, even though the instance makes sense.
After all, we can write it out
    instance Monad [] => Monad (T Int)  -- only if we can eta reduce???
      return x = MkT [x]
      ... etc ...

\begin{code}
mkEqnHelp :: CtOrigin -> [TyVar] -> Class -> [Type] -> Type
          -> DerivContext       -- Just    => context supplied (standalone deriving)
                                -- Nothing => context inferred (deriving on data decl)
          -> TcRn EarlyDerivSpec
-- Make the EarlyDerivSpec for an instance
--      forall tvs. theta => cls (tys ++ [ty])
-- where the 'theta' is optional (that's the Maybe part)
-- Assumes that this declaration is well-kinded

mkEqnHelp orig tvs cls cls_tys tc_app mtheta
  | Just (tycon, tc_args) <- tcSplitTyConApp_maybe tc_app
  , isAlgTyCon tycon    -- Check for functions, primitive types etc
  = mk_alg_eqn tycon tc_args
  | otherwise
  = failWithTc (derivingThingErr False cls cls_tys tc_app
               (ptext (sLit "The last argument of the instance must be a data or newtype application")))

  where
     bale_out msg = failWithTc (derivingThingErr False cls cls_tys tc_app msg)

     mk_alg_eqn tycon tc_args
      | className cls `elem` typeableClassNames
      = do { dflags <- getDynFlags
           ; case checkTypeableConditions (dflags, tycon, tc_args) of
               Just err -> bale_out err
               Nothing  -> mk_typeable_eqn orig tvs cls tycon tc_args mtheta }

      | isDataFamilyTyCon tycon
      , length tc_args /= tyConArity tycon
      = bale_out (ptext (sLit "Unsaturated data family application"))

      | otherwise
      = do { (rep_tc, rep_tc_args) <- tcLookupDataFamInst tycon tc_args
                  -- Be careful to test rep_tc here: in the case of families,
                  -- we want to check the instance tycon, not the family tycon

           -- For standalone deriving (mtheta /= Nothing),
           -- check that all the data constructors are in scope.
           ; rdr_env <- getGlobalRdrEnv
           ; let hidden_data_cons = not (isWiredInName (tyConName rep_tc)) &&
                                    (isAbstractTyCon rep_tc ||
                                     any not_in_scope (tyConDataCons rep_tc))
                 not_in_scope dc  = null (lookupGRE_Name rdr_env (dataConName dc))
           ; unless (isNothing mtheta || not hidden_data_cons)
                    (bale_out (derivingHiddenErr tycon))

           ; dflags <- getDynFlags
           ; if isDataTyCon rep_tc then
                mkDataTypeEqn orig dflags tvs cls cls_tys
                              tycon tc_args rep_tc rep_tc_args mtheta
             else
                mkNewTypeEqn orig dflags tvs cls cls_tys
                             tycon tc_args rep_tc rep_tc_args mtheta }
\end{code}


%************************************************************************
%*                                                                      *
                Deriving data types
%*                                                                      *
%************************************************************************

\begin{code}
mkDataTypeEqn :: CtOrigin
              -> DynFlags
              -> [Var]                  -- Universally quantified type variables in the instance
              -> Class                  -- Class for which we need to derive an instance
              -> [Type]                 -- Other parameters to the class except the last
              -> TyCon                  -- Type constructor for which the instance is requested
                                        --    (last parameter to the type class)
              -> [Type]                 -- Parameters to the type constructor
              -> TyCon                  -- rep of the above (for type families)
              -> [Type]                 -- rep of the above
              -> DerivContext        -- Context of the instance, for standalone deriving
              -> TcRn EarlyDerivSpec    -- Return 'Nothing' if error

mkDataTypeEqn orig dflags tvs cls cls_tys
              tycon tc_args rep_tc rep_tc_args mtheta
  = case checkSideConditions dflags mtheta cls cls_tys rep_tc rep_tc_args of
        -- NB: pass the *representation* tycon to checkSideConditions
        CanDerive               -> go_for_it
        NonDerivableClass       -> bale_out (nonStdErr cls)
        DerivableClassError msg -> bale_out msg
  where
    go_for_it    = mk_data_eqn orig tvs cls tycon tc_args rep_tc rep_tc_args mtheta
    bale_out msg = failWithTc (derivingThingErr False cls cls_tys (mkTyConApp tycon tc_args) msg)

mk_data_eqn :: CtOrigin -> [TyVar] -> Class
            -> TyCon -> [TcType] -> TyCon -> [TcType] -> DerivContext
            -> TcM EarlyDerivSpec
mk_data_eqn orig tvs cls tycon tc_args rep_tc rep_tc_args mtheta
  = do  { loc                  <- getSrcSpanM
        ; dfun_name            <- new_dfun_name cls tycon
        ; inferred_constraints <- inferConstraints cls inst_tys rep_tc rep_tc_args
        ; let spec = DS { ds_loc = loc, ds_orig = orig
                        , ds_name = dfun_name, ds_tvs = tvs
                        , ds_cls = cls, ds_tys = inst_tys
                        , ds_tc = rep_tc, ds_tc_args = rep_tc_args
                        , ds_theta =  mtheta `orElse` inferred_constraints
                        , ds_newtype = False }

        ; return (if isJust mtheta then Right spec      -- Specified context
                                   else Left spec) }    -- Infer context
  where
    inst_tys = [mkTyConApp tycon tc_args]

----------------------
mk_typeable_eqn :: CtOrigin -> [TyVar] -> Class
                -> TyCon -> [TcType] -> DerivContext
                -> TcM EarlyDerivSpec
mk_typeable_eqn orig tvs cls tycon tc_args mtheta
        -- The Typeable class is special in several ways
        --        data T a b = ... deriving( Typeable )
        -- gives
        --        instance Typeable2 T where ...
        -- Notice that:
        -- 1. There are no constraints in the instance
        -- 2. There are no type variables either
        -- 3. The actual class we want to generate isn't necessarily
        --      Typeable; it depends on the arity of the type
  | isNothing mtheta    -- deriving on a data type decl
  = do  { checkTc (cls `hasKey` typeableClassKey)
                  (ptext (sLit "Use deriving( Typeable ) on a data type declaration"))
        ; real_cls <- tcLookupClass (typeableClassNames !! tyConArity tycon)
                      -- See Note [Getting base classes]
        ; mk_typeable_eqn orig tvs real_cls tycon [] (Just []) }

  | otherwise           -- standaone deriving
  = do  { checkTc (null tc_args)
                  (ptext (sLit "Derived typeable instance must be of form (Typeable")
                        <> int (tyConArity tycon) <+> ppr tycon <> rparen)
        ; dfun_name <- new_dfun_name cls tycon
        ; loc <- getSrcSpanM
        ; return (Right $
                  DS { ds_loc = loc, ds_orig = orig, ds_name = dfun_name, ds_tvs = []
                     , ds_cls = cls, ds_tys = [mkTyConApp tycon []]
                     , ds_tc = tycon, ds_tc_args = []
                     , ds_theta = mtheta `orElse` [], ds_newtype = False })  }

----------------------
inferConstraints :: Class -> [TcType]
                 -> TyCon -> [TcType]
                 -> TcM ThetaType
-- Generate a sufficiently large set of constraints that typechecking the
-- generated method definitions should succeed.   This set will be simplified
-- before being used in the instance declaration
inferConstraints cls inst_tys rep_tc rep_tc_args
  | cls `hasKey` genClassKey    -- Generic constraints are easy
  = return []

  | cls `hasKey` gen1ClassKey   -- Gen1 needs Functor
  = ASSERT (length rep_tc_tvs > 0)   -- See Note [Getting base classes]
    do { functorClass <- tcLookupClass functorClassName
       ; return (con_arg_constraints functorClass (get_gen1_constrained_tys last_tv)) }

  | otherwise  -- The others are a bit more complicated
  = ASSERT2( equalLength rep_tc_tvs all_rep_tc_args, ppr cls <+> ppr rep_tc )
    return (stupid_constraints ++ extra_constraints
            ++ sc_constraints
            ++ con_arg_constraints cls get_std_constrained_tys)

  where
       -- Constraints arising from the arguments of each constructor
    con_arg_constraints cls' get_constrained_tys
      = [ mkClassPred cls' [arg_ty]
        | data_con <- tyConDataCons rep_tc,
          arg_ty   <- ASSERT( isVanillaDataCon data_con )
                        get_constrained_tys $
                        dataConInstOrigArgTys data_con all_rep_tc_args,
          not (isUnLiftedType arg_ty) ]
                -- No constraints for unlifted types
                -- See Note [Deriving and unboxed types]

                -- For functor-like classes, two things are different
                -- (a) We recurse over argument types to generate constraints
                --     See Functor examples in TcGenDeriv
                -- (b) The rep_tc_args will be one short
    is_functor_like = getUnique cls `elem` functorLikeClassKeys

    get_std_constrained_tys :: [Type] -> [Type]
    get_std_constrained_tys tys
        | is_functor_like = concatMap (deepSubtypesContaining last_tv) tys
        | otherwise       = tys

    rep_tc_tvs = tyConTyCoVars rep_tc
    last_tv = last rep_tc_tvs
    all_rep_tc_args | cls `hasKey` gen1ClassKey || is_functor_like
                      = rep_tc_args ++ [mkTyCoVarTy last_tv]
                    | otherwise       = rep_tc_args

        -- Constraints arising from superclasses
        -- See Note [Superclasses of derived instance]
    sc_constraints = substTheta (zipOpenTCvSubst (classTyCoVars cls) inst_tys)
                                (classSCTheta cls)

        -- Stupid constraints
    stupid_constraints = substTheta subst (tyConStupidTheta rep_tc)
    subst = zipTopTCvSubst rep_tc_tvs all_rep_tc_args

        -- Extra Data constraints
        -- The Data class (only) requires that for
        --    instance (...) => Data (T t1 t2)
        -- IF   t1:*, t2:*
        -- THEN (Data t1, Data t2) are among the (...) constraints
        -- Reason: when the IF holds, we generate a method
        --             dataCast2 f = gcast2 f
        --         and we need the Data constraints to typecheck the method
    extra_constraints
      | cls `hasKey` dataClassKey
      , all (isLiftedTypeKind . typeKind) rep_tc_args
      = [mkClassPred cls [ty] | ty <- rep_tc_args]
      | otherwise
      = []
\end{code}

Note [Getting base classes]
~~~~~~~~~~~~~~~~~~~~~~~~~~~
Functor and Typeable are defined in package 'base', and that is not available
when compiling 'ghc-prim'.  So we must be careful that 'deriving' for stuff in
ghc-prim does not use Functor or Typeable implicitly via these lookups.

Note [Deriving and unboxed types]
~~~~~~~~~~~~~~~~~~~~~~~~~~~~~~~~~
We have some special hacks to support things like
   data T = MkT Int# deriving( Ord, Show )

Specifically
  * For Show we use TcGenDeriv.box_if_necy to box the Int# into an Int
    (which we know how to show)

  * For Eq, Ord, we ust TcGenDeriv.primOrdOps to give Ord operations
    on some primitive types

It's all a bit ad hoc.


\begin{code}
------------------------------------------------------------------
-- Check side conditions that dis-allow derivability for particular classes
-- This is *apart* from the newtype-deriving mechanism
--
-- Here we get the representation tycon in case of family instances as it has
-- the data constructors - but we need to be careful to fall back to the
-- family tycon (with indexes) in error messages.

data DerivStatus = CanDerive
                 | DerivableClassError SDoc  -- Standard class, but can't do it
                 | NonDerivableClass         -- Non-standard class

checkSideConditions :: DynFlags -> DerivContext -> Class -> [TcType]
                    -> TyCon -> [Type] -- tycon and its parameters
                    -> DerivStatus
checkSideConditions dflags mtheta cls cls_tys rep_tc rep_tc_args
  | Just cond <- sideConditions mtheta cls
  = case (cond (dflags, rep_tc, rep_tc_args)) of
        Just err -> DerivableClassError err     -- Class-specific error
        Nothing  | null cls_tys -> CanDerive    -- All derivable classes are unary, so
                                                -- cls_tys (the type args other than last)
                                                -- should be null
                 | otherwise    -> DerivableClassError ty_args_why      -- e.g. deriving( Eq s )
  | otherwise = NonDerivableClass       -- Not a standard class
  where
    ty_args_why = quotes (ppr (mkClassPred cls cls_tys)) <+> ptext (sLit "is not a class")

checkTypeableConditions :: Condition
checkTypeableConditions = checkFlag Opt_DeriveDataTypeable `andCond` cond_typeableOK

nonStdErr :: Class -> SDoc
nonStdErr cls = quotes (ppr cls) <+> ptext (sLit "is not a derivable class")

sideConditions :: DerivContext -> Class -> Maybe Condition
sideConditions mtheta cls
  | cls_key == eqClassKey          = Just (cond_std `andCond` cond_args cls)
  | cls_key == ordClassKey         = Just (cond_std `andCond` cond_args cls)
  | cls_key == showClassKey        = Just (cond_std `andCond` cond_args cls)
  | cls_key == readClassKey        = Just (cond_std `andCond` cond_args cls)
  | cls_key == enumClassKey        = Just (cond_std `andCond` cond_isEnumeration)
  | cls_key == ixClassKey          = Just (cond_std `andCond` cond_enumOrProduct cls)
  | cls_key == boundedClassKey     = Just (cond_std `andCond` cond_enumOrProduct cls)
  | cls_key == dataClassKey        = Just (checkFlag Opt_DeriveDataTypeable `andCond`
                                           cond_std `andCond` cond_args cls)
  | cls_key == functorClassKey     = Just (checkFlag Opt_DeriveFunctor `andCond`
                                           cond_functorOK True)  -- NB: no cond_std!
  | cls_key == foldableClassKey    = Just (checkFlag Opt_DeriveFoldable `andCond`
                                           cond_functorOK False) -- Functor/Fold/Trav works ok for rank-n types
  | cls_key == traversableClassKey = Just (checkFlag Opt_DeriveTraversable `andCond`
                                           cond_functorOK False)
  | cls_key == genClassKey         = Just (cond_RepresentableOk `andCond`
                                           checkFlag Opt_DeriveGeneric)
  | cls_key == gen1ClassKey        = Just (cond_Representable1Ok `andCond`
                                           checkFlag Opt_DeriveGeneric)
  | otherwise = Nothing
  where
    cls_key = getUnique cls
    cond_std = cond_stdOK mtheta

type Condition = (DynFlags, TyCon, [Type]) -> Maybe SDoc
        -- first Bool is whether or not we are allowed to derive Data and Typeable
        -- second Bool is whether or not we are allowed to derive Functor
        -- TyCon is the *representation* tycon if the data type is an indexed one
        -- [Type] are the type arguments to the (representation) TyCon
        -- Nothing => OK

orCond :: Condition -> Condition -> Condition
orCond c1 c2 tc
  = case c1 tc of
        Nothing -> Nothing          -- c1 succeeds
        Just x  -> case c2 tc of    -- c1 fails
                     Nothing -> Nothing
                     Just y  -> Just (x $$ ptext (sLit "  or") $$ y)
                                    -- Both fail

andCond :: Condition -> Condition -> Condition
andCond c1 c2 tc = case c1 tc of
                     Nothing -> c2 tc   -- c1 succeeds
                     Just x  -> Just x  -- c1 fails

cond_stdOK :: DerivContext -> Condition
cond_stdOK (Just _) _
  = Nothing     -- Don't check these conservative conditions for
                -- standalone deriving; just generate the code
                -- and let the typechecker handle the result
cond_stdOK Nothing (_, rep_tc, _)
  | null data_cons      = Just (no_cons_why rep_tc $$ suggestion)
  | not (null con_whys) = Just (vcat con_whys $$ suggestion)
  | otherwise           = Nothing
  where
    suggestion  = ptext (sLit "Possible fix: use a standalone deriving declaration instead")
    data_cons   = tyConDataCons rep_tc
    con_whys = mapCatMaybes check_con data_cons

    check_con :: DataCon -> Maybe SDoc
    check_con con
      | isVanillaDataCon con
      , all isTauTy (dataConOrigArgTys con) = Nothing
      | otherwise = Just (badCon con (ptext (sLit "must have a Haskell-98 type")))

no_cons_why :: TyCon -> SDoc
no_cons_why rep_tc = quotes (pprSourceTyCon rep_tc) <+>
                     ptext (sLit "must have at least one data constructor")

cond_RepresentableOk :: Condition
cond_RepresentableOk (_, tc, tc_args) = canDoGenerics tc tc_args

cond_Representable1Ok :: Condition
cond_Representable1Ok (_, tc, tc_args) = canDoGenerics1 tc tc_args

cond_enumOrProduct :: Class -> Condition
cond_enumOrProduct cls = cond_isEnumeration `orCond`
                         (cond_isProduct `andCond` cond_args cls)

cond_args :: Class -> Condition
-- For some classes (eg Eq, Ord) we allow unlifted arg types
-- by generating specilaised code.  For others (eg Data) we don't.
cond_args cls (_, tc, _)
  = case bad_args of
      []      -> Nothing
      (ty:_) -> Just (hang (ptext (sLit "Don't know how to derive") <+> quotes (ppr cls))
                         2 (ptext (sLit "for type") <+> quotes (ppr ty)))
  where
    bad_args = [ arg_ty | con <- tyConDataCons tc
                        , arg_ty <- dataConOrigArgTys con
                        , isUnLiftedType arg_ty
                        , not (ok_ty arg_ty) ]

    cls_key = classKey cls
    ok_ty arg_ty
     | cls_key == eqClassKey   = check_in arg_ty ordOpTbl
     | cls_key == ordClassKey  = check_in arg_ty ordOpTbl
     | cls_key == showClassKey = check_in arg_ty boxConTbl
     | otherwise               = False    -- Read, Ix etc

    check_in :: Type -> [(Type,a)] -> Bool
    check_in arg_ty tbl = any (eqType arg_ty . fst) tbl


cond_isEnumeration :: Condition
cond_isEnumeration (_, rep_tc, _)
  | isEnumerationTyCon rep_tc = Nothing
  | otherwise                 = Just why
  where
    why = sep [ quotes (pprSourceTyCon rep_tc) <+>
                  ptext (sLit "must be an enumeration type")
              , ptext (sLit "(an enumeration consists of one or more nullary, non-GADT constructors)") ]
                  -- See Note [Enumeration types] in TyCon

cond_isProduct :: Condition
cond_isProduct (_, rep_tc, _)
  | isProductTyCon rep_tc = Nothing
  | otherwise             = Just why
  where
    why = quotes (pprSourceTyCon rep_tc) <+>
          ptext (sLit "must have precisely one constructor")

cond_typeableOK :: Condition
-- OK for Typeable class
-- Currently: (a) args all of kind *
--            (b) 7 or fewer args
cond_typeableOK (_, tc, _)
  | tyConArity tc > 7 = Just too_many
  | not (all (isSubOpenTypeKind . tyVarKind) (tyConTyCoVars tc))
                      = Just bad_kind
  | otherwise         = Nothing
  where
    too_many = quotes (pprSourceTyCon tc) <+>
               ptext (sLit "must have 7 or fewer arguments")
    bad_kind = quotes (pprSourceTyCon tc) <+>
               ptext (sLit "must only have arguments of kind `*'")

functorLikeClassKeys :: [Unique]
functorLikeClassKeys = [functorClassKey, foldableClassKey, traversableClassKey]

cond_functorOK :: Bool -> Condition
-- OK for Functor/Foldable/Traversable class
-- Currently: (a) at least one argument
--            (b) don't use argument contravariantly
--            (c) don't use argument in the wrong place, e.g. data T a = T (X a a)
--            (d) optionally: don't use function types
--            (e) no "stupid context" on data type
cond_functorOK allowFunctions (_, rep_tc, _)
  | null tc_tvs
  = Just (ptext (sLit "Data type") <+> quotes (ppr rep_tc)
          <+> ptext (sLit "must have some type parameters"))

  | not (null bad_stupid_theta)
  = Just (ptext (sLit "Data type") <+> quotes (ppr rep_tc)
          <+> ptext (sLit "must not have a class context") <+> pprTheta bad_stupid_theta)

  | otherwise
  = msum (map check_con data_cons)      -- msum picks the first 'Just', if any
  where
    tc_tvs            = tyConTyCoVars rep_tc
    Just (_, last_tv) = snocView tc_tvs
    bad_stupid_theta  = filter is_bad (tyConStupidTheta rep_tc)
    is_bad pred       = last_tv `elemVarSet` tyCoVarsOfType pred

    data_cons = tyConDataCons rep_tc
    check_con con = msum (check_vanilla con : foldDataConArgs (ft_check con) con)

    check_vanilla :: DataCon -> Maybe SDoc
    check_vanilla con | isVanillaDataCon con = Nothing
                      | otherwise            = Just (badCon con existential)

    ft_check :: DataCon -> FFoldType (Maybe SDoc)
    ft_check con = FT { ft_triv = Nothing, ft_var = Nothing
                      , ft_co_var = Just (badCon con covariant)
                      , ft_fun = \x y -> if allowFunctions then x `mplus` y
                                                           else Just (badCon con functions)
                      , ft_tup = \_ xs  -> msum xs
                      , ft_ty_app = \_ x   -> x
                      , ft_bad_app = Just (badCon con wrong_arg)
                      , ft_forall = \_ x   -> x }

    existential = ptext (sLit "must not have existential arguments")
    covariant   = ptext (sLit "must not use the type variable in a function argument")
    functions   = ptext (sLit "must not contain function types")
    wrong_arg   = ptext (sLit "must use the type variable only as the last argument of a data type")

checkFlag :: ExtensionFlag -> Condition
checkFlag flag (dflags, _, _)
  | xopt flag dflags = Nothing
  | otherwise        = Just why
  where
    why = ptext (sLit "You need -X") <> text flag_str
          <+> ptext (sLit "to derive an instance for this class")
    flag_str = case [ s | (s, f, _) <- xFlags, f==flag ] of
                 [s]   -> s
                 other -> pprPanic "checkFlag" (ppr other)

std_class_via_iso :: Class -> Bool
-- These standard classes can be derived for a newtype
-- using the isomorphism trick *even if no -XGeneralizedNewtypeDeriving
-- because giving so gives the same results as generating the boilerplate
std_class_via_iso clas
  = classKey clas `elem` [eqClassKey, ordClassKey, ixClassKey, boundedClassKey]
        -- Not Read/Show because they respect the type
        -- Not Enum, because newtypes are never in Enum


non_iso_class :: Class -> Bool
-- *Never* derive Read, Show, Typeable, Data, Generic, Generic1 by isomorphism,
-- even with -XGeneralizedNewtypeDeriving
non_iso_class cls
  = classKey cls `elem` ([ readClassKey, showClassKey, dataClassKey
                         , genClassKey, gen1ClassKey] ++ typeableClassKeys)

typeableClassKeys :: [Unique]
typeableClassKeys = map getUnique typeableClassNames

new_dfun_name :: Class -> TyCon -> TcM Name
new_dfun_name clas tycon        -- Just a simple wrapper
  = do { loc <- getSrcSpanM     -- The location of the instance decl, not of the tycon
        ; newDFunName clas [mkTyConApp tycon []] loc }
        -- The type passed to newDFunName is only used to generate
        -- a suitable string; hence the empty type arg list

badCon :: DataCon -> SDoc -> SDoc
badCon con msg = ptext (sLit "Constructor") <+> quotes (ppr con) <+> msg
\end{code}

Note [Superclasses of derived instance]
~~~~~~~~~~~~~~~~~~~~~~~~~~~~~~~~~~~~~~~
In general, a derived instance decl needs the superclasses of the derived
class too.  So if we have
        data T a = ...deriving( Ord )
then the initial context for Ord (T a) should include Eq (T a).  Often this is
redundant; we'll also generate an Ord constraint for each constructor argument,
and that will probably generate enough constraints to make the Eq (T a) constraint
be satisfied too.  But not always; consider:

 data S a = S
 instance Eq (S a)
 instance Ord (S a)

 data T a = MkT (S a) deriving( Ord )
 instance Num a => Eq (T a)

The derived instance for (Ord (T a)) must have a (Num a) constraint!
Similarly consider:
        data T a = MkT deriving( Data, Typeable )
Here there *is* no argument field, but we must nevertheless generate
a context for the Data instances:
        instance Typable a => Data (T a) where ...


%************************************************************************
%*                                                                      *
                Deriving newtypes
%*                                                                      *
%************************************************************************

\begin{code}
mkNewTypeEqn :: CtOrigin -> DynFlags -> [Var] -> Class
             -> [Type] -> TyCon -> [Type] -> TyCon -> [Type]
             -> DerivContext
             -> TcRn EarlyDerivSpec
mkNewTypeEqn orig dflags tvs
             cls cls_tys tycon tc_args rep_tycon rep_tc_args mtheta
-- Want: instance (...) => cls (cls_tys ++ [tycon tc_args]) where ...
  | can_derive_via_isomorphism && (newtype_deriving || std_class_via_iso cls)
  = do  { traceTc "newtype deriving:" (ppr tycon <+> ppr rep_tys <+> ppr all_preds)
        ; dfun_name <- new_dfun_name cls tycon
        ; loc <- getSrcSpanM
        ; let spec = DS { ds_loc = loc, ds_orig = orig
                        , ds_name = dfun_name, ds_tvs = varSetElemsKvsFirst dfun_tvs
                        , ds_cls = cls, ds_tys = inst_tys
                        , ds_tc = rep_tycon, ds_tc_args = rep_tc_args
                        , ds_theta =  mtheta `orElse` all_preds
                        , ds_newtype = True }
        ; return (if isJust mtheta then Right spec
                                   else Left spec) }

  | otherwise
  = case checkSideConditions dflags mtheta cls cls_tys rep_tycon rep_tc_args of
      CanDerive -> go_for_it    -- Use the standard H98 method
      DerivableClassError msg   -- Error with standard class
        | can_derive_via_isomorphism -> bale_out (msg $$ suggest_nd)
        | otherwise                  -> bale_out msg
      NonDerivableClass         -- Must use newtype deriving
        | newtype_deriving           -> bale_out cant_derive_err  -- Too hard, even with newtype deriving
        | can_derive_via_isomorphism -> bale_out (non_std $$ suggest_nd) -- Try newtype deriving!
        | otherwise                  -> bale_out non_std
  where
        newtype_deriving = xopt Opt_GeneralizedNewtypeDeriving dflags
        go_for_it        = mk_data_eqn orig tvs cls tycon tc_args rep_tycon rep_tc_args mtheta
        bale_out msg     = failWithTc (derivingThingErr newtype_deriving cls cls_tys inst_ty msg)

        non_std    = nonStdErr cls
        suggest_nd = ptext (sLit "Try -XGeneralizedNewtypeDeriving for GHC's newtype-deriving extension")

        -- Here is the plan for newtype derivings.  We see
        --        newtype T a1...an = MkT (t ak+1...an) deriving (.., C s1 .. sm, ...)
        -- where t is a type,
        --       ak+1...an is a suffix of a1..an, and are all tyars
        --       ak+1...an do not occur free in t, nor in the s1..sm
        --       (C s1 ... sm) is a  *partial applications* of class C
        --                      with the last parameter missing
        --       (T a1 .. ak) matches the kind of C's last argument
        --              (and hence so does t)
        -- The latter kind-check has been done by deriveTyData already,
        -- and tc_args are already trimmed
        --
        -- We generate the instance
        --       instance forall ({a1..ak} u fvs(s1..sm)).
        --                C s1 .. sm t => C s1 .. sm (T a1...ak)
        -- where T a1...ap is the partial application of
        --       the LHS of the correct kind and p >= k
        --
        --      NB: the variables below are:
        --              tc_tvs = [a1, ..., an]
        --              tyvars_to_keep = [a1, ..., ak]
        --              rep_ty = t ak .. an
        --              deriv_tvs = fvs(s1..sm) \ tc_tvs
        --              tys = [s1, ..., sm]
        --              rep_fn' = t
        --
        -- Running example: newtype T s a = MkT (ST s a) deriving( Monad )
        -- We generate the instance
        --      instance Monad (ST s) => Monad (T s) where

        nt_eta_arity = length (fst (newTyConEtadRhs rep_tycon))
                -- For newtype T a b = MkT (S a a b), the TyCon machinery already
                -- eta-reduces the representation type, so we know that
                --      T a ~ S a a
                -- That's convenient here, because we may have to apply
                -- it to fewer than its original complement of arguments

        -- Note [Newtype representation]
        -- ~~~~~~~~~~~~~~~~~~~~~~~~~~~~~
        -- Need newTyConRhs (*not* a recursive representation finder)
        -- to get the representation type. For example
        --      newtype B = MkB Int
        --      newtype A = MkA B deriving( Num )
        -- We want the Num instance of B, *not* the Num instance of Int,
        -- when making the Num instance of A!
        rep_inst_ty = newTyConInstRhs rep_tycon rep_tc_args
        rep_tys     = cls_tys ++ [rep_inst_ty]
        rep_pred    = mkClassPred cls rep_tys
                -- rep_pred is the representation dictionary, from where
                -- we are gong to get all the methods for the newtype
                -- dictionary


    -- Next we figure out what superclass dictionaries to use
    -- See Note [Newtype deriving superclasses] above

        cls_tyvars = classTyCoVars cls
        dfun_tvs = tyCoVarsOfTypes inst_tys
        inst_ty = mkTyConApp tycon tc_args
        inst_tys = cls_tys ++ [inst_ty]
        sc_theta = substTheta (zipOpenTCvSubst cls_tyvars inst_tys)
                              (classSCTheta cls)

                -- If there are no tyvars, there's no need
                -- to abstract over the dictionaries we need
                -- Example:     newtype T = MkT Int deriving( C )
                -- We get the derived instance
                --              instance C T
                -- rather than
                --              instance C Int => C T
        all_preds = rep_pred : sc_theta         -- NB: rep_pred comes first

        -------------------------------------------------------------------
        --  Figuring out whether we can only do this newtype-deriving thing

        can_derive_via_isomorphism
           =  not (non_iso_class cls)
           && arity_ok
           && eta_ok
           && ats_ok
--         && not (isRecursiveTyCon tycon)      -- Note [Recursive newtypes]

        arity_ok = length cls_tys + 1 == classArity cls
                -- Well kinded; eg not: newtype T ... deriving( ST )
                --                      because ST needs *2* type params

        -- Check that eta reduction is OK
        eta_ok = nt_eta_arity <= length rep_tc_args
                -- The newtype can be eta-reduced to match the number
                --     of type argument actually supplied
                --        newtype T a b = MkT (S [a] b) deriving( Monad )
                --     Here the 'b' must be the same in the rep type (S [a] b)
                --     And the [a] must not mention 'b'.  That's all handled
                --     by nt_eta_rity.

        ats_ok = null (classATs cls)
               -- No associated types for the class, because we don't
               -- currently generate type 'instance' decls; and cannot do
               -- so for 'data' instance decls

        cant_derive_err
           = vcat [ ppUnless arity_ok arity_msg
                  , ppUnless eta_ok eta_msg
                  , ppUnless ats_ok ats_msg ]
        arity_msg = quotes (ppr (mkClassPred cls cls_tys)) <+> ptext (sLit "does not have arity 1")
        eta_msg   = ptext (sLit "cannot eta-reduce the representation type enough")
        ats_msg   = ptext (sLit "the class has associated types")
\end{code}

Note [Recursive newtypes]
~~~~~~~~~~~~~~~~~~~~~~~~~
Newtype deriving works fine, even if the newtype is recursive.
e.g.    newtype S1 = S1 [T1 ()]
        newtype T1 a = T1 (StateT S1 IO a ) deriving( Monad )
Remember, too, that type families are curretly (conservatively) given
a recursive flag, so this also allows newtype deriving to work
for type famillies.

We used to exclude recursive types, because we had a rather simple
minded way of generating the instance decl:
   newtype A = MkA [A]
   instance Eq [A] => Eq A      -- Makes typechecker loop!
But now we require a simple context, so it's ok.


%************************************************************************
%*                                                                      *
\subsection[TcDeriv-fixpoint]{Finding the fixed point of \tr{deriving} equations}
%*                                                                      *
%************************************************************************

A ``solution'' (to one of the equations) is a list of (k,TyVarTy tv)
terms, which is the final correct RHS for the corresponding original
equation.
\begin{itemize}
\item
Each (k,TyVarTy tv) in a solution constrains only a type
variable, tv.

\item
The (k,TyVarTy tv) pairs in a solution are canonically
ordered by sorting on type varible, tv, (major key) and then class, k,
(minor key)
\end{itemize}

\begin{code}
inferInstanceContexts :: OverlapFlag -> [DerivSpec] -> TcM [DerivSpec]

inferInstanceContexts _ [] = return []

inferInstanceContexts oflag infer_specs
  = do  { traceTc "inferInstanceContexts" $ vcat (map pprDerivSpec infer_specs)
        ; iterate_deriv 1 initial_solutions }
  where
    ------------------------------------------------------------------
        -- The initial solutions for the equations claim that each
        -- instance has an empty context; this solution is certainly
        -- in canonical form.
    initial_solutions :: [ThetaType]
    initial_solutions = [ [] | _ <- infer_specs ]

    ------------------------------------------------------------------
        -- iterate_deriv calculates the next batch of solutions,
        -- compares it with the current one; finishes if they are the
        -- same, otherwise recurses with the new solutions.
        -- It fails if any iteration fails
    iterate_deriv :: Int -> [ThetaType] -> TcM [DerivSpec]
    iterate_deriv n current_solns
      | n > 20  -- Looks as if we are in an infinite loop
                -- This can happen if we have -XUndecidableInstances
                -- (See TcSimplify.tcSimplifyDeriv.)
      = pprPanic "solveDerivEqns: probable loop"
                 (vcat (map pprDerivSpec infer_specs) $$ ppr current_solns)
      | otherwise
      = do {      -- Extend the inst info from the explicit instance decls
                  -- with the current set of solutions, and simplify each RHS
             let inst_specs = zipWithEqual "add_solns" (mkInstance oflag)
                                           current_solns infer_specs
           ; new_solns <- checkNoErrs $
                          extendLocalInstEnv inst_specs $
                          mapM gen_soln infer_specs

           ; let eqList :: (a -> b -> Bool) -> [a] -> [b] -> Bool
                 eqList f xs ys = length xs == length ys && and (zipWith f xs ys)

           ; if (eqList (eqList eqType) current_solns new_solns) then
                return [ spec { ds_theta = soln }
                       | (spec, soln) <- zip infer_specs current_solns ]
             else
                iterate_deriv (n+1) new_solns }

    ------------------------------------------------------------------
    gen_soln :: DerivSpec  -> TcM [PredType]
    gen_soln (DS { ds_loc = loc, ds_orig = orig, ds_tvs = tyvars
                 , ds_cls = clas, ds_tys = inst_tys, ds_theta = deriv_rhs })
      = setSrcSpan loc  $
        addErrCtxt (derivInstCtxt the_pred) $
        do { theta <- simplifyDeriv orig the_pred tyvars deriv_rhs
                -- checkValidInstance tyvars theta clas inst_tys
                -- Not necessary; see Note [Exotic derived instance contexts]
                --                in TcSimplify

           ; traceTc "TcDeriv" (ppr deriv_rhs $$ ppr theta)
                -- Claim: the result instance declaration is guaranteed valid
                -- Hence no need to call:
                --   checkValidInstance tyvars theta clas inst_tys
           ; return (sortBy cmpType theta) }    -- Canonicalise before returning the solution
      where
        the_pred = mkClassPred clas inst_tys

------------------------------------------------------------------
mkInstance :: OverlapFlag -> ThetaType -> DerivSpec -> ClsInst
mkInstance overlap_flag theta
            (DS { ds_name = dfun_name
                , ds_tvs = tyvars, ds_cls = clas, ds_tys = tys })
  = mkLocalInstance dfun overlap_flag
  where
    dfun = mkDictFunId dfun_name tyvars theta clas tys


extendLocalInstEnv :: [ClsInst] -> TcM a -> TcM a
-- Add new locally-defined instances; don't bother to check
-- for functional dependency errors -- that'll happen in TcInstDcls
extendLocalInstEnv dfuns thing_inside
 = do { env <- getGblEnv
      ; let  inst_env' = extendInstEnvList (tcg_inst_env env) dfuns
             env'      = env { tcg_inst_env = inst_env' }
      ; setGblEnv env' thing_inside }
\end{code}


%************************************************************************
%*                                                                      *
\subsection[TcDeriv-normal-binds]{Bindings for the various classes}
%*                                                                      *
%************************************************************************

After all the trouble to figure out the required context for the
derived instance declarations, all that's left is to chug along to
produce them.  They will then be shoved into @tcInstDecls2@, which
will do all its usual business.

There are lots of possibilities for code to generate.  Here are
various general remarks.

PRINCIPLES:
\begin{itemize}
\item
We want derived instances of @Eq@ and @Ord@ (both v common) to be
``you-couldn't-do-better-by-hand'' efficient.

\item
Deriving @Show@---also pretty common--- should also be reasonable good code.

\item
Deriving for the other classes isn't that common or that big a deal.
\end{itemize}

PRAGMATICS:

\begin{itemize}
\item
Deriving @Ord@ is done mostly with the 1.3 @compare@ method.

\item
Deriving @Eq@ also uses @compare@, if we're deriving @Ord@, too.

\item
We {\em normally} generate code only for the non-defaulted methods;
there are some exceptions for @Eq@ and (especially) @Ord@...

\item
Sometimes we use a @_con2tag_<tycon>@ function, which returns a data
constructor's numeric (@Int#@) tag.  These are generated by
@gen_tag_n_con_binds@, and the heuristic for deciding if one of
these is around is given by @hasCon2TagFun@.

The examples under the different sections below will make this
clearer.

\item
Much less often (really just for deriving @Ix@), we use a
@_tag2con_<tycon>@ function.  See the examples.

\item
We use the renamer!!!  Reason: we're supposed to be
producing @LHsBinds Name@ for the methods, but that means
producing correctly-uniquified code on the fly.  This is entirely
possible (the @TcM@ monad has a @UniqueSupply@), but it is painful.
So, instead, we produce @MonoBinds RdrName@ then heave 'em through
the renamer.  What a great hack!
\end{itemize}

\begin{code}
-- Generate the InstInfo for the required instance paired with the
--   *representation* tycon for that instance,
-- plus any auxiliary bindings required
--
-- Representation tycons differ from the tycon in the instance signature in
-- case of instances for indexed families.
--
genInst :: Bool             -- True <=> standalone deriving
        -> OverlapFlag
        -> CommonAuxiliaries
        -> DerivSpec -> TcM (InstInfo RdrName, BagDerivStuff)
genInst standalone_deriv oflag comauxs
        spec@(DS { ds_tvs = tvs, ds_tc = rep_tycon, ds_tc_args = rep_tc_args
                 , ds_theta = theta, ds_newtype = is_newtype
                 , ds_name = name, ds_cls = clas })
  | is_newtype
  = return (InstInfo { iSpec   = inst_spec
                     , iBinds  = NewTypeDerived co rep_tycon }, emptyBag)

  | otherwise
  = do { fix_env <- getFixityEnv
       ; (meth_binds, deriv_stuff) <- genDerivStuff (getSrcSpan name)
                                        fix_env clas name rep_tycon
                                        (lookup rep_tycon comauxs)
       ; let inst_info = InstInfo { iSpec   = inst_spec
                                  , iBinds  = VanillaInst meth_binds []
                                                standalone_deriv }
       ; return ( inst_info, deriv_stuff) }
  where

    inst_spec = mkInstance oflag theta spec
    co1 = case tyConFamilyCoercion_maybe rep_tycon of
<<<<<<< HEAD
              Just co_con -> mkTcSingletonAxInstCo co_con rep_tc_args
              Nothing     -> id_co
              -- Not a family => rep_tycon = main tycon
    co2 = mkTcSingletonAxInstCo (newTyConCo rep_tycon) rep_tc_args
=======
              Just co_con -> mkTcUnbranchedAxInstCo co_con rep_tc_args
              Nothing     -> id_co
              -- Not a family => rep_tycon = main tycon
    co2 = mkTcUnbranchedAxInstCo (newTyConCo rep_tycon) rep_tc_args
>>>>>>> d2a5a9cf
    co  = mkTcForAllCos tvs (co1 `mkTcTransCo` co2)
    id_co = mkTcReflCo (mkTyConApp rep_tycon rep_tc_args)

-- Example: newtype instance N [a] = N1 (Tree a)
--          deriving instance Eq b => Eq (N [(b,b)])
-- From the instance, we get an implicit newtype R1:N a = N1 (Tree a)
-- When dealing with the deriving clause
--    co1 : N [(b,b)] ~ R1:N (b,b)
--    co2 : R1:N (b,b) ~ Tree (b,b)
--    co  : N [(b,b)] ~ Tree (b,b)

genDerivStuff :: SrcSpan -> FixityEnv -> Class -> Name -> TyCon
              -> Maybe CommonAuxiliary
              -> TcM (LHsBinds RdrName, BagDerivStuff)
genDerivStuff loc fix_env clas name tycon comaux_maybe
  | className clas `elem` typeableClassNames
  = do dflags <- getDynFlags
       return (gen_Typeable_binds dflags loc tycon, emptyBag)

  | ck `elem` [genClassKey, gen1ClassKey]   -- Special case because monadic
  = let gk =  if ck == genClassKey then Gen0 else Gen1 -- TODO NSF: correctly identify when we're building Both instead of One
        Just metaTyCons = comaux_maybe -- well-guarded by commonAuxiliaries and genInst
    in do
      (binds, faminst) <- gen_Generic_binds gk tycon metaTyCons (nameModule name)
      return (binds, DerivFamInst faminst `consBag` emptyBag)

  | otherwise                      -- Non-monadic generators
  = do dflags <- getDynFlags
       case assocMaybe (gen_list dflags) (getUnique clas) of
        Just gen_fn -> return (gen_fn loc tycon)
        Nothing     -> pprPanic "genDerivStuff: bad derived class" (ppr clas)
  where
    ck = classKey clas

    gen_list :: DynFlags
             -> [(Unique, SrcSpan -> TyCon -> (LHsBinds RdrName, BagDerivStuff))]
    gen_list dflags
             = [(eqClassKey, gen_Eq_binds)
               ,(ordClassKey, gen_Ord_binds)
               ,(enumClassKey, gen_Enum_binds)
               ,(boundedClassKey, gen_Bounded_binds)
               ,(ixClassKey, gen_Ix_binds)
               ,(showClassKey, gen_Show_binds fix_env)
               ,(readClassKey, gen_Read_binds fix_env)
               ,(dataClassKey, gen_Data_binds dflags)
               ,(functorClassKey, gen_Functor_binds)
               ,(foldableClassKey, gen_Foldable_binds)
               ,(traversableClassKey, gen_Traversable_binds)
               ]
\end{code}

%************************************************************************
%*                                                                      *
\subsection[TcDeriv-taggery-Names]{What con2tag/tag2con functions are available?}
%*                                                                      *
%************************************************************************

\begin{code}
derivingKindErr :: TyCon -> Class -> [Type] -> Kind -> MsgDoc
derivingKindErr tc cls cls_tys cls_kind
  = hang (ptext (sLit "Cannot derive well-kinded instance of form")
                <+> quotes (pprClassPred cls cls_tys <+> parens (ppr tc <+> ptext (sLit "..."))))
       2 (ptext (sLit "Class") <+> quotes (ppr cls)
            <+> ptext (sLit "expects an argument of kind") <+> quotes (pprKind cls_kind))

derivingEtaErr :: Class -> [Type] -> Type -> MsgDoc
derivingEtaErr cls cls_tys inst_ty
  = sep [ptext (sLit "Cannot eta-reduce to an instance of form"),
         nest 2 (ptext (sLit "instance (...) =>")
                <+> pprClassPred cls (cls_tys ++ [inst_ty]))]

typeFamilyPapErr :: TyCon -> Class -> [Type] -> Type -> MsgDoc
typeFamilyPapErr tc cls cls_tys inst_ty
  = hang (ptext (sLit "Derived instance") <+> quotes (pprClassPred cls (cls_tys ++ [inst_ty])))
       2 (ptext (sLit "requires illegal partial application of data type family") <+> ppr tc)

derivingThingErr :: Bool -> Class -> [Type] -> Type -> MsgDoc -> MsgDoc
derivingThingErr newtype_deriving clas tys ty why
  = sep [(hang (ptext (sLit "Can't make a derived instance of"))
             2 (quotes (ppr pred))
          $$ nest 2 extra) <> colon,
         nest 2 why]
  where
    extra | newtype_deriving = ptext (sLit "(even with cunning newtype deriving)")
          | otherwise        = empty
    pred = mkClassPred clas (tys ++ [ty])

derivingHiddenErr :: TyCon -> SDoc
derivingHiddenErr tc
  = hang (ptext (sLit "The data constructors of") <+> quotes (ppr tc) <+> ptext (sLit "are not all in scope"))
       2 (ptext (sLit "so you cannot derive an instance for it"))

standaloneCtxt :: LHsType Name -> SDoc
standaloneCtxt ty = hang (ptext (sLit "In the stand-alone deriving instance for"))
                       2 (quotes (ppr ty))

derivInstCtxt :: PredType -> MsgDoc
derivInstCtxt pred
  = ptext (sLit "When deriving the instance for") <+> parens (ppr pred)
\end{code}<|MERGE_RESOLUTION|>--- conflicted
+++ resolved
@@ -1528,17 +1528,10 @@
 
     inst_spec = mkInstance oflag theta spec
     co1 = case tyConFamilyCoercion_maybe rep_tycon of
-<<<<<<< HEAD
-              Just co_con -> mkTcSingletonAxInstCo co_con rep_tc_args
-              Nothing     -> id_co
-              -- Not a family => rep_tycon = main tycon
-    co2 = mkTcSingletonAxInstCo (newTyConCo rep_tycon) rep_tc_args
-=======
               Just co_con -> mkTcUnbranchedAxInstCo co_con rep_tc_args
               Nothing     -> id_co
               -- Not a family => rep_tycon = main tycon
     co2 = mkTcUnbranchedAxInstCo (newTyConCo rep_tycon) rep_tc_args
->>>>>>> d2a5a9cf
     co  = mkTcForAllCos tvs (co1 `mkTcTransCo` co2)
     id_co = mkTcReflCo (mkTyConApp rep_tycon rep_tc_args)
 

{-# LANGUAGE CPP #-}

module TcSimplify(
       simplifyInfer, solveTopConstraints,
       growThetaTyVars,
       simplifyAmbiguityCheck,
       simplifyDefault,
<<<<<<< HEAD
       simplifyTop, simplifyInteractive, solveEqualities,
       simplifyWantedsTcM,
=======
       simplifyTop, simplifyInteractive,
       solveWantedsTcM,
       tcCheckSatisfiability,
>>>>>>> c865c425

       -- For Rules we need these
       solveWanteds, runTcSDeriveds
  ) where

#include "HsVersions.h"

import Bag
import Class         ( Class, classKey, classTyCon )
import DynFlags      ( ExtensionFlag( Opt_AllowAmbiguousTypes )
                     , WarningFlag ( Opt_WarnMonomorphism )
                     , DynFlags( solverIterations ) )
import Inst
import ListSetOps
import Maybes
import Name
import Outputable
import Pair
import PrelInfo
import PrelNames
import TcErrors
import TcEvidence
import TcInteract
import TcMType   as TcM
import TcRnMonad as TcM
import TcSMonad  as TcS
import TcType
import TrieMap       () -- DV: for now
import Type
import TysWiredIn    ( liftedDataConTy )
import Unify         ( tcMatchTy )
import Util
import Var
import VarSet
import BasicTypes    ( IntWithInf, intGtLimit )
import ErrUtils      ( emptyMessages )
import FastString

import Control.Monad ( when, unless )
import Data.List     ( partition )
import Data.Foldable    ( fold )

#if __GLASGOW_HASKELL__ < 709
import Data.Traversable ( traverse )
#endif

{-
*********************************************************************************
*                                                                               *
*                           External interface                                  *
*                                                                               *
*********************************************************************************
-}

simplifyTop :: WantedConstraints -> TcM (Bag EvBind)
-- Simplify top-level constraints
-- Usually these will be implications,
-- but when there is nothing to quantify we don't wrap
-- in a degenerate implication, so we do that here instead
simplifyTop wanteds
  = do { traceTc "simplifyTop {" $ text "wanted = " <+> ppr wanteds
       ; ((final_wc, unsafe_ol), binds1) <- runTcS $ simpl_top wanteds
       ; traceTc "End simplifyTop }" empty

       ; traceTc "reportUnsolved {" empty
       ; binds2 <- reportUnsolved final_wc
       ; traceTc "reportUnsolved }" empty

       ; traceTc "reportUnsolved (unsafe overlapping) {" empty
       ; unless (isEmptyCts unsafe_ol) $ do {
           -- grab current error messages and clear, warnAllUnsolved will
           -- update error messages which we'll grab and then restore saved
           -- messages.
           ; errs_var  <- getErrsVar
           ; saved_msg <- TcM.readTcRef errs_var
           ; TcM.writeTcRef errs_var emptyMessages

           ; warnAllUnsolved $ WC { wc_simple = unsafe_ol
                                  , wc_insol = emptyCts
                                  , wc_impl = emptyBag }

           ; whyUnsafe <- fst <$> TcM.readTcRef errs_var
           ; TcM.writeTcRef errs_var saved_msg
           ; recordUnsafeInfer whyUnsafe
           }
       ; traceTc "reportUnsolved (unsafe overlapping) }" empty

       ; return (evBindMapBinds binds1 `unionBags` binds2) }

-- | Type-check a thing that emits only equality constraints, then
-- solve those constraints. Emits errors -- but does not fail --
-- if there is trouble.
solveEqualities :: TcM a -> TcM a
solveEqualities thing_inside
  = do { (result, wanted) <- captureConstraints thing_inside
       ; traceTc "solveEqualities {" $ text "wanted = " <+> ppr wanted
       ; (final_wc, _) <- runTcSEqualities $ simpl_top wanted
       ; traceTc "End solveEqualities }" empty

       ; traceTc "reportAllUnsolved {" empty
       ; reportAllUnsolved final_wc
       ; traceTc "reportAllUnsolved }" empty
       ; return result }

type SafeOverlapFailures = Cts
-- ^ See Note [Safe Haskell Overlapping Instances Implementation]

type FinalConstraints = (WantedConstraints, SafeOverlapFailures)

simpl_top :: WantedConstraints -> TcS FinalConstraints
    -- See Note [Top-level Defaulting Plan]
simpl_top wanteds
  = do { wc_first_go <- nestTcS (solveWantedsAndDrop wanteds)
                            -- This is where the main work happens
       ; wc_final <- try_tyvar_defaulting wc_first_go
       ; unsafe_ol <- getSafeOverlapFailures
       ; return (wc_final, unsafe_ol) }
  where
    try_tyvar_defaulting :: WantedConstraints -> TcS WantedConstraints
    try_tyvar_defaulting wc
      | isEmptyWC wc
      = return wc
      | otherwise
      = do { free_tvs <- TcS.zonkTyCoVarsAndFV (tyCoVarsOfWC wc)
           ; let meta_tvs = varSetElems (filterVarSet isMetaTyVar free_tvs)
                   -- zonkTyCoVarsAndFV: the wc_first_go is not yet zonked
                   -- filter isMetaTyVar: we might have runtime-skolems in GHCi,
                   -- and we definitely don't want to try to assign to those!

           ; defaulted <- mapM defaultTyVarTcS meta_tvs   -- Has unification side effects
           ; if or defaulted
             then do { wc_residual <- nestTcS (solveWanteds wc)
                            -- See Note [Must simplify after defaulting]
                     ; try_class_defaulting wc_residual }
             else try_class_defaulting wc }     -- No defaulting took place

    try_class_defaulting :: WantedConstraints -> TcS WantedConstraints
    try_class_defaulting wc
      | isEmptyWC wc
      = return wc
      | otherwise  -- See Note [When to do type-class defaulting]
      = do { something_happened <- applyDefaultingRules wc
                                   -- See Note [Top-level Defaulting Plan]
           ; if something_happened
             then do { wc_residual <- nestTcS (solveWantedsAndDrop wc)
                     ; try_class_defaulting wc_residual }
             else return wc }

-- | Type-check a thing, returning the result and any EvBinds produced
-- during solving. Emits errors -- but does not fail -- if there is trouble.
solveTopConstraints :: TcM a -> TcM (a, Bag EvBind)
solveTopConstraints thing_inside
  = do { (result, wanted) <- captureConstraints thing_inside
       ; ev_binds <- simplifyTop wanted
       ; return (result, ev_binds) }

{-
Note [When to do type-class defaulting]
~~~~~~~~~~~~~~~~~~~~~~~~~~~~~~~~~~~~~~~
In GHC 7.6 and 7.8.2, we did type-class defaulting only if insolubleWC
was false, on the grounds that defaulting can't help solve insoluble
constraints.  But if we *don't* do defaulting we may report a whole
lot of errors that would be solved by defaulting; these errors are
quite spurious because fixing the single insoluble error means that
defaulting happens again, which makes all the other errors go away.
This is jolly confusing: Trac #9033.

So it seems better to always do type-class defaulting.

However, always doing defaulting does mean that we'll do it in
situations like this (Trac #5934):
   run :: (forall s. GenST s) -> Int
   run = fromInteger 0
We don't unify the return type of fromInteger with the given function
type, because the latter involves foralls.  So we're left with
    (Num alpha, alpha ~ (forall s. GenST s) -> Int)
Now we do defaulting, get alpha := Integer, and report that we can't
match Integer with (forall s. GenST s) -> Int.  That's not totally
stupid, but perhaps a little strange.

Another potential alternative would be to suppress *all* non-insoluble
errors if there are *any* insoluble errors, anywhere, but that seems
too drastic.

Note [Must simplify after defaulting]
~~~~~~~~~~~~~~~~~~~~~~~~~~~~~~~~~~~~~
We may have a deeply buried constraint
    (t:*) ~ (a:Open)
which we couldn't solve because of the kind incompatibility, and 'a' is free.
Then when we default 'a' we can solve the constraint.  And we want to do
that before starting in on type classes.  We MUST do it before reporting
errors, because it isn't an error!  Trac #7967 was due to this.

Note [Top-level Defaulting Plan]
~~~~~~~~~~~~~~~~~~~~~~~~~~~~~~~~
We have considered two design choices for where/when to apply defaulting.
   (i) Do it in SimplCheck mode only /whenever/ you try to solve some
       simple constraints, maybe deep inside the context of implications.
       This used to be the case in GHC 7.4.1.
   (ii) Do it in a tight loop at simplifyTop, once all other constraints have
        finished. This is the current story.

Option (i) had many disadvantages:
   a) Firstly, it was deep inside the actual solver.
   b) Secondly, it was dependent on the context (Infer a type signature,
      or Check a type signature, or Interactive) since we did not want
      to always start defaulting when inferring (though there is an exception to
      this, see Note [Default while Inferring]).
   c) It plainly did not work. Consider typecheck/should_compile/DfltProb2.hs:
          f :: Int -> Bool
          f x = const True (\y -> let w :: a -> a
                                      w a = const a (y+1)
                                  in w y)
      We will get an implication constraint (for beta the type of y):
               [untch=beta] forall a. 0 => Num beta
      which we really cannot default /while solving/ the implication, since beta is
      untouchable.

Instead our new defaulting story is to pull defaulting out of the solver loop and
go with option (i), implemented at SimplifyTop. Namely:
     - First, have a go at solving the residual constraint of the whole
       program
     - Try to approximate it with a simple constraint
     - Figure out derived defaulting equations for that simple constraint
     - Go round the loop again if you did manage to get some equations

Now, that has to do with class defaulting. However there exists type variable /kind/
defaulting. Again this is done at the top-level and the plan is:
     - At the top-level, once you had a go at solving the constraint, do
       figure out /all/ the touchable unification variables of the wanted constraints.
     - Apply defaulting to their kinds

More details in Note [DefaultTyVar].

Note [Safe Haskell Overlapping Instances]
~~~~~~~~~~~~~~~~~~~~~~~~~~~~~~~~~~~~~~~~~
In Safe Haskell, we apply an extra restriction to overlapping instances. The
motive is to prevent untrusted code provided by a third-party, changing the
behavior of trusted code through type-classes. This is due to the global and
implicit nature of type-classes that can hide the source of the dictionary.

Another way to state this is: if a module M compiles without importing another
module N, changing M to import N shouldn't change the behavior of M.

Overlapping instances with type-classes can violate this principle. However,
overlapping instances aren't always unsafe. They are just unsafe when the most
selected dictionary comes from untrusted code (code compiled with -XSafe) and
overlaps instances provided by other modules.

In particular, in Safe Haskell at a call site with overlapping instances, we
apply the following rule to determine if it is a 'unsafe' overlap:

 1) Most specific instance, I1, defined in an `-XSafe` compiled module.
 2) I1 is an orphan instance or a MPTC.
 3) At least one overlapped instance, Ix, is both:
    A) from a different module than I1
    B) Ix is not marked `OVERLAPPABLE`

This is a slightly involved heuristic, but captures the situation of an
imported module N changing the behavior of existing code. For example, if
condition (2) isn't violated, then the module author M must depend either on a
type-class or type defined in N.

Secondly, when should these heuristics be enforced? We enforced them when the
type-class method call site is in a module marked `-XSafe` or `-XTrustworthy`.
This allows `-XUnsafe` modules to operate without restriction, and for Safe
Haskell inferrence to infer modules with unsafe overlaps as unsafe.

One alternative design would be to also consider if an instance was imported as
a `safe` import or not and only apply the restriction to instances imported
safely. However, since instances are global and can be imported through more
than one path, this alternative doesn't work.

Note [Safe Haskell Overlapping Instances Implementation]
~~~~~~~~~~~~~~~~~~~~~~~~~~~~~~~~~~~~~~~~~~~~~~~~~~~~~~~~

How is this implemented? It's complicated! So we'll step through it all:

 1) `InstEnv.lookupInstEnv` -- Performs instance resolution, so this is where
 we check if a particular type-class method call is safe or unsafe. We do this
 through the return type, `ClsInstLookupResult`, where the last parameter is a
 list of instances that are unsafe to overlap. When the method call is safe,
 the list is null.

 2) `TcInteract.matchClassInst` -- This module drives the instance resolution
 / dictionary generation. The return type is `LookupInstResult`, which either
 says no instance matched, or one found, and if it was a safe or unsafe
 overlap.

 3) `TcInteract.doTopReactDict` -- Takes a dictionary / class constraint and
 tries to resolve it by calling (in part) `matchClassInst`. The resolving
 mechanism has a work list (of constraints) that it process one at a time. If
 the constraint can't be resolved, it's added to an inert set. When compiling
 an `-XSafe` or `-XTrustworthy` module, we follow this approach as we know
 compilation should fail. These are handled as normal constraint resolution
 failures from here-on (see step 6).

 Otherwise, we may be inferring safety (or using `-fwarn-unsafe`), and
 compilation should succeed, but print warnings and/or mark the compiled module
 as `-XUnsafe`. In this case, we call `insertSafeOverlapFailureTcS` which adds
 the unsafe (but resolved!) constraint to the `inert_safehask` field of
 `InertCans`.

 4) `TcSimplify.simpl_top` -- Top-level function for driving the simplifier for
 constraint resolution. Once finished, we call `getSafeOverlapFailures` to
 retrieve the list of overlapping instances that were successfully resolved,
 but unsafe. Remember, this is only applicable for generating warnings
 (`-fwarn-unsafe`) or inferring a module unsafe. `-XSafe` and `-XTrustworthy`
 cause compilation failure by not resolving the unsafe constraint at all.
 `simpl_top` returns a list of unresolved constraints (all types), and resolved
 (but unsafe) resolved dictionary constraints.

 5) `TcSimplify.simplifyTop` -- Is the caller of `simpl_top`. For unresolved
 constraints, it calls `TcErrors.reportUnsolved`, while for unsafe overlapping
 instance constraints, it calls `TcErrors.warnAllUnsolved`. Both functions
 convert constraints into a warning message for the user.

 6) `TcErrors.*Unsolved` -- Generates error messages for constraints by
 actually calling `InstEnv.lookupInstEnv` again! Yes, confusing, but all we
 know is the constraint that is unresolved or unsafe. For dictionary, all we
 know is that we need a dictionary of type C, but not what instances are
 available and how they overlap. So we once again call `lookupInstEnv` to
 figure that out so we can generate a helpful error message.

 7) `TcSimplify.simplifyTop` -- In the case of `warnAllUnsolved` for resolved,
 but unsafe dictionary constraints, we collect the generated warning message
 (pop it) and call `TcRnMonad.recordUnsafeInfer` to mark the module we are
 compiling as unsafe, passing the warning message along as the reason.

 8) `TcRnMonad.recordUnsafeInfer` -- Save the unsafe result and reason in an
 IORef called `tcg_safeInfer`.

 9) `HscMain.tcRnModule'` -- Reads `tcg_safeInfer` after type-checking, calling
 `HscMain.markUnsafeInfer` (passing the reason along) when safe-inferrence
 failed.
-}

------------------
simplifyAmbiguityCheck :: Type -> WantedConstraints -> TcM ()
simplifyAmbiguityCheck ty wanteds
  = do { traceTc "simplifyAmbiguityCheck {" (text "type = " <+> ppr ty $$ text "wanted = " <+> ppr wanteds)
       ; ((final_wc, _), _) <- runTcS $ simpl_top wanteds
       ; traceTc "End simplifyAmbiguityCheck }" empty

       -- Normally report all errors; but with -XAllowAmbiguousTypes
       -- report only insoluble ones, since they represent genuinely
       -- inaccessible code
       ; allow_ambiguous <- xoptM Opt_AllowAmbiguousTypes
       ; traceTc "reportUnsolved(ambig) {" empty
       ; tc_lvl <- TcM.getTcLevel
       ; unless (allow_ambiguous && not (insolubleWC tc_lvl final_wc))
                (discardResult (reportUnsolved final_wc))
       ; traceTc "reportUnsolved(ambig) }" empty

       ; return () }

------------------
simplifyInteractive :: WantedConstraints -> TcM (Bag EvBind)
simplifyInteractive wanteds
  = traceTc "simplifyInteractive" empty >>
    simplifyTop wanteds

------------------
simplifyDefault :: ThetaType    -- Wanted; has no type variables in it
                -> TcM ()       -- Succeeds if the constraint is soluble
simplifyDefault theta
  = do { traceTc "simplifyInteractive" empty
       ; wanted <- newWanteds DefaultOrigin theta
       ; unsolved <- simplifyWantedsTcM wanted

       ; traceTc "reportUnsolved {" empty
       -- See Note [Deferring coercion errors to runtime]
       ; reportAllUnsolved unsolved
       ; traceTc "reportUnsolved }" empty

       ; return () }

------------------
tcCheckSatisfiability :: Bag EvVar -> TcM Bool
-- Return True if satisfiable, False if definitely contradictory
tcCheckSatisfiability givens
  = do { lcl_env <- TcRn.getLclEnv
       ; let given_loc = mkGivenLoc topTcLevel UnkSkol lcl_env
       ; traceTc "checkSatisfiabilty {" (ppr givens)
       ; (res, _ev_binds) <- runTcS $
             do { cts <- solveSimpleGivens given_loc (bagToList givens)
                ; return (not (isEmptyBag cts)) }
       ; traceTc "checkSatisfiabilty }" (ppr res)
       ; return (not res) }

{-
*********************************************************************************
*                                                                                 *
*                            Inference
*                                                                                 *
***********************************************************************************

Note [Inferring the type of a let-bound variable]
~~~~~~~~~~~~~~~~~~~~~~~~~~~~~~~~~~~~~~~~~~~~~~~~~
Consider
   f x = rhs

To infer f's type we do the following:
 * Gather the constraints for the RHS with ambient level *one more than*
   the current one.  This is done by the call
        pushLevelAndCaptureConstraints (tcMonoBinds...)
   in TcBinds.tcPolyInfer

 * Call simplifyInfer to simplify the constraints and decide what to
   quantify over. We pass in the level used for the RHS constraints,
   here called rhs_tclvl.

This ensures that the implication constraint we generate, if any,
has a strictly-increased level compared to the ambient level outside
the let binding.

-}

simplifyInfer :: TcLevel               -- Used when generating the constraints
              -> Bool                  -- Apply monomorphism restriction
              -> [TcIdSigInfo]         -- Any signatures (possibly partial)
              -> [(Name, TcTauType)]   -- Variables to be generalised,
                                       -- and their tau-types
              -> WantedConstraints
              -> TcM ([TcTyVar],    -- Quantify over these type variables
                      [EvVar],      -- ... and these constraints (fully zonked)
                      TcEvBinds)    -- ... binding these evidence variables
simplifyInfer rhs_tclvl apply_mr sigs name_taus wanteds
  | isEmptyWC wanteds
  = do { gbl_tvs <- tcGetGlobalTyCoVars
       ; qtkvs <- quantify_tvs sigs gbl_tvs $
                  splitDepVarsOfTypes (map snd name_taus)
       ; traceTc "simplifyInfer: empty WC" (ppr name_taus $$ ppr qtkvs)
       ; return (qtkvs, [], emptyTcEvBinds) }

  | otherwise
  = do { traceTc "simplifyInfer {"  $ vcat
             [ ptext (sLit "sigs =") <+> ppr sigs
             , ptext (sLit "binds =") <+> ppr name_taus
             , ptext (sLit "rhs_tclvl =") <+> ppr rhs_tclvl
             , ptext (sLit "apply_mr =") <+> ppr apply_mr
             , ptext (sLit "(unzonked) wanted =") <+> ppr wanteds
             ]

       -- First do full-blown solving
       -- NB: we must gather up all the bindings from doing
       -- this solving; hence (runTcSWithEvBinds ev_binds_var).
       -- And note that since there are nested implications,
       -- calling solveWanteds will side-effect their evidence
       -- bindings, so we can't just revert to the input
       -- constraint.

       ; ev_binds_var <- TcM.newTcEvBinds
       ; wanted_transformed_incl_derivs <- setTcLevel rhs_tclvl $
<<<<<<< HEAD
                                           -- the False says we don't really
                                           -- need to solve all Deriveds
                                           runTcSWithEvBinds False
                                                             (Just ev_binds_var)
                                                             (solveWanteds wanteds)
       ; wanted_transformed_incl_derivs <- TcM.zonkWC wanted_transformed_incl_derivs


              -- Step 4) Candidates for quantification are an approximation of wanted_transformed
              -- NB: Already the fixpoint of any unifications that may have happened
              -- NB: We do not do any defaulting when inferring a type, this can lead
              -- to less polymorphic types, see Note [Default while Inferring]
=======
           do { sig_derived <- concatMapM mkSigDerivedWanteds sigs
              ; runTcSWithEvBinds ev_binds_var $
                solveWanteds (wanteds `addSimples` listToBag sig_derived) }
       ; wanted_transformed_incl_derivs <- TcM.zonkWC wanted_transformed_incl_derivs

       -- Find quant_pred_candidates, the predicates that
       -- we'll consider quantifying over
       -- NB: We do not do any defaulting when inferring a type, this can lead
       -- to less polymorphic types, see Note [Default while Inferring]
>>>>>>> c865c425

       ; tc_lcl_env <- TcM.getLclEnv
       ; let wanted_transformed = dropDerivedWC wanted_transformed_incl_derivs
       ; quant_pred_candidates   -- Fully zonked
           <- if insolubleWC rhs_tclvl wanted_transformed_incl_derivs
              then return []   -- See Note [Quantification with errors]
                               -- NB: must include derived errors in this test,
                               --     hence "incl_derivs"

              else do { let quant_cand = approximateWC wanted_transformed
                            meta_tvs   = filter isMetaTyVar (varSetElems (tyCoVarsOfCts quant_cand))

                      ; gbl_tvs <- tcGetGlobalTyCoVars
                            -- Miminise quant_cand.  We are not interested in any evidence
                            -- produced, because we are going to simplify wanted_transformed
                            -- again later. All we want here are the predicates over which to
                            -- quantify.
                            --
                            -- If any meta-tyvar unifications take place (unlikely), we'll
                            -- pick that up later.

                      -- See Note [Promote _and_ default when inferring]
                      ; let def_tyvar tv
                              = when (not $ tv `elemVarSet` gbl_tvs) $
                                defaultTyVar tv
                      ; mapM_ def_tyvar meta_tvs
                      ; mapM_ (promoteTyVar rhs_tclvl) meta_tvs

                      ; WC { wc_simple = simples }
                           <- setTcLevel rhs_tclvl $
                              runTcSDeriveds       $
                              solveSimpleWanteds $ mapBag toDerivedCt quant_cand
                                -- NB: we don't want evidence, so used
                                -- Derived constraints

                      ; simples <- TcM.zonkSimples simples

                      ; return [ ctEvPred ev | ct <- bagToList simples
                                             , let ev = ctEvidence ct ] }

       -- NB: quant_pred_candidates is already fully zonked

<<<<<<< HEAD
           -- Decide what type variables and constraints to quantify
       ; zonked_taus <- mapM (TcM.zonkTcType . snd) name_taus
       ; let zonked_tau_tkvs = splitDepVarsOfTypes zonked_taus
       ; (qtvs, bound_theta)
           <- decideQuantification apply_mr sigs name_taus
                                   quant_pred_candidates zonked_tau_tkvs

         -- Promote any type variables that are free in the inferred type
         -- of the function:
         --    f :: forall qtvs. bound_theta => zonked_tau
         -- These variables now become free in the envt, and hence will show
         -- up whenever 'f' is called.  They may currently at rhs_tclvl, but
         -- they had better be unifiable at the outer_tclvl!
         -- Example:   envt mentions alpha[1]
         --            tau_ty = beta[2] -> beta[2]
         --            consraints = alpha ~ [beta]
         -- we don't quantify over beta (since it is fixed by envt)
         -- so we must promote it!  The inferred type is just
         --   f :: beta -> beta
       ; outer_tclvl    <- TcM.getTcLevel
       ; zonked_tau_tvs <- fold <$>
                           traverse TcM.zonkTyCoVarsAndFV zonked_tau_tkvs
=======
       -- Decide what type variables and constraints to quantify
       ; zonked_taus <- mapM (TcM.zonkTcType . snd) name_taus
       ; let zonked_tau_tvs = tyVarsOfTypes zonked_taus
       ; (qtvs, bound_theta) <- decideQuantification apply_mr sigs name_taus
                                        quant_pred_candidates zonked_tau_tvs

       -- Emit an implication constraint for the
       -- remaining constraints from the RHS
       ; bound_ev_vars <- mapM TcM.newEvVar bound_theta
       ; let skol_info = InferSkol [ (name, mkSigmaTy [] bound_theta ty)
                                   | (name, ty) <- name_taus ]
                        -- Don't add the quantified variables here, because
                        -- they are also bound in ic_skols and we want them
                        -- to be tidied uniformly

             implic = Implic { ic_tclvl    = rhs_tclvl
                             , ic_skols    = qtvs
                             , ic_no_eqs   = False
                             , ic_given    = bound_ev_vars
                             , ic_wanted   = wanted_transformed
                             , ic_status   = IC_Unsolved
                             , ic_binds    = ev_binds_var
                             , ic_info     = skol_info
                             , ic_env      = tc_lcl_env }
       ; emitImplication implic

       -- Promote any type variables that are free in the inferred type
       -- of the function:
       --    f :: forall qtvs. bound_theta => zonked_tau
       -- These variables now become free in the envt, and hence will show
       -- up whenever 'f' is called.  They may currently at rhs_tclvl, but
       -- they had better be unifiable at the outer_tclvl!
       -- Example:   envt mentions alpha[1]
       --            tau_ty = beta[2] -> beta[2]
       --            consraints = alpha ~ [beta]
       -- we don't quantify over beta (since it is fixed by envt)
       -- so we must promote it!  The inferred type is just
       --   f :: beta -> beta
       ; outer_tclvl    <- TcRn.getTcLevel
       ; zonked_tau_tvs <- TcM.zonkTyVarsAndFV zonked_tau_tvs
>>>>>>> c865c425
              -- decideQuantification turned some meta tyvars into
              -- quantified skolems, so we have to zonk again

       ; let phi_tvs     = tyCoVarsOfTypes bound_theta
                           `unionVarSet` zonked_tau_tvs

             promote_tvs = closeOverKinds phi_tvs `delVarSetList` qtvs
       ; MASSERT2( closeOverKinds promote_tvs `subVarSet` promote_tvs
                 , ppr phi_tvs $$
                   ppr (closeOverKinds phi_tvs) $$
                   ppr promote_tvs $$
                   ppr (closeOverKinds promote_tvs) )
           -- we really don't want a type to be promoted when its kind isn't!

           -- promoteTyVar ignores coercion variables
       ; mapM_ (promoteTyVar outer_tclvl) (varSetElems promote_tvs)

           -- Emit an implication constraint for the
           -- remaining constraints from the RHS
       ; bound_theta_vars <- mapM TcM.newEvVar bound_theta
       ; let skol_info   = InferSkol [ (name, mkSigmaTy [] bound_theta ty)
                                     | (name, ty) <- name_taus ]
                        -- Don't add the quantified variables here, because
                        -- they are also bound in ic_skols and we want them
                        -- to be tidied uniformly

             implic = Implic { ic_tclvl    = rhs_tclvl
                             , ic_skols    = qtvs
                             , ic_no_eqs   = False
                             , ic_given    = bound_theta_vars
                             , ic_wanted   = wanted_transformed
                             , ic_status   = IC_Unsolved
                             , ic_binds    = Just ev_binds_var
                             , ic_info     = skol_info
                             , ic_env      = tc_lcl_env }
       ; emitImplication implic

         -- All done!
       ; traceTc "} simplifyInfer/produced residual implication for quantification" $
         vcat [ ptext (sLit "quant_pred_candidates =") <+> ppr quant_pred_candidates
              , ptext (sLit "zonked_taus") <+> ppr zonked_taus
              , ptext (sLit "zonked_tau_tvs=") <+> ppr zonked_tau_tvs
              , ptext (sLit "promote_tvs=") <+> ppr promote_tvs
              , ptext (sLit "bound_theta =") <+> ppr bound_theta
              , ptext (sLit "qtvs =") <+> ppr qtvs
              , ptext (sLit "implic =") <+> ppr implic ]

       ; return ( qtvs, bound_theta_vars, TcEvBinds ev_binds_var ) }

mkSigDerivedWanteds :: TcIdSigInfo -> TcM [Ct]
-- See Note [Add deriveds for signature contexts]
mkSigDerivedWanteds (TISI { sig_bndr = PartialSig { sig_name = name }
                          , sig_theta = theta, sig_tau = tau })
 = do { let skol_info = InferSkol [(name, mkSigmaTy [] theta tau)]
      ; loc <- getCtLocM (GivenOrigin skol_info)
      ; return [ mkNonCanonical (CtDerived { ctev_pred = pred
                                           , ctev_loc = loc })
               | pred <- theta ] }
mkSigDerivedWanteds _ = return []

{- Note [Add deriveds for signature contexts]
~~~~~~~~~~~~~~~~~~~~~~~~~~~~~~~~~~~~~~~~~~~~~
Consider this (Trac #11016):
  f2 :: (?x :: Int) => _
  f2 = ?x
We'll use plan InferGen because there are holes in the type.  But we want
to have the (?x :: Int) constraint floating around so that the functional
dependencies kick in.  Otherwise the occurrence of ?x on the RHS produces
constraint (?x :: alpha), and we wont unify alpha:=Int.

Solution: in simplifyInfer, just before simplifying the constraints
gathered from the RHS, add Derived constraints for the context of any
type signatures.  This is rare; if there is a type signature we'll usually
be doing CheckGen.  But it happens for signatures with holes.

************************************************************************
*                                                                      *
                Quantification
*                                                                      *
************************************************************************

Note [Deciding quantification]
~~~~~~~~~~~~~~~~~~~~~~~~~~~~~~
If the monomorphism restriction does not apply, then we quantify as follows:
  * Take the global tyvars, and "grow" them using the equality constraints
    E.g.  if x:alpha is in the environment, and alpha ~ [beta] (which can
          happen because alpha is untouchable here) then do not quantify over
          beta, because alpha fixes beta, and beta is effectively free in
          the environment too
    These are the mono_tvs

  * Take the free vars of the tau-type (zonked_tau_tvs) and "grow" them
    using all the constraints.  These are tau_tvs_plus

  * Use quantifyTyVars to quantify over (tau_tvs_plus - mono_tvs), being
    careful to close over kinds, and to skolemise the quantified tyvars.
    (This actually unifies each quantifies meta-tyvar with a fresh skolem.)
    Result is qtvs.

  * Filter the constraints using pickQuantifiablePreds and the qtvs.
    We have to zonk the constraints first, so they "see" the freshly
    created skolems.

If the MR does apply, mono_tvs includes all the constrained tyvars --
including all covars -- and the quantified constraints are empty/insoluble.

-}

decideQuantification
  :: Bool                  -- try the MR restriction?
  -> [TcIdSigInfo]
  -> [(Name, TcTauType)]   -- variables to be generalised (for errors only)
  -> [PredType]            -- candidate theta
  -> Pair TcTyCoVarSet     -- dependent (kind) variables & type variables
  -> TcM ( [TcTyVar]       -- Quantify over these (skolems)
         , [PredType] )    -- and this context (fully zonked)
-- See Note [Deciding quantification]
decideQuantification apply_mr sigs name_taus constraints
                     zonked_pair@(Pair zonked_tau_kvs zonked_tau_tvs)
  | apply_mr     -- Apply the Monomorphism restriction
  = do { gbl_tvs <- tcGetGlobalTyCoVars
       ; let constrained_tvs = tyCoVarsOfTypes constraints `unionVarSet`
                               filterVarSet isCoVar zonked_tkvs
             mono_tvs = gbl_tvs `unionVarSet` constrained_tvs
       ; qtvs <- quantify_tvs sigs mono_tvs zonked_pair

           -- Warn about the monomorphism restriction
       ; warn_mono <- woptM Opt_WarnMonomorphism
       ; let mr_bites = constrained_tvs `intersectsVarSet` zonked_tkvs
       ; warnTc (warn_mono && mr_bites) $
         hang (text "The Monomorphism Restriction applies to the binding"
               <> plural bndrs <+> ptext (sLit "for") <+> pp_bndrs)
             2 (text "Consider giving a type signature for"
                <+> if isSingleton bndrs then pp_bndrs
                                         else ptext (sLit "these binders"))

       -- All done
       ; traceTc "decideQuantification 1" (vcat [ppr constraints, ppr gbl_tvs, ppr mono_tvs
                                                , ppr qtvs, ppr mr_bites])
       ; return (qtvs, []) }

  | otherwise
  = do { gbl_tvs <- tcGetGlobalTyCoVars
       ; let mono_tvs     = growThetaTyVars equality_constraints gbl_tvs
             tau_tvs_plus = growThetaTyVars constraints zonked_tau_tvs
       ; qtvs <- quantify_tvs sigs mono_tvs (Pair zonked_tau_kvs tau_tvs_plus)
          -- We don't grow the kvs, as there's no real need to. Recall
          -- that quantifyTyVars uses the separation between kvs and tvs
          -- only for defaulting, and we don't want (ever) to default a tv
          -- to *. So, don't grow the kvs.

       ; constraints <- TcM.zonkTcTypes constraints
                 -- quantiyTyVars turned some meta tyvars into
                 -- quantified skolems, so we have to zonk again

       ; let theta     = pickQuantifiablePreds (mkVarSet qtvs) constraints
             min_theta = mkMinimalBySCs theta
               -- See Note [Minimize by Superclasses]

       ; traceTc "decideQuantification 2"
           (vcat [ text "constraints:"  <+> ppr constraints
                 , text "gbl_tvs:"      <+> ppr gbl_tvs
                 , text "mono_tvs:"     <+> ppr mono_tvs
                 , text "zonked_kvs:"   <+> ppr zonked_tau_kvs
                 , text "tau_tvs_plus:" <+> ppr tau_tvs_plus
                 , text "qtvs:"         <+> ppr qtvs
                 , text "min_theta:"    <+> ppr min_theta ])
       ; return (qtvs, min_theta) }
  where
    zonked_tkvs = zonked_tau_kvs `unionVarSet` zonked_tau_tvs
    bndrs    = map fst name_taus
    pp_bndrs = pprWithCommas (quotes . ppr) bndrs
    equality_constraints = filter isEqPred constraints

quantify_tvs :: [TcIdSigInfo]
             -> TcTyVarSet   -- the monomorphic tvs
             -> Pair TcTyVarSet   -- kvs, tvs to quantify
             -> TcM [TcTyVar]
-- See Note [Which type variables to quantify]
quantify_tvs sigs mono_tvs (Pair tau_kvs tau_tvs)
  = quantifyTyVars (mono_tvs `delVarSetList` sig_qtvs)
                   (Pair tau_kvs
                         (tau_tvs `extendVarSetList` sig_qtvs
                                  `extendVarSetList` sig_wcs))
                   -- NB: quantifyTyVars zonks its arguments
  where
    sig_qtvs = [ skol | sig <- sigs, (_, skol) <- sig_skols sig ]
    sig_wcs  = [ wc   | TISI { sig_bndr = PartialSig { sig_wcs = wcs } } <- sigs
                      , (_, wc) <- wcs ]


------------------
growThetaTyVars :: ThetaType -> TyCoVarSet -> TyVarSet
-- See Note [Growing the tau-tvs using constraints]
-- NB: only returns tyvars, never covars
growThetaTyVars theta tvs
  | null theta = tvs_only
  | otherwise  = filterVarSet isTyVar $
                 transCloVarSet mk_next seed_tvs
  where
    tvs_only = filterVarSet isTyVar tvs
    seed_tvs = tvs `unionVarSet` tyCoVarsOfTypes ips
    (ips, non_ips) = partition isIPPred theta
                         -- See Note [Inheriting implicit parameters] in TcType

    mk_next :: VarSet -> VarSet -- Maps current set to newly-grown ones
    mk_next so_far = foldr (grow_one so_far) emptyVarSet non_ips
    grow_one so_far pred tvs
       | pred_tvs `intersectsVarSet` so_far = tvs `unionVarSet` pred_tvs
       | otherwise                          = tvs
       where
         pred_tvs = tyCoVarsOfType pred

{- Note [Which type variables to quantify]
~~~~~~~~~~~~~~~~~~~~~~~~~~~~~~~~~~~~~~~~~~
When choosing type variables to quantify, the basic plan is to
quantify over all type variables that are
 * free in the tau_tvs, and
 * not forced to be monomorphic (mono_tvs),
   for example by being free in the environment.

However, for a pattern binding, or with wildcards, we might
be doing inference *in the presence of a type signature*.
Mostly, if there is a signature we use CheckGen, not InferGen,
but with pattern bindings or wildcards we might do InferGen
and still have a type signature.  For example:
   f :: _ -> a
   f x = ...
or
   g :: (Eq _a) => _b -> _b
or
   p :: a -> a
   (p,q) = e
In all these cases we use plan InferGen, and hence call simplifyInfer.
But those 'a' variables are skolems, and we should be sure to quantify
over them, regardless of the monomorphism restriction etc.  If we
don't, when reporting a type error we panic when we find that a
skolem isn't bound by any enclosing implication.

Moreover we must quantify over all wildcards that are not free in
the environment.  In the case of 'g' for example, silly though it is,
we want to get the inferred type
   g :: forall t. Eq t => Int -> Int
and then report ambiguity, rather than *not* quantifying over 't'
and getting some much more mysterious error later.  A similar case
is
  h :: F _a -> Int

That's why we pass sigs to simplifyInfer, and make sure (in
quantify_tvs) that we do quantify over them.  Trac #10615 is
a case in point.

Note [Quantifying over equality constraints]
~~~~~~~~~~~~~~~~~~~~~~~~~~~~~~~~~~~~~~~~~~~~
Should we quantify over an equality constraint (s ~ t)?  In general, we don't.
Doing so may simply postpone a type error from the function definition site to
its call site.  (At worst, imagine (Int ~ Bool)).

However, consider this
         forall a. (F [a] ~ Int) => blah
Should we quantify over the (F [a] ~ Int)?  Perhaps yes, because at the call
site we will know 'a', and perhaps we have instance  F [Bool] = Int.
So we *do* quantify over a type-family equality where the arguments mention
the quantified variables.

Note [Growing the tau-tvs using constraints]
~~~~~~~~~~~~~~~~~~~~~~~~~~~~~~~~~~~~~~~~~~~~
(growThetaTyVars insts tvs) is the result of extending the set
    of tyvars, tvs, using all conceivable links from pred

E.g. tvs = {a}, preds = {H [a] b, K (b,Int) c, Eq e}
Then growThetaTyVars preds tvs = {a,b,c}

Notice that
   growThetaTyVars is conservative       if v might be fixed by vs
                                         => v `elem` grow(vs,C)

Note [Quantification with errors]
~~~~~~~~~~~~~~~~~~~~~~~~~~~~~~~~~
If we find that the RHS of the definition has some absolutely-insoluble
constraints, we abandon all attempts to find a context to quantify
over, and instead make the function fully-polymorphic in whatever
type we have found.  For two reasons
  a) Minimise downstream errors
  b) Avoid spurious errors from this function

But NB that we must include *derived* errors in the check. Example:
    (a::*) ~ Int#
We get an insoluble derived error *~#, and we don't want to discard
it before doing the isInsolubleWC test!  (Trac #8262)

Note [Default while Inferring]
~~~~~~~~~~~~~~~~~~~~~~~~~~~~~~
Our current plan is that defaulting only happens at simplifyTop and
not simplifyInfer.  This may lead to some insoluble deferred constraints.
Example:

instance D g => C g Int b

constraint inferred = (forall b. 0 => C gamma alpha b) /\ Num alpha
type inferred       = gamma -> gamma

Now, if we try to default (alpha := Int) we will be able to refine the implication to
  (forall b. 0 => C gamma Int b)
which can then be simplified further to
  (forall b. 0 => D gamma)
Finally, we /can/ approximate this implication with (D gamma) and infer the quantified
type:  forall g. D g => g -> g

Instead what will currently happen is that we will get a quantified type
(forall g. g -> g) and an implication:
       forall g. 0 => (forall b. 0 => C g alpha b) /\ Num alpha

Which, even if the simplifyTop defaults (alpha := Int) we will still be left with an
unsolvable implication:
       forall g. 0 => (forall b. 0 => D g)

The concrete example would be:
       h :: C g a s => g -> a -> ST s a
       f (x::gamma) = (\_ -> x) (runST (h x (undefined::alpha)) + 1)

But it is quite tedious to do defaulting and resolve the implication constraints, and
we have not observed code breaking because of the lack of defaulting in inference, so
we don't do it for now.



Note [Minimize by Superclasses]
~~~~~~~~~~~~~~~~~~~~~~~~~~~~~~~
When we quantify over a constraint, in simplifyInfer we need to
quantify over a constraint that is minimal in some sense: For
instance, if the final wanted constraint is (Eq alpha, Ord alpha),
we'd like to quantify over Ord alpha, because we can just get Eq alpha
from superclass selection from Ord alpha. This minimization is what
mkMinimalBySCs does. Then, simplifyInfer uses the minimal constraint
to check the original wanted.


Note [Avoid unnecessary constraint simplification]
~~~~~~~~~~~~~~~~~~~~~~~~~~~~~~~~~~~~~~~~~~~~~~~~~
    -------- NB NB NB (Jun 12) -------------
    This note not longer applies; see the notes with Trac #4361.
    But I'm leaving it in here so we remember the issue.)
    ----------------------------------------
When inferring the type of a let-binding, with simplifyInfer,
try to avoid unnecessarily simplifying class constraints.
Doing so aids sharing, but it also helps with delicate
situations like

   instance C t => C [t] where ..

   f :: C [t] => ....
   f x = let g y = ...(constraint C [t])...
         in ...
When inferring a type for 'g', we don't want to apply the
instance decl, because then we can't satisfy (C t).  So we
just notice that g isn't quantified over 't' and partition
the constraints before simplifying.

This only half-works, but then let-generalisation only half-works.

*********************************************************************************
*                                                                                 *
*                                 Main Simplifier                                 *
*                                                                                 *
***********************************************************************************

-}

simplifyWantedsTcM :: [CtEvidence] -> TcM WantedConstraints
-- Zonk the input constraints, and simplify them
-- Discard the evidence binds
-- Discards all Derived stuff in result
-- Postcondition: fully zonked and unflattened constraints
simplifyWantedsTcM wanted
  = do { traceTc "simplifyWantedsTcM {" (ppr wanted)
       ; (result, _) <- runTcS (solveWantedsAndDrop $ mkSimpleWC wanted)
       ; result <- TcM.zonkWC result
       ; traceTc "simplifyWantedsTcM }" (ppr result)
       ; return result }

solveWantedsAndDrop :: WantedConstraints -> TcS WantedConstraints
-- Since solveWanteds returns the residual WantedConstraints,
-- it should always be called within a runTcS or something similar,
-- Result is not zonked
solveWantedsAndDrop wanted
  = do { wc <- solveWanteds wanted
       ; return (dropDerivedWC wc) }

solveWanteds :: WantedConstraints -> TcS WantedConstraints
-- so that the inert set doesn't mindlessly propagate.
-- NB: wc_simples may be wanted /or/ derived now
solveWanteds wc@(WC { wc_simple = simples, wc_insol = insols, wc_impl = implics })
  = do { traceTcS "solveWanteds {" (ppr wc)

         -- Try the simple bit, including insolubles. Solving insolubles a
         -- second time round is a bit of a waste; but the code is simple
         -- and the program is wrong anyway, and we don't run the danger
         -- of adding Derived insolubles twice; see
         -- TcSMonad Note [Do not add duplicate derived insolubles]
       ; wc1 <- solveSimpleWanteds simples
       ; let WC { wc_simple = simples1, wc_insol = insols1, wc_impl = implics1 } = wc1

       ; (floated_eqs, implics2) <- solveNestedImplications (implics `unionBags` implics1)

       ; dflags <- getDynFlags
       ; final_wc <- simpl_loop 0 (solverIterations dflags) floated_eqs
                                (WC { wc_simple = simples1, wc_impl = implics2
                                    , wc_insol  = insols `unionBags` insols1 })

       ; bb <- TcS.getTcEvBindsMap
       ; traceTcS "solveWanteds }" $
                 vcat [ text "final wc =" <+> ppr final_wc
                      , text "current evbinds  =" <+> ppr (evBindMapBinds bb) ]

       ; return final_wc }

simpl_loop :: Int -> IntWithInf -> Cts
           -> WantedConstraints
           -> TcS WantedConstraints
simpl_loop n limit floated_eqs
           wc@(WC { wc_simple = simples, wc_insol = insols, wc_impl = implics })
  | n `intGtLimit` limit
  = failTcS (hang (ptext (sLit "solveWanteds: too many iterations")
                   <+> parens (ptext (sLit "limit =") <+> ppr limit))
                2 (vcat [ ptext (sLit "Set limit with -fsolver-iterations=n; n=0 for no limit")
                        , ppr wc ] ))

  | no_floated_eqs
  = return wc  -- Done!

  | otherwise
  = do { traceTcS "simpl_loop, iteration" (int n)

       -- solveSimples may make progress if either float_eqs hold
       ; (unifs1, wc1) <- reportUnifications $
                          solveSimpleWanteds (floated_eqs `unionBags` simples)
                               -- Put floated_eqs first so they get solved first
                               -- NB: the floated_eqs may include /derived/ equalities
                               --     arising from fundeps inside an implication

       ; let WC { wc_simple = simples1, wc_insol = insols1, wc_impl = implics1 } = wc1

       -- solveImplications may make progress only if unifs2 holds
       ; (floated_eqs2, implics2) <- if unifs1 == 0 && isEmptyBag implics1
                                     then return (emptyBag, implics)
                                     else solveNestedImplications (implics `unionBags` implics1)

       ; simpl_loop (n+1) limit floated_eqs2
                    (WC { wc_simple = simples1, wc_impl = implics2
                        , wc_insol  = insols `unionBags` insols1 }) }

  where
    no_floated_eqs = isEmptyBag floated_eqs

solveNestedImplications :: Bag Implication
                        -> TcS (Cts, Bag Implication)
-- Precondition: the TcS inerts may contain unsolved simples which have
-- to be converted to givens before we go inside a nested implication.
solveNestedImplications implics
  | isEmptyBag implics
  = return (emptyBag, emptyBag)
  | otherwise
  = do { traceTcS "solveNestedImplications starting {" empty
       ; (floated_eqs_s, unsolved_implics) <- mapAndUnzipBagM solveImplication implics
       ; let floated_eqs = concatBag floated_eqs_s

       -- ... and we are back in the original TcS inerts
       -- Notice that the original includes the _insoluble_simples so it was safe to ignore
       -- them in the beginning of this function.
       ; traceTcS "solveNestedImplications end }" $
                  vcat [ text "all floated_eqs ="  <+> ppr floated_eqs
                       , text "unsolved_implics =" <+> ppr unsolved_implics ]

       ; return (floated_eqs, catBagMaybes unsolved_implics) }

solveImplication :: Implication    -- Wanted
                 -> TcS (Cts,      -- All wanted or derived floated equalities: var = type
                         Maybe Implication) -- Simplified implication (empty or singleton)
-- Precondition: The TcS monad contains an empty worklist and given-only inerts
-- which after trying to solve this implication we must restore to their original value
solveImplication imp@(Implic { ic_tclvl  = tclvl
                             , ic_binds  = m_ev_binds
                             , ic_skols  = skols
                             , ic_given  = givens
                             , ic_wanted = wanteds
                             , ic_info   = info
                             , ic_status = status
                             , ic_env    = env })
  | IC_Solved {} <- status
  = return (emptyCts, Just imp)  -- Do nothing

  | otherwise  -- Even for IC_Insoluble it is worth doing more work
               -- The insoluble stuff might be in one sub-implication
               -- and other unsolved goals in another; and we want to
               -- solve the latter as much as possible
  = do { inerts <- getTcSInerts
       ; traceTcS "solveImplication {" (ppr imp $$ text "Inerts" <+> ppr inerts)

         -- Solve the nested constraints
       ; ((no_given_eqs, given_insols, residual_wanted), used_tcvs)
             <- nestImplicTcS m_ev_binds (mkVarSet (skols ++ givens)) tclvl $
               do { given_insols <- solveSimpleGivens (mkGivenLoc tclvl info env) givens
                  ; no_eqs <- getNoGivenEqs tclvl skols

                  ; residual_wanted <- solveWanteds wanteds
                        -- solveWanteds, *not* solveWantedsAndDrop, because
                        -- we want to retain derived equalities so we can float
                        -- them out in floatEqualities

                  ; return (no_eqs, given_insols, residual_wanted) }

       ; (floated_eqs, residual_wanted)
             <- floatEqualities skols no_given_eqs residual_wanted

       ; traceTcS "solveImplication 2"
           (ppr given_insols $$ ppr residual_wanted $$ ppr used_tcvs)
       ; let final_wanted = residual_wanted `addInsols` given_insols

       ; res_implic <- setImplicationStatus (imp { ic_no_eqs = no_given_eqs
                                                 , ic_wanted = final_wanted })
                                            used_tcvs

       ; evbinds <- TcS.getTcEvBindsMap
       ; traceTcS "solveImplication end }" $ vcat
             [ text "no_given_eqs =" <+> ppr no_given_eqs
             , text "floated_eqs =" <+> ppr floated_eqs
             , text "res_implic =" <+> ppr res_implic
             , text "implication evbinds = " <+> ppr (evBindMapBinds evbinds) ]

       ; return (floated_eqs, res_implic) }

----------------------
setImplicationStatus :: Implication -> TyCoVarSet  -- needed variables
                     -> TcS (Maybe Implication)
-- Finalise the implication returned from solveImplication:
--    * Set the ic_status field
--    * Trim the ic_wanted field to remove Derived constraints
-- Return Nothing if we can discard the implication altogether
setImplicationStatus implic@(Implic { ic_binds = m_ev_binds_var
                                    , ic_info = info
                                    , ic_tclvl  = tc_lvl
                                    , ic_wanted = wc
                                    , ic_given = givens })
                     used_tcvs
 | some_insoluble
 = return $ Just $
   implic { ic_status = IC_Insoluble
          , ic_wanted = wc { wc_simple = pruned_simples
                           , wc_insol  = pruned_insols } }

 | some_unsolved
 = return $ Just $
   implic { ic_status = IC_Unsolved
          , ic_wanted = wc { wc_simple = pruned_simples
                           , wc_insol  = pruned_insols } }

 | otherwise  -- Everything is solved; look at the implications
              -- See Note [Tracking redundant constraints]
 = do { ev_binds <- case m_ev_binds_var of
                      Just (EvBindsVar ref _) -> TcS.readTcRef ref
                      Nothing                 -> return emptyEvBindMap
      ; let all_needs = neededEvVars ev_binds
                                     (used_tcvs `unionVarSet` implic_needs)

            dead_givens | warnRedundantGivens info
                        = filterOut (`elemVarSet` all_needs) givens
                        | otherwise = []   -- None to report

            final_needs = all_needs `delVarSetList` givens

            discard_entire_implication  -- Can we discard the entire implication?
              =  null dead_givens           -- No warning from this implication
              && isEmptyBag pruned_implics  -- No live children
              && isEmptyVarSet final_needs  -- No needed vars to pass up to parent

            final_status = IC_Solved { ics_need = final_needs
                                     , ics_dead = dead_givens }
            final_implic = implic { ic_status = final_status
                                  , ic_wanted = wc { wc_simple = pruned_simples
                                                   , wc_insol  = pruned_insols
                                                   , wc_impl   = pruned_implics } }
               -- We can only prune the child implications (pruned_implics)
               -- in the IC_Solved status case, because only then we can
               -- accumulate their needed evidence variales into the
               -- IC_Solved final_status field of the parent implication.

      ; return $ if discard_entire_implication
                 then Nothing
                 else Just final_implic }
 where
   WC { wc_simple = simples, wc_impl = implics, wc_insol = insols } = wc

   some_insoluble = insolubleWC tc_lvl wc
   some_unsolved = not (isEmptyBag simples && isEmptyBag insols)
                 || isNothing mb_implic_needs

   pruned_simples = dropDerivedSimples simples
   pruned_insols  = dropDerivedInsols insols
   pruned_implics = filterBag need_to_keep_implic implics

   mb_implic_needs :: Maybe VarSet
        -- Just vs => all implics are IC_Solved, with 'vs' needed
        -- Nothing => at least one implic is not IC_Solved
   mb_implic_needs   = foldrBag add_implic (Just emptyVarSet) implics
   Just implic_needs = mb_implic_needs

   add_implic implic acc
      | Just vs_acc <- acc
      , IC_Solved { ics_need = vs } <- ic_status implic
      = Just (vs `unionVarSet` vs_acc)
      | otherwise = Nothing

   need_to_keep_implic ic
     | IC_Solved { ics_dead = [] } <- ic_status ic
           -- Fully solved, and no redundant givens to report
     , isEmptyBag (wc_impl (ic_wanted ic))
           -- And no children that might have things to report
     = False
     | otherwise
     = True

warnRedundantGivens :: SkolemInfo -> Bool
warnRedundantGivens (SigSkol ctxt _)
  = case ctxt of
       FunSigCtxt _ warn_redundant -> warn_redundant
       ExprSigCtxt                 -> True
       _                           -> False
  -- To think about: do we want to report redundant givens for
  -- pattern synonyms, PatSynCtxt? c.f Trac #9953, comment:21.

warnRedundantGivens (InstSkol {}) = True
warnRedundantGivens _             = False

neededEvVars :: EvBindMap -> VarSet -> VarSet
-- Find all the evidence variables that are "needed",
--    and then delete all those bound by the evidence bindings
-- See note [Tracking redundant constraints]
neededEvVars ev_binds initial_seeds
 = needed `minusVarSet` bndrs
 where
   seeds  = foldEvBindMap add_wanted initial_seeds ev_binds
   needed = transCloVarSet also_needs seeds
   bndrs  = foldEvBindMap add_bndr emptyVarSet ev_binds

   add_wanted :: EvBind -> VarSet -> VarSet
   add_wanted (EvBind { eb_is_given = is_given, eb_rhs = rhs }) needs
     | is_given  = needs  -- Add the rhs vars of the Wanted bindings only
     | otherwise = evVarsOfTerm rhs `unionVarSet` needs

   also_needs :: VarSet -> VarSet
   also_needs needs
     = foldVarSet add emptyVarSet needs
     where
       add v needs
        | Just ev_bind <- lookupEvBind ev_binds v
        , EvBind { eb_is_given = is_given, eb_rhs = rhs } <- ev_bind
        , is_given
        = evVarsOfTerm rhs `unionVarSet` needs
        | otherwise
        = needs

   add_bndr :: EvBind -> VarSet -> VarSet
   add_bndr (EvBind { eb_lhs = v }) vs = extendVarSet vs v


{-
Note [Tracking redundant constraints]
~~~~~~~~~~~~~~~~~~~~~~~~~~~~~~~~~~~~~
With Opt_WarnRedundantConstraints, GHC can report which
constraints of a type signature (or instance declaration) are
redundant, and can be omitted.  Here is an overview of how it
works:

----- What is a redundant constraint?

* The things that can be redundant are precisely the Given
  constraints of an implication.

* A constraint can be redundant in two different ways:
  a) It is implied by other givens.  E.g.
       f :: (Eq a, Ord a)     => blah   -- Eq a unnecessary
       g :: (Eq a, a~b, Eq b) => blah   -- Either Eq a or Eq b unnecessary
  b) It is not needed by the Wanted constraints covered by the
     implication E.g.
       f :: Eq a => a -> Bool
       f x = True  -- Equality not used

*  To find (a), when we have two Given constraints,
   we must be careful to drop the one that is a naked variable (if poss).
   So if we have
       f :: (Eq a, Ord a) => blah
   then we may find [G] sc_sel (d1::Ord a) :: Eq a
                    [G] d2 :: Eq a
   We want to discard d2 in favour of the superclass selection from
   the Ord dictionary.  This is done by TcInteract.solveOneFromTheOther
   See Note [Replacement vs keeping].

* To find (b) we need to know which evidence bindings are 'wanted';
  hence the eb_is_given field on an EvBind.

----- How tracking works

* When the constraint solver finishes solving all the wanteds in
  an implication, it sets its status to IC_Solved

  - The ics_dead field, of IC_Solved, records the subset of this implication's
    ic_given that are redundant (not needed).

  - The ics_need field of IC_Solved then records all the
    in-scope (given) evidence variables bound by the context, that
    were needed to solve this implication, including all its nested
    implications.  (We remove the ic_given of this implication from
    the set, of course.)

* We compute which evidence variables are needed by an implication
  in setImplicationStatus.  A variable is needed if
    a) it is free in the RHS of a Wanted EvBind,
    b) it is free in the RHS of an EvBind whose LHS is needed,
    c) it is in the ics_need of a nested implication.
    d) it is listed in the tcs_used_tcvs field of the nested TcSEnv

* We need to be careful not to discard an implication
  prematurely, even one that is fully solved, because we might
  thereby forget which variables it needs, and hence wrongly
  report a constraint as redundant.  But we can discard it once
  its free vars have been incorporated into its parent; or if it
  simply has no free vars. This careful discarding is also
  handled in setImplicationStatus.

----- Reporting redundant constraints

* TcErrors does the actual warning, in warnRedundantConstraints.

* We don't report redundant givens for *every* implication; only
  for those which reply True to TcSimplify.warnRedundantGivens:

   - For example, in a class declaration, the default method *can*
     use the class constraint, but it certainly doesn't *have* to,
     and we don't want to report an error there.

   - More subtly, in a function definition
       f :: (Ord a, Ord a, Ix a) => a -> a
       f x = rhs
     we do an ambiguity check on the type (which would find that one
     of the Ord a constraints was redundant), and then we check that
     the definition has that type (which might find that both are
     redundant).  We don't want to report the same error twice, so we
     disable it for the ambiguity check.  Hence using two different
     FunSigCtxts, one with the warn-redundant field set True, and the
     other set False in
        - TcBinds.tcSpecPrag
        - TcBinds.tcTySig

  This decision is taken in setImplicationStatus, rather than TcErrors
  so that we can discard implication constraints that we don't need.
  So ics_dead consists only of the *reportable* redundant givens.

----- Shortcomings

Consider (see Trac #9939)
    f2 :: (Eq a, Ord a) => a -> a -> Bool
    -- Ord a redundant, but Eq a is reported
    f2 x y = (x == y)

We report (Eq a) as redundant, whereas actually (Ord a) is.  But it's
really not easy to detect that!


Note [Cutting off simpl_loop]
~~~~~~~~~~~~~~~~~~~~~~~~~~~~~
It is very important not to iterate in simpl_loop unless there is a chance
of progress.  Trac #8474 is a classic example:

  * There's a deeply-nested chain of implication constraints.
       ?x:alpha => ?y1:beta1 => ... ?yn:betan => [W] ?x:Int

  * From the innermost one we get a [D] alpha ~ Int,
    but alpha is untouchable until we get out to the outermost one

  * We float [D] alpha~Int out (it is in floated_eqs), but since alpha
    is untouchable, the solveInteract in simpl_loop makes no progress

  * So there is no point in attempting to re-solve
       ?yn:betan => [W] ?x:Int
    because we'll just get the same [D] again

  * If we *do* re-solve, we'll get an ininite loop. It is cut off by
    the fixed bound of 10, but solving the next takes 10*10*...*10 (ie
    exponentially many) iterations!

Conclusion: we should iterate simpl_loop iff we will get more 'givens'
in the inert set when solving the nested implications.  That is the
result of prepareInertsForImplications is larger.  How can we tell
this?

Consider floated_eqs (all wanted or derived):

(a) [W/D] CTyEqCan (a ~ ty).  This can give rise to a new given only by causing
    a unification. So we count those unifications.

(b) [W] CFunEqCan (F tys ~ xi).  Even though these are wanted, they
    are pushed in as givens by prepareInertsForImplications.  See Note
    [Preparing inert set for implications] in TcSMonad.  But because
    of that very fact, we won't generate another copy if we iterate
    simpl_loop.  So we iterate if there any of these
-}

promoteTyVar :: TcLevel -> TcTyVar  -> TcM ()
-- When we float a constraint out of an implication we must restore
-- invariant (MetaTvInv) in Note [TcLevel and untouchable type variables] in TcType
-- See Note [Promoting unification variables]
promoteTyVar tclvl tv
  | isFloatedTouchableMetaTyVar tclvl tv
  = do { cloned_tv <- TcM.cloneMetaTyVar tv
       ; let rhs_tv = setMetaTyVarTcLevel cloned_tv tclvl
       ; TcM.writeMetaTyVar tv (mkTyVarTy rhs_tv) }
  | otherwise
  = return ()

promoteTyVarTcS :: TcLevel -> TcTyVar  -> TcS ()
-- When we float a constraint out of an implication we must restore
-- invariant (MetaTvInv) in Note [TcLevel and untouchable type variables] in TcType
-- See Note [Promoting unification variables]
-- We don't just call promoteTyVar because we want to use unifyTyVar,
-- not writeMetaTyVar
promoteTyVarTcS tclvl tv
  | isFloatedTouchableMetaTyVar tclvl tv
  = do { cloned_tv <- TcS.cloneMetaTyVar tv
       ; let rhs_tv = setMetaTyVarTcLevel cloned_tv tclvl
       ; unifyTyVar tv (mkTyVarTy rhs_tv) }
  | otherwise
  = return ()

-- | If the tyvar is a levity var, set it to Lifted. Returns whether or
-- not this happened.
defaultTyVar :: TcTyVar -> TcM ()
-- Precondition: MetaTyVars only
-- See Note [DefaultTyVar]
defaultTyVar the_tv
  | isLevityVar the_tv
  = do { traceTc "defaultTyVar levity" (ppr the_tv)
       ; writeMetaTyVar the_tv liftedDataConTy }

  | otherwise = return ()    -- The common case

-- | Like 'defaultTyVar', but in the TcS monad.
defaultTyVarTcS :: TcTyVar -> TcS Bool
defaultTyVarTcS the_tv
  | isLevityVar the_tv
  = do { traceTcS "defaultTyVarTcS levity" (ppr the_tv)
       ; unifyTyVar the_tv liftedDataConTy
       ; return True }
  | otherwise
  = return False  -- the common case

approximateWC :: WantedConstraints -> Cts
-- Postcondition: Wanted or Derived Cts
-- See Note [ApproximateWC]
approximateWC wc
  = float_wc emptyVarSet wc
  where
    float_wc :: TcTyCoVarSet -> WantedConstraints -> Cts
    float_wc trapping_tvs (WC { wc_simple = simples, wc_impl = implics })
      = filterBag is_floatable simples `unionBags`
        do_bag (float_implic new_trapping_tvs) implics
      where
        is_floatable ct = tyCoVarsOfCt ct `disjointVarSet` new_trapping_tvs
        new_trapping_tvs = transCloVarSet grow trapping_tvs

        grow :: VarSet -> VarSet  -- Maps current trapped tyvars to newly-trapped ones
        grow so_far = foldrBag (grow_one so_far) emptyVarSet simples
        grow_one so_far ct tvs
          | ct_tvs `intersectsVarSet` so_far = tvs `unionVarSet` ct_tvs
          | otherwise                        = tvs
          where
            ct_tvs = tyCoVarsOfCt ct

    float_implic :: TcTyCoVarSet -> Implication -> Cts
    float_implic trapping_tvs imp
      | ic_no_eqs imp                 -- No equalities, so float
      = float_wc new_trapping_tvs (ic_wanted imp)
      | otherwise                     -- Don't float out of equalities
      = emptyCts                      -- See Note [ApproximateWC]
      where
        new_trapping_tvs = trapping_tvs `extendVarSetList` ic_skols imp
    do_bag :: (a -> Bag c) -> Bag a -> Bag c
    do_bag f = foldrBag (unionBags.f) emptyBag

{-
Note [ApproximateWC]
~~~~~~~~~~~~~~~~~~~~
approximateWC takes a constraint, typically arising from the RHS of a
let-binding whose type we are *inferring*, and extracts from it some
*simple* constraints that we might plausibly abstract over.  Of course
the top-level simple constraints are plausible, but we also float constraints
out from inside, if they are not captured by skolems.

The same function is used when doing type-class defaulting (see the call
to applyDefaultingRules) to extract constraints that that might be defaulted.

There are two caveats:

1.  We do *not* float anything out if the implication binds equality
    constraints, because that defeats the OutsideIn story.  Consider
       data T a where
         TInt :: T Int
         MkT :: T a

       f TInt = 3::Int

    We get the implication (a ~ Int => res ~ Int), where so far we've decided
      f :: T a -> res
    We don't want to float (res~Int) out because then we'll infer
      f :: T a -> Int
    which is only on of the possible types. (GHC 7.6 accidentally *did*
    float out of such implications, which meant it would happily infer
    non-principal types.)

2. We do not float out an inner constraint that shares a type variable
   (transitively) with one that is trapped by a skolem.  Eg
       forall a.  F a ~ beta, Integral beta
   We don't want to float out (Integral beta).  Doing so would be bad
   when defaulting, because then we'll default beta:=Integer, and that
   makes the error message much worse; we'd get
       Can't solve  F a ~ Integer
   rather than
       Can't solve  Integral (F a)

   Moreover, floating out these "contaminated" constraints doesn't help
   when generalising either. If we generalise over (Integral b), we still
   can't solve the retained implication (forall a. F a ~ b).  Indeed,
   arguably that too would be a harder error to understand.

Note [DefaultTyVar]
~~~~~~~~~~~~~~~~~~~
defaultTyVar is used on any un-instantiated meta type variables to
default any levity variables to Lifted.  This is important
to ensure that instance declarations match.  For example consider

     instance Show (a->b)
     foo x = show (\_ -> True)

Then we'll get a constraint (Show (p ->q)) where p has kind ArgKind,
and that won't match the typeKind (*) in the instance decl.  See tests
tc217 and tc175.

We look only at touchable type variables. No further constraints
are going to affect these type variables, so it's time to do it by
hand.  However we aren't ready to default them fully to () or
whatever, because the type-class defaulting rules have yet to run.

An alternate implementation would be to emit a derived constraint setting
the levity variable to Lifted, but this seems unnecessarily indirect.

Note [Promote _and_ default when inferring]
~~~~~~~~~~~~~~~~~~~~~~~~~~~~~~~~~~~~~~~~~~~
When we are inferring a type, we simplify the constraint, and then use
approximateWC to produce a list of candidate constraints.  Then we MUST

  a) Promote any meta-tyvars that have been floated out by
     approximateWC, to restore invariant (MetaTvInv) described in
     Note [TcLevel and untouchable type variables] in TcType.

  b) Default the kind of any meta-tyyvars that are not mentioned in
     in the environment.

To see (b), suppose the constraint is (C ((a :: OpenKind) -> Int)), and we
have an instance (C ((x:*) -> Int)).  The instance doesn't match -- but it
should!  If we don't solve the constraint, we'll stupidly quantify over
(C (a->Int)) and, worse, in doing so zonkQuantifiedTyVar will quantify over
(b:*) instead of (a:OpenKind), which can lead to disaster; see Trac #7332.
Trac #7641 is a simpler example.

Note [Promoting unification variables]
~~~~~~~~~~~~~~~~~~~~~~~~~~~~~~~~~~~~~~
When we float an equality out of an implication we must "promote" free
unification variables of the equality, in order to maintain Invariant
(MetaTvInv) from Note [TcLevel and untouchable type variables] in TcType.  for the
leftover implication.

This is absolutely necessary. Consider the following example. We start
with two implications and a class with a functional dependency.

    class C x y | x -> y
    instance C [a] [a]

    (I1)      [untch=beta]forall b. 0 => F Int ~ [beta]
    (I2)      [untch=beta]forall c. 0 => F Int ~ [[alpha]] /\ C beta [c]

We float (F Int ~ [beta]) out of I1, and we float (F Int ~ [[alpha]]) out of I2.
They may react to yield that (beta := [alpha]) which can then be pushed inwards
the leftover of I2 to get (C [alpha] [a]) which, using the FunDep, will mean that
(alpha := a). In the end we will have the skolem 'b' escaping in the untouchable
beta! Concrete example is in indexed_types/should_fail/ExtraTcsUntch.hs:

    class C x y | x -> y where
     op :: x -> y -> ()

    instance C [a] [a]

    type family F a :: *

    h :: F Int -> ()
    h = undefined

    data TEx where
      TEx :: a -> TEx

    f (x::beta) =
        let g1 :: forall b. b -> ()
            g1 _ = h [x]
            g2 z = case z of TEx y -> (h [[undefined]], op x [y])
        in (g1 '3', g2 undefined)


Note [Solving Family Equations]
~~~~~~~~~~~~~~~~~~~~~~~~~~~~~~~~~~
After we are done with simplification we may be left with constraints of the form:
     [Wanted] F xis ~ beta
If 'beta' is a touchable unification variable not already bound in the TyBinds
then we'd like to create a binding for it, effectively "defaulting" it to be 'F xis'.

When is it ok to do so?
    1) 'beta' must not already be defaulted to something. Example:

           [Wanted] F Int  ~ beta   <~ Will default [beta := F Int]
           [Wanted] F Char ~ beta   <~ Already defaulted, can't default again. We
                                       have to report this as unsolved.

    2) However, we must still do an occurs check when defaulting (F xis ~ beta), to
       set [beta := F xis] only if beta is not among the free variables of xis.

    3) Notice that 'beta' can't be bound in ty binds already because we rewrite RHS
       of type family equations. See Inert Set invariants in TcInteract.

This solving is now happening during zonking, see Note [Unflattening while zonking]
in TcMType.


*********************************************************************************
*                                                                               *
*                          Floating equalities                                  *
*                                                                               *
*********************************************************************************

Note [Float Equalities out of Implications]
~~~~~~~~~~~~~~~~~~~~~~~~~~~~~~~~~~~~~~~~~~~
For ordinary pattern matches (including existentials) we float
equalities out of implications, for instance:
     data T where
       MkT :: Eq a => a -> T
     f x y = case x of MkT _ -> (y::Int)
We get the implication constraint (x::T) (y::alpha):
     forall a. [untouchable=alpha] Eq a => alpha ~ Int
We want to float out the equality into a scope where alpha is no
longer untouchable, to solve the implication!

But we cannot float equalities out of implications whose givens may
yield or contain equalities:

      data T a where
        T1 :: T Int
        T2 :: T Bool
        T3 :: T a

      h :: T a -> a -> Int

      f x y = case x of
                T1 -> y::Int
                T2 -> y::Bool
                T3 -> h x y

We generate constraint, for (x::T alpha) and (y :: beta):
   [untouchables = beta] (alpha ~ Int => beta ~ Int)   -- From 1st branch
   [untouchables = beta] (alpha ~ Bool => beta ~ Bool) -- From 2nd branch
   (alpha ~ beta)                                      -- From 3rd branch

If we float the equality (beta ~ Int) outside of the first implication and
the equality (beta ~ Bool) out of the second we get an insoluble constraint.
But if we just leave them inside the implications, we unify alpha := beta and
solve everything.

Principle:
    We do not want to float equalities out which may
    need the given *evidence* to become soluble.

Consequence: classes with functional dependencies don't matter (since there is
no evidence for a fundep equality), but equality superclasses do matter (since
they carry evidence).
-}

floatEqualities :: [TcTyVar] -> Bool
                -> WantedConstraints
                -> TcS (Cts, WantedConstraints)
-- Main idea: see Note [Float Equalities out of Implications]
--
-- Precondition: the wc_simple of the incoming WantedConstraints are
--               fully zonked, so that we can see their free variables
--
-- Postcondition: The returned floated constraints (Cts) are only
--                Wanted or Derived
--
-- Also performs some unifications (via promoteTyVar), adding to
-- monadically-carried ty_binds. These will be used when processing
-- floated_eqs later
--
-- Subtleties: Note [Float equalities from under a skolem binding]
--             Note [Skolem escape]
floatEqualities skols no_given_eqs
                wanteds@(WC { wc_simple = simples })
  | not no_given_eqs  -- There are some given equalities, so don't float
  = return (emptyBag, wanteds)   -- Note [Float Equalities out of Implications]
  | otherwise
  = do { outer_tclvl <- TcS.getTcLevel
       ; mapM_ (promoteTyVarTcS outer_tclvl)
               (varSetElems (tyCoVarsOfCts float_eqs))
           -- See Note [Promoting unification variables]

       ; traceTcS "floatEqualities" (vcat [ text "Skols =" <+> ppr skols
                                          , text "Simples =" <+> ppr simples
                                          , text "Floated eqs =" <+> ppr float_eqs])
       ; return ( float_eqs
                , wanteds { wc_simple = remaining_simples } ) }
  where
    skol_set = mkVarSet skols
    (float_eqs, remaining_simples) = partitionBag (usefulToFloat is_useful) simples
    is_useful pred = tyCoVarsOfType pred `disjointVarSet` skol_set

usefulToFloat :: (TcPredType -> Bool) -> Ct -> Bool
usefulToFloat is_useful_pred ct   -- The constraint is un-flattened and de-canonicalised
  = is_meta_var_eq pred && is_useful_pred pred
  where
    pred = ctPred ct

      -- Float out alpha ~ ty, or ty ~ alpha
      -- which might be unified outside
      -- See Note [Which equalities to float]
    is_meta_var_eq pred
      | EqPred NomEq ty1 ty2 <- classifyPredType pred
      = case (tcGetTyVar_maybe ty1, tcGetTyVar_maybe ty2) of
          (Just tv1, _) -> float_tv_eq tv1 ty2
          (_, Just tv2) -> float_tv_eq tv2 ty1
          _             -> False
      | otherwise
      = False

    float_tv_eq tv1 ty2  -- See Note [Which equalities to float]
      =  isMetaTyVar tv1
      && (not (isSigTyVar tv1) || isTyVarTy ty2)

{- Note [Float equalities from under a skolem binding]
~~~~~~~~~~~~~~~~~~~~~~~~~~~~~~~~~~~~~~~~~~~~~~~~~~~
Which of the simple equalities can we float out?  Obviously, only
ones that don't mention the skolem-bound variables.  But that is
over-eager. Consider
   [2] forall a. F a beta[1] ~ gamma[2], G beta[1] gamma[2] ~ Int
The second constraint doesn't mention 'a'.  But if we float it,
we'll promote gamma[2] to gamma'[1].  Now suppose that we learn that
beta := Bool, and F a Bool = a, and G Bool _ = Int.  Then we'll
we left with the constraint
   [2] forall a. a ~ gamma'[1]
which is insoluble because gamma became untouchable.

Solution: float only constraints that stand a jolly good chance of
being soluble simply by being floated, namely ones of form
      a ~ ty
where 'a' is a currently-untouchable unification variable, but may
become touchable by being floated (perhaps by more than one level).

We had a very complicated rule previously, but this is nice and
simple.  (To see the notes, look at this Note in a version of
TcSimplify prior to Oct 2014).

Note [Which equalities to float]
~~~~~~~~~~~~~~~~~~~~~~~~~~~~~~~~
Which equalities should we float?  We want to float ones where there
is a decent chance that floating outwards will allow unification to
happen.  In particular:

   Float out equalities of form (alpaha ~ ty) or (ty ~ alpha), where

   * alpha is a meta-tyvar.

   * And 'alpha' is not a SigTv with 'ty' being a non-tyvar.  In that
     case, floating out won't help either, and it may affect grouping
     of error messages.

Note [Skolem escape]
~~~~~~~~~~~~~~~~~~~~
You might worry about skolem escape with all this floating.
For example, consider
    [2] forall a. (a ~ F beta[2] delta,
                   Maybe beta[2] ~ gamma[1])

The (Maybe beta ~ gamma) doesn't mention 'a', so we float it, and
solve with gamma := beta. But what if later delta:=Int, and
  F b Int = b.
Then we'd get a ~ beta[2], and solve to get beta:=a, and now the
skolem has escaped!

But it's ok: when we float (Maybe beta[2] ~ gamma[1]), we promote beta[2]
to beta[1], and that means the (a ~ beta[1]) will be stuck, as it should be.


*********************************************************************************
*                                                                               *
*                          Defaulting and disamgiguation                        *
*                                                                               *
*********************************************************************************
-}

applyDefaultingRules :: WantedConstraints -> TcS Bool
-- True <=> I did some defaulting, by unifying a meta-tyvar
-- Imput WantedConstraints are not necessarily zonked

applyDefaultingRules wanteds
  | isEmptyWC wanteds
  = return False
  | otherwise
  = do { info@(default_tys, _) <- getDefaultInfo
       ; wanteds               <- TcS.zonkWC wanteds

       ; let groups = findDefaultableGroups info wanteds

       ; traceTcS "applyDefaultingRules {" $
                  vcat [ text "wanteds =" <+> ppr wanteds
                       , text "groups  =" <+> ppr groups
                       , text "info    =" <+> ppr info ]

       ; something_happeneds <- mapM (disambigGroup default_tys) groups

       ; traceTcS "applyDefaultingRules }" (ppr something_happeneds)

       ; return (or something_happeneds) }

findDefaultableGroups
    :: ( [Type]
       , (Bool,Bool) )     -- (Overloaded strings, extended default rules)
    -> WantedConstraints   -- Unsolved (wanted or derived)
    -> [(TyVar, [Ct])]
findDefaultableGroups (default_tys, (ovl_strings, extended_defaults)) wanteds
  | null default_tys
  = []
  | otherwise
  = [ (tv, map fstOf3 group)
    | group@((_,_,tv):_) <- unary_groups
    , defaultable_tyvar tv
    , defaultable_classes (map sndOf3 group) ]
  where
    simples                = approximateWC wanteds
    (unaries, non_unaries) = partitionWith find_unary (bagToList simples)
    unary_groups           = equivClasses cmp_tv unaries

    unary_groups :: [[(Ct, Class, TcTyVar)]]  -- (C tv) constraints
    unaries      ::  [(Ct, Class, TcTyVar)]   -- (C tv) constraints
    non_unaries  :: [Ct]                      -- and *other* constraints

        -- Finds unary type-class constraints
        -- But take account of polykinded classes like Typeable,
        -- which may look like (Typeable * (a:*))   (Trac #8931)
    find_unary cc
        | Just (cls,tys)   <- getClassPredTys_maybe (ctPred cc)
        , [ty] <- filterOutInvisibleTypes (classTyCon cls) tys
              -- Ignore invisible arguments for this purpose
        , Just tv <- tcGetTyVar_maybe ty
        , isMetaTyVar tv  -- We might have runtime-skolems in GHCi, and
                          -- we definitely don't want to try to assign to those!
        = Left (cc, cls, tv)
    find_unary cc = Right cc  -- Non unary or non dictionary

    bad_tvs :: TcTyCoVarSet  -- TyVars mentioned by non-unaries
    bad_tvs = mapUnionVarSet tyCoVarsOfCt non_unaries

    cmp_tv (_,_,tv1) (_,_,tv2) = tv1 `compare` tv2

    defaultable_tyvar tv
        = let b1 = isTyConableTyVar tv  -- Note [Avoiding spurious errors]
              b2 = not (tv `elemVarSet` bad_tvs)
          in b1 && b2

    defaultable_classes clss
        | extended_defaults = any isInteractiveClass clss
        | otherwise         = all is_std_class clss && (any is_num_class clss)

    -- In interactive mode, or with -XExtendedDefaultRules,
    -- we default Show a to Show () to avoid graututious errors on "show []"
    isInteractiveClass cls
        = is_num_class cls || (classKey cls `elem` [showClassKey, eqClassKey
                                                   , ordClassKey, foldableClassKey
                                                   , traversableClassKey])

    is_num_class cls = isNumericClass cls || (ovl_strings && (cls `hasKey` isStringClassKey))
    -- is_num_class adds IsString to the standard numeric classes,
    -- when -foverloaded-strings is enabled

    is_std_class cls = isStandardClass cls || (ovl_strings && (cls `hasKey` isStringClassKey))
    -- Similarly is_std_class

------------------------------
disambigGroup :: [Type]            -- The default types
              -> (TcTyVar, [Ct])   -- All classes of the form (C a)
                                   --  sharing same type variable
              -> TcS Bool   -- True <=> something happened, reflected in ty_binds

disambigGroup [] _
  = return False
disambigGroup (default_ty:default_tys) group@(the_tv, wanteds)
  = do { traceTcS "disambigGroup {" (vcat [ ppr default_ty, ppr the_tv, ppr wanteds ])
       ; fake_ev_binds_var <- TcS.newTcEvBinds
       ; tclvl             <- TcS.getTcLevel
       ; (success, _) <- nestImplicTcS (Just fake_ev_binds_var) emptyVarSet
                                       (pushTcLevel tclvl) try_group

       ; if success then
             -- Success: record the type variable binding, and return
             do { unifyTyVar the_tv default_ty
                ; wrapWarnTcS $ warnDefaulting wanteds default_ty
                ; traceTcS "disambigGroup succeeded }" (ppr default_ty)
                ; return True }
         else
             -- Failure: try with the next type
             do { traceTcS "disambigGroup failed, will try other default types }"
                           (ppr default_ty)
                ; disambigGroup default_tys group } }
  where
    try_group
      | Just subst <- mb_subst
      = do { lcl_env <- TcS.getLclEnv
           ; let loc = CtLoc { ctl_origin = GivenOrigin UnkSkol
                             , ctl_env    = lcl_env
                             , ctl_t_or_k = Nothing
                             , ctl_depth  = initialSubGoalDepth }
           ; wanted_evs <- mapM (newWantedEvVarNC loc . substTy subst . ctPred)
                                wanteds
           ; fmap isEmptyWC $
             solveSimpleWanteds $ listToBag $
             map mkNonCanonical wanted_evs }

      | otherwise
      = return False

    the_ty   = mkTyVarTy the_tv
    tmpl_tvs = tyCoVarsOfType the_ty
    mb_subst = tcMatchTy tmpl_tvs the_ty default_ty
      -- Make sure the kinds match too; hence this call to tcMatchTy
      -- E.g. suppose the only constraint was (Typeable k (a::k))
      -- With the addition of polykinded defaulting we also want to reject
      -- ill-kinded defaulting attempts like (Eq []) or (Foldable Int) here.


{-
Note [Avoiding spurious errors]
~~~~~~~~~~~~~~~~~~~~~~~~~~~~~~~
When doing the unification for defaulting, we check for skolem
type variables, and simply don't default them.  For example:
   f = (*)      -- Monomorphic
   g :: Num a => a -> a
   g x = f x x
Here, we get a complaint when checking the type signature for g,
that g isn't polymorphic enough; but then we get another one when
dealing with the (Num a) context arising from f's definition;
we try to unify a with Int (to default it), but find that it's
already been unified with the rigid variable from g's type sig.
-}<|MERGE_RESOLUTION|>--- conflicted
+++ resolved
@@ -5,14 +5,9 @@
        growThetaTyVars,
        simplifyAmbiguityCheck,
        simplifyDefault,
-<<<<<<< HEAD
        simplifyTop, simplifyInteractive, solveEqualities,
        simplifyWantedsTcM,
-=======
-       simplifyTop, simplifyInteractive,
-       solveWantedsTcM,
        tcCheckSatisfiability,
->>>>>>> c865c425
 
        -- For Rules we need these
        solveWanteds, runTcSDeriveds
@@ -467,22 +462,9 @@
 
        ; ev_binds_var <- TcM.newTcEvBinds
        ; wanted_transformed_incl_derivs <- setTcLevel rhs_tclvl $
-<<<<<<< HEAD
-                                           -- the False says we don't really
-                                           -- need to solve all Deriveds
-                                           runTcSWithEvBinds False
-                                                             (Just ev_binds_var)
-                                                             (solveWanteds wanteds)
-       ; wanted_transformed_incl_derivs <- TcM.zonkWC wanted_transformed_incl_derivs
-
-
-              -- Step 4) Candidates for quantification are an approximation of wanted_transformed
-              -- NB: Already the fixpoint of any unifications that may have happened
-              -- NB: We do not do any defaulting when inferring a type, this can lead
-              -- to less polymorphic types, see Note [Default while Inferring]
-=======
            do { sig_derived <- concatMapM mkSigDerivedWanteds sigs
-              ; runTcSWithEvBinds ev_binds_var $
+                  -- the False says we don't really need to solve all Deriveds
+              ; runTcSWithEvBinds False (Just ev_binds_var) $
                 solveWanteds (wanteds `addSimples` listToBag sig_derived) }
        ; wanted_transformed_incl_derivs <- TcM.zonkWC wanted_transformed_incl_derivs
 
@@ -490,7 +472,6 @@
        -- we'll consider quantifying over
        -- NB: We do not do any defaulting when inferring a type, this can lead
        -- to less polymorphic types, see Note [Default while Inferring]
->>>>>>> c865c425
 
        ; tc_lcl_env <- TcM.getLclEnv
        ; let wanted_transformed = dropDerivedWC wanted_transformed_incl_derivs
@@ -533,8 +514,7 @@
 
        -- NB: quant_pred_candidates is already fully zonked
 
-<<<<<<< HEAD
-           -- Decide what type variables and constraints to quantify
+       -- Decide what type variables and constraints to quantify
        ; zonked_taus <- mapM (TcM.zonkTcType . snd) name_taus
        ; let zonked_tau_tkvs = splitDepVarsOfTypes zonked_taus
        ; (qtvs, bound_theta)
@@ -556,48 +536,6 @@
        ; outer_tclvl    <- TcM.getTcLevel
        ; zonked_tau_tvs <- fold <$>
                            traverse TcM.zonkTyCoVarsAndFV zonked_tau_tkvs
-=======
-       -- Decide what type variables and constraints to quantify
-       ; zonked_taus <- mapM (TcM.zonkTcType . snd) name_taus
-       ; let zonked_tau_tvs = tyVarsOfTypes zonked_taus
-       ; (qtvs, bound_theta) <- decideQuantification apply_mr sigs name_taus
-                                        quant_pred_candidates zonked_tau_tvs
-
-       -- Emit an implication constraint for the
-       -- remaining constraints from the RHS
-       ; bound_ev_vars <- mapM TcM.newEvVar bound_theta
-       ; let skol_info = InferSkol [ (name, mkSigmaTy [] bound_theta ty)
-                                   | (name, ty) <- name_taus ]
-                        -- Don't add the quantified variables here, because
-                        -- they are also bound in ic_skols and we want them
-                        -- to be tidied uniformly
-
-             implic = Implic { ic_tclvl    = rhs_tclvl
-                             , ic_skols    = qtvs
-                             , ic_no_eqs   = False
-                             , ic_given    = bound_ev_vars
-                             , ic_wanted   = wanted_transformed
-                             , ic_status   = IC_Unsolved
-                             , ic_binds    = ev_binds_var
-                             , ic_info     = skol_info
-                             , ic_env      = tc_lcl_env }
-       ; emitImplication implic
-
-       -- Promote any type variables that are free in the inferred type
-       -- of the function:
-       --    f :: forall qtvs. bound_theta => zonked_tau
-       -- These variables now become free in the envt, and hence will show
-       -- up whenever 'f' is called.  They may currently at rhs_tclvl, but
-       -- they had better be unifiable at the outer_tclvl!
-       -- Example:   envt mentions alpha[1]
-       --            tau_ty = beta[2] -> beta[2]
-       --            consraints = alpha ~ [beta]
-       -- we don't quantify over beta (since it is fixed by envt)
-       -- so we must promote it!  The inferred type is just
-       --   f :: beta -> beta
-       ; outer_tclvl    <- TcRn.getTcLevel
-       ; zonked_tau_tvs <- TcM.zonkTyVarsAndFV zonked_tau_tvs
->>>>>>> c865c425
               -- decideQuantification turned some meta tyvars into
               -- quantified skolems, so we have to zonk again
 

--- conflicted
+++ resolved
@@ -202,65 +202,6 @@
 -- default method for every class op, regardless of whether or not
 -- the programmer supplied an explicit default decl for the class.
 -- (If necessary we can fix that, but we don't have a convenient Id to hand.)
-<<<<<<< HEAD
-tcDefMeth clas tyvars this_dict binds_in hs_sig_fn prag_fn (sel_id, dm_info)
-  = case dm_info of
-      NoDefMeth          -> do { mapM_ (addLocM (badDmPrag sel_id)) prags
-                               ; return emptyBag }
-      DefMeth dm_name    -> tc_dm dm_name
-      GenDefMeth dm_name -> tc_dm dm_name
-  where
-    sel_name           = idName sel_id
-    prags              = prag_fn sel_name
-    (dm_bind,bndr_loc) = findMethodBind sel_name binds_in
-                         `orElse` pprPanic "tcDefMeth" (ppr sel_id)
-
-    -- Eg.   class C a where
-    --          op :: forall b. Eq b => a -> [b] -> a
-    --          gen_op :: a -> a
-    --          generic gen_op :: D a => a -> a
-    -- The "local_dm_ty" is precisely the type in the above
-    -- type signatures, ie with no "forall a. C a =>" prefix
-
-    tc_dm dm_name
-      = do { dm_id <- tcLookupId dm_name
-           ; local_dm_name <- setSrcSpan bndr_loc (newLocalName sel_name)
-             -- Base the local_dm_name on the selector name, because
-             -- type errors from tcInstanceMethodBody come from here
-
-           ; dm_id_w_inline <- addInlinePrags dm_id prags
-           ; spec_prags     <- discardConstraints $
-                               tcSpecPrags dm_id prags
-
-           ; let local_dm_ty = instantiateMethod clas dm_id (mkTyVarTys tyvars)
-                 hs_ty       = lookupHsSig hs_sig_fn sel_name
-                               `orElse` pprPanic "tc_dm" (ppr sel_name)
-
-           ; local_dm_sig <- instTcTySig hs_ty local_dm_ty Nothing [] local_dm_name
-           ; warnTc (not (null spec_prags))
-                    (ptext (sLit "Ignoring SPECIALISE pragmas on default method")
-                     <+> quotes (ppr sel_name))
-
-           ; tc_bind <- tcInstanceMethodBody (ClsSkol clas) tyvars [this_dict]
-                                             dm_id_w_inline local_dm_sig idHsWrapper
-                                             IsDefaultMethod dm_bind
-
-           ; return (unitBag tc_bind) }
-
----------------
-tcInstanceMethodBody :: SkolemInfo -> [TcTyVar] -> [EvVar]
-                     -> Id -> TcSigInfo
-                     -> HsWrapper  -- See Note [Instance method signatures] in TcInstDcls
-                     -> TcSpecPrags -> LHsBind Name
-                     -> TcM (LHsBind Id)
-tcInstanceMethodBody skol_info tyvars dfun_ev_vars
-                     meth_id local_meth_sig wrapper
-                     specs (L loc bind)
-  = do  { let local_meth_id = case local_meth_sig of
-                  TcSigInfo{ sig_id = meth_id } -> meth_id
-                  _ -> pprPanic "tcInstanceMethodBody" (ppr local_meth_sig)
-              lm_bind = L loc (bind { fun_id = L loc (idName local_meth_id) })
-=======
 tcDefMeth clas tyvars this_dict binds_in
           hs_sig_fn prag_fn sel_id dm_name warn_redundant
   | Just (L bind_loc dm_bind, bndr_loc) <- findMethodBind sel_name binds_in
@@ -271,7 +212,8 @@
             -- Base the local_dm_name on the selector name, because
             -- type errors from tcInstanceMethodBody come from here
 
-       ; spec_prags <- tcSpecPrags global_dm_id prags
+       ; spec_prags <- discardConstraints $
+                       tcSpecPrags global_dm_id prags
        ; warnTc (not (null spec_prags))
                 (ptext (sLit "Ignoring SPECIALISE pragmas on default method")
                  <+> quotes (ppr sel_name))
@@ -291,7 +233,6 @@
              local_dm_ty = instantiateMethod clas global_dm_id (mkTyVarTys tyvars)
 
              lm_bind     = dm_bind { fun_id = L bind_loc local_dm_name }
->>>>>>> 96dc041a
                              -- Substitute the local_meth_name for the binder
                              -- NB: the binding is always a FunBind
 
@@ -492,7 +433,7 @@
 tcATDefault :: Bool -- If a warning should be emitted when a default instance
                     -- definition is not provided by the user
             -> SrcSpan
-            -> TvSubst
+            -> TCvSubst
             -> NameSet
             -> ClassATItem
             -> TcM [FamInst]
@@ -512,10 +453,13 @@
   = do { let (subst', pat_tys') = mapAccumL subst_tv inst_subst
                                             (tyConTyVars fam_tc)
              rhs'     = substTy subst' rhs_ty
-             tv_set'  = tyVarsOfTypes pat_tys'
-             tvs'     = varSetElemsKvsFirst tv_set'
+             tcv_set' = tyCoVarsOfTypes pat_tys'
+             (tv_set', cv_set') = partitionVarSet isTyVar tcv_set'
+             tvs'     = varSetElemsWellScoped tv_set'
+             cvs'     = varSetElemsWellScoped cv_set'
+               -- TODO (RAE): But there shouldn't be cvs on the LHS.
        ; rep_tc_name <- newFamInstTyConName (L loc (tyConName fam_tc)) pat_tys'
-       ; let axiom = mkSingleCoAxiom Nominal rep_tc_name tvs'
+       ; let axiom = mkSingleCoAxiom Nominal rep_tc_name tvs' cvs'
                                      fam_tc pat_tys' rhs'
            -- NB: no validity check. We check validity of default instances
            -- in the class definition. Because type instance arguments cannot
@@ -524,7 +468,7 @@
 
        ; traceTc "mk_deflt_at_instance" (vcat [ ppr fam_tc, ppr rhs_ty
                                               , pprCoAxiom axiom ])
-       ; fam_inst <- ASSERT( tyVarsOfType rhs' `subVarSet` tv_set' )
+       ; fam_inst <- ASSERT( tyCoVarsOfType rhs' `subVarSet` tv_set' )
                      newFamInst SynFamilyInst axiom
        ; return [fam_inst] }
 
@@ -537,7 +481,7 @@
       | Just ty <- lookupVarEnv (getTvSubstEnv subst) tc_tv
       = (subst, ty)
       | otherwise
-      = (extendTvSubst subst tc_tv ty', ty')
+      = (extendTCvSubst subst tc_tv ty', ty')
       where
         ty' = mkTyVarTy (updateTyVarKind (substTy subst) tc_tv)
 

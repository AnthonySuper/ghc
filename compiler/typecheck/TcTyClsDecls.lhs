--- conflicted
+++ resolved
@@ -406,11 +406,7 @@
                     Just k  -> tcLHsKind k
                     Nothing -> return liftedTypeKind
        ; let body_kind = mkArrowKinds arg_kinds res_k
-<<<<<<< HEAD
              kvs       = varSetElems (tyCoVarsOfType body_kind)
-=======
-             kvs       = varSetElems (tyVarsOfType body_kind)
->>>>>>> d2a5a9cf
        ; return [ (name, AThing (mkForAllTys kvs body_kind)) ] }
 
   | otherwise
@@ -718,13 +714,8 @@
        ; h98_syntax <- dataDeclChecks tc_name new_or_data stupid_theta cons
 
        ; tycon <- fixM $ \ tycon -> do
-<<<<<<< HEAD
              { let res_ty = mkTyConApp tycon (mkTyCoVarTys final_tvs)
-             ; data_cons <- tcConDecls new_or_data ex_ok tycon (final_tvs, res_ty) cons
-=======
-             { let res_ty = mkTyConApp tycon (mkTyVarTys final_tvs)
              ; data_cons <- tcConDecls new_or_data tycon (final_tvs, res_ty) cons
->>>>>>> d2a5a9cf
              ; tc_rhs <-
                  if null cons && is_boot 	      -- In a hs-boot file, empty cons means
                  then return totallyAbstractTyConRhs  -- "don't know"; hence totally Abstract

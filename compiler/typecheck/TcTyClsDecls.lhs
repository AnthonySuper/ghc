%
% (c) The University of Glasgow 2006
% (c) The AQUA Project, Glasgow University, 1996-1998
%

TcTyClsDecls: Typecheck type and class declarations

\begin{code}
{-# OPTIONS -fno-warn-tabs #-}
-- The above warning supression flag is a temporary kludge.
-- While working on this module you are encouraged to remove it and
-- detab the module (please do the detabbing in a separate patch). See
--     http://hackage.haskell.org/trac/ghc/wiki/Commentary/CodingStyle#TabsvsSpaces
-- for details
{-# LANGUAGE TupleSections #-}

module TcTyClsDecls (
	tcTyAndClassDecls, tcAddImplicits,

	-- Functions used by TcInstDcls to check 
	-- data/type family instance declarations
        kcDataDefn, tcConDecls, dataDeclChecks, checkValidTyCon,
        tcSynFamInstDecl, tcFamTyPats, 
        tcAddFamInstCtxt, tcAddTyFamInstCtxt, tcAddDataFamInstCtxt,
        wrongKindOfFamily, badATErr, wrongATArgErr
    ) where

#include "HsVersions.h"

import HsSyn
import HscTypes
import BuildTyCl
import TcUnify
import TcRnMonad
import TcEnv
import TcHsSyn
import TcBinds( tcRecSelBinds )
import TcTyDecls
import TcClassDcl
import TcHsType
import TcMType
import TcType
import TysWiredIn( unitTy )
import Type
import Kind
import Class
import TyCon
import DataCon
import Id
import MkCore		( rEC_SEL_ERROR_ID )
import IdInfo
import Var
import VarSet
import Name
import NameSet
import NameEnv
import Outputable
import Maybes
import Unify
import Util
import SrcLoc
import ListSetOps
import Digraph
import DynFlags
import FastString
import Unique		( mkBuiltinUnique )
import BasicTypes

import Bag
import Control.Monad
import Data.List
\end{code}


%************************************************************************
%*									*
\subsection{Type checking for type and class declarations}
%*									*
%************************************************************************

Note [Grouping of type and class declarations]
~~~~~~~~~~~~~~~~~~~~~~~~~~~~~~~~~~~~~~~~~~~~~~
tcTyAndClassDecls is called on a list of `TyClGroup`s. Each group is a strongly
connected component of mutually dependent types and classes. We kind check and
type check each group separately to enhance kind polymorphism. Take the
following example:

  type Id a = a
  data X = X (Id Int)

If we were to kind check the two declarations together, we would give Id the
kind * -> *, since we apply it to an Int in the definition of X. But we can do
better than that, since Id really is kind polymorphic, and should get kind
forall (k::BOX). k -> k. Since it does not depend on anything else, it can be
kind-checked by itself, hence getting the most general kind. We then kind check
X, which works fine because we then know the polymorphic kind of Id, and simply
instantiate k to *.

\begin{code}

tcTyAndClassDecls :: ModDetails
                  -> [TyClGroup Name]   -- Mutually-recursive groups in dependency order
                  -> TcM TcGblEnv       -- Input env extended by types and classes
                                        -- and their implicit Ids,DataCons
-- Fails if there are any errors
tcTyAndClassDecls boot_details tyclds_s
  = checkNoErrs $       -- The code recovers internally, but if anything gave rise to
                        -- an error we'd better stop now, to avoid a cascade
    fold_env tyclds_s   -- Type check each group in dependency order folding the global env
  where
    fold_env :: [TyClGroup Name] -> TcM TcGblEnv
    fold_env [] = getGblEnv
    fold_env (tyclds:tyclds_s)
      = do { tcg_env <- tcTyClGroup boot_details tyclds
           ; setGblEnv tcg_env $ fold_env tyclds_s }
             -- remaining groups are typecheck in the extended global env

tcTyClGroup :: ModDetails -> TyClGroup Name -> TcM TcGblEnv
-- Typecheck one strongly-connected component of type and class decls
tcTyClGroup boot_details tyclds
  = do {    -- Step 1: kind-check this group and returns the final
            -- (possibly-polymorphic) kind of each TyCon and Class
            -- See Note [Kind checking for type and class decls]
         names_w_poly_kinds <- kcTyClGroup tyclds
       ; traceTc "tcTyAndCl generalized kinds" (ppr names_w_poly_kinds)

	    -- Step 2: type-check all groups together, returning 
	    -- the final TyCons and Classes
       ; tyclss <- fixM $ \ rec_tyclss -> do
           { let rec_flags = calcRecFlags boot_details rec_tyclss

                 -- Populate environment with knot-tied ATyCon for TyCons
                 -- NB: if the decls mention any ill-staged data cons
                 -- (see Note [ARecDataCon: Recusion and promoting data constructors]
                 -- we will have failed already in kcTyClGroup, so no worries here
           ; tcExtendRecEnv (zipRecTyClss names_w_poly_kinds rec_tyclss) $

                 -- Also extend the local type envt with bindings giving
                 -- the (polymorphic) kind of each knot-tied TyCon or Class
		 -- See Note [Type checking recursive type and class declarations]
	     tcExtendKindEnv names_w_poly_kinds              $

                 -- Kind and type check declarations for this group
             concatMapM (tcTyClDecl rec_flags) tyclds }

           -- Step 3: Perform the validity chebck
           -- We can do this now because we are done with the recursive knot
           -- Do it before Step 4 (adding implicit things) because the latter
           -- expects well-formed TyCons
       ; tcExtendGlobalEnv tyclss $ do
       { traceTc "Starting validity check" (ppr tyclss)
<<<<<<< HEAD
       ; mapM_ (recoverM (return ()) . addLocM checkValidTyCl) tyclds
=======
       ; checkNoErrs $
         mapM_ (recoverM (return ()) . addLocM checkValidTyCl) 
               (flattenTyClDecls tyclds)
>>>>>>> c3b6b3fb
           -- We recover, which allows us to report multiple validity errors
           -- but we then fail if any are wrong.  Lacking the checkNoErrs
           -- we get Trac #7175

           -- Step 4: Add the implicit things;
           -- we want them in the environment because
           -- they may be mentioned in interface files
       ; tcExtendGlobalValEnv (mkDefaultMethodIds tyclss) $
         tcAddImplicits tyclss } }

tcAddImplicits :: [TyThing] -> TcM TcGblEnv
tcAddImplicits tyclss
 = tcExtendGlobalEnvImplicit implicit_things $ 
   tcRecSelBinds rec_sel_binds
 where
   implicit_things = concatMap implicitTyThings tyclss
   rec_sel_binds   = mkRecSelBinds tyclss

zipRecTyClss :: [(Name, Kind)]
             -> [TyThing]           -- Knot-tied
             -> [(Name,TyThing)]
-- Build a name-TyThing mapping for the things bound by decls
-- being careful not to look at the [TyThing]
-- The TyThings in the result list must have a visible ATyCon,
-- because typechecking types (in, say, tcTyClDecl) looks at this outer constructor
zipRecTyClss kind_pairs rec_things
  = [ (name, ATyCon (get name)) | (name, _kind) <- kind_pairs ]
  where
    rec_type_env :: TypeEnv
    rec_type_env = mkTypeEnv rec_things

    get name = case lookupTypeEnv rec_type_env name of
                 Just (ATyCon tc) -> tc
                 other            -> pprPanic "zipRecTyClss" (ppr name <+> ppr other)
\end{code}


%************************************************************************
%*									*
		Kind checking
%*									*
%************************************************************************

Note [Kind checking for type and class decls]
~~~~~~~~~~~~~~~~~~~~~~~~~~~~~~~~~~~~~~~~~~~~~~
Kind checking is done thus:

   1. Make up a kind variable for each parameter of the *data* type, 
      and class, decls, and extend the kind environment (which is in
      the TcLclEnv)

   2. Dependency-analyse the type *synonyms* (which must be non-recursive),
      and kind-check them in dependency order.  Extend the kind envt.

   3. Kind check the data type and class decls

Synonyms are treated differently to data type and classes,
because a type synonym can be an unboxed type
	type Foo = Int#
and a kind variable can't unify with UnboxedTypeKind
So we infer their kinds in dependency order

We need to kind check all types in the mutually recursive group
before we know the kind of the type variables.  For example:

  class C a where
     op :: D b => a -> b -> b

  class D c where
     bop :: (Monad c) => ...

Here, the kind of the locally-polymorphic type variable "b"
depends on *all the uses of class D*.  For example, the use of
Monad c in bop's type signature means that D must have kind Type->Type.

However type synonyms work differently.  They can have kinds which don't
just involve (->) and *:
	type R = Int#		-- Kind #
	type S a = Array# a	-- Kind * -> #
	type T a b = (# a,b #)	-- Kind * -> * -> (# a,b #)
So we must infer their kinds from their right-hand sides *first* and then
use them, whereas for the mutually recursive data types D we bring into
scope kind bindings D -> k, where k is a kind variable, and do inference.

Type families
~~~~~~~~~~~~~
This treatment of type synonyms only applies to Haskell 98-style synonyms.
General type functions can be recursive, and hence, appear in `alg_decls'.

The kind of a type family is solely determinded by its kind signature;
hence, only kind signatures participate in the construction of the initial
kind environment (as constructed by `getInitialKind').  In fact, we ignore
instances of families altogether in the following.  However, we need to
include the kinds of *associated* families into the construction of the
initial kind environment.  (This is handled by `allDecls').


\begin{code}
kcTyClGroup :: TyClGroup Name -> TcM [(Name,Kind)]
-- Kind check this group, kind generalize, and return the resulting local env
-- This bindds the TyCons and Classes of the group, but not the DataCons
-- See Note [Kind checking for type and class decls]
kcTyClGroup decls
  = do	{ mod <- getModule
	; traceTc "kcTyClGroup" (ptext (sLit "module") <+> ppr mod $$ vcat (map ppr decls))

          -- Kind checking; 
	  --    1. Bind kind variables for non-synonyms
          --    2. Kind-check synonyms, and bind kinds of those synonyms
          --    3. Kind-check non-synonyms
	  --    4. Generalise the inferred kinds
          -- See Note [Kind checking for type and class decls]

	  -- Step 1: Bind kind variables for non-synonyms
        ; let (syn_decls, non_syn_decls) = partition (isSynDecl . unLoc) decls
	; initial_kinds <- 
                           getInitialKinds TopLevel non_syn_decls
        ; traceTc "kcTyClGroup: initial kinds" (ppr initial_kinds)

        -- Step 2: Set initial envt, kind-check the synonyms
	; lcl_env <- tcExtendTcTyThingEnv initial_kinds $ 
                     kcSynDecls (calcSynCycles syn_decls)

        -- Step 3: Set extended envt, kind-check the non-synonyms
        ; setLclEnv lcl_env $
          mapM_ kcLTyClDecl non_syn_decls

	     -- Step 4: generalisation
	     -- Kind checking done for this group
             -- Now we have to kind generalize the flexis
        ; res <- concatMapM (generaliseTCD (tcl_env lcl_env)) decls

        ; traceTc "kcTyClGroup result" (ppr res)
        ; return res }

  where
    generalise :: TcTypeEnv -> Name -> LHsTyVarBndrs Name -> TcM (Name, Kind)
    -- For polymorphic things this is a no-op
    generalise kind_env name tvs
      = do { let kc_kind = case lookupNameEnv kind_env name of
                               Just (AThing k) -> k
                               _ -> pprPanic "kcTyClGroup" (ppr name $$ ppr kind_env)
           ; kvs <- kindGeneralize (tyVarsOfType kc_kind) (hsLTyVarNames tvs)
           ; kc_kind' <- zonkTcKind kc_kind    -- Make sure kc_kind' has the final,
                                               -- skolemised kind variables
           ; traceTc "Generalise kind" (vcat [ ppr name, ppr kc_kind, ppr kvs, ppr kc_kind' ])
           ; return (name, mkForAllTys kvs kc_kind') }

    generaliseTCD :: TcTypeEnv -> LTyClDecl Name -> TcM [(Name, Kind)]
    generaliseTCD kind_env (L _ decl)
      | ClassDecl { tcdLName = (L _ name), tcdTyVars = tyvars, tcdATs = ats } <- decl
      = do { first <- generalise kind_env name tyvars
           ; rest <- mapM ((generaliseFamDecl kind_env) . unLoc) ats
           ; return (first : rest) }

      | FamDecl { tcdFam = fam } <- decl
      = do { res <- generaliseFamDecl kind_env fam
           ; return [res] }

      | ForeignType {} <- decl
      = pprPanic "generaliseTCD" (ppr decl)

      | otherwise
      -- Note: tcdTyVars is safe here because we've eliminated FamDecl and ForeignType
      = do { res <- generalise kind_env (tcdName decl) (tcdTyVars decl)
           ; return [res] }

    generaliseFamDecl :: TcTypeEnv -> FamilyDecl Name -> TcM (Name, Kind)
    generaliseFamDecl kind_env (FamilyDecl { fdLName = L _ name, fdTyVars = tyvars })
      = generalise kind_env name tyvars
 
mk_thing_env :: [LTyClDecl Name] -> [(Name, TcTyThing)]
mk_thing_env [] = []
mk_thing_env (decl : decls)
  | L _ (ClassDecl { tcdLName = L _ nm, tcdATs = ats }) <- decl
  = (nm, APromotionErr ClassPE) :
    (map (, APromotionErr TyConPE) $ map (unLoc . fdLName . unLoc) ats) ++
    (mk_thing_env decls)

  | otherwise
  = (tcdName (unLoc decl), APromotionErr TyConPE) :
    (mk_thing_env decls)

getInitialKinds :: TopLevelFlag -> [LTyClDecl Name] -> TcM [(Name, TcTyThing)]
getInitialKinds top_lvl decls
  = tcExtendTcTyThingEnv (mk_thing_env decls) $
    concatMapM (addLocM (getInitialKind top_lvl)) decls

getInitialKind :: TopLevelFlag -> TyClDecl Name -> TcM [(Name, TcTyThing)]
-- Allocate a fresh kind variable for each TyCon and Class
-- For each tycon, return   (tc, AThing k)
--                 where k is the kind of tc, derived from the LHS
--                       of the definition (and probably including
--                       kind unification variables)
--      Example: data T a b = ...
--      return (T, kv1 -> kv2 -> kv3)
--
-- ALSO for each datacon, return (dc, ARecDataCon)
-- Note [ARecDataCon: Recusion and promoting data constructors]
-- 
-- No family instances are passed to getInitialKinds

getInitialKind top_lvl (FamDecl { tcdFam = decl }) = getFamDeclInitialKind top_lvl decl 
getInitialKind _ (ClassDecl { tcdLName = L _ name, tcdTyVars = ktvs, tcdATs = ats })
  = kcHsTyVarBndrs False ktvs $ \ arg_kinds ->
    do { inner_prs <- getFamDeclInitialKinds ats
       ; let main_pr = (name, AThing (mkArrowKinds arg_kinds constraintKind))
       ; return (main_pr : inner_prs) }

getInitialKind _top_lvl decl@(SynDecl {}) = pprPanic "getInitialKind" (ppr decl)

getInitialKind top_lvl (DataDecl { tcdLName = L _ name, tcdTyVars = ktvs, tcdDataDefn = defn })
  | HsDataDefn { dd_kindSig = Just ksig, dd_cons = cons } <- defn
  = ASSERT( isTopLevel top_lvl )
    kcHsTyVarBndrs True ktvs $ \ arg_kinds -> 
    do { res_k <- tcLHsKind ksig
       ; let body_kind = mkArrowKinds arg_kinds res_k
             kvs       = varSetElems (tyVarsOfType body_kind)
             main_pr   = (name, AThing (mkForAllTys kvs body_kind))
             inner_prs = [(unLoc (con_name con), APromotionErr RecDataConPE) | L _ con <- cons ]
             -- See Note [ARecDataCon: Recusion and promoting data constructors]
       ; return (main_pr : inner_prs) }
 
  | HsDataDefn { dd_cons = cons } <- defn
  = kcHsTyVarBndrs False ktvs $ \ arg_kinds -> 
    do { let main_pr   = (name, AThing (mkArrowKinds arg_kinds liftedTypeKind))
             inner_prs = [(unLoc (con_name con), APromotionErr RecDataConPE) | L _ con <- cons ]
             -- See Note [ARecDataCon: Recusion and promoting data constructors]
       ; return (main_pr : inner_prs) }

getInitialKind _ (ForeignType { tcdLName = L _ name }) 
  = return [(name, AThing liftedTypeKind)]

getFamDeclInitialKinds :: [LFamilyDecl Name] -> TcM [(Name, TcTyThing)]
getFamDeclInitialKinds decls
  = tcExtendTcTyThingEnv [ (n, APromotionErr TyConPE)
                         | L _ (FamilyDecl { fdLName = L _ n }) <- decls] $
    concatMapM (addLocM (getFamDeclInitialKind NotTopLevel)) decls

getFamDeclInitialKind :: TopLevelFlag
                      -> FamilyDecl Name 
                      -> TcM [(Name, TcTyThing)]
getFamDeclInitialKind top_lvl (FamilyDecl { fdLName = L _ name
                                          , fdTyVars = ktvs
                                          , fdKindSig = ksig })
  | isTopLevel top_lvl 
  = kcHsTyVarBndrs True ktvs $ \ arg_kinds ->
    do { res_k <- case ksig of 
                    Just k  -> tcLHsKind k
                    Nothing -> return liftedTypeKind
       ; let body_kind = mkArrowKinds arg_kinds res_k
             kvs       = varSetElems (tyVarsOfType body_kind)
       ; return [ (name, AThing (mkForAllTys kvs body_kind)) ] }

  | otherwise
  = kcHsTyVarBndrs False ktvs $ \ arg_kinds ->
    do { res_k <- case ksig of 
                    Just k  -> tcLHsKind k
                    Nothing -> newMetaKindVar
       ; return [ (name, AThing (mkArrowKinds arg_kinds res_k)) ] }

----------------
kcSynDecls :: [SCC (LTyClDecl Name)] -> TcM TcLclEnv	-- Kind bindings
kcSynDecls [] = getLclEnv
kcSynDecls (group : groups)
  = do	{ nk <- kcSynDecl1 group
	; tcExtendKindEnv [nk] (kcSynDecls groups) }

kcSynDecl1 :: SCC (LTyClDecl Name)
	   -> TcM (Name,TcKind) -- Kind bindings
kcSynDecl1 (AcyclicSCC (L _ decl)) = kcSynDecl decl
kcSynDecl1 (CyclicSCC decls)       = do { recSynErr decls; failM }
	   	      		     -- Fail here to avoid error cascade
				     -- of out-of-scope tycons

kcSynDecl :: TyClDecl Name -> TcM (Name, TcKind)
kcSynDecl decl@(SynDecl { tcdTyVars = hs_tvs, tcdLName = L _ name
                       , tcdRhs = rhs })
  -- Returns a possibly-unzonked kind
  = tcAddDeclCtxt decl $
    kcHsTyVarBndrs False hs_tvs $ \ ks ->
    do { traceTc "kcd1" (ppr name <+> brackets (ppr hs_tvs)
			 <+> brackets (ppr ks))
       ; (_, rhs_kind) <- tcLHsType rhs
       ; traceTc "kcd2" (ppr name)
       ; let tc_kind = mkArrowKinds ks rhs_kind
       ; return (name, tc_kind) }
kcSynDecl decl = pprPanic "kcSynDecl" (ppr decl)

------------------------------------------------------------------------
kcLTyClDecl :: LTyClDecl Name -> TcM ()
  -- See Note [Kind checking for type and class decls]
kcLTyClDecl (L loc decl)
  = setSrcSpan loc $ tcAddDeclCtxt decl $ kcTyClDecl decl

kcTyClDecl :: TyClDecl Name -> TcM ()
-- This function is used solely for its side effect on kind variables

kcTyClDecl (DataDecl { tcdLName = L _ name, tcdTyVars = hs_tvs, tcdDataDefn = defn })
  | HsDataDefn { dd_cons = cons, dd_kindSig = Just _ } <- defn
  = mapM_ (wrapLocM kcConDecl) cons  -- Ignore the dd_ctxt; heavily deprecated and inconvenient

  | HsDataDefn { dd_ctxt = ctxt, dd_cons = cons } <- defn
  = kcTyClTyVars name hs_tvs $ \ _res_k -> 
    do	{ _ <- tcHsContext ctxt
        ; mapM_ (wrapLocM kcConDecl) cons }

kcTyClDecl decl@(SynDecl {}) = pprPanic "kcTyClDecl" (ppr decl)

kcTyClDecl (ClassDecl { tcdLName = L _ name, tcdTyVars = hs_tvs
                       , tcdCtxt = ctxt, tcdSigs = sigs })
  = kcTyClTyVars name hs_tvs $ \ _res_k -> 
    do	{ _ <- tcHsContext ctxt
	; mapM_ (wrapLocM kc_sig)     sigs }
  where
    kc_sig (TypeSig _ op_ty)    = discardResult (tcHsLiftedType op_ty)
    kc_sig (GenericSig _ op_ty) = discardResult (tcHsLiftedType op_ty)
    kc_sig _                    = return ()

kcTyClDecl (ForeignType {}) = return ()
kcTyClDecl (FamDecl {})    = return ()

-------------------
kcConDecl :: ConDecl Name -> TcM ()
kcConDecl (ConDecl { con_name = name, con_qvars = ex_tvs
                   , con_cxt = ex_ctxt, con_details = details, con_res = res })
  = addErrCtxt (dataConCtxt name) $
    kcHsTyVarBndrs False ex_tvs $ \ _ -> 
    do { _ <- tcHsContext ex_ctxt
       ; mapM_ (tcHsOpenType . getBangType) (hsConDeclArgTys details)
       ; _ <- tcConRes res
       ; return () }
\end{code}

Note [ARecDataCon: Recusion and promoting data constructors]
~~~~~~~~~~~~~~~~~~~~~~~~~~~~~~~~~~~~~~~~~~~~~~~~~~~~~~~~~~~~
We don't want to allow promotion in a strongly connected component
when kind checking.

Consider:
  data T f = K (f (K Any))

When kind checking the `data T' declaration the local env contains the
mappings:
  T -> AThing <some initial kind>
  K -> ARecDataCon

ANothing is only used for DataCons, and only used during type checking
in tcTyClGroup.


%************************************************************************
%*									*
\subsection{Type checking}
%*									*
%************************************************************************

Note [Type checking recursive type and class declarations]
~~~~~~~~~~~~~~~~~~~~~~~~~~~~~~~~~~~~~~~~~~~~~~~~~~~~~~~~~~~
At this point we have completed *kind-checking* of a mutually
recursive group of type/class decls (done in kcTyClGroup). However,
we discarded the kind-checked types (eg RHSs of data type decls); 
note that kcTyClDecl returns ().  There are two reasons:

  * It's convenient, because we don't have to rebuild a
    kinded HsDecl (a fairly elaborate type)

  * It's necessary, because after kind-generalisation, the
    TyCons/Classes may now be kind-polymorphic, and hence need
    to be given kind arguments.  

Example:
       data T f a = MkT (f a) (T f a)
During kind-checking, we give T the kind T :: k1 -> k2 -> *
and figure out constraints on k1, k2 etc. Then we generalise
to get   T :: forall k. (k->*) -> k -> *
So now the (T f a) in the RHS must be elaborated to (T k f a).
    
However, during tcTyClDecl of T (above) we will be in a recursive
"knot". So we aren't allowed to look at the TyCon T itself; we are only
allowed to put it (lazily) in the returned structures.  But when
kind-checking the RHS of T's decl, we *do* need to know T's kind (so
that we can correctly elaboarate (T k f a).  How can we get T's kind
without looking at T?  Delicate answer: during tcTyClDecl, we extend

  *Global* env with T -> ATyCon (the (not yet built) TyCon for T)
  *Local*  env with T -> AThing (polymorphic kind of T)

Then:

  * During TcHsType.kcTyVar we look in the *local* env, to get the
    known kind for T.

  * But in TcHsType.ds_type (and ds_var_app in particular) we look in
    the *global* env to get the TyCon. But we must be careful not to
    force the TyCon or we'll get a loop.

This fancy footwork (with two bindings for T) is only necesary for the
TyCons or Classes of this recursive group.  Earlier, finished groups,
live in the global env only.

\begin{code}
tcTyClDecl :: (Name -> RecFlag) -> LTyClDecl Name -> TcM [TyThing]
tcTyClDecl calc_isrec (L loc decl)
  = setSrcSpan loc $ tcAddDeclCtxt decl $
    traceTc "tcTyAndCl-x" (ppr decl) >>
    tcTyClDecl1 NoParentTyCon calc_isrec decl

  -- "type family" declarations
tcTyClDecl1 :: TyConParent -> (Name -> RecFlag) -> TyClDecl Name -> TcM [TyThing]
tcTyClDecl1 parent _calc_isrec (FamDecl { tcdFam = fd })
  = tcFamDecl1 parent fd

  -- "type" synonym declaration
tcTyClDecl1 _parent _calc_isrec
            (SynDecl { tcdLName = L _ tc_name, tcdTyVars = tvs, tcdRhs = rhs })
  = ASSERT( isNoParent _parent )
    tcTyClTyVars tc_name tvs $ \ tvs' kind -> 
    tcTySynRhs tc_name tvs' kind rhs

  -- "data/newtype" declaration
tcTyClDecl1 _parent calc_isrec
            (DataDecl { tcdLName = L _ tc_name, tcdTyVars = tvs, tcdDataDefn = defn })
  = ASSERT( isNoParent _parent )
    tcTyClTyVars tc_name tvs $ \ tvs' kind -> 
    tcDataDefn calc_isrec tc_name tvs' kind defn

tcTyClDecl1 _parent calc_isrec
            (ClassDecl { tcdLName = L _ class_name, tcdTyVars = tvs
            , tcdCtxt = ctxt, tcdMeths = meths
	    , tcdFDs = fundeps, tcdSigs = sigs
            , tcdATs = ats, tcdATDefs = at_defs })
  = ASSERT( isNoParent _parent )
    do 
  { (tvs', ctxt', fds', sig_stuff, gen_dm_env)
       <- tcTyClTyVars class_name tvs $ \ tvs' kind -> do
          { MASSERT( isConstraintKind kind )

          ; ctxt' <- tcHsContext ctxt
          ; ctxt' <- zonkTcTypeToTypes emptyZonkEnv ctxt'  
                  -- Squeeze out any kind unification variables
          ; fds'  <- mapM (addLocM tc_fundep) fundeps
          ; (sig_stuff, gen_dm_env) <- tcClassSigs class_name sigs meths
          ; env <- getLclTypeEnv
          ; traceTc "tcClassDecl" (ppr fundeps $$ ppr tvs' $$ ppr fds' $$  ppr env)
          ; return (tvs', ctxt', fds', sig_stuff, gen_dm_env) }



  ; clas <- fixM $ \ clas -> do
	    { let 	-- This little knot is just so we can get
			-- hold of the name of the class TyCon, which we
			-- need to look up its recursiveness
		    tycon_name = tyConName (classTyCon clas)
		    tc_isrec = calc_isrec tycon_name

            ; at_stuff <- tcClassATs class_name (AssocFamilyTyCon clas) ats at_defs

            ; buildClass False {- Must include unfoldings for selectors -}
			 class_name tvs' ctxt' fds' at_stuff
			 sig_stuff tc_isrec }

  ; let gen_dm_ids = [ AnId (mkExportedLocalId gen_dm_name gen_dm_ty)
                     | (sel_id, GenDefMeth gen_dm_name) <- classOpItems clas
                     , let gen_dm_tau = expectJust "tcTyClDecl1" $
                                        lookupNameEnv gen_dm_env (idName sel_id)
		     , let gen_dm_ty = mkSigmaTy tvs' 
                                                 [mkClassPred clas (mkTyVarTys tvs')] 
                                                 gen_dm_tau
                     ]
        class_ats = map ATyCon (classATs clas)

  ; return (ATyCon (classTyCon clas) : gen_dm_ids ++ class_ats )
      -- NB: Order is important due to the call to `mkGlobalThings' when
      --     tying the the type and class declaration type checking knot.
  }
  where
    tc_fundep (tvs1, tvs2) = do { tvs1' <- mapM tc_fd_tyvar tvs1 ;
				; tvs2' <- mapM tc_fd_tyvar tvs2 ;
				; return (tvs1', tvs2') }
    tc_fd_tyvar name   -- Scoped kind variables are bound to unification variables
                       -- which are now fixed, so we can zonk
      = do { tv <- tcLookupTyVar name
           ; ty <- zonkTyVarOcc emptyZonkEnv tv
                  -- Squeeze out any kind unification variables
           ; case getTyVar_maybe ty of
               Just tv' -> return tv'
               Nothing  -> pprPanic "tc_fd_tyvar" (ppr name $$ ppr tv $$ ppr ty) }

tcTyClDecl1 _ _
  (ForeignType {tcdLName = L _ tc_name, tcdExtName = tc_ext_name})
  = return [ATyCon (mkForeignTyCon tc_name tc_ext_name liftedTypeKind 0)]
\end{code}

\begin{code}
tcFamDecl1 :: TyConParent -> FamilyDecl Name -> TcM [TyThing]
tcFamDecl1 parent
            (FamilyDecl {fdFlavour = TypeFamily, fdLName = L _ tc_name, fdTyVars = tvs})
  = tcTyClTyVars tc_name tvs $ \ tvs' kind -> do
  { traceTc "type family:" (ppr tc_name)
  ; checkFamFlag tc_name
  ; tycon <- buildSynTyCon tc_name tvs' SynFamilyTyCon kind parent
  ; return [ATyCon tycon] }

tcFamDecl1 parent
           (FamilyDecl {fdFlavour = DataFamily, fdLName = L _ tc_name, fdTyVars = tvs})
  = tcTyClTyVars tc_name tvs $ \ tvs' kind -> do
  { traceTc "data family:" (ppr tc_name)
  ; checkFamFlag tc_name
  ; extra_tvs <- tcDataKindSig kind
  ; let final_tvs = tvs' ++ extra_tvs    -- we may not need these
        tycon = buildAlgTyCon tc_name final_tvs Nothing []
                              DataFamilyTyCon Recursive True parent
  ; return [ATyCon tycon] }

tcTySynRhs :: Name   
           -> [TyVar] -> Kind
           -> LHsType Name -> TcM [TyThing]
tcTySynRhs tc_name tvs kind hs_ty
  = do { env <- getLclEnv
       ; traceTc "tc-syn" (ppr tc_name $$ ppr (tcl_env env))
       ; rhs_ty <- tcCheckLHsType hs_ty kind
       ; rhs_ty <- zonkTcTypeToType emptyZonkEnv rhs_ty
       ; tycon <- buildSynTyCon tc_name tvs (SynonymTyCon rhs_ty)
                                kind NoParentTyCon
       ; return [ATyCon tycon] }

tcDataDefn :: (Name -> RecFlag) -> Name
           -> [TyVar] -> Kind
           -> HsDataDefn Name -> TcM [TyThing]
  -- NB: not used for newtype/data instances (whether associated or not)
tcDataDefn calc_isrec tc_name tvs kind
         (HsDataDefn { dd_ND = new_or_data, dd_cType = cType
                     , dd_ctxt = ctxt, dd_kindSig = mb_ksig
                     , dd_cons = cons })
  = do { extra_tvs <- tcDataKindSig kind
       ; let is_rec     = calc_isrec tc_name
             h98_syntax = consUseH98Syntax cons
             final_tvs  = tvs ++ extra_tvs
       ; stupid_theta <- tcHsContext ctxt
       ; kind_signatures <- xoptM Opt_KindSignatures
       ; existential_ok  <- xoptM Opt_ExistentialQuantification
       ; gadt_ok         <- xoptM Opt_GADTs
       ; is_boot	 <- tcIsHsBoot	-- Are we compiling an hs-boot file?
       ; let ex_ok = existential_ok || gadt_ok	-- Data cons can have existential context

             -- Check that we don't use kind signatures without Glasgow extensions
       ; 
       ; case mb_ksig of
           Nothing   -> return ()
           Just hs_k -> do { checkTc (kind_signatures) (badSigTyDecl tc_name)
                           ; tc_kind <- tcLHsKind hs_k
                           ; _ <- unifyKind kind tc_kind
                           ; return () }

       ; dataDeclChecks tc_name new_or_data stupid_theta cons

       ; tycon <- fixM $ \ tycon -> do
             { let res_ty = mkTyConApp tycon (mkTyVarTys final_tvs)
             ; data_cons <- tcConDecls new_or_data ex_ok tycon (final_tvs, res_ty) cons
             ; tc_rhs <-
                 if null cons && is_boot 	      -- In a hs-boot file, empty cons means
                 then return totallyAbstractTyConRhs  -- "don't know"; hence totally Abstract
                 else case new_or_data of
             	   DataType -> return (mkDataTyConRhs data_cons)
             	   NewType  -> ASSERT( not (null data_cons) )
                                    mkNewTyConRhs tc_name tycon (head data_cons)
             ; return (buildAlgTyCon tc_name final_tvs cType stupid_theta tc_rhs
                                     is_rec (not h98_syntax) NoParentTyCon) }
       ; return [ATyCon tycon] }
\end{code}

%************************************************************************
%*									*
               Typechecking associated types (in class decls)
	       (including the associated-type defaults)
%*									*
%************************************************************************

Note [Associated type defaults]
~~~~~~~~~~~~~~~~~~~~~~~~~~~~~~~

The following is an example of associated type defaults:
             class C a where
               data D a 

               type F a b :: *
               type F a Z = [a]        -- Default
               type F a (S n) = F a n  -- Default

Note that:
  - We can have more than one default definition for a single associated type,
    as long as they do not overlap (same rules as for instances)
  - We can get default definitions only for type families, not data families

\begin{code}
tcClassATs :: Name             -- The class name (not knot-tied)
           -> TyConParent      -- The class parent of this associated type
           -> [LFamilyDecl Name] -- Associated types.
           -> [LTyFamInstDecl Name] -- Associated type defaults.
           -> TcM [ClassATItem]
tcClassATs class_name parent ats at_defs
  = do {  -- Complain about associated type defaults for non associated-types
         sequence_ [ failWithTc (badATErr class_name n)
                   | n <- map (tyFamInstDeclName . unLoc) at_defs
                   , not (n `elemNameSet` at_names) ]
       ; mapM tc_at ats }
  where
    at_names = mkNameSet (map (unLoc . fdLName . unLoc) ats)

    at_defs_map :: NameEnv [LTyFamInstDecl Name]
    -- Maps an AT in 'ats' to a list of all its default defs in 'at_defs'
    at_defs_map = foldr (\at_def nenv -> extendNameEnv_C (++) nenv 
                                          (tyFamInstDeclName (unLoc at_def)) [at_def]) 
                        emptyNameEnv at_defs

    tc_at at = do { [ATyCon fam_tc] <- addLocM (tcFamDecl1 parent) at
                  ; let at_defs = lookupNameEnv at_defs_map (unLoc $ fdLName $ unLoc at)
                                        `orElse` []
                  ; atd <- concatMapM (tcDefaultAssocDecl fam_tc) at_defs
                  ; return (fam_tc, atd) }

-------------------------
tcDefaultAssocDecl :: TyCon                -- ^ Family TyCon
                   -> LTyFamInstDecl Name  -- ^ RHS
                   -> TcM [ATDefault]      -- ^ Type checked RHS and free TyVars
tcDefaultAssocDecl fam_tc (L loc decl)
  = setSrcSpan loc $
    tcAddTyFamInstCtxt decl $
    do { traceTc "tcDefaultAssocDecl" (ppr decl)
       ; quads <- tcSynFamInstDecl fam_tc decl
       ; return $ map (uncurry4 ATD) quads }
-- We check for well-formedness and validity later, in checkValidClass
    where uncurry4 :: (a -> b -> c -> d -> e) -> (a, b, c, d) -> e
          uncurry4 f (a, b, c, d) = f a b c d

-------------------------
tcSynFamInstDecl :: TyCon -> TyFamInstDecl Name -> TcM [([TyVar], [Type], Type, SrcSpan)]
-- Placed here because type family instances appear as 
-- default decls in class declarations 
tcSynFamInstDecl fam_tc (TyFamInstDecl { tfid_eqns = eqns })
  -- we know the first equation matches the fam_tc because of the lookup logic
  -- now, just check that all other names match the first
  = do { let names = map (tfie_tycon . unLoc) eqns
             first = head names
       ; tcSynFamInstNames first names
       ; checkTc (isSynTyCon fam_tc) (wrongKindOfFamily fam_tc)
       ; mapM (tcTyFamInstEqn fam_tc) eqns }

-- Checks to make sure that all the names in an instance group are the same
tcSynFamInstNames :: Located Name -> [Located Name] -> TcM ()
tcSynFamInstNames (L _ first) names
  = do { let badNames = filter ((/= first) . unLoc) names
       ; mapM_ (failLocated (wrongNamesInInstGroup first)) badNames }
    where failLocated :: (Name -> SDoc) -> Located Name -> TcM ()
          failLocated msg_fun (L loc name)
            = setSrcSpan loc $
              failWithTc (msg_fun name)

tcTyFamInstEqn :: TyCon -> LTyFamInstEqn Name -> TcM ([TyVar], [Type], Type, SrcSpan)
tcTyFamInstEqn fam_tc 
    (L loc (TyFamInstEqn { tfie_pats = pats, tfie_rhs = hs_ty }))
  = setSrcSpan loc $
    do { tcFamTyPats fam_tc pats (discardResult . (tcCheckLHsType hs_ty)) $
       \tvs' pats' res_kind -> 
    do { rhs_ty <- tcCheckLHsType hs_ty res_kind
       ; rhs_ty <- zonkTcTypeToType emptyZonkEnv rhs_ty
       ; traceTc "tcSynFamInstEqn" (ppr fam_tc <+> (ppr tvs' $$ ppr pats' $$ ppr rhs_ty))
       ; return (tvs', pats', rhs_ty, loc) } }

kcDataDefn :: HsDataDefn Name -> TcKind -> TcM ()
-- Used for 'data instance' only
-- Ordinary 'data' is handled by kcTyClDec
kcDataDefn (HsDataDefn { dd_ctxt = ctxt, dd_cons = cons, dd_kindSig = mb_kind }) res_k
  = do	{ _ <- tcHsContext ctxt
	; mapM_ (wrapLocM kcConDecl) cons
        ; kcResultKind mb_kind res_k }

{- TODO remove
kcTyRhs :: HsType Name -> 
-- Used for 'data instance' and 'type instance' only
-- Ordinary 'data' and 'type' are handed by kcTyClDec and kcSynDecls resp
kcTyDefn (TySynonym { td_synRhs = rhs_ty }) res_k
  = discardResult (tcCheckLHsType rhs_ty res_k)
-}

------------------
kcResultKind :: Maybe (LHsKind Name) -> Kind -> TcM ()
kcResultKind Nothing res_k
  = discardResult (unifyKind res_k liftedTypeKind)
      --             type family F a 
      -- defaults to type family F a :: *
kcResultKind (Just k ) res_k
  = do { k' <- tcLHsKind k
       ; discardResult (unifyKind k' res_k) }

-------------------------
-- Kind check type patterns and kind annotate the embedded type variables.
--     type instance F [a] = rhs
--
-- * Here we check that a type instance matches its kind signature, but we do
--   not check whether there is a pattern for each type index; the latter
--   check is only required for type synonym instances.

-----------------
tcFamTyPats :: TyCon
            -> HsWithBndrs [LHsType Name] -- Patterns
            -> (TcKind -> TcM ())       -- Kind checker for RHS
                                        -- result is ignored
            -> ([TKVar] -> [TcType] -> Kind -> TcM a)
            -> TcM a
-- Check the type patterns of a type or data family instance
--     type instance F <pat1> <pat2> = <type>
-- The 'tyvars' are the free type variables of pats
-- 
-- NB: The family instance declaration may be an associated one,
-- nested inside an instance decl, thus
--	  instance C [a] where
--	    type F [a] = ...
-- In that case, the type variable 'a' will *already be in scope*
-- (and, if C is poly-kinded, so will its kind parameter).

tcFamTyPats fam_tc (HsWB { hswb_cts = arg_pats, hswb_kvs = kvars, hswb_tvs = tvars }) 
            kind_checker thing_inside
  = do { -- A family instance must have exactly the same number of type
         -- parameters as the family declaration.  You can't write
         --     type family F a :: * -> *
         --     type instance F Int y = y
         -- because then the type (F Int) would be like (\y.y)
       ; let (fam_kvs, fam_body) = splitForAllTys (tyConKind fam_tc)
             fam_arity = tyConArity fam_tc - length fam_kvs
       ; checkTc (length arg_pats == fam_arity) $
                 wrongNumberOfParmsErr fam_arity

         -- Instantiate with meta kind vars
       ; fam_arg_kinds <- mapM (const newMetaKindVar) fam_kvs
       ; loc <- getSrcSpanM
       ; let (arg_kinds, res_kind) 
                 = splitKindFunTysN fam_arity $
                   substKiWith fam_kvs fam_arg_kinds fam_body
             hs_tvs = HsQTvs { hsq_kvs = kvars
                             , hsq_tvs = userHsTyVarBndrs loc tvars }

         -- Kind-check and quantify
         -- See Note [Quantifying over family patterns]
       ; typats <- tcHsTyVarBndrs hs_tvs $ \ _ ->
                   do { kind_checker res_kind
                      ; tcHsArgTys (quotes (ppr fam_tc)) arg_pats arg_kinds }
       ; let all_args = fam_arg_kinds ++ typats

            -- Find free variables (after zonking)
       ; tkvs <- zonkTyVarsAndFV (tyVarsOfTypes all_args)

            -- Turn them into skolems, so that we don't subsequently 
            -- replace a meta kind var with AnyK
       ; qtkvs <- zonkQuantifiedTyVars (varSetElems tkvs)

            -- Zonk the patterns etc into the Type world
       ; (ze, qtkvs') <- zonkTyBndrsX emptyZonkEnv qtkvs
       ; all_args'    <- zonkTcTypeToTypes ze all_args
       ; res_kind'    <- zonkTcTypeToType  ze res_kind

       ; traceTc "tcFamPats" (pprTvBndrs qtkvs' $$ ppr all_args' $$ ppr res_kind')
       ; tcExtendTyVarEnv qtkvs' $
         thing_inside qtkvs' all_args' res_kind' }
\end{code}

Note [Quantifying over family patterns]
~~~~~~~~~~~~~~~~~~~~~~~~~~~~~~~~~~~~~~~
We need to quantify over two different lots of kind variables:

First, the ones that come from the kinds of the tyvar args of 
tcTyVarBndrsKindGen, as usual
  data family Dist a 

  -- Proxy :: forall k. k -> *
  data instance Dist (Proxy a) = DP
  -- Generates  data DistProxy = DP
  --            ax8 k (a::k) :: Dist * (Proxy k a) ~ DistProxy k a
  -- The 'k' comes from the tcTyVarBndrsKindGen (a::k)

Second, the ones that come from the kind argument of the type family
which we pick up using the (tyVarsOfTypes typats) in the result of 
the thing_inside of tcHsTyvarBndrsGen.
  -- Any :: forall k. k
  data instance Dist Any = DA
  -- Generates  data DistAny k = DA
  --            ax7 k :: Dist k (Any k) ~ DistAny k 
  -- The 'k' comes from kindGeneralizeKinds (Any k)

Note [Quantified kind variables of a family pattern]
~~~~~~~~~~~~~~~~~~~~~~~~~~~~~~~~~~~~~~~~~~~~~~~~~~~~
Consider   type family KindFam (p :: k1) (q :: k1)
           data T :: Maybe k1 -> k2 -> *
           type instance KindFam (a :: Maybe k) b = T a b -> Int
The HsBSig for the family patterns will be ([k], [a])

Then in the family instance we want to
  * Bring into scope [ "k" -> k:BOX, "a" -> a:k ]
  * Kind-check the RHS
  * Quantify the type instance over k and k', as well as a,b, thus
       type instance [k, k', a:Maybe k, b:k'] 
                     KindFam (Maybe k) k' a b = T k k' a b -> Int

Notice that in the third step we quantify over all the visibly-mentioned
type variables (a,b), but also over the implicitly mentioned kind varaibles
(k, k').  In this case one is bound explicitly but often there will be 
none. The role of the kind signature (a :: Maybe k) is to add a constraint
that 'a' must have that kind, and to bring 'k' into scope.

Note [Associated type instances]
~~~~~~~~~~~~~~~~~~~~~~~~~~~~~~~~
We allow this:
  class C a where
    type T x a
  instance C Int where
    type T (S y) Int = y
    type T Z     Int = Char

Note that 
  a) The variable 'x' is not bound by the class decl
  b) 'x' is instantiated to a non-type-variable in the instance
  c) There are several type instance decls for T in the instance

All this is fine.  Of course, you can't give any *more* instances
for (T ty Int) elsewhere, becuase it's an *associated* type.

Note [Checking consistent instantiation]
~~~~~~~~~~~~~~~~~~~~~~~~~~~~~~~~~~~~~~~~
  class C a b where
    type T a x b

  instance C [p] Int
    type T [p] y Int = (p,y,y)  -- Induces the family instance TyCon
                                --    type TR p y = (p,y,y)

So we 
  * Form the mini-envt from the class type variables a,b
    to the instance decl types [p],Int:   [a->[p], b->Int]

  * Look at the tyvars a,x,b of the type family constructor T
    (it shares tyvars with the class C)

  * Apply the mini-evnt to them, and check that the result is
    consistent with the instance types [p] y Int


%************************************************************************
%*                                                                      *
               Data types
%*                                                                      *
%************************************************************************

\begin{code}
dataDeclChecks :: Name -> NewOrData -> ThetaType -> [LConDecl Name] -> TcM ()
dataDeclChecks tc_name new_or_data stupid_theta cons
  = do {   -- Check that we don't use GADT syntax in H98 world
         gadtSyntax_ok <- xoptM Opt_GADTSyntax
       ; let h98_syntax = consUseH98Syntax cons
       ; checkTc (gadtSyntax_ok || h98_syntax) (badGadtDecl tc_name)

	   -- Check that the stupid theta is empty for a GADT-style declaration
       ; checkTc (null stupid_theta || h98_syntax) (badStupidTheta tc_name)

	 -- Check that a newtype has exactly one constructor
	 -- Do this before checking for empty data decls, so that
	 -- we don't suggest -XEmptyDataDecls for newtypes
       ; checkTc (new_or_data == DataType || isSingleton cons) 
	        (newtypeConError tc_name (length cons))

        	-- Check that there's at least one condecl,
         -- or else we're reading an hs-boot file, or -XEmptyDataDecls
       ; empty_data_decls <- xoptM Opt_EmptyDataDecls
       ; is_boot <- tcIsHsBoot	-- Are we compiling an hs-boot file?
       ; checkTc (not (null cons) || empty_data_decls || is_boot)
                 (emptyConDeclsErr tc_name) }
    
-----------------------------------
tcConDecls :: NewOrData -> Bool -> TyCon -> ([TyVar], Type)
	   -> [LConDecl Name] -> TcM [DataCon]
tcConDecls new_or_data ex_ok rep_tycon res_tmpl cons
  = mapM (addLocM (tcConDecl new_or_data ex_ok rep_tycon res_tmpl)) cons

tcConDecl :: NewOrData
          -> Bool		-- True <=> -XExistentialQuantificaton or -XGADTs
	  -> TyCon 		-- Representation tycon
	  -> ([TyVar], Type)	-- Return type template (with its template tyvars)
	  -> ConDecl Name 
	  -> TcM DataCon

tcConDecl new_or_data existential_ok rep_tycon res_tmpl 	-- Data types
	  con@(ConDecl { con_name = name
                       , con_qvars = hs_tvs, con_cxt = hs_ctxt
                       , con_details = hs_details, con_res = hs_res_ty })
  = addErrCtxt (dataConCtxt name) $
    do { traceTc "tcConDecl 1" (ppr name)
       ; (tvs, ctxt, arg_tys, res_ty, is_infix, field_lbls, stricts) 
           <- tcHsTyVarBndrs hs_tvs $ \ tvs ->
              do { ctxt    <- tcHsContext hs_ctxt
                 ; details <- tcConArgs new_or_data hs_details
                 ; res_ty  <- tcConRes hs_res_ty
                 ; let (is_infix, field_lbls, btys) = details
                       (arg_tys, stricts)           = unzip btys
                 ; return (tvs, ctxt, arg_tys, res_ty, is_infix, field_lbls, stricts) }

       ; let pretend_res_ty = case res_ty of
                                ResTyH98     -> unitTy
                                ResTyGADT ty -> ty
             pretend_con_ty = mkSigmaTy tvs ctxt (mkFunTys arg_tys pretend_res_ty)
                -- This pretend_con_ty stuff is just a convenient way to get the
                -- free kind variables of the type, for kindGeneralize to work on

             -- Generalise the kind variables (returning quantifed TcKindVars)
             -- and quanify the type variables (substiting their kinds)
       ; kvs <- kindGeneralize (tyVarsOfType pretend_con_ty) (map getName tvs)
       ; tvs <- zonkQuantifiedTyVars tvs

             -- Zonk to Types
       ; (ze, qtkvs) <- zonkTyBndrsX emptyZonkEnv (kvs ++ tvs)
       ; arg_tys <- zonkTcTypeToTypes ze arg_tys
       ; ctxt    <- zonkTcTypeToTypes ze ctxt
       ; res_ty  <- case res_ty of
                      ResTyH98     -> return ResTyH98
                      ResTyGADT ty -> ResTyGADT <$> zonkTcTypeToType ze ty

       ; checkTc (existential_ok || conRepresentibleWithH98Syntax con)
	         (badExistential name)

       ; let (univ_tvs, ex_tvs, eq_preds, res_ty')
                = rejigConRes res_tmpl qtkvs res_ty

       ; traceTc "tcConDecl 3" (ppr name)
       ; buildDataCon (unLoc name) is_infix
    		      stricts field_lbls
    		      univ_tvs ex_tvs eq_preds ctxt arg_tys
		      res_ty' rep_tycon
		-- NB:	we put data_tc, the type constructor gotten from the
		--	constructor type signature into the data constructor;
		--	that way checkValidDataCon can complain if it's wrong.
       }

tcConArgs :: NewOrData -> HsConDeclDetails Name -> TcM (Bool, [Name], [(TcType, HsBang)])
tcConArgs new_or_data (PrefixCon btys)     
  = do { btys' <- mapM (tcConArg new_or_data) btys
       ; return (False, [], btys') }
tcConArgs new_or_data (InfixCon bty1 bty2) 
  = do { bty1' <- tcConArg new_or_data bty1
       ; bty2' <- tcConArg new_or_data bty2
       ; return (True, [], [bty1', bty2']) }
tcConArgs new_or_data (RecCon fields)
  = do { btys' <- mapM (tcConArg new_or_data) btys
       ; return (False, field_names, btys') }
  where
    field_names = map (unLoc . cd_fld_name) fields
    btys        = map cd_fld_type fields

tcConArg :: NewOrData -> LHsType Name -> TcM (TcType, HsBang)
tcConArg new_or_data bty
  = do  { traceTc "tcConArg 1" (ppr bty)
        ; arg_ty <- tcHsConArgType new_or_data bty
        ; traceTc "tcConArg 2" (ppr bty)
        ; strict_mark <- chooseBoxingStrategy arg_ty (getBangStrictness bty)
	; return (arg_ty, strict_mark) }

tcConRes :: ResType (LHsType Name) -> TcM (ResType Type)
tcConRes ResTyH98           = return ResTyH98
tcConRes (ResTyGADT res_ty) = do { res_ty' <- tcHsLiftedType res_ty
                                 ; return (ResTyGADT res_ty') }

-- Example
--   data instance T (b,c) where 
--	TI :: forall e. e -> T (e,e)
--
-- The representation tycon looks like this:
--   data :R7T b c where 
--	TI :: forall b1 c1. (b1 ~ c1) => b1 -> :R7T b1 c1
-- In this case orig_res_ty = T (e,e)

rejigConRes :: ([TyVar], Type)	-- Template for result type; e.g.
				-- data instance T [a] b c = ...  
				--      gives template ([a,b,c], T [a] b c)
	     -> [TyVar] 	-- where MkT :: forall x y z. ...
	     -> ResType Type
	     -> ([TyVar],	 	-- Universal
		 [TyVar],		-- Existential (distinct OccNames from univs)
		 [(TyVar,Type)],	-- Equality predicates
		 Type)		-- Typechecked return type
	-- We don't check that the TyCon given in the ResTy is
	-- the same as the parent tycon, because we are in the middle
	-- of a recursive knot; so it's postponed until checkValidDataCon

rejigConRes (tmpl_tvs, res_ty) dc_tvs ResTyH98
  = (tmpl_tvs, dc_tvs, [], res_ty)
	-- In H98 syntax the dc_tvs are the existential ones
	--	data T a b c = forall d e. MkT ...
	-- The {a,b,c} are tc_tvs, and {d,e} are dc_tvs

rejigConRes (tmpl_tvs, res_tmpl) dc_tvs (ResTyGADT res_ty)
	-- E.g.  data T [a] b c where
	--	   MkT :: forall x y z. T [(x,y)] z z
	-- Then we generate
	--	Univ tyvars	Eq-spec
	--	    a              a~(x,y)
	--	    b		   b~z
	--	    z		   
	-- Existentials are the leftover type vars: [x,y]
	-- So we return ([a,b,z], [x,y], [a~(x,y),b~z], T [(x,y)] z z)
  = (univ_tvs, ex_tvs, eq_spec, res_ty)
  where
    Just subst = tcMatchTy (mkVarSet tmpl_tvs) res_tmpl res_ty
                -- This 'Just' pattern is sure to match, because if not
                -- checkValidDataCon will complain first. The 'subst'
                -- should not be looked at until after checkValidDataCon
                -- We can't check eagerly because we are in a "knot" in 
                -- which 'tycon' is not yet fully defined

		-- /Lazily/ figure out the univ_tvs etc
		-- Each univ_tv is either a dc_tv or a tmpl_tv
    (univ_tvs, eq_spec) = foldr choose ([], []) tmpl_tvs
    choose tmpl (univs, eqs)
      | Just ty <- lookupTyVar subst tmpl 
      = case tcGetTyVar_maybe ty of
          Just tv | not (tv `elem` univs)
      	    -> (tv:univs,   eqs)
          _other  -> (new_tmpl:univs, (new_tmpl,ty):eqs)
                     where  -- see Note [Substitution in template variables kinds]
                       new_tmpl = updateTyVarKind (substTy subst) tmpl
      | otherwise = pprPanic "tcResultType" (ppr res_ty)
    ex_tvs = dc_tvs `minusList` univ_tvs


{-
Note [Substitution in template variables kinds]
~~~~~~~~~~~~~~~~~~~~~~~~~~~~~~~~~~~~~~~~~~~~~~~

data List a = Nil | Cons a (List a)
data SList s as where
  SNil :: SList s Nil

We call tcResultType with
  tmpl_tvs = [(k :: BOX), (s :: k -> *), (as :: List k)]
  res_tmpl = SList k s as
  res_ty = ResTyGADT (SList k1 (s1 :: k1 -> *) (Nil k1))

We get subst:
  k -> k1
  s -> s1
  as -> Nil k1

Now we want to find out the universal variables and the equivalences
between some of them and types (GADT).

In this example, k and s are mapped to exactly variables which are not
already present in the universal set, so we just add them without any
coercion.

But 'as' is mapped to 'Nil k1', so we add 'as' to the universal set,
and add the equivalence with 'Nil k1' in 'eqs'.

The problem is that with kind polymorphism, as's kind may now contain
kind variables, and we have to apply the template substitution to it,
which is why we create new_tmpl.

The template substitution only maps kind variables to kind variables,
since GADTs are not kind indexed.

-}


consUseH98Syntax :: [LConDecl a] -> Bool
consUseH98Syntax (L _ (ConDecl { con_res = ResTyGADT _ }) : _) = False
consUseH98Syntax _                                             = True
		 -- All constructors have same shape

conRepresentibleWithH98Syntax :: ConDecl Name -> Bool
conRepresentibleWithH98Syntax
    (ConDecl {con_qvars = tvs, con_cxt = ctxt, con_res = ResTyH98 })
        = null (hsQTvBndrs tvs) && null (unLoc ctxt)
conRepresentibleWithH98Syntax
    (ConDecl {con_qvars = tvs, con_cxt = ctxt, con_res = ResTyGADT (L _ t) })
        = null (unLoc ctxt) && f t (hsLTyVarNames tvs)
    where -- Each type variable should be used exactly once in the
          -- result type, and the result type must just be the type
          -- constructor applied to type variables
          f (HsAppTy (L _ t1) (L _ (HsTyVar v2))) vs
              = (v2 `elem` vs) && f t1 (delete v2 vs)
          f (HsTyVar _) [] = True
          f _ _ = False

-------------------

-- We attempt to unbox/unpack a strict field when either:
--   (i)  The field is marked '!!', or
--   (ii) The field is marked '!', and the -funbox-strict-fields flag is on.
--
-- We have turned off unboxing of newtypes because coercions make unboxing 
-- and reboxing more complicated
chooseBoxingStrategy :: TcType -> HsBang -> TcM HsBang
chooseBoxingStrategy arg_ty bang
  = case bang of
	HsNoBang -> return HsNoBang
	HsStrict -> do { unbox_strict <- doptM Opt_UnboxStrictFields
                       ; if unbox_strict then return (can_unbox HsStrict arg_ty)
                                         else return HsStrict }
	HsNoUnpack -> return HsStrict
	HsUnpack -> do { omit_prags <- doptM Opt_OmitInterfacePragmas
                       ; let bang = can_unbox HsUnpackFailed arg_ty
                       ; if omit_prags && bang == HsUnpack
                            then return HsStrict
                            else return bang }
            -- Do not respect UNPACK pragmas if OmitInterfacePragmas is on
	    -- See Trac #5252: unpacking means we must not conceal the
	    --                 representation of the argument type
            -- However: even when OmitInterfacePragmas is on, we still want
            -- to know if we have HsUnpackFailed, because we omit a
            -- warning in that case (#3966)
        HsUnpackFailed -> pprPanic "chooseBoxingStrategy" (ppr arg_ty)
		       	  -- Source code never has shtes
  where
    can_unbox :: HsBang -> TcType -> HsBang
    -- Returns   HsUnpack  if we can unpack arg_ty
    -- 		 fail_bang if we know what arg_ty is but we can't unpack it
    -- 		 HsStrict  if it's abstract, so we don't know whether or not we can unbox it
    can_unbox fail_bang arg_ty 
       = case splitTyConApp_maybe arg_ty of
	    Nothing -> fail_bang

	    Just (arg_tycon, tycon_args) 
              | isAbstractTyCon arg_tycon -> HsStrict	
                      -- See Note [Don't complain about UNPACK on abstract TyCons]
              | not (isRecursiveTyCon arg_tycon) 	-- Note [Recusive unboxing]
	      , isProductTyCon arg_tycon 
	      	    -- We can unbox if the type is a chain of newtypes 
		    -- with a product tycon at the end
              -> if isNewTyCon arg_tycon 
                 then can_unbox fail_bang (newTyConInstRhs arg_tycon tycon_args)
                 else HsUnpack

              | otherwise -> fail_bang
\end{code}

Note [Don't complain about UNPACK on abstract TyCons]
~~~~~~~~~~~~~~~~~~~~~~~~~~~~~~~~~~~~~~~~~~~~~~~~~~~~~
We are going to complain about UnpackFailed, but if we say
   data T = MkT {-# UNPACK #-} !Wobble
and Wobble is a newtype imported from a module that was compiled 
without optimisation, we don't want to complain. Because it might
be fine when optimsation is on.  I think this happens when Haddock
is working over (say) GHC souce files.

Note [Recursive unboxing]
~~~~~~~~~~~~~~~~~~~~~~~~~
Be careful not to try to unbox this!
	data T = MkT {-# UNPACK #-} !T Int
Reason: consider
  data R = MkR {-# UNPACK #-} !S Int
  data S = MkS {-# UNPACK #-} !Int
The representation arguments of MkR are the *representation* arguments
of S (plus Int); the rep args of MkS are Int#.  This is obviously no
good for T, because then we'd get an infinite number of arguments.

But it's the *argument* type that matters. This is fine:
	data S = MkS S !Int
because Int is non-recursive.


%************************************************************************
%*									*
		Validity checking
%*									*
%************************************************************************

Validity checking is done once the mutually-recursive knot has been
tied, so we can look at things freely.

\begin{code}
checkClassCycleErrs :: Class -> TcM ()
checkClassCycleErrs cls
  = unless (null cls_cycles) $ mapM_ recClsErr cls_cycles
  where cls_cycles = calcClassCycles cls

checkValidDecl :: SDoc -- the context for error checking
               -> Located Name -> TcM ()
checkValidDecl ctxt lname
  = addErrCtxt ctxt $
    do	{ traceTc "Validity of 1" (ppr lname)
        ; env <- getGblEnv
	; traceTc "Validity of 1a" (ppr (tcg_type_env env))
	; thing <- tcLookupLocatedGlobal lname
	; traceTc "Validity of 2" (ppr lname)
	; traceTc "Validity of" (ppr thing)
	; case thing of
	    ATyCon tc -> do
                traceTc "  of kind" (ppr (tyConKind tc))
                checkValidTyCon tc
            AnId _    -> return ()  -- Generic default methods are checked
	    	      	 	    -- with their parent class
            _         -> panic "checkValidTyCl"
	; traceTc "Done validity of" (ppr thing)	
	}

checkValidTyCl :: TyClDecl Name -> TcM ()
checkValidTyCl decl
  = do { checkValidDecl (tcMkDeclCtxt decl) (tyClDeclLName decl)
       ; case decl of
           ClassDecl { tcdATs = ats } ->
             mapM_ (checkValidFamDecl . unLoc) ats
           _ -> return () }

checkValidFamDecl :: FamilyDecl Name -> TcM ()
checkValidFamDecl (FamilyDecl { fdLName = lname, fdFlavour = flav })
  = checkValidDecl (hsep [ptext (sLit "In the"), ppr flav,
                          ptext (sLit "declaration for"), quotes (ppr lname)])
                   lname

-------------------------
-- For data types declared with record syntax, we require
-- that each constructor that has a field 'f' 
--	(a) has the same result type
--	(b) has the same type for 'f'
-- module alpha conversion of the quantified type variables
-- of the constructor.
--
-- Note that we allow existentials to match becuase the
-- fields can never meet. E.g
--	data T where
--	  T1 { f1 :: b, f2 :: a, f3 ::Int } :: T
--	  T2 { f1 :: c, f2 :: c, f3 ::Int } :: T  
-- Here we do not complain about f1,f2 because they are existential

checkValidTyCon :: TyCon -> TcM ()
checkValidTyCon tc 
  | Just cl <- tyConClass_maybe tc
  = checkValidClass cl

  | isSynTyCon tc 
  = case synTyConRhs tc of
      SynFamilyTyCon {} -> return ()
      SynonymTyCon ty   -> checkValidType syn_ctxt ty

  | otherwise
  = do { -- Check the context on the data decl
       ; traceTc "cvtc1" (ppr tc)
       ; checkValidTheta (DataTyCtxt name) (tyConStupidTheta tc)
	
	-- Check arg types of data constructors
       ; traceTc "cvtc2" (ppr tc)
       ; mapM_ (checkValidDataCon tc) data_cons

	-- Check that fields with the same name share a type
       ; mapM_ check_fields groups }

  where
    syn_ctxt  = TySynCtxt name
    name      = tyConName tc
    data_cons = tyConDataCons tc

    groups = equivClasses cmp_fld (concatMap get_fields data_cons)
    cmp_fld (f1,_) (f2,_) = f1 `compare` f2
    get_fields con = dataConFieldLabels con `zip` repeat con
	-- dataConFieldLabels may return the empty list, which is fine

    -- See Note [GADT record selectors] in MkId.lhs
    -- We must check (a) that the named field has the same 
    --                   type in each constructor
    --               (b) that those constructors have the same result type
    --
    -- However, the constructors may have differently named type variable
    -- and (worse) we don't know how the correspond to each other.  E.g.
    --     C1 :: forall a b. { f :: a, g :: b } -> T a b
    --     C2 :: forall d c. { f :: c, g :: c } -> T c d
    -- 
    -- So what we do is to ust Unify.tcMatchTys to compare the first candidate's
    -- result type against other candidates' types BOTH WAYS ROUND.
    -- If they magically agrees, take the substitution and
    -- apply them to the latter ones, and see if they match perfectly.
    check_fields ((label, con1) : other_fields)
	-- These fields all have the same name, but are from
	-- different constructors in the data type
	= recoverM (return ()) $ mapM_ checkOne other_fields
                -- Check that all the fields in the group have the same type
		-- NB: this check assumes that all the constructors of a given
		-- data type use the same type variables
        where
	(tvs1, _, _, res1) = dataConSig con1
        ts1 = mkVarSet tvs1
        fty1 = dataConFieldType con1 label

        checkOne (_, con2)    -- Do it bothways to ensure they are structurally identical
	    = do { checkFieldCompat label con1 con2 ts1 res1 res2 fty1 fty2
		 ; checkFieldCompat label con2 con1 ts2 res2 res1 fty2 fty1 }
	    where        
		(tvs2, _, _, res2) = dataConSig con2
	   	ts2 = mkVarSet tvs2
                fty2 = dataConFieldType con2 label
    check_fields [] = panic "checkValidTyCon/check_fields []"

checkFieldCompat :: Name -> DataCon -> DataCon -> TyVarSet
                 -> Type -> Type -> Type -> Type -> TcM ()
checkFieldCompat fld con1 con2 tvs1 res1 res2 fty1 fty2
  = do	{ checkTc (isJust mb_subst1) (resultTypeMisMatch fld con1 con2)
	; checkTc (isJust mb_subst2) (fieldTypeMisMatch fld con1 con2) }
  where
    mb_subst1 = tcMatchTy tvs1 res1 res2
    mb_subst2 = tcMatchTyX tvs1 (expectJust "checkFieldCompat" mb_subst1) fty1 fty2

-------------------------------
checkValidDataCon :: TyCon -> DataCon -> TcM ()
checkValidDataCon tc con
  = setSrcSpan (srcLocSpan (getSrcLoc con))	$
    addErrCtxt (dataConCtxt con)		$ 
    do	{ traceTc "Validity of data con" (ppr con)
        ; let tc_tvs = tyConTyVars tc
	      res_ty_tmpl = mkFamilyTyConApp tc (mkTyVarTys tc_tvs)
	      actual_res_ty = dataConOrigResTy con
        ; traceTc "checkValidDataCon" (ppr con $$ ppr tc $$ ppr tc_tvs $$ ppr res_ty_tmpl)
	; checkTc (isJust (tcMatchTy (mkVarSet tc_tvs)
				res_ty_tmpl
				actual_res_ty))
		  (badDataConTyCon con res_ty_tmpl actual_res_ty)
             -- IA0_TODO: we should also check that kind variables
             -- are only instantiated with kind variables
	; checkValidMonoType (dataConOrigResTy con)
		-- Disallow MkT :: T (forall a. a->a)
		-- Reason: it's really the argument of an equality constraint
	; checkValidType ctxt (dataConUserType con)
	; when (isNewTyCon tc) (checkNewDataCon con)

        ; mapM_ check_bang (dataConStrictMarks con `zip` [1..])

        ; checkTc (not (any (isKindVar . fst) (dataConEqSpec con)))
                  (badGadtKindCon con)

        ; traceTc "Done validity of data con" (ppr con <+> ppr (dataConRepType con))
    }
  where
    ctxt = ConArgCtxt (dataConName con) 
    check_bang (HsUnpackFailed, n) = addWarnTc (cant_unbox_msg n)
    check_bang _                   = return ()

    cant_unbox_msg n = sep [ ptext (sLit "Ignoring unusable UNPACK pragma on the")
                           , speakNth n <+> ptext (sLit "argument of") <+> quotes (ppr con)]

-------------------------------
checkNewDataCon :: DataCon -> TcM ()
-- Checks for the data constructor of a newtype
checkNewDataCon con
  = do	{ checkTc (isSingleton arg_tys) (newtypeFieldErr con (length arg_tys))
		-- One argument
	; checkTc (null eq_spec) (newtypePredError con)
		-- Return type is (T a b c)
	; checkTc (null ex_tvs && null theta) (newtypeExError con)
		-- No existentials
	; checkTc (not (any isBanged (dataConStrictMarks con))) 
		  (newtypeStrictError con)
		-- No strictness
    }
  where
    (_univ_tvs, ex_tvs, eq_spec, theta, arg_tys, _res_ty) = dataConFullSig con

-------------------------------
checkValidClass :: Class -> TcM ()
checkValidClass cls
  = do	{ constrained_class_methods <- xoptM Opt_ConstrainedClassMethods
	; multi_param_type_classes <- xoptM Opt_MultiParamTypeClasses
	; fundep_classes <- xoptM Opt_FunctionalDependencies

    	-- Check that the class is unary, unless GlaExs
	; checkTc (notNull tyvars) (nullaryClassErr cls)
	; checkTc (multi_param_type_classes || unary) (classArityErr cls)
	; checkTc (fundep_classes || null fundeps) (classFunDepsErr cls)

   	-- Check the super-classes
	; checkValidTheta (ClassSCCtxt (className cls)) theta

          -- Now check for cyclic superclasses
        ; checkClassCycleErrs cls

	-- Check the class operations
	; mapM_ (check_op constrained_class_methods) op_stuff

        -- Check the associated type defaults are well-formed and instantiated
        -- See Note [Checking consistent instantiation]
        ; mapM_ check_at_defs at_stuff	}
  where
    (tyvars, fundeps, theta, _, at_stuff, op_stuff) = classExtraBigSig cls
    unary = count isTypeVar tyvars == 1   -- Ignore kind variables

    check_op constrained_class_methods (sel_id, dm) 
      = addErrCtxt (classOpCtxt sel_id tau) $ do
	{ checkValidTheta ctxt (tail theta)
		-- The 'tail' removes the initial (C a) from the
		-- class itself, leaving just the method type

	; traceTc "class op type" (ppr op_ty <+> ppr tau)
	; checkValidType ctxt tau

		-- Check that the type mentions at least one of
		-- the class type variables...or at least one reachable
		-- from one of the class variables.  Example: tc223
		--   class Error e => Game b mv e | b -> mv e where
		--      newBoard :: MonadState b m => m ()
		-- Here, MonadState has a fundep m->b, so newBoard is fine
	; let grown_tyvars = growThetaTyVars theta (mkVarSet tyvars)
	; checkTc (tyVarsOfType tau `intersectsVarSet` grown_tyvars)
	          (noClassTyVarErr cls sel_id)

        ; case dm of
            GenDefMeth dm_name -> do { dm_id <- tcLookupId dm_name
                                     ; checkValidType (FunSigCtxt op_name) (idType dm_id) }
            _                  -> return ()
	}
	where
          ctxt    = FunSigCtxt op_name
	  op_name = idName sel_id
	  op_ty   = idType sel_id
	  (_,theta1,tau1) = tcSplitSigmaTy op_ty
	  (_,theta2,tau2)  = tcSplitSigmaTy tau1
	  (theta,tau) | constrained_class_methods = (theta1 ++ theta2, tau2)
		      | otherwise = (theta1, mkPhiTy (tail theta1) tau1)
		-- Ugh!  The function might have a type like
		-- 	op :: forall a. C a => forall b. (Eq b, Eq a) => tau2
		-- With -XConstrainedClassMethods, we want to allow this, even though the inner 
		-- forall has an (Eq a) constraint.  Whereas in general, each constraint 
		-- in the context of a for-all must mention at least one quantified
		-- type variable.  What a mess!

    check_at_defs (fam_tc, defs)
      = do { mapM_ (\(ATD _tvs pats rhs _loc) -> checkValidFamInst pats rhs) defs
           ; tcAddDefaultAssocDeclCtxt (tyConName fam_tc) $ 
             mapM_ (check_loc_at_def fam_tc) defs }

    -- Check that the index of the type instance is the same as on
    -- its parent class.  Eg
    --    class C a b where
    --       type F b x a ::*
    --    instnace C Int Bool where
    --       type F Bool Char Int = Int
    --       type F Bool Bool Int = Bool
    --  Here the first and third args should match
    --  the (C Int Bool)  header
    -- This is not to do with soundness; it's just checking that the
    -- type instance arg is the sam
    check_loc_at_def fam_tc (ATD _tvs pats _rhs loc)
      -- Set the location for each of the default declarations
      = setSrcSpan loc $ zipWithM_ check_arg (tyConTyVars fam_tc) pats

    -- We only want to check this on the *class* TyVars,
    -- not the *family* TyVars (there may be more of these)
    -- Nor do we want to check kind vars, for which we don't enforce
    -- the "same name as parent" rule as we do for type variables
    -- c.f. Trac #7073
    check_arg fam_tc_tv at_ty
      = checkTc (   isKindVar fam_tc_tv
                 || not (fam_tc_tv `elem` tyvars)
                 || mkTyVarTy fam_tc_tv `eqType` at_ty) 
          (wrongATArgErr at_ty (mkTyVarTy fam_tc_tv))

checkFamFlag :: Name -> TcM ()
-- Check that we don't use families without -XTypeFamilies
-- The parser won't even parse them, but I suppose a GHC API
-- client might have a go!
checkFamFlag tc_name
  = do { idx_tys <- xoptM Opt_TypeFamilies
       ; checkTc idx_tys err_msg }
  where
    err_msg = hang (ptext (sLit "Illegal family declaraion for") <+> quotes (ppr tc_name))
	         2 (ptext (sLit "Use -XTypeFamilies to allow indexed type families"))
\end{code}


%************************************************************************
%*									*
		Building record selectors
%*									*
%************************************************************************

\begin{code}
mkDefaultMethodIds :: [TyThing] -> [Id]
-- See Note [Default method Ids and Template Haskell]
mkDefaultMethodIds things
  = [ mkExportedLocalId dm_name (idType sel_id)
    | ATyCon tc <- things
    , Just cls <- [tyConClass_maybe tc]
    , (sel_id, DefMeth dm_name) <- classOpItems cls ]
\end{code}

Note [Default method Ids and Template Haskell]
~~~~~~~~~~~~~~~~~~~~~~~~~~~~~~~~~~~~~~~~~~~~~~
Consider this (Trac #4169):
   class Numeric a where
     fromIntegerNum :: a
     fromIntegerNum = ...

   ast :: Q [Dec]
   ast = [d| instance Numeric Int |]

When we typecheck 'ast' we have done the first pass over the class decl
(in tcTyClDecls), but we have not yet typechecked the default-method
declarations (becuase they can mention value declarations).  So we 
must bring the default method Ids into scope first (so they can be seen
when typechecking the [d| .. |] quote, and typecheck them later.

\begin{code}
mkRecSelBinds :: [TyThing] -> HsValBinds Name
-- NB We produce *un-typechecked* bindings, rather like 'deriving'
--    This makes life easier, because the later type checking will add
--    all necessary type abstractions and applications
mkRecSelBinds tycons
  = ValBindsOut [(NonRecursive, b) | b <- binds] sigs
  where
    (sigs, binds) = unzip rec_sels
    rec_sels = map mkRecSelBind [ (tc,fld) 
       	 	     	        | ATyCon tc <- tycons
				, fld <- tyConFields tc ]

mkRecSelBind :: (TyCon, FieldLabel) -> (LSig Name, LHsBinds Name)
mkRecSelBind (tycon, sel_name)
  = (L loc (IdSig sel_id), unitBag (L loc sel_bind))
  where
    loc    = getSrcSpan sel_name
    sel_id = Var.mkExportedLocalVar rec_details sel_name 
                                    sel_ty vanillaIdInfo
    rec_details = RecSelId { sel_tycon = tycon, sel_naughty = is_naughty }

    -- Find a representative constructor, con1
    all_cons     = tyConDataCons tycon 
    cons_w_field = [ con | con <- all_cons
                   , sel_name `elem` dataConFieldLabels con ] 
    con1 = ASSERT( not (null cons_w_field) ) head cons_w_field

    -- Selector type; Note [Polymorphic selectors]
    field_ty   = dataConFieldType con1 sel_name
    data_ty    = dataConOrigResTy con1
    data_tvs   = tyVarsOfType data_ty
    is_naughty = not (tyVarsOfType field_ty `subVarSet` data_tvs)  
    (field_tvs, field_theta, field_tau) = tcSplitSigmaTy field_ty
    sel_ty | is_naughty = unitTy  -- See Note [Naughty record selectors]
           | otherwise  = mkForAllTys (varSetElemsKvsFirst $
                                       data_tvs `extendVarSetList` field_tvs) $
    	     	          mkPhiTy (dataConStupidTheta con1) $	-- Urgh!
    	     	          mkPhiTy field_theta               $	-- Urgh!
             	          mkFunTy data_ty field_tau

    -- Make the binding: sel (C2 { fld = x }) = x
    --                   sel (C7 { fld = x }) = x
    --    where cons_w_field = [C2,C7]
    sel_bind | is_naughty = mkTopFunBind sel_lname [mkSimpleMatch [] unit_rhs]
             | otherwise  = mkTopFunBind sel_lname (map mk_match cons_w_field ++ deflt)
    mk_match con = mkSimpleMatch [L loc (mk_sel_pat con)]
                                 (L loc (HsVar field_var))
    mk_sel_pat con = ConPatIn (L loc (getName con)) (RecCon rec_fields)
    rec_fields = HsRecFields { rec_flds = [rec_field], rec_dotdot = Nothing }
    rec_field  = HsRecField { hsRecFieldId = sel_lname
                            , hsRecFieldArg = L loc (VarPat field_var)
                            , hsRecPun = False }
    sel_lname = L loc sel_name
    field_var = mkInternalName (mkBuiltinUnique 1) (getOccName sel_name) loc

    -- Add catch-all default case unless the case is exhaustive
    -- We do this explicitly so that we get a nice error message that
    -- mentions this particular record selector
    deflt | not (any is_unused all_cons) = []
	  | otherwise = [mkSimpleMatch [L loc (WildPat placeHolderType)] 
	    	      	    (mkHsApp (L loc (HsVar (getName rEC_SEL_ERROR_ID)))
    	      		    	     (L loc (HsLit msg_lit)))]

	-- Do not add a default case unless there are unmatched
	-- constructors.  We must take account of GADTs, else we
	-- get overlap warning messages from the pattern-match checker
    is_unused con = not (con `elem` cons_w_field 
			 || dataConCannotMatch inst_tys con)
    inst_tys = tyConAppArgs data_ty

    unit_rhs = mkLHsTupleExpr []
    msg_lit = HsStringPrim $ unsafeMkFastBytesString $
              occNameString (getOccName sel_name)

---------------
tyConFields :: TyCon -> [FieldLabel]
tyConFields tc 
  | isAlgTyCon tc = nub (concatMap dataConFieldLabels (tyConDataCons tc))
  | otherwise     = []
\end{code}

Note [Polymorphic selectors]
~~~~~~~~~~~~~~~~~~~~~~~~~~~~
When a record has a polymorphic field, we pull the foralls out to the front.
   data T = MkT { f :: forall a. [a] -> a }
Then f :: forall a. T -> [a] -> a
NOT  f :: T -> forall a. [a] -> a

This is horrid.  It's only needed in deeply obscure cases, which I hate.
The only case I know is test tc163, which is worth looking at.  It's far
from clear that this test should succeed at all!

Note [Naughty record selectors]
~~~~~~~~~~~~~~~~~~~~~~~~~~~~~~~
A "naughty" field is one for which we can't define a record 
selector, because an existential type variable would escape.  For example:
        data T = forall a. MkT { x,y::a }
We obviously can't define       
        x (MkT v _) = v
Nevertheless we *do* put a RecSelId into the type environment
so that if the user tries to use 'x' as a selector we can bleat
helpfully, rather than saying unhelpfully that 'x' is not in scope.
Hence the sel_naughty flag, to identify record selectors that don't really exist.

In general, a field is "naughty" if its type mentions a type variable that
isn't in the result type of the constructor.  Note that this *allows*
GADT record selectors (Note [GADT record selectors]) whose types may look 
like     sel :: T [a] -> a

For naughty selectors we make a dummy binding 
   sel = ()
for naughty selectors, so that the later type-check will add them to the
environment, and they'll be exported.  The function is never called, because
the tyepchecker spots the sel_naughty field.

Note [GADT record selectors]
~~~~~~~~~~~~~~~~~~~~~~~~~~~~
For GADTs, we require that all constructors with a common field 'f' have the same
result type (modulo alpha conversion).  [Checked in TcTyClsDecls.checkValidTyCon]
E.g. 
        data T where
          T1 { f :: Maybe a } :: T [a]
          T2 { f :: Maybe a, y :: b  } :: T [a]
	  T3 :: T Int

and now the selector takes that result type as its argument:
   f :: forall a. T [a] -> Maybe a

Details: the "real" types of T1,T2 are:
   T1 :: forall r a.   (r~[a]) => a -> T r
   T2 :: forall r a b. (r~[a]) => a -> b -> T r

So the selector loooks like this:
   f :: forall a. T [a] -> Maybe a
   f (a:*) (t:T [a])
     = case t of
	 T1 c   (g:[a]~[c]) (v:Maybe c)       -> v `cast` Maybe (right (sym g))
         T2 c d (g:[a]~[c]) (v:Maybe c) (w:d) -> v `cast` Maybe (right (sym g))
         T3 -> error "T3 does not have field f"

Note the forall'd tyvars of the selector are just the free tyvars
of the result type; there may be other tyvars in the constructor's
type (e.g. 'b' in T2).

Note the need for casts in the result!

Note [Selector running example]
~~~~~~~~~~~~~~~~~~~~~~~~~~~~~~~
It's OK to combine GADTs and type families.  Here's a running example:

        data instance T [a] where 
          T1 { fld :: b } :: T [Maybe b]

The representation type looks like this
        data :R7T a where
          T1 { fld :: b } :: :R7T (Maybe b)

and there's coercion from the family type to the representation type
        :CoR7T a :: T [a] ~ :R7T a

The selector we want for fld looks like this:

        fld :: forall b. T [Maybe b] -> b
        fld = /\b. \(d::T [Maybe b]).
              case d `cast` :CoR7T (Maybe b) of 
                T1 (x::b) -> x

The scrutinee of the case has type :R7T (Maybe b), which can be
gotten by appying the eq_spec to the univ_tvs of the data con.

%************************************************************************
%*									*
		Error messages
%*									*
%************************************************************************

\begin{code}
tcAddDefaultAssocDeclCtxt :: Name -> TcM a -> TcM a
tcAddDefaultAssocDeclCtxt name thing_inside
  = addErrCtxt ctxt thing_inside
  where
     ctxt = hsep [ptext (sLit "In the type synonym instance default declaration for"),
                  quotes (ppr name)]

tcAddFamInstCtxt :: SDoc -> Name -> TcM a -> TcM a
tcAddFamInstCtxt flavour tycon thing_inside
  = addErrCtxt ctxt thing_inside
  where
     ctxt = hsep [ptext (sLit "In the") <+> flavour 
                  <+> ptext (sLit "declaration for"),
                  quotes (ppr tycon)]

tcAddTyFamInstCtxt :: TyFamInstDecl Name -> TcM a -> TcM a
tcAddTyFamInstCtxt decl
  | [_] <- tfid_eqns decl
  = tcAddFamInstCtxt (ptext (sLit "type instance")) (tyFamInstDeclName decl)
  | otherwise
  = tcAddFamInstCtxt (ptext (sLit "type instance group")) (tyFamInstDeclName decl)

tcAddDataFamInstCtxt :: DataFamInstDecl Name -> TcM a -> TcM a
tcAddDataFamInstCtxt decl
  = tcAddFamInstCtxt ((pprDataFamInstFlavour decl) <+> (ptext (sLit "instance")))
                     (unLoc (dfid_tycon decl)) 

resultTypeMisMatch :: Name -> DataCon -> DataCon -> SDoc
resultTypeMisMatch field_name con1 con2
  = vcat [sep [ptext (sLit "Constructors") <+> ppr con1 <+> ptext (sLit "and") <+> ppr con2, 
		ptext (sLit "have a common field") <+> quotes (ppr field_name) <> comma],
	  nest 2 $ ptext (sLit "but have different result types")]

fieldTypeMisMatch :: Name -> DataCon -> DataCon -> SDoc
fieldTypeMisMatch field_name con1 con2
  = sep [ptext (sLit "Constructors") <+> ppr con1 <+> ptext (sLit "and") <+> ppr con2, 
	 ptext (sLit "give different types for field"), quotes (ppr field_name)]

dataConCtxt :: Outputable a => a -> SDoc
dataConCtxt con = ptext (sLit "In the definition of data constructor") <+> quotes (ppr con)

classOpCtxt :: Var -> Type -> SDoc
classOpCtxt sel_id tau = sep [ptext (sLit "When checking the class method:"),
			      nest 2 (ppr sel_id <+> dcolon <+> ppr tau)]

nullaryClassErr :: Class -> SDoc
nullaryClassErr cls
  = ptext (sLit "No parameters for class")  <+> quotes (ppr cls)

classArityErr :: Class -> SDoc
classArityErr cls
  = vcat [ptext (sLit "Too many parameters for class") <+> quotes (ppr cls),
	  parens (ptext (sLit "Use -XMultiParamTypeClasses to allow multi-parameter classes"))]

classFunDepsErr :: Class -> SDoc
classFunDepsErr cls
  = vcat [ptext (sLit "Fundeps in class") <+> quotes (ppr cls),
	  parens (ptext (sLit "Use -XFunctionalDependencies to allow fundeps"))]

noClassTyVarErr :: Class -> Var -> SDoc
noClassTyVarErr clas op
  = sep [ptext (sLit "The class method") <+> quotes (ppr op),
	 ptext (sLit "mentions none of the type variables of the class") <+> 
		ppr clas <+> hsep (map ppr (classTyVars clas))]

recSynErr :: [LTyClDecl Name] -> TcRn ()
recSynErr syn_decls
  = setSrcSpan (getLoc (head sorted_decls)) $
    addErr (sep [ptext (sLit "Cycle in type synonym declarations:"),
		 nest 2 (vcat (map ppr_decl sorted_decls))])
  where
    sorted_decls = sortLocated syn_decls
    ppr_decl (L loc decl) = ppr loc <> colon <+> ppr decl

recClsErr :: [TyCon] -> TcRn ()
recClsErr cycles
  = addErr (sep [ptext (sLit "Cycle in class declaration (via superclasses):"),
                 nest 2 (hsep (intersperse (text "->") (map ppr cycles)))])

badDataConTyCon :: DataCon -> Type -> Type -> SDoc
badDataConTyCon data_con res_ty_tmpl actual_res_ty
  = hang (ptext (sLit "Data constructor") <+> quotes (ppr data_con) <+>
		ptext (sLit "returns type") <+> quotes (ppr actual_res_ty))
       2 (ptext (sLit "instead of an instance of its parent type") <+> quotes (ppr res_ty_tmpl))

badGadtKindCon :: DataCon -> SDoc
badGadtKindCon data_con
  = hang (ptext (sLit "Data constructor") <+> quotes (ppr data_con) 
          <+> ptext (sLit "cannot be GADT-like in its *kind* arguments"))
       2 (ppr data_con <+> dcolon <+> ppr (dataConUserType data_con))

badATErr :: Name -> Name -> SDoc
badATErr clas op
  = hsep [ptext (sLit "Class"), quotes (ppr clas), 
          ptext (sLit "does not have an associated type"), quotes (ppr op)]

badGadtDecl :: Name -> SDoc
badGadtDecl tc_name
  = vcat [ ptext (sLit "Illegal generalised algebraic data declaration for") <+> quotes (ppr tc_name)
	 , nest 2 (parens $ ptext (sLit "Use -XGADTs to allow GADTs")) ]

badExistential :: Located Name -> SDoc
badExistential con_name
  = hang (ptext (sLit "Data constructor") <+> quotes (ppr con_name) <+>
		ptext (sLit "has existential type variables, a context, or a specialised result type"))
       2 (parens $ ptext (sLit "Use -XExistentialQuantification or -XGADTs to allow this"))

badStupidTheta :: Name -> SDoc
badStupidTheta tc_name
  = ptext (sLit "A data type declared in GADT style cannot have a context:") <+> quotes (ppr tc_name)

newtypeConError :: Name -> Int -> SDoc
newtypeConError tycon n
  = sep [ptext (sLit "A newtype must have exactly one constructor,"),
	 nest 2 $ ptext (sLit "but") <+> quotes (ppr tycon) <+> ptext (sLit "has") <+> speakN n ]

newtypeExError :: DataCon -> SDoc
newtypeExError con
  = sep [ptext (sLit "A newtype constructor cannot have an existential context,"),
	 nest 2 $ ptext (sLit "but") <+> quotes (ppr con) <+> ptext (sLit "does")]

newtypeStrictError :: DataCon -> SDoc
newtypeStrictError con
  = sep [ptext (sLit "A newtype constructor cannot have a strictness annotation,"),
	 nest 2 $ ptext (sLit "but") <+> quotes (ppr con) <+> ptext (sLit "does")]

newtypePredError :: DataCon -> SDoc
newtypePredError con
  = sep [ptext (sLit "A newtype constructor must have a return type of form T a1 ... an"),
	 nest 2 $ ptext (sLit "but") <+> quotes (ppr con) <+> ptext (sLit "does not")]

newtypeFieldErr :: DataCon -> Int -> SDoc
newtypeFieldErr con_name n_flds
  = sep [ptext (sLit "The constructor of a newtype must have exactly one field"), 
	 nest 2 $ ptext (sLit "but") <+> quotes (ppr con_name) <+> ptext (sLit "has") <+> speakN n_flds]

badSigTyDecl :: Name -> SDoc
badSigTyDecl tc_name
  = vcat [ ptext (sLit "Illegal kind signature") <+>
	   quotes (ppr tc_name)
	 , nest 2 (parens $ ptext (sLit "Use -XKindSignatures to allow kind signatures")) ]

emptyConDeclsErr :: Name -> SDoc
emptyConDeclsErr tycon
  = sep [quotes (ppr tycon) <+> ptext (sLit "has no constructors"),
	 nest 2 $ ptext (sLit "(-XEmptyDataDecls permits this)")]

wrongATArgErr :: Type -> Type -> SDoc
wrongATArgErr ty instTy =
  sep [ ptext (sLit "Type indexes must match class instance head")
      , ptext (sLit "Found") <+> quotes (ppr ty)
        <+> ptext (sLit "but expected") <+> quotes (ppr instTy)
      ]

wrongNumberOfParmsErr :: Arity -> SDoc
wrongNumberOfParmsErr exp_arity
  = ptext (sLit "Number of parameters must match family declaration; expected")
    <+> ppr exp_arity

wrongKindOfFamily :: TyCon -> SDoc
wrongKindOfFamily family
  = ptext (sLit "Wrong category of family instance; declaration was for a")
    <+> kindOfFamily
  where
    kindOfFamily | isSynTyCon family = ptext (sLit "type synonym")
                 | isAlgTyCon family = ptext (sLit "data type")
                 | otherwise = pprPanic "wrongKindOfFamily" (ppr family)

wrongNamesInInstGroup :: Name -> Name -> SDoc
wrongNamesInInstGroup first cur
  = ptext (sLit "Mismatched family names in instance group.") $$
    ptext (sLit "First name was") <+>
    (ppr first) <> (ptext (sLit "; this one is")) <+> (ppr cur)

\end{code}<|MERGE_RESOLUTION|>--- conflicted
+++ resolved
@@ -149,13 +149,8 @@
            -- expects well-formed TyCons
        ; tcExtendGlobalEnv tyclss $ do
        { traceTc "Starting validity check" (ppr tyclss)
-<<<<<<< HEAD
-       ; mapM_ (recoverM (return ()) . addLocM checkValidTyCl) tyclds
-=======
        ; checkNoErrs $
-         mapM_ (recoverM (return ()) . addLocM checkValidTyCl) 
-               (flattenTyClDecls tyclds)
->>>>>>> c3b6b3fb
+         mapM_ (recoverM (return ()) . addLocM checkValidTyCl) tyclds
            -- We recover, which allows us to report multiple validity errors
            -- but we then fail if any are wrong.  Lacking the checkNoErrs
            -- we get Trac #7175

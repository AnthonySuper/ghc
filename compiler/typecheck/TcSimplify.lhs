\begin{code}
module TcSimplify(
       simplifyInfer, quantifyPred,
       simplifyAmbiguityCheck,
       simplifyDefault,
       simplifyRule, simplifyTop, simplifyInteractive,
       solveWantedsTcM
  ) where

#include "HsVersions.h"

import TcRnTypes
import TcRnMonad
import TcErrors
import TcMType as TcM
import TcType
import TcSMonad as TcS
import TcInteract
import Kind     ( defaultKind_maybe )
import Inst
import FunDeps  ( growThetaTyCoVars )
import Type     ( classifyPredType, PredTree(..), getClassPredTys_maybe )
import Class    ( Class )
import Var
import Unique
import VarSet
import VarEnv
import TcEvidence
import Name
import Bag
import ListSetOps
import Util
import PrelInfo
import PrelNames
import Control.Monad    ( unless )
import DynFlags         ( ExtensionFlag( Opt_AllowAmbiguousTypes ) )
import Class            ( classKey )
import BasicTypes       ( RuleName )
import Outputable
import FastString
import TrieMap () -- DV: for now
\end{code}


*********************************************************************************
*                                                                               *
*                           External interface                                  *
*                                                                               *
*********************************************************************************

\begin{code}
simplifyTop :: WantedConstraints -> TcM (Bag EvBind)
-- Simplify top-level constraints
-- Usually these will be implications,
-- but when there is nothing to quantify we don't wrap
-- in a degenerate implication, so we do that here instead
simplifyTop wanteds
  = do { traceTc "simplifyTop {" $ text "wanted = " <+> ppr wanteds
       ; ev_binds_var <- newTcEvBinds
       ; zonked_final_wc <- solveWantedsTcMWithEvBinds ev_binds_var wanteds simpl_top
       ; binds1 <- TcRnMonad.getTcEvBinds ev_binds_var
       ; traceTc "End simplifyTop }" empty

       ; traceTc "reportUnsolved {" empty
       ; binds2 <- reportUnsolved zonked_final_wc
       ; traceTc "reportUnsolved }" empty

       ; return (binds1 `unionBags` binds2) }

simpl_top :: WantedConstraints -> TcS WantedConstraints
    -- See Note [Top-level Defaulting Plan]
<<<<<<< HEAD
    simpl_top :: WantedConstraints -> TcS WantedConstraints
    simpl_top wanteds
      = do { wc_first_go <- nestTcS (solve_wanteds_and_drop wanteds)
           ; free_tvs <- TcS.zonkTyCoVarsAndFV (tyCoVarsOfWC wc_first_go) 
           ; let meta_tvs = filterVarSet isMetaTyVar free_tvs
                   -- zonkTyCoVarsAndFV: the wc_first_go is not yet zonked
                   -- filter isMetaTyVar: we might have runtime-skolems in GHCi, 
=======
simpl_top wanteds
  = do { wc_first_go <- nestTcS (solve_wanteds_and_drop wanteds)
                            -- This is where the main work happens
       ; try_tyvar_defaulting wc_first_go }
  where
    try_tyvar_defaulting :: WantedConstraints -> TcS WantedConstraints
    try_tyvar_defaulting wc
      | isEmptyWC wc
      = return wc
      | otherwise
      = do { free_tvs <- TcS.zonkTyVarsAndFV (tyVarsOfWC wc)
           ; let meta_tvs = varSetElems (filterVarSet isMetaTyVar free_tvs)
                   -- zonkTyVarsAndFV: the wc_first_go is not yet zonked
                   -- filter isMetaTyVar: we might have runtime-skolems in GHCi,
>>>>>>> 3e633d9b
                   -- and we definitely don't want to try to assign to those!

           ; meta_tvs' <- mapM defaultTyVar meta_tvs   -- Has unification side effects
           ; if meta_tvs' == meta_tvs   -- No defaulting took place;
                                        -- (defaulting returns fresh vars)
             then try_class_defaulting wc
             else do { wc_residual <- nestTcS (solve_wanteds_and_drop wc)
                            -- See Note [Must simplify after defaulting]
                     ; try_class_defaulting wc_residual } }

    try_class_defaulting :: WantedConstraints -> TcS WantedConstraints
    try_class_defaulting wc
      | isEmptyWC wc || insolubleWC wc
      = return wc  -- Don't do type-class defaulting if there are insolubles
                   -- Doing so is not going to solve the insolubles
      | otherwise
      = do { something_happened <- applyDefaultingRules (approximateWC wc)
                                   -- See Note [Top-level Defaulting Plan]
           ; if something_happened
             then do { wc_residual <- nestTcS (solve_wanteds_and_drop wc)
                     ; try_class_defaulting wc_residual }
             else return wc }
\end{code}

Note [Must simplify after defaulting]
~~~~~~~~~~~~~~~~~~~~~~~~~~~~~~~~~~~~~
We may have a deeply buried constraint
    (t:*) ~ (a:Open)
which we couldn't solve because of the kind incompatibility, and 'a' is free.
Then when we default 'a' we can solve the constraint.  And we want to do
that before starting in on type classes.  We MUST do it before reporting
errors, because it isn't an error!  Trac #7967 was due to this.

Note [Top-level Defaulting Plan]
~~~~~~~~~~~~~~~~~~~~~~~~~~~~~~~~
We have considered two design choices for where/when to apply defaulting.
   (i) Do it in SimplCheck mode only /whenever/ you try to solve some
       flat constraints, maybe deep inside the context of implications.
       This used to be the case in GHC 7.4.1.
   (ii) Do it in a tight loop at simplifyTop, once all other constraint has
        finished. This is the current story.

Option (i) had many disadvantages:
   a) First it was deep inside the actual solver,
   b) Second it was dependent on the context (Infer a type signature,
      or Check a type signature, or Interactive) since we did not want
      to always start defaulting when inferring (though there is an exception to
      this see Note [Default while Inferring])
   c) It plainly did not work. Consider typecheck/should_compile/DfltProb2.hs:
          f :: Int -> Bool
          f x = const True (\y -> let w :: a -> a
                                      w a = const a (y+1)
                                  in w y)
      We will get an implication constraint (for beta the type of y):
               [untch=beta] forall a. 0 => Num beta
      which we really cannot default /while solving/ the implication, since beta is
      untouchable.

Instead our new defaulting story is to pull defaulting out of the solver loop and
go with option (i), implemented at SimplifyTop. Namely:
     - First have a go at solving the residual constraint of the whole program
     - Try to approximate it with a flat constraint
     - Figure out derived defaulting equations for that flat constraint
     - Go round the loop again if you did manage to get some equations

Now, that has to do with class defaulting. However there exists type variable /kind/
defaulting. Again this is done at the top-level and the plan is:
     - At the top-level, once you had a go at solving the constraint, do
       figure out /all/ the touchable unification variables of the wanted constraints.
     - Apply defaulting to their kinds

More details in Note [DefaultTyVar].

\begin{code}
------------------
simplifyAmbiguityCheck :: Type -> WantedConstraints -> TcM ()
simplifyAmbiguityCheck ty wanteds
  = do { traceTc "simplifyAmbiguityCheck {" (text "type = " <+> ppr ty $$ text "wanted = " <+> ppr wanteds)
       ; ev_binds_var <- newTcEvBinds
       ; zonked_final_wc <- solveWantedsTcMWithEvBinds ev_binds_var wanteds simpl_top
       ; traceTc "End simplifyAmbiguityCheck }" empty

       -- Normally report all errors; but with -XAllowAmbiguousTypes
       -- report only insoluble ones, since they represent genuinely
       -- inaccessible code
       ; allow_ambiguous <- xoptM Opt_AllowAmbiguousTypes
       ; traceTc "reportUnsolved(ambig) {" empty
       ; unless (allow_ambiguous && not (insolubleWC zonked_final_wc))
                (discardResult (reportUnsolved zonked_final_wc))
       ; traceTc "reportUnsolved(ambig) }" empty

       ; return () }

------------------
simplifyInteractive :: WantedConstraints -> TcM (Bag EvBind)
simplifyInteractive wanteds
  = traceTc "simplifyInteractive" empty >>
    simplifyTop wanteds

------------------
simplifyDefault :: ThetaType    -- Wanted; has no type variables in it
                -> TcM ()       -- Succeeds iff the constraint is soluble
simplifyDefault theta
  = do { traceTc "simplifyInteractive" empty
       ; wanted <- newFlatWanteds DefaultOrigin theta
       ; (unsolved, _binds) <- solveWantedsTcM (mkFlatWC wanted)

       ; traceTc "reportUnsolved {" empty
       -- See Note [Deferring coercion errors to runtime]
       ; reportAllUnsolved unsolved
         -- Postcondition of solveWantedsTcM is that returned
         -- constraints are zonked. So Precondition of reportUnsolved
         -- is true.
       ; traceTc "reportUnsolved }" empty

       ; return () }
\end{code}


*********************************************************************************
*                                                                                 *
*                            Inference
*                                                                                 *
***********************************************************************************

\begin{code}
simplifyInfer :: Bool
              -> Bool                  -- Apply monomorphism restriction
              -> [(Name, TcTauType)]   -- Variables to be generalised,
                                       -- and their tau-types
              -> WantedConstraints
              -> TcM ([TcTyCoVar],  -- Quantify over these type variables
                      [EvVar],      -- ... and these constraints
                      Bool,         -- The monomorphism restriction did something
                                    --   so the results type is not as general as
                                    --   it could be
                      TcEvBinds)    -- ... binding these evidence variables
simplifyInfer _top_lvl apply_mr name_taus wanteds
  | isEmptyWC wanteds
<<<<<<< HEAD
  = do { gbl_tvs     <- tcGetGlobalTyVars            -- Already zonked
       ; zonked_taus <- zonkTcTypes (map snd name_taus)
       ; let tvs_to_quantify = varSetElems (tyCoVarsOfTypes zonked_taus `minusVarSet` gbl_tvs)
       	     		       -- tvs_to_quantify can contain both kind and type vars
       	                       -- See Note [Which variables to quantify]
       ; qtvs <- zonkQuantifiedTyCoVars tvs_to_quantify
       ; return (qtvs, [], False, emptyTcEvBinds) }
=======
  = do { gbl_tvs <- tcGetGlobalTyVars
       ; qtkvs <- quantifyTyVars gbl_tvs (tyVarsOfTypes (map snd name_taus))
       ; traceTc "simplifyInfer: empty WC" (ppr name_taus $$ ppr qtkvs)
       ; return (qtkvs, [], False, emptyTcEvBinds) }
>>>>>>> 3e633d9b

  | otherwise
  = do { traceTc "simplifyInfer {"  $ vcat
             [ ptext (sLit "binds =") <+> ppr name_taus
             , ptext (sLit "closed =") <+> ppr _top_lvl
             , ptext (sLit "apply_mr =") <+> ppr apply_mr
             , ptext (sLit "(unzonked) wanted =") <+> ppr wanteds
             ]

              -- Historical note: Before step 2 we used to have a
              -- HORRIBLE HACK described in Note [Avoid unecessary
              -- constraint simplification] but, as described in Trac
              -- #4361, we have taken in out now.  That's why we start
              -- with step 2!

              -- Step 2) First try full-blown solving

              -- NB: we must gather up all the bindings from doing
              -- this solving; hence (runTcSWithEvBinds ev_binds_var).
              -- And note that since there are nested implications,
              -- calling solveWanteds will side-effect their evidence
              -- bindings, so we can't just revert to the input
              -- constraint.

       ; ev_binds_var <- newTcEvBinds
       ; wanted_transformed_incl_derivs
               <- solveWantedsTcMWithEvBinds ev_binds_var wanteds solve_wanteds
                               -- Post: wanted_transformed are zonked

              -- Step 4) Candidates for quantification are an approximation of wanted_transformed
              -- NB: Already the fixpoint of any unifications that may have happened
              -- NB: We do not do any defaulting when inferring a type, this can lead
              -- to less polymorphic types, see Note [Default while Inferring]

              -- Step 5) Minimize the quantification candidates
              -- Step 6) Final candidates for quantification
              -- We discard bindings, insolubles etc, because all we are
              -- care aout it

       ; tc_lcl_env <- TcRnMonad.getLclEnv
       ; let untch = tcl_untch tc_lcl_env
             wanted_transformed = dropDerivedWC wanted_transformed_incl_derivs
       ; quant_pred_candidates   -- Fully zonked
           <- if insolubleWC wanted_transformed_incl_derivs
              then return []   -- See Note [Quantification with errors]
                               -- NB: must include derived errors
              else do { gbl_tvs <- tcGetGlobalTyVars
                      ; let quant_cand = approximateWC wanted_transformed
<<<<<<< HEAD
                            meta_tvs   = filter isMetaTyVar (varSetElems (tyCoVarsOfCts quant_cand)) 
                      ; ((flats, _insols), _extra_binds) <- runTcS $ 
=======
                            meta_tvs   = filter isMetaTyVar (varSetElems (tyVarsOfCts quant_cand))
                      ; ((flats, _insols), _extra_binds) <- runTcS $
>>>>>>> 3e633d9b
                        do { mapM_ (promoteAndDefaultTyVar untch gbl_tvs) meta_tvs
                                 -- See Note [Promote _and_ default when inferring]
                           ; _implics <- solveInteract quant_cand
                           ; getInertUnsolved }
                      ; return (map ctPred $ filter isWantedCt (bagToList flats)) }
                   -- NB: Dimitrios is slightly worried that we will get
                   -- family equalities (F Int ~ alpha) in the quantification
                   -- candidates, as we have performed no further unflattening
                   -- at this point. Nothing bad, but inferred contexts might
                   -- look complicated.

       -- NB: quant_pred_candidates is already the fixpoint of any
       --     unifications that may have happened
       ; gbl_tvs        <- tcGetGlobalTyVars
<<<<<<< HEAD
       ; zonked_tau_tvs <- TcM.zonkTyCoVarsAndFV (tyCoVarsOfTypes (map snd name_taus))
       ; let init_tvs  = zonked_tau_tvs `minusVarSet` gbl_tvs
             poly_qtvs = growThetaTyCoVars quant_pred_candidates init_tvs 
                         `minusVarSet` gbl_tvs
             pbound    = filter (quantifyPred poly_qtvs) quant_pred_candidates
             
	     -- Monomorphism restriction
             mr_qtvs  	     = init_tvs `minusVarSet` constrained_tvs
             constrained_tvs = tyCoVarsOfTypes quant_pred_candidates
	     mr_bites        = apply_mr && not (null pbound)

             (qtvs, bound) | mr_bites  = (mr_qtvs,   [])
                           | otherwise = (poly_qtvs, pbound)
             
=======
       ; zonked_tau_tvs <- TcM.zonkTyVarsAndFV (tyVarsOfTypes (map snd name_taus))
       ; let poly_qtvs = growThetaTyVars quant_pred_candidates zonked_tau_tvs
                         `minusVarSet` gbl_tvs
             pbound    = filter (quantifyPred poly_qtvs) quant_pred_candidates

             -- Monomorphism restriction
             constrained_tvs = tyVarsOfTypes pbound `unionVarSet` gbl_tvs
             mr_bites        = apply_mr && not (null pbound)

       ; (qtvs, bound) <- if mr_bites
                          then do { qtvs <- quantifyTyVars constrained_tvs zonked_tau_tvs
                                  ; return (qtvs, []) }
                          else do { qtvs <- quantifyTyVars gbl_tvs poly_qtvs
                                  ; return (qtvs, pbound) }

>>>>>>> 3e633d9b
       ; traceTc "simplifyWithApprox" $
         vcat [ ptext (sLit "quant_pred_candidates =") <+> ppr quant_pred_candidates
              , ptext (sLit "gbl_tvs=") <+> ppr gbl_tvs
              , ptext (sLit "zonked_tau_tvs=") <+> ppr zonked_tau_tvs
              , ptext (sLit "pbound =") <+> ppr pbound
              , ptext (sLit "bbound =") <+> ppr bound
              , ptext (sLit "poly_qtvs =") <+> ppr poly_qtvs
              , ptext (sLit "constrained_tvs =") <+> ppr constrained_tvs
              , ptext (sLit "mr_bites =") <+> ppr mr_bites
              , ptext (sLit "qtvs =") <+> ppr qtvs ]

       ; if null qtvs && null bound
         then do { traceTc "} simplifyInfer/no implication needed" empty
                 ; emitConstraints wanted_transformed
                    -- Includes insolubles (if -fdefer-type-errors)
                    -- as well as flats and implications
                 ; return ([], [], mr_bites, TcEvBinds ev_binds_var) }
         else do

      {     -- Step 7) Emit an implication
         let minimal_flat_preds = mkMinimalBySCs bound
             skol_info = InferSkol [ (name, mkSigmaTy [] minimal_flat_preds ty)
                                   | (name, ty) <- name_taus ]
                        -- Don't add the quantified variables here, because
                        -- they are also bound in ic_skols and we want them to be
                        -- tidied uniformly

<<<<<<< HEAD
       ; qtvs_to_return <- zonkQuantifiedTyCoVars (varSetElems qtvs)

            -- Step 7) Emit an implication
=======
>>>>>>> 3e633d9b
       ; minimal_bound_ev_vars <- mapM TcM.newEvVar minimal_flat_preds
       ; let implic = Implic { ic_untch    = pushUntouchables untch
                             , ic_skols    = qtvs
                             , ic_no_eqs   = False
                             , ic_fsks     = []  -- wanted_tansformed arose only from solveWanteds
                                                 -- hence no flatten-skolems (which come from givens)
                             , ic_given    = minimal_bound_ev_vars
                             , ic_wanted   = wanted_transformed
                             , ic_insol    = False
                             , ic_binds    = ev_binds_var
                             , ic_info     = skol_info
                             , ic_env      = tc_lcl_env }
       ; emitImplication implic

       ; traceTc "} simplifyInfer/produced residual implication for quantification" $
             vcat [ ptext (sLit "implic =") <+> ppr implic
                       -- ic_skols, ic_given give rest of result
                  , ptext (sLit "qtvs =") <+> ppr qtvs
                  , ptext (sLit "spb =") <+> ppr quant_pred_candidates
                  , ptext (sLit "bound =") <+> ppr bound ]

       ; return ( qtvs, minimal_bound_ev_vars
                , mr_bites,  TcEvBinds ev_binds_var) } }

<<<<<<< HEAD
quantifyPred :: TyCoVarSet         -- Quantifying over these
	     -> PredType -> Bool   -- True <=> quantify over this wanted
quantifyPred qtvs pred
  | isIPPred pred = True  -- Note [Inheriting implicit parameters]
  | otherwise	  = tyCoVarsOfType pred `intersectsVarSet` qtvs
=======
quantifyPred :: TyVarSet           -- Quantifying over these
             -> PredType -> Bool   -- True <=> quantify over this wanted
quantifyPred qtvs pred
  | isIPPred pred = True  -- Note [Inheriting implicit parameters]
  | otherwise     = tyVarsOfType pred `intersectsVarSet` qtvs
>>>>>>> 3e633d9b
\end{code}

Note [Inheriting implicit parameters]
~~~~~~~~~~~~~~~~~~~~~~~~~~~~~~~~~~~~~
Consider this:

        f x = (x::Int) + ?y

where f is *not* a top-level binding.
From the RHS of f we'll get the constraint (?y::Int).
There are two types we might infer for f:

        f :: Int -> Int

(so we get ?y from the context of f's definition), or

        f :: (?y::Int) => Int -> Int

At first you might think the first was better, because then
?y behaves like a free variable of the definition, rather than
having to be passed at each call site.  But of course, the WHOLE
IDEA is that ?y should be passed at each call site (that's what
dynamic binding means) so we'd better infer the second.

BOTTOM LINE: when *inferring types* you must quantify over implicit
parameters, *even if* they don't mention the bound type variables.
Reason: because implicit parameters, uniquely, have local instance
declarations. See the predicate quantifyPred.

Note [Quantification with errors]
~~~~~~~~~~~~~~~~~~~~~~~~~~~~~~~~~
If we find that the RHS of the definition has some absolutely-insoluble
constraints, we abandon all attempts to find a context to quantify
over, and instead make the function fully-polymorphic in whatever
type we have found.  For two reasons
  a) Minimise downstream errors
  b) Avoid spurious errors from this function

But NB that we must include *derived* errors in the check. Example:
    (a::*) ~ Int#
We get an insoluble derived error *~#, and we don't want to discard
it before doing the isInsolubleWC test!  (Trac #8262)

Note [Default while Inferring]
~~~~~~~~~~~~~~~~~~~~~~~~~~~~~~
Our current plan is that defaulting only happens at simplifyTop and
not simplifyInfer.  This may lead to some insoluble deferred constraints
Example:

instance D g => C g Int b

constraint inferred = (forall b. 0 => C gamma alpha b) /\ Num alpha
type inferred       = gamma -> gamma

Now, if we try to default (alpha := Int) we will be able to refine the implication to
  (forall b. 0 => C gamma Int b)
which can then be simplified further to
  (forall b. 0 => D gamma)
Finally we /can/ approximate this implication with (D gamma) and infer the quantified
type:  forall g. D g => g -> g

Instead what will currently happen is that we will get a quantified type
(forall g. g -> g) and an implication:
       forall g. 0 => (forall b. 0 => C g alpha b) /\ Num alpha

which, even if the simplifyTop defaults (alpha := Int) we will still be left with an
unsolvable implication:
       forall g. 0 => (forall b. 0 => D g)

The concrete example would be:
       h :: C g a s => g -> a -> ST s a
       f (x::gamma) = (\_ -> x) (runST (h x (undefined::alpha)) + 1)

But it is quite tedious to do defaulting and resolve the implication constraints and
we have not observed code breaking because of the lack of defaulting in inference so
we don't do it for now.



Note [Minimize by Superclasses]
~~~~~~~~~~~~~~~~~~~~~~~~~~~~~~~
When we quantify over a constraint, in simplifyInfer we need to
quantify over a constraint that is minimal in some sense: For
instance, if the final wanted constraint is (Eq alpha, Ord alpha),
we'd like to quantify over Ord alpha, because we can just get Eq alpha
from superclass selection from Ord alpha. This minimization is what
mkMinimalBySCs does. Then, simplifyInfer uses the minimal constraint
to check the original wanted.


Note [Avoid unecessary constraint simplification]
~~~~~~~~~~~~~~~~~~~~~~~~~~~~~~~~~~~~~~~~~~~~~~~~~
    -------- NB NB NB (Jun 12) -------------
    This note not longer applies; see the notes with Trac #4361.
    But I'm leaving it in here so we remember the issue.)
    ----------------------------------------
When inferring the type of a let-binding, with simplifyInfer,
try to avoid unnecessarily simplifying class constraints.
Doing so aids sharing, but it also helps with delicate
situations like

   instance C t => C [t] where ..

   f :: C [t] => ....
   f x = let g y = ...(constraint C [t])...
         in ...
When inferring a type for 'g', we don't want to apply the
instance decl, because then we can't satisfy (C t).  So we
just notice that g isn't quantified over 't' and partition
the constraints before simplifying.

This only half-works, but then let-generalisation only half-works.


*********************************************************************************
*                                                                                 *
*                             RULES                                               *
*                                                                                 *
***********************************************************************************

See note [Simplifying RULE consraints] in TcRule

Note [RULE quanfification over equalities]
~~~~~~~~~~~~~~~~~~~~~~~~~~~~~~~~~~~~~~~~~~
Decideing which equalities to quantify over is tricky:
 * We do not want to quantify over insoluble equalities (Int ~ Bool)
    (a) because we prefer to report a LHS type error
    (b) because if such things end up in 'givens' we get a bogus
        "inaccessible code" error

 * But we do want to quantify over things like (a ~ F b), where
   F is a type function.

The difficulty is that it's hard to tell what is insoluble!
So we see whether the simplificaiotn step yielded any type errors,
and if so refrain from quantifying over *any* equalites.

\begin{code}
simplifyRule :: RuleName
             -> WantedConstraints       -- Constraints from LHS
             -> WantedConstraints       -- Constraints from RHS
             -> TcM ([EvVar], WantedConstraints)   -- LHS evidence varaibles
-- See Note [Simplifying RULE constraints] in TcRule
simplifyRule name lhs_wanted rhs_wanted
  = do {         -- We allow ourselves to unify environment
                 -- variables: runTcS runs with NoUntouchables
         (resid_wanted, _) <- solveWantedsTcM (lhs_wanted `andWC` rhs_wanted)
                              -- Post: these are zonked and unflattened

       ; zonked_lhs_flats <- zonkCts (wc_flat lhs_wanted)
       ; let (q_cts, non_q_cts) = partitionBag quantify_me zonked_lhs_flats
             quantify_me  -- Note [RULE quantification over equalities]
               | insolubleWC resid_wanted = quantify_insol
               | otherwise                = quantify_normal

             quantify_insol ct = not (isEqPred (ctPred ct))

             quantify_normal ct
               | EqPred t1 t2 <- classifyPredType (ctPred ct)
               = not (t1 `tcEqType` t2)
               | otherwise
               = True

       ; traceTc "simplifyRule" $
         vcat [ ptext (sLit "LHS of rule") <+> doubleQuotes (ftext name)
              , text "zonked_lhs_flats" <+> ppr zonked_lhs_flats
              , text "q_cts"      <+> ppr q_cts
              , text "non_q_cts"  <+> ppr non_q_cts ]

       ; return ( map (ctEvId . ctEvidence) (bagToList q_cts)
                , lhs_wanted { wc_flat = non_q_cts }) }
\end{code}


*********************************************************************************
*                                                                                 *
*                                 Main Simplifier                                 *
*                                                                                 *
***********************************************************************************

Note [Deferring coercion errors to runtime]
~~~~~~~~~~~~~~~~~~~~~~~~~~~~~~~~~~~~~~~~~~~
While developing, sometimes it is desirable to allow compilation to succeed even
if there are type errors in the code. Consider the following case:

  module Main where

  a :: Int
  a = 'a'

  main = print "b"

Even though `a` is ill-typed, it is not used in the end, so if all that we're
interested in is `main` it is handy to be able to ignore the problems in `a`.

Since we treat type equalities as evidence, this is relatively simple. Whenever
we run into a type mismatch in TcUnify, we normally just emit an error. But it
is always safe to defer the mismatch to the main constraint solver. If we do
that, `a` will get transformed into

  co :: Int ~ Char
  co = ...

  a :: Int
  a = 'a' `cast` co

The constraint solver would realize that `co` is an insoluble constraint, and
emit an error with `reportUnsolved`. But we can also replace the right-hand side
of `co` with `error "Deferred type error: Int ~ Char"`. This allows the program
to compile, and it will run fine unless we evaluate `a`. This is what
`deferErrorsToRuntime` does.

It does this by keeping track of which errors correspond to which coercion
in TcErrors (with ErrEnv). TcErrors.reportTidyWanteds does not print the errors
and does not fail if -fdefer-type-errors is on, so that we can continue
compilation. The errors are turned into warnings in `reportUnsolved`.

Note [Zonk after solving]
~~~~~~~~~~~~~~~~~~~~~~~~~
We zonk the result immediately after constraint solving, for two reasons:

a) because zonkWC generates evidence, and this is the moment when we
   have a suitable evidence variable to hand.

Note that *after* solving the constraints are typically small, so the
overhead is not great.

\begin{code}
solveWantedsTcMWithEvBinds :: EvBindsVar
                           -> WantedConstraints
                           -> (WantedConstraints -> TcS WantedConstraints)
                           -> TcM WantedConstraints
-- Returns a *zonked* result
-- We zonk when we finish primarily to un-flatten out any
-- flatten-skolems etc introduced by canonicalisation of
-- types involving type funuctions.  Happily the result
-- is typically much smaller than the input, indeed it is
-- often empty.
solveWantedsTcMWithEvBinds ev_binds_var wc tcs_action
  = do { traceTc "solveWantedsTcMWithEvBinds" $ text "wanted=" <+> ppr wc
       ; wc2 <- runTcSWithEvBinds ev_binds_var (tcs_action wc)
       ; zonkWC ev_binds_var wc2 }
         -- See Note [Zonk after solving]

solveWantedsTcM :: WantedConstraints -> TcM (WantedConstraints, Bag EvBind)
-- Zonk the input constraints, and simplify them
-- Return the evidence binds in the BagEvBinds result
-- Discards all Derived stuff in result
-- Postcondition: fully zonked and unflattened constraints
solveWantedsTcM wanted
  = do { ev_binds_var <- newTcEvBinds
       ; wanteds' <- solveWantedsTcMWithEvBinds ev_binds_var wanted solve_wanteds_and_drop
       ; binds <- TcRnMonad.getTcEvBinds ev_binds_var
       ; return (wanteds', binds) }

solve_wanteds_and_drop :: WantedConstraints -> TcS (WantedConstraints)
-- Since solve_wanteds returns the residual WantedConstraints,
-- it should always be called within a runTcS or something similar,
solve_wanteds_and_drop wanted = do { wc <- solve_wanteds wanted
                                   ; return (dropDerivedWC wc) }

solve_wanteds :: WantedConstraints -> TcS WantedConstraints
-- so that the inert set doesn't mindlessly propagate.
-- NB: wc_flats may be wanted /or/ derived now
solve_wanteds wanted@(WC { wc_flat = flats, wc_impl = implics, wc_insol = insols })
  = do { traceTcS "solveWanteds {" (ppr wanted)

         -- Try the flat bit, including insolubles. Solving insolubles a
         -- second time round is a bit of a waste; but the code is simple
         -- and the program is wrong anyway, and we don't run the danger
         -- of adding Derived insolubles twice; see
         -- TcSMonad Note [Do not add duplicate derived insolubles]
       ; traceTcS "solveFlats {" empty
       ; let all_flats = flats `unionBags` insols
       ; impls_from_flats <- solveInteract all_flats
       ; traceTcS "solveFlats end }" (ppr impls_from_flats)

       -- solve_wanteds iterates when it is able to float equalities
       -- out of one or more of the implications.
       ; unsolved_implics <- simpl_loop 1 (implics `unionBags` impls_from_flats)

       ; (unsolved_flats, insoluble_flats) <- getInertUnsolved

        -- We used to unflatten here but now we only do it once at top-level
        -- during zonking -- see Note [Unflattening while zonking] in TcMType
       ; let wc = WC { wc_flat  = unsolved_flats
                     , wc_impl  = unsolved_implics
                     , wc_insol = insoluble_flats }

       ; bb <- getTcEvBindsMap
       ; tb <- getTcSTyBindsMap
       ; traceTcS "solveWanteds }" $
                 vcat [ text "unsolved_flats   =" <+> ppr unsolved_flats
                      , text "unsolved_implics =" <+> ppr unsolved_implics
                      , text "current evbinds  =" <+> ppr (evBindMapBinds bb)
                      , text "current tybinds  =" <+> vcat (map ppr (varEnvElts tb))
                      , text "final wc =" <+> ppr wc ]

       ; return wc }

simpl_loop :: Int
           -> Bag Implication
           -> TcS (Bag Implication)
simpl_loop n implics
  | n > 10
  = traceTcS "solveWanteds: loop!" empty >> return implics
  | otherwise
  = do { traceTcS "simpl_loop, iteration" (int n)
       ; (floated_eqs, unsolved_implics) <- solveNestedImplications implics
       ; if isEmptyBag floated_eqs
         then return unsolved_implics
         else
    do {   -- Put floated_eqs into the current inert set before looping
         (unifs_happened, impls_from_eqs) <- reportUnifications $
                                             solveInteract floated_eqs
       ; if   -- See Note [Cutting off simpl_loop]
              isEmptyBag impls_from_eqs &&
              not unifs_happened &&                 -- (a)
              not (anyBag isCFunEqCan floated_eqs)  -- (b)
         then return unsolved_implics
         else simpl_loop (n+1) (unsolved_implics `unionBags` impls_from_eqs) } }

solveNestedImplications :: Bag Implication
                        -> TcS (Cts, Bag Implication)
-- Precondition: the TcS inerts may contain unsolved flats which have
-- to be converted to givens before we go inside a nested implication.
solveNestedImplications implics
  | isEmptyBag implics
  = return (emptyBag, emptyBag)
  | otherwise
  = do { inerts <- getTcSInerts
       ; let thinner_inerts = prepareInertsForImplications inerts
                 -- See Note [Preparing inert set for implications]

       ; traceTcS "solveNestedImplications starting {" $
         vcat [ text "original inerts = " <+> ppr inerts
              , text "thinner_inerts  = " <+> ppr thinner_inerts ]

       ; (floated_eqs, unsolved_implics)
           <- flatMapBagPairM (solveImplication thinner_inerts) implics

       -- ... and we are back in the original TcS inerts
       -- Notice that the original includes the _insoluble_flats so it was safe to ignore
       -- them in the beginning of this function.
       ; traceTcS "solveNestedImplications end }" $
                  vcat [ text "all floated_eqs ="  <+> ppr floated_eqs
                       , text "unsolved_implics =" <+> ppr unsolved_implics ]

       ; return (floated_eqs, unsolved_implics) }

solveImplication :: InertSet
                 -> Implication    -- Wanted
                 -> TcS (Cts,      -- All wanted or derived floated equalities: var = type
                         Bag Implication) -- Unsolved rest (always empty or singleton)
-- Precondition: The TcS monad contains an empty worklist and given-only inerts
-- which after trying to solve this implication we must restore to their original value
solveImplication inerts
     imp@(Implic { ic_untch  = untch
                 , ic_binds  = ev_binds
                 , ic_skols  = skols
                 , ic_fsks   = old_fsks
                 , ic_given  = givens
                 , ic_wanted = wanteds
                 , ic_info   = info
                 , ic_env    = env })
  = do { traceTcS "solveImplication {" (ppr imp)

         -- Solve the nested constraints
       ; (no_given_eqs, new_fsks, residual_wanted)
            <- nestImplicTcS ev_binds untch inerts $
               do { (no_eqs, new_fsks) <- solveInteractGiven (mkGivenLoc info env)
                                                             old_fsks givens

                  ; residual_wanted <- solve_wanteds wanteds
                        -- solve_wanteds, *not* solve_wanteds_and_drop, because
                        -- we want to retain derived equalities so we can float
                        -- them out in floatEqualities

                  ; return (no_eqs, new_fsks, residual_wanted) }

       ; (floated_eqs, final_wanted)
             <- floatEqualities (skols ++ new_fsks) no_given_eqs residual_wanted

       ; let res_implic | isEmptyWC final_wanted && no_given_eqs
                        = emptyBag  -- Reason for the no_given_eqs: we don't want to
                                    -- lose the "inaccessible code" error message
                        | otherwise
                        = unitBag (imp { ic_fsks   = new_fsks
                                       , ic_no_eqs = no_given_eqs
                                       , ic_wanted = dropDerivedWC final_wanted
                                       , ic_insol  = insolubleWC final_wanted })

       ; evbinds <- getTcEvBindsMap
       ; traceTcS "solveImplication end }" $ vcat
             [ text "no_given_eqs =" <+> ppr no_given_eqs
             , text "floated_eqs =" <+> ppr floated_eqs
             , text "new_fsks =" <+> ppr new_fsks
             , text "res_implic =" <+> ppr res_implic
             , text "implication evbinds = " <+> ppr (evBindMapBinds evbinds) ]

       ; return (floated_eqs, res_implic) }
\end{code}

Note [Cutting off simpl_loop]
~~~~~~~~~~~~~~~~~~~~~~~~~~~~~
It is very important not to iterate in simpl_loop unless there is a chance
of progress.  Trac #8474 is a classic example:

  * There's a deeply-nested chain of implication constraints.
       ?x:alpha => ?y1:beta1 => ... ?yn:betan => [W] ?x:Int

  * From the innermost one we get a [D] alpha ~ Int,
    but alpha is untouchable until we get out to the outermost one

  * We float [D] alpha~Int out (it is in floated_eqs), but since alpha
    is untouchable, the solveInteract in simpl_loop makes no progress

  * So there is no point in attempting to re-solve
       ?yn:betan => [W] ?x:Int
    because we'll just get the same [D] again

  * If we *do* re-solve, we'll get an ininite loop. It is cut off by
    the fixed bound of 10, but solving the next takes 10*10*...*10 (ie
    exponentially many) iterations!

Conclusion: we should iterate simpl_loop iff we will get more 'givens'
in the inert set when solving the nested implications.  That is the
result of prepareInertsForImplications is larger.  How can we tell
this?

Consider floated_eqs (all wanted or derived):

(a) [W/D] CTyEqCan (a ~ ty).  This can give rise to a new given only by causing
    a unification. So we count those unifications.

(b) [W] CFunEqCan (F tys ~ xi).  Even though these are wanted, they
    are pushed in as givens by prepareInertsForImplications.  See Note
    [Preparing inert set for implications] in TcSMonad.  But because
    of that very fact, we won't generate another copy if we iterate
    simpl_loop.  So we iterate if there any of these

\begin{code}
<<<<<<< HEAD
floatEqualities :: [TcTyCoVar] -> [EvVar] -> WantedConstraints 
=======
floatEqualities :: [TcTyVar] -> Bool -> WantedConstraints
>>>>>>> 3e633d9b
                -> TcS (Cts, WantedConstraints)
-- Post: The returned floated constraints (Cts) are only Wanted or Derived
-- and come from the input wanted ev vars or deriveds
-- Also performs some unifications, adding to monadically-carried ty_binds
-- These will be used when processing floated_eqs later
floatEqualities skols no_given_eqs wanteds@(WC { wc_flat = flats })
  | not no_given_eqs  -- There are some given equalities, so don't float
  = return (emptyBag, wanteds)   -- Note [Float Equalities out of Implications]
  | otherwise
  = do { let (float_eqs, remaining_flats) = partitionBag is_floatable flats
       ; untch <- TcS.getUntouchables
<<<<<<< HEAD
       ; mapM_ (promoteTyVar untch) (varSetElems (tyCoVarsOfCts float_eqs))
=======
       ; mapM_ (promoteTyVar untch) (varSetElems (tyVarsOfCts float_eqs))
             -- See Note [Promoting unification variables]
>>>>>>> 3e633d9b
       ; ty_binds <- getTcSTyBindsMap
       ; traceTcS "floatEqualities" (vcat [ text "Flats =" <+> ppr flats
                                          , text "Floated eqs =" <+> ppr float_eqs
                                          , text "Ty binds =" <+> ppr ty_binds])
       ; return (float_eqs, wanteds { wc_flat = remaining_flats }) }
  where
      -- See Note [Float equalities from under a skolem binding]
    skol_set = fixVarSet mk_next (mkVarSet skols)
    mk_next tvs = foldrBag grow_one tvs flats
    grow_one (CFunEqCan { cc_tyargs = xis, cc_rhs = rhs }) tvs
       | intersectsVarSet tvs (tyVarsOfTypes xis)
       = tvs `unionVarSet` tyVarsOfType rhs
    grow_one _ tvs = tvs

    is_floatable :: Ct -> Bool
<<<<<<< HEAD
    is_floatable ct
       = isEqPred pred && skol_set `disjointVarSet` tyCoVarsOfType pred
       where
         pred = ctPred ct

growSkols :: WantedConstraints -> VarSet -> VarSet
-- Find all the type variables that might possibly be unified
-- with a type that mentions a skolem.  This test is very conservative.
-- I don't *think* we need look inside the implications, because any 
-- relevant unification variables in there are untouchable.
growSkols (WC { wc_flat = flats }) skols
  = growThetaTyCoVars theta skols
  where
    theta = foldrBag ((:) . ctPred) [] flats

promoteTyVar :: Untouchables -> TcTyCoVar -> TcS ()
=======
    is_floatable ct = isEqPred pred && skol_set `disjointVarSet` tyVarsOfType pred
       where
         pred = ctPred ct

promoteTyVar :: Untouchables -> TcTyVar  -> TcS ()
>>>>>>> 3e633d9b
-- When we float a constraint out of an implication we must restore
-- invariant (MetaTvInv) in Note [Untouchable type variables] in TcType
-- See Note [Promoting unification variables]
promoteTyVar untch tv
  | isFloatedTouchableMetaTyVar untch tv
  = do { cloned_tv <- TcS.cloneMetaTyVar tv
       ; let rhs_tv = setMetaTyVarUntouchables cloned_tv untch
       ; setWantedTyBind tv (mkTyCoVarTy rhs_tv) }
  | otherwise
  = return ()

promoteAndDefaultTyVar :: Untouchables -> TcTyVarSet -> TyVar -> TcS ()
-- See Note [Promote _and_ default when inferring]
promoteAndDefaultTyVar untch gbl_tvs tv
  = do { tv1 <- if tv `elemVarSet` gbl_tvs
                then return tv
                else defaultTyVar tv
       ; promoteTyVar untch tv1 }

defaultTyVar :: TcTyVar -> TcS TcTyVar
-- Precondition: MetaTyVars only
-- See Note [DefaultTyVar]
defaultTyVar the_tv
  | Just default_k <- defaultKind_maybe (tyVarKind the_tv)
  = do { tv' <- TcS.cloneMetaTyVar the_tv
       ; let new_tv = setTyVarKind tv' default_k
       ; traceTcS "defaultTyVar" (ppr the_tv <+> ppr new_tv)
       ; setWantedTyBind the_tv (mkTyCoVarTy new_tv)
       ; return new_tv }
             -- Why not directly derived_pred = mkTcEqPred k default_k?
             -- See Note [DefaultTyVar]
             -- We keep the same Untouchables on tv'

  | otherwise = return the_tv    -- The common case

approximateWC :: WantedConstraints -> Cts
-- Postcondition: Wanted or Derived Cts
-- See Note [ApproximateWC]
approximateWC wc
  = float_wc emptyVarSet wc
<<<<<<< HEAD
  where 
    float_wc :: TcTyCoVarSet -> WantedConstraints -> Cts
    float_wc skols (WC { wc_flat = flats, wc_impl = implics }) 
      = do_bag (float_flat skols)   flats  `unionBags` 
        do_bag (float_implic skols) implics
                                 
    float_implic :: TcTyCoVarSet -> Implication -> Cts
    float_implic skols imp
      | hasEqualities (ic_given imp)  -- Don't float out of equalities
      = emptyCts                      -- cf floatEqualities
      | otherwise                     -- See Note [approximateWC]
      = float_wc skols' (ic_wanted imp)
      where
        skols' = skols `extendVarSetList` ic_skols imp `extendVarSetList` ic_fsks imp
            
    float_flat :: TcTyCoVarSet -> Ct -> Cts
    float_flat skols ct
      | tyCoVarsOfCt ct `disjointVarSet` skols 
      = singleCt ct
      | otherwise = emptyCts
        
=======
  where
    float_wc :: TcTyVarSet -> WantedConstraints -> Cts
    float_wc trapping_tvs (WC { wc_flat = flats, wc_impl = implics })
      = filterBag is_floatable flats `unionBags`
        do_bag (float_implic new_trapping_tvs) implics
      where
        new_trapping_tvs = fixVarSet grow trapping_tvs
        is_floatable ct = tyVarsOfCt ct `disjointVarSet` new_trapping_tvs

        grow tvs = foldrBag grow_one tvs flats
        grow_one ct tvs | ct_tvs `intersectsVarSet` tvs = tvs `unionVarSet` ct_tvs
                        | otherwise                     = tvs
                        where
                          ct_tvs = tyVarsOfCt ct

    float_implic :: TcTyVarSet -> Implication -> Cts
    float_implic trapping_tvs imp
      | ic_no_eqs imp                 -- No equalities, so float
      = float_wc new_trapping_tvs (ic_wanted imp)
      | otherwise                     -- Don't float out of equalities
      = emptyCts                      -- See Note [ApproximateWC]
      where
        new_trapping_tvs = trapping_tvs `extendVarSetList` ic_skols imp
                                        `extendVarSetList` ic_fsks imp
>>>>>>> 3e633d9b
    do_bag :: (a -> Bag c) -> Bag a -> Bag c
    do_bag f = foldrBag (unionBags.f) emptyBag
\end{code}

Note [ApproximateWC]
~~~~~~~~~~~~~~~~~~~~
approximateWC takes a constraint, typically arising from the RHS of a
let-binding whose type we are *inferring*, and extracts from it some
*flat* constraints that we might plausibly abstract over.  Of course
the top-level flat constraints are plausible, but we also float constraints
out from inside, if they are not captured by skolems.

The same function is used when doing type-class defaulting (see the call
to applyDefaultingRules) to extract constraints that that might be defaulted.

There are two caveats:

1.  We do *not* float anything out if the implication binds equality
    constraints, because that defeats the OutsideIn story.  Consider
       data T a where
         TInt :: T Int
         MkT :: T a

       f TInt = 3::Int

    We get the implication (a ~ Int => res ~ Int), where so far we've decided
      f :: T a -> res
    We don't want to float (res~Int) out because then we'll infer
      f :: T a -> Int
    which is only on of the possible types. (GHC 7.6 accidentally *did*
    float out of such implications, which meant it would happily infer
    non-principal types.)

2. We do not float out an inner constraint that shares a type variable
   (transitively) with one that is trapped by a skolem.  Eg
       forall a.  F a ~ beta, Integral beta
   We don't want to float out (Integral beta).  Doing so would be bad
   when defaulting, because then we'll default beta:=Integer, and that
   makes the error message much worse; we'd get
       Can't solve  F a ~ Integer
   rather than
       Can't solve  Integral (F a)

   Moreover, floating out these "contaminated" constraints doesn't help
   when generalising either. If we generalise over (Integral b), we still
   can't solve the retained implication (forall a. F a ~ b).  Indeed,
   arguably that too would be a harder error to understand.

Note [DefaultTyVar]
~~~~~~~~~~~~~~~~~~~
defaultTyVar is used on any un-instantiated meta type variables to
default the kind of OpenKind and ArgKind etc to *.  This is important
to ensure that instance declarations match.  For example consider

     instance Show (a->b)
     foo x = show (\_ -> True)

Then we'll get a constraint (Show (p ->q)) where p has kind ArgKind,
and that won't match the typeKind (*) in the instance decl.  See tests
tc217 and tc175.

We look only at touchable type variables. No further constraints
are going to affect these type variables, so it's time to do it by
hand.  However we aren't ready to default them fully to () or
whatever, because the type-class defaulting rules have yet to run.

An important point is that if the type variable tv has kind k and the
default is default_k we do not simply generate [D] (k ~ default_k) because:

   (1) k may be ArgKind and default_k may be * so we will fail

   (2) We need to rewrite all occurrences of the tv to be a type
       variable with the right kind and we choose to do this by rewriting
       the type variable /itself/ by a new variable which does have the
       right kind.

Note [Promote _and_ default when inferring]
~~~~~~~~~~~~~~~~~~~~~~~~~~~~~~~~~~~~~~~~~~~
When we are inferring a type, we simplify the constraint, and then use
approximateWC to produce a list of candidate constraints.  Then we MUST

  a) Promote any meta-tyvars that have been floated out by
     approximateWC, to restore invariant (MetaTvInv) described in
     Note [Untouchable type variables] in TcType.

  b) Default the kind of any meta-tyyvars that are not mentioned in
     in the environment.

To see (b), suppose the constraint is (C ((a :: OpenKind) -> Int)), and we
have an instance (C ((x:*) -> Int)).  The instance doesn't match -- but it
<<<<<<< HEAD
should!  If we don't solve the constraint, we'll stupidly quantify over 
(C (a->Int)) and, worse, in doing so zonkQuantifiedTyCoVar will quantify over
=======
should!  If we don't solve the constraint, we'll stupidly quantify over
(C (a->Int)) and, worse, in doing so zonkQuantifiedTyVar will quantify over
>>>>>>> 3e633d9b
(b:*) instead of (a:OpenKind), which can lead to disaster; see Trac #7332.
Trac #7641 is a simpler example.

Note [Float Equalities out of Implications]
~~~~~~~~~~~~~~~~~~~~~~~~~~~~~~~~~~~~~~~~~~~
For ordinary pattern matches (including existentials) we float
equalities out of implications, for instance:
     data T where
       MkT :: Eq a => a -> T
     f x y = case x of MkT _ -> (y::Int)
We get the implication constraint (x::T) (y::alpha):
     forall a. [untouchable=alpha] Eq a => alpha ~ Int
We want to float out the equality into a scope where alpha is no
longer untouchable, to solve the implication!

But we cannot float equalities out of implications whose givens may
yield or contain equalities:

      data T a where
        T1 :: T Int
        T2 :: T Bool
        T3 :: T a

      h :: T a -> a -> Int

      f x y = case x of
                T1 -> y::Int
                T2 -> y::Bool
                T3 -> h x y

We generate constraint, for (x::T alpha) and (y :: beta):
   [untouchables = beta] (alpha ~ Int => beta ~ Int)   -- From 1st branch
   [untouchables = beta] (alpha ~ Bool => beta ~ Bool) -- From 2nd branch
   (alpha ~ beta)                                      -- From 3rd branch

If we float the equality (beta ~ Int) outside of the first implication and
the equality (beta ~ Bool) out of the second we get an insoluble constraint.
But if we just leave them inside the implications we unify alpha := beta and
solve everything.

Principle:
    We do not want to float equalities out which may
    need the given *evidence* to become soluble.

Consequence: classes with functional dependencies don't matter (since there is
no evidence for a fundep equality), but equality superclasses do matter (since
they carry evidence).

Note [When does an implication have given equalities?]
~~~~~~~~~~~~~~~~~~~~~~~~~~~~~~~~~~~~~~~~~~~~~~~~~~~~~~
Consider an implication
   beta => alpha ~ Int
where beta is a unification variable that has already been unified
to () in an outer scope.  Then we can float the (alpha ~ Int) out
just fine. So when deciding whether the givens contain an equality,
we should canonicalise first, rather than just looking at the original
givens (Trac #8644).

This is the entire reason for the inert_no_eqs field in InertCans.
We initialise it to False before processing the Givens of an implication;
and set it to True when adding an inert equality in addInertCan.

However, when flattening givens, we generate given equalities like
  <F [a]> : F [a] ~ f,
with Refl evidence, and we *don't* want those to count as an equality
in the givens!  After all, the entire flattening business is just an
internal matter, and the evidence does not mention any of the 'givens'
of this implication.

So we set the flag to False when adding an equality
(TcSMonad.addInertCan) whose evidence whose CtOrigin is
FlatSkolOrigin; see TcSMonad.isFlatSkolEv.  Note that we may transform
the original flat-skol equality before adding it to the inerts, so
it's important that the transformation preserves origin (which
xCtEvidence and rewriteEvidence both do).  Example
     instance F [a] = Maybe a
     implication: C (F [a]) => blah
  We flatten (C (F [a])) to C fsk, with <F [a]> : F [a] ~ fsk
  Then we reduce the F [a] LHS, giving
       g22 = ax7 ; <F [a]>
       g22 : Maybe a ~ fsk
  And before adding g22 we'll re-orient it to an ordinary tyvar
  equality.  None of this should count as "adding a given equality".
  This really happens (Trac #8651).

An alternative we considered was to
  * Accumulate the new inert equalities (in TcSMonad.addInertCan)
  * In solveInteractGiven, check whether the evidence for the new
    equalities mentions any of the ic_givens of this implication.
This seems like the Right Thing, but it's more code, and more work
at runtime, so we are using the FlatSkolOrigin idea intead. It's less
obvious that it works, but I htink it does, and it's simple and efficient.


Note [Float equalities from under a skolem binding]
~~~~~~~~~~~~~~~~~~~~~~~~~~~~~~~~~~~~~~~~~~~~~~~~~~~
You might worry about skolem escape with all this floating.
For example, consider
    [2] forall a. (a ~ F beta[2] delta,
                   Maybe beta[2] ~ gamma[1])

The (Maybe beta ~ gamma) doesn't mention 'a', so we float it, and
solve with gamma := beta. But what if later delta:=Int, and
  F b Int = b.
Then we'd get a ~ beta[2], and solve to get beta:=a, and now the
skolem has escaped!

But it's ok: when we float (Maybe beta[2] ~ gamma[1]), we promote beta[2]
to beta[1], and that means the (a ~ beta[1]) will be stuck, as it should be.

Previously we tried to "grow" the skol_set with the constraints, to get
all the tyvars that could *conceivably* unify with the skolems, but that
was far too conservative (Trac #7804). Example: this should be fine:
    f :: (forall a. a -> Proxy x -> Proxy (F x)) -> Int
    f = error "Urk" :: (forall a. a -> Proxy x -> Proxy (F x)) -> Int

BUT (sigh) we have to be careful.  Here are some edge cases:

a)    [2]forall a. (F a delta[1] ~ beta[2],   delta[1] ~ Maybe beta[2])
b)    [2]forall a. (F b ty ~ beta[2],         G beta[2] ~ gamma[2])
c)    [2]forall a. (F a ty ~ beta[2],         delta[1] ~ Maybe beta[2])

In (a) we *must* float out the second equality,
       else we can't solve at all (Trac #7804).

In (b) we *must not* float out the second equality.
       It will ultimately be solved (by flattening) in situ, but if we
       float it we'll promote beta,gamma, and render the first equality insoluble.

In (c) it would be OK to float the second equality but better not to.
       If we flatten we see (delta[1] ~ Maybe (F a ty)), which is a
       skolem-escape problem.  If we float the secodn equality we'll
       end up with (F a ty ~ beta'[1]), which is a less explicable error.

Hence we start with the skolems, grow them by the CFunEqCans, and
float ones that don't mention the grown variables.  Seems very ad hoc.

Note [Promoting unification variables]
~~~~~~~~~~~~~~~~~~~~~~~~~~~~~~~~~~~~~~
When we float an equality out of an implication we must "promote" free
unification variables of the equality, in order to maintain Invariant
(MetaTvInv) from Note [Untouchable type variables] in TcType.  for the
leftover implication.

This is absolutely necessary. Consider the following example. We start
with two implications and a class with a functional dependency.

    class C x y | x -> y
    instance C [a] [a]

    (I1)      [untch=beta]forall b. 0 => F Int ~ [beta]
    (I2)      [untch=beta]forall c. 0 => F Int ~ [[alpha]] /\ C beta [c]

We float (F Int ~ [beta]) out of I1, and we float (F Int ~ [[alpha]]) out of I2.
They may react to yield that (beta := [alpha]) which can then be pushed inwards
the leftover of I2 to get (C [alpha] [a]) which, using the FunDep, will mean that
(alpha := a). In the end we will have the skolem 'b' escaping in the untouchable
beta! Concrete example is in indexed_types/should_fail/ExtraTcsUntch.hs:

    class C x y | x -> y where
     op :: x -> y -> ()

    instance C [a] [a]

    type family F a :: *

    h :: F Int -> ()
    h = undefined

    data TEx where
      TEx :: a -> TEx


    f (x::beta) =
        let g1 :: forall b. b -> ()
            g1 _ = h [x]
            g2 z = case z of TEx y -> (h [[undefined]], op x [y])
        in (g1 '3', g2 undefined)



Note [Solving Family Equations]
~~~~~~~~~~~~~~~~~~~~~~~~~~~~~~~~~~
After we are done with simplification we may be left with constraints of the form:
     [Wanted] F xis ~ beta
If 'beta' is a touchable unification variable not already bound in the TyBinds
then we'd like to create a binding for it, effectively "defaulting" it to be 'F xis'.

When is it ok to do so?
    1) 'beta' must not already be defaulted to something. Example:

           [Wanted] F Int  ~ beta   <~ Will default [beta := F Int]
           [Wanted] F Char ~ beta   <~ Already defaulted, can't default again. We
                                       have to report this as unsolved.

    2) However, we must still do an occurs check when defaulting (F xis ~ beta), to
       set [beta := F xis] only if beta is not among the free variables of xis.

    3) Notice that 'beta' can't be bound in ty binds already because we rewrite RHS
       of type family equations. See Inert Set invariants in TcInteract.

This solving is now happening during zonking, see Note [Unflattening while zonking]
in TcMType.


*********************************************************************************
*                                                                               *
*                          Defaulting and disamgiguation                        *
*                                                                               *
*********************************************************************************

\begin{code}
applyDefaultingRules :: Cts -> TcS Bool
  -- True <=> I did some defaulting, reflected in ty_binds

-- Return some extra derived equalities, which express the
-- type-class default choice.
applyDefaultingRules wanteds
  | isEmptyBag wanteds
  = return False
  | otherwise
  = do { traceTcS "applyDefaultingRules { " $
                  text "wanteds =" <+> ppr wanteds

       ; info@(default_tys, _) <- getDefaultInfo
       ; let groups = findDefaultableGroups info wanteds
       ; traceTcS "findDefaultableGroups" $ vcat [ text "groups=" <+> ppr groups
                                                 , text "info=" <+> ppr info ]
       ; something_happeneds <- mapM (disambigGroup default_tys) groups

       ; traceTcS "applyDefaultingRules }" (ppr something_happeneds)

       ; return (or something_happeneds) }
\end{code}



\begin{code}
findDefaultableGroups
    :: ( [Type]
       , (Bool,Bool) )  -- (Overloaded strings, extended default rules)
    -> Cts              -- Unsolved (wanted or derived)
    -> [[(Ct,Class,TcTyVar)]]
findDefaultableGroups (default_tys, (ovl_strings, extended_defaults)) wanteds
  | null default_tys             = []
  | otherwise = filter is_defaultable_group (equivClasses cmp_tv unaries)
  where
    unaries     :: [(Ct, Class, TcTyVar)]  -- (C tv) constraints
    non_unaries :: [Ct]             -- and *other* constraints

    (unaries, non_unaries) = partitionWith find_unary (bagToList wanteds)
        -- Finds unary type-class constraints
    find_unary cc
        | Just (cls,[ty]) <- getClassPredTys_maybe (ctPred cc)
        , Just tv <- tcGetTyVar_maybe ty
        , isMetaTyVar tv  -- We might have runtime-skolems in GHCi, and
                          -- we definitely don't want to try to assign to those!
        = Left (cc, cls, tv)
    find_unary cc = Right cc  -- Non unary or non dictionary

<<<<<<< HEAD
    bad_tvs :: TcTyCoVarSet  -- TyVars mentioned by non-unaries 
    bad_tvs = foldr (unionVarSet . tyCoVarsOfCt) emptyVarSet non_unaries 
=======
    bad_tvs :: TcTyVarSet  -- TyVars mentioned by non-unaries
    bad_tvs = foldr (unionVarSet . tyVarsOfCt) emptyVarSet non_unaries
>>>>>>> 3e633d9b

    cmp_tv (_,_,tv1) (_,_,tv2) = tv1 `compare` tv2

    is_defaultable_group ds@((_,_,tv):_)
        = let b1 = isTyConableTyVar tv  -- Note [Avoiding spurious errors]
              b2 = not (tv `elemVarSet` bad_tvs)
              b4 = defaultable_classes [cls | (_,cls,_) <- ds]
          in (b1 && b2 && b4)
    is_defaultable_group [] = panic "defaultable_group"

    defaultable_classes clss
        | extended_defaults = any isInteractiveClass clss
        | otherwise         = all is_std_class clss && (any is_num_class clss)

    -- In interactive mode, or with -XExtendedDefaultRules,
    -- we default Show a to Show () to avoid graututious errors on "show []"
    isInteractiveClass cls
        = is_num_class cls || (classKey cls `elem` [showClassKey, eqClassKey, ordClassKey])

    is_num_class cls = isNumericClass cls || (ovl_strings && (cls `hasKey` isStringClassKey))
    -- is_num_class adds IsString to the standard numeric classes,
    -- when -foverloaded-strings is enabled

    is_std_class cls = isStandardClass cls || (ovl_strings && (cls `hasKey` isStringClassKey))
    -- Similarly is_std_class

------------------------------
disambigGroup :: [Type]                  -- The default types
              -> [(Ct, Class, TcTyVar)]  -- All classes of the form (C a)
                                         --  sharing same type variable
              -> TcS Bool   -- True <=> something happened, reflected in ty_binds

disambigGroup []  _grp
  = return False
disambigGroup (default_ty:default_tys) group
  = do { traceTcS "disambigGroup {" (ppr group $$ ppr default_ty)
       ; success <- tryTcS $ -- Why tryTcS? If this attempt fails, we want to
                             -- discard all side effects from the attempt
                    do { setWantedTyBind the_tv default_ty
                       ; implics_from_defaulting <- solveInteract wanteds
                       ; MASSERT(isEmptyBag implics_from_defaulting)
                           -- I am not certain if any implications can be generated
                           -- but I am letting this fail aggressively if this ever happens.

                       ; checkAllSolved }

       ; if success then
             -- Success: record the type variable binding, and return
             do { setWantedTyBind the_tv default_ty
                ; wrapWarnTcS $ warnDefaulting wanteds default_ty
                ; traceTcS "disambigGroup succeeded }" (ppr default_ty)
                ; return True }
         else
             -- Failure: try with the next type
             do { traceTcS "disambigGroup failed, will try other default types }"
                           (ppr default_ty)
                ; disambigGroup default_tys group } }
  where
    ((_,_,the_tv):_) = group
    wanteds          = listToBag (map fstOf3 group)
\end{code}

Note [Avoiding spurious errors]
~~~~~~~~~~~~~~~~~~~~~~~~~~~~~~~
When doing the unification for defaulting, we check for skolem
type variables, and simply don't default them.  For example:
   f = (*)      -- Monomorphic
   g :: Num a => a -> a
   g x = f x x
Here, we get a complaint when checking the type signature for g,
that g isn't polymorphic enough; but then we get another one when
dealing with the (Num a) context arising from f's definition;
we try to unify a with Int (to default it), but find that it's
already been unified with the rigid variable from g's type sig
<|MERGE_RESOLUTION|>--- conflicted
+++ resolved
@@ -69,15 +69,6 @@
 
 simpl_top :: WantedConstraints -> TcS WantedConstraints
     -- See Note [Top-level Defaulting Plan]
-<<<<<<< HEAD
-    simpl_top :: WantedConstraints -> TcS WantedConstraints
-    simpl_top wanteds
-      = do { wc_first_go <- nestTcS (solve_wanteds_and_drop wanteds)
-           ; free_tvs <- TcS.zonkTyCoVarsAndFV (tyCoVarsOfWC wc_first_go) 
-           ; let meta_tvs = filterVarSet isMetaTyVar free_tvs
-                   -- zonkTyCoVarsAndFV: the wc_first_go is not yet zonked
-                   -- filter isMetaTyVar: we might have runtime-skolems in GHCi, 
-=======
 simpl_top wanteds
   = do { wc_first_go <- nestTcS (solve_wanteds_and_drop wanteds)
                             -- This is where the main work happens
@@ -88,11 +79,10 @@
       | isEmptyWC wc
       = return wc
       | otherwise
-      = do { free_tvs <- TcS.zonkTyVarsAndFV (tyVarsOfWC wc)
+      = do { free_tvs <- TcS.zonkTyCoVarsAndFV (tyCoVarsOfWC wc)
            ; let meta_tvs = varSetElems (filterVarSet isMetaTyVar free_tvs)
-                   -- zonkTyVarsAndFV: the wc_first_go is not yet zonked
+                   -- zonkTyCoVarsAndFV: the wc_first_go is not yet zonked
                    -- filter isMetaTyVar: we might have runtime-skolems in GHCi,
->>>>>>> 3e633d9b
                    -- and we definitely don't want to try to assign to those!
 
            ; meta_tvs' <- mapM defaultTyVar meta_tvs   -- Has unification side effects
@@ -232,20 +222,10 @@
                       TcEvBinds)    -- ... binding these evidence variables
 simplifyInfer _top_lvl apply_mr name_taus wanteds
   | isEmptyWC wanteds
-<<<<<<< HEAD
-  = do { gbl_tvs     <- tcGetGlobalTyVars            -- Already zonked
-       ; zonked_taus <- zonkTcTypes (map snd name_taus)
-       ; let tvs_to_quantify = varSetElems (tyCoVarsOfTypes zonked_taus `minusVarSet` gbl_tvs)
-       	     		       -- tvs_to_quantify can contain both kind and type vars
-       	                       -- See Note [Which variables to quantify]
-       ; qtvs <- zonkQuantifiedTyCoVars tvs_to_quantify
-       ; return (qtvs, [], False, emptyTcEvBinds) }
-=======
   = do { gbl_tvs <- tcGetGlobalTyVars
-       ; qtkvs <- quantifyTyVars gbl_tvs (tyVarsOfTypes (map snd name_taus))
+       ; qtkvs <- quantifyTyCoVars gbl_tvs (tyCoVarsOfTypes (map snd name_taus))
        ; traceTc "simplifyInfer: empty WC" (ppr name_taus $$ ppr qtkvs)
        ; return (qtkvs, [], False, emptyTcEvBinds) }
->>>>>>> 3e633d9b
 
   | otherwise
   = do { traceTc "simplifyInfer {"  $ vcat
@@ -294,13 +274,8 @@
                                -- NB: must include derived errors
               else do { gbl_tvs <- tcGetGlobalTyVars
                       ; let quant_cand = approximateWC wanted_transformed
-<<<<<<< HEAD
-                            meta_tvs   = filter isMetaTyVar (varSetElems (tyCoVarsOfCts quant_cand)) 
-                      ; ((flats, _insols), _extra_binds) <- runTcS $ 
-=======
-                            meta_tvs   = filter isMetaTyVar (varSetElems (tyVarsOfCts quant_cand))
+                            meta_tvs   = filter isMetaTyVar (varSetElems (tyCoVarsOfCts quant_cand))
                       ; ((flats, _insols), _extra_binds) <- runTcS $
->>>>>>> 3e633d9b
                         do { mapM_ (promoteAndDefaultTyVar untch gbl_tvs) meta_tvs
                                  -- See Note [Promote _and_ default when inferring]
                            ; _implics <- solveInteract quant_cand
@@ -315,29 +290,13 @@
        -- NB: quant_pred_candidates is already the fixpoint of any
        --     unifications that may have happened
        ; gbl_tvs        <- tcGetGlobalTyVars
-<<<<<<< HEAD
        ; zonked_tau_tvs <- TcM.zonkTyCoVarsAndFV (tyCoVarsOfTypes (map snd name_taus))
-       ; let init_tvs  = zonked_tau_tvs `minusVarSet` gbl_tvs
-             poly_qtvs = growThetaTyCoVars quant_pred_candidates init_tvs 
+       ; let poly_qtvs = growThetaTyCoVars quant_pred_candidates zonked_tau_tvs
                          `minusVarSet` gbl_tvs
              pbound    = filter (quantifyPred poly_qtvs) quant_pred_candidates
-             
-	     -- Monomorphism restriction
-             mr_qtvs  	     = init_tvs `minusVarSet` constrained_tvs
-             constrained_tvs = tyCoVarsOfTypes quant_pred_candidates
-	     mr_bites        = apply_mr && not (null pbound)
-
-             (qtvs, bound) | mr_bites  = (mr_qtvs,   [])
-                           | otherwise = (poly_qtvs, pbound)
-             
-=======
-       ; zonked_tau_tvs <- TcM.zonkTyVarsAndFV (tyVarsOfTypes (map snd name_taus))
-       ; let poly_qtvs = growThetaTyVars quant_pred_candidates zonked_tau_tvs
-                         `minusVarSet` gbl_tvs
-             pbound    = filter (quantifyPred poly_qtvs) quant_pred_candidates
 
              -- Monomorphism restriction
-             constrained_tvs = tyVarsOfTypes pbound `unionVarSet` gbl_tvs
+             constrained_tvs = tyCoVarsOfTypes pbound `unionVarSet` gbl_tvs
              mr_bites        = apply_mr && not (null pbound)
 
        ; (qtvs, bound) <- if mr_bites
@@ -346,7 +305,6 @@
                           else do { qtvs <- quantifyTyVars gbl_tvs poly_qtvs
                                   ; return (qtvs, pbound) }
 
->>>>>>> 3e633d9b
        ; traceTc "simplifyWithApprox" $
          vcat [ ptext (sLit "quant_pred_candidates =") <+> ppr quant_pred_candidates
               , ptext (sLit "gbl_tvs=") <+> ppr gbl_tvs
@@ -374,12 +332,6 @@
                         -- they are also bound in ic_skols and we want them to be
                         -- tidied uniformly
 
-<<<<<<< HEAD
-       ; qtvs_to_return <- zonkQuantifiedTyCoVars (varSetElems qtvs)
-
-            -- Step 7) Emit an implication
-=======
->>>>>>> 3e633d9b
        ; minimal_bound_ev_vars <- mapM TcM.newEvVar minimal_flat_preds
        ; let implic = Implic { ic_untch    = pushUntouchables untch
                              , ic_skols    = qtvs
@@ -404,19 +356,11 @@
        ; return ( qtvs, minimal_bound_ev_vars
                 , mr_bites,  TcEvBinds ev_binds_var) } }
 
-<<<<<<< HEAD
 quantifyPred :: TyCoVarSet         -- Quantifying over these
-	     -> PredType -> Bool   -- True <=> quantify over this wanted
-quantifyPred qtvs pred
-  | isIPPred pred = True  -- Note [Inheriting implicit parameters]
-  | otherwise	  = tyCoVarsOfType pred `intersectsVarSet` qtvs
-=======
-quantifyPred :: TyVarSet           -- Quantifying over these
              -> PredType -> Bool   -- True <=> quantify over this wanted
 quantifyPred qtvs pred
   | isIPPred pred = True  -- Note [Inheriting implicit parameters]
-  | otherwise     = tyVarsOfType pred `intersectsVarSet` qtvs
->>>>>>> 3e633d9b
+  | otherwise     = tyCoVarsOfType pred `intersectsVarSet` qtvs
 \end{code}
 
 Note [Inheriting implicit parameters]
@@ -859,11 +803,7 @@
     simpl_loop.  So we iterate if there any of these
 
 \begin{code}
-<<<<<<< HEAD
-floatEqualities :: [TcTyCoVar] -> [EvVar] -> WantedConstraints 
-=======
-floatEqualities :: [TcTyVar] -> Bool -> WantedConstraints
->>>>>>> 3e633d9b
+floatEqualities :: [TcTyCoVar] -> Bool -> WantedConstraints
                 -> TcS (Cts, WantedConstraints)
 -- Post: The returned floated constraints (Cts) are only Wanted or Derived
 -- and come from the input wanted ev vars or deriveds
@@ -875,12 +815,8 @@
   | otherwise
   = do { let (float_eqs, remaining_flats) = partitionBag is_floatable flats
        ; untch <- TcS.getUntouchables
-<<<<<<< HEAD
        ; mapM_ (promoteTyVar untch) (varSetElems (tyCoVarsOfCts float_eqs))
-=======
-       ; mapM_ (promoteTyVar untch) (varSetElems (tyVarsOfCts float_eqs))
              -- See Note [Promoting unification variables]
->>>>>>> 3e633d9b
        ; ty_binds <- getTcSTyBindsMap
        ; traceTcS "floatEqualities" (vcat [ text "Flats =" <+> ppr flats
                                           , text "Floated eqs =" <+> ppr float_eqs
@@ -896,30 +832,11 @@
     grow_one _ tvs = tvs
 
     is_floatable :: Ct -> Bool
-<<<<<<< HEAD
-    is_floatable ct
-       = isEqPred pred && skol_set `disjointVarSet` tyCoVarsOfType pred
+    is_floatable ct = isEqPred pred && skol_set `disjointVarSet` tyCoVarsOfType pred
        where
          pred = ctPred ct
 
-growSkols :: WantedConstraints -> VarSet -> VarSet
--- Find all the type variables that might possibly be unified
--- with a type that mentions a skolem.  This test is very conservative.
--- I don't *think* we need look inside the implications, because any 
--- relevant unification variables in there are untouchable.
-growSkols (WC { wc_flat = flats }) skols
-  = growThetaTyCoVars theta skols
-  where
-    theta = foldrBag ((:) . ctPred) [] flats
-
-promoteTyVar :: Untouchables -> TcTyCoVar -> TcS ()
-=======
-    is_floatable ct = isEqPred pred && skol_set `disjointVarSet` tyVarsOfType pred
-       where
-         pred = ctPred ct
-
 promoteTyVar :: Untouchables -> TcTyVar  -> TcS ()
->>>>>>> 3e633d9b
 -- When we float a constraint out of an implication we must restore
 -- invariant (MetaTvInv) in Note [Untouchable type variables] in TcType
 -- See Note [Promoting unification variables]
@@ -960,31 +877,8 @@
 -- See Note [ApproximateWC]
 approximateWC wc
   = float_wc emptyVarSet wc
-<<<<<<< HEAD
-  where 
+  where
     float_wc :: TcTyCoVarSet -> WantedConstraints -> Cts
-    float_wc skols (WC { wc_flat = flats, wc_impl = implics }) 
-      = do_bag (float_flat skols)   flats  `unionBags` 
-        do_bag (float_implic skols) implics
-                                 
-    float_implic :: TcTyCoVarSet -> Implication -> Cts
-    float_implic skols imp
-      | hasEqualities (ic_given imp)  -- Don't float out of equalities
-      = emptyCts                      -- cf floatEqualities
-      | otherwise                     -- See Note [approximateWC]
-      = float_wc skols' (ic_wanted imp)
-      where
-        skols' = skols `extendVarSetList` ic_skols imp `extendVarSetList` ic_fsks imp
-            
-    float_flat :: TcTyCoVarSet -> Ct -> Cts
-    float_flat skols ct
-      | tyCoVarsOfCt ct `disjointVarSet` skols 
-      = singleCt ct
-      | otherwise = emptyCts
-        
-=======
-  where
-    float_wc :: TcTyVarSet -> WantedConstraints -> Cts
     float_wc trapping_tvs (WC { wc_flat = flats, wc_impl = implics })
       = filterBag is_floatable flats `unionBags`
         do_bag (float_implic new_trapping_tvs) implics
@@ -998,7 +892,7 @@
                         where
                           ct_tvs = tyVarsOfCt ct
 
-    float_implic :: TcTyVarSet -> Implication -> Cts
+    float_implic :: TcTyCoVarSet -> Implication -> Cts
     float_implic trapping_tvs imp
       | ic_no_eqs imp                 -- No equalities, so float
       = float_wc new_trapping_tvs (ic_wanted imp)
@@ -1007,7 +901,6 @@
       where
         new_trapping_tvs = trapping_tvs `extendVarSetList` ic_skols imp
                                         `extendVarSetList` ic_fsks imp
->>>>>>> 3e633d9b
     do_bag :: (a -> Bag c) -> Bag a -> Bag c
     do_bag f = foldrBag (unionBags.f) emptyBag
 \end{code}
@@ -1098,13 +991,8 @@
 
 To see (b), suppose the constraint is (C ((a :: OpenKind) -> Int)), and we
 have an instance (C ((x:*) -> Int)).  The instance doesn't match -- but it
-<<<<<<< HEAD
-should!  If we don't solve the constraint, we'll stupidly quantify over 
+should!  If we don't solve the constraint, we'll stupidly quantify over
 (C (a->Int)) and, worse, in doing so zonkQuantifiedTyCoVar will quantify over
-=======
-should!  If we don't solve the constraint, we'll stupidly quantify over
-(C (a->Int)) and, worse, in doing so zonkQuantifiedTyVar will quantify over
->>>>>>> 3e633d9b
 (b:*) instead of (a:OpenKind), which can lead to disaster; see Trac #7332.
 Trac #7641 is a simpler example.
 
@@ -1365,13 +1253,8 @@
         = Left (cc, cls, tv)
     find_unary cc = Right cc  -- Non unary or non dictionary
 
-<<<<<<< HEAD
-    bad_tvs :: TcTyCoVarSet  -- TyVars mentioned by non-unaries 
-    bad_tvs = foldr (unionVarSet . tyCoVarsOfCt) emptyVarSet non_unaries 
-=======
-    bad_tvs :: TcTyVarSet  -- TyVars mentioned by non-unaries
-    bad_tvs = foldr (unionVarSet . tyVarsOfCt) emptyVarSet non_unaries
->>>>>>> 3e633d9b
+    bad_tvs :: TcTyCoVarSet  -- TyVars mentioned by non-unaries
+    bad_tvs = foldr (unionVarSet . tyCoVarsOfCt) emptyVarSet non_unaries
 
     cmp_tv (_,_,tv1) (_,_,tv2) = tv1 `compare` tv2
 

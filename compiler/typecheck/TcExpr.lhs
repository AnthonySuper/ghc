c%
% (c) The University of Glasgow 2006
% (c) The GRASP/AQUA Project, Glasgow University, 1992-1998
%
\section[TcExpr]{Typecheck an expression}

\begin{code}
{-# LANGUAGE CPP #-}

module TcExpr ( tcPolyExpr, tcPolyExprNC, tcMonoExpr, tcMonoExprNC,
                tcInferRho, tcInferRhoNC,
                tcSyntaxOp, tcCheckId,
                addExprErrCtxt) where

#include "HsVersions.h"

import {-# SOURCE #-}   TcSplice( tcSpliceExpr, tcTypedBracket, tcUntypedBracket )
#ifdef GHCI
import DsMeta( liftStringName, liftName )
#endif

import HsSyn
import TcHsSyn
import TcRnMonad
import TcUnify
import BasicTypes
import Inst
import TcBinds
import FamInst          ( tcLookupFamInst )
import FamInstEnv       ( famInstAxiom, dataFamInstRepTyCon, FamInstMatch(..) )
import TcEnv
import TcArrows
import TcMatches
import TcHsType
import TcPat
import TcMType
import TcType
import DsMonad hiding (Splice)
import Id
import ConLike
import DataCon
import PatSyn
import RdrName
import Name
import TyCon
import Type
import TcEvidence
import Var
import VarSet
import VarEnv
import TysWiredIn
import TysPrim( intPrimTy )
import PrimOp( tagToEnumKey )
import PrelNames
import DynFlags
import SrcLoc
import Util
import ListSetOps
import Maybes
import ErrUtils
import Outputable
import FastString
import Control.Monad
import Class(classTyCon)
import Data.Function
import Data.List
import qualified Data.Set as Set
\end{code}

%************************************************************************
%*                                                                      *
\subsection{Main wrappers}
%*                                                                      *
%************************************************************************

\begin{code}
tcPolyExpr, tcPolyExprNC
         :: LHsExpr Name        -- Expression to type check
         -> TcSigmaType         -- Expected type (could be a polytype)
         -> TcM (LHsExpr TcId)  -- Generalised expr with expected type

-- tcPolyExpr is a convenient place (frequent but not too frequent)
-- place to add context information.
-- The NC version does not do so, usually because the caller wants
-- to do so himself.

tcPolyExpr expr res_ty
  = addExprErrCtxt expr $
    do { traceTc "tcPolyExpr" (ppr res_ty); tcPolyExprNC expr res_ty }

tcPolyExprNC expr res_ty
  = do { traceTc "tcPolyExprNC" (ppr res_ty)
       ; (gen_fn, expr') <- tcGen GenSigCtxt res_ty $ \ _ rho ->
                            tcMonoExprNC expr rho
       ; return (mkLHsWrap gen_fn expr') }

---------------
tcMonoExpr, tcMonoExprNC
    :: LHsExpr Name      -- Expression to type check
    -> TcRhoType         -- Expected type (could be a type variable)
                         -- Definitely no foralls at the top
    -> TcM (LHsExpr TcId)

tcMonoExpr expr res_ty
  = addErrCtxt (exprCtxt expr) $
    tcMonoExprNC expr res_ty

tcMonoExprNC (L loc expr) res_ty
  = ASSERT( not (isSigmaTy res_ty) )
    setSrcSpan loc $
    do  { expr' <- tcExpr expr res_ty
        ; return (L loc expr') }

---------------
tcInferRho, tcInferRhoNC :: LHsExpr Name -> TcM (LHsExpr TcId, TcRhoType)
-- Infer a *rho*-type.  This is, in effect, a special case
-- for ids and partial applications, so that if
--     f :: Int -> (forall a. a -> a) -> Int
-- then we can infer
--     f 3 :: (forall a. a -> a) -> Int
-- And that in turn is useful
--  (a) for the function part of any application (see tcApp)
--  (b) for the special rule for '$'
tcInferRho expr = addErrCtxt (exprCtxt expr) (tcInferRhoNC expr)

tcInferRhoNC (L loc expr)
  = setSrcSpan loc $
    do { (expr', rho) <- tcInfExpr expr
       ; return (L loc expr', rho) }

tcInfExpr :: HsExpr Name -> TcM (HsExpr TcId, TcRhoType)
tcInfExpr (HsVar f)     = tcInferId f
tcInfExpr (HsPar e)     = do { (e', ty) <- tcInferRhoNC e
                             ; return (HsPar e', ty) }
tcInfExpr (HsApp e1 e2) = tcInferApp e1 [e2]
tcInfExpr e             = tcInfer (tcExpr e)

tcHole :: OccName -> TcRhoType -> TcM (HsExpr TcId)
tcHole occ res_ty
 = do { ty <- newFlexiTyVarTy liftedTypeKind
      ; name <- newSysName occ
      ; let ev = mkLocalId name ty
      ; loc <- getCtLoc HoleOrigin
      ; let can = CHoleCan { cc_ev = CtWanted ty ev loc, cc_occ = occ }
      ; emitInsoluble can
      ; tcWrapResult (HsVar ev) ty res_ty }
\end{code}


%************************************************************************
%*                                                                      *
        tcExpr: the main expression typechecker
%*                                                                      *
%************************************************************************

\begin{code}
tcExpr :: HsExpr Name -> TcRhoType -> TcM (HsExpr TcId)
tcExpr e res_ty | debugIsOn && isSigmaTy res_ty     -- Sanity check
                = pprPanic "tcExpr: sigma" (ppr res_ty $$ ppr e)

tcExpr (HsVar name)  res_ty = tcCheckId name res_ty

tcExpr (HsApp e1 e2) res_ty = tcApp e1 [e2] res_ty

tcExpr (HsLit lit)   res_ty = do { let lit_ty = hsLitType lit
                                 ; tcWrapResult (HsLit lit) lit_ty res_ty }

tcExpr (HsPar expr)  res_ty = do { expr' <- tcMonoExprNC expr res_ty
                                 ; return (HsPar expr') }

tcExpr (HsSCC lbl expr) res_ty
  = do { expr' <- tcMonoExpr expr res_ty
       ; return (HsSCC lbl expr') }

tcExpr (HsTickPragma info expr) res_ty
  = do { expr' <- tcMonoExpr expr res_ty
       ; return (HsTickPragma info expr') }

tcExpr (HsCoreAnn lbl expr) res_ty
  = do  { expr' <- tcMonoExpr expr res_ty
        ; return (HsCoreAnn lbl expr') }

tcExpr (HsOverLit lit) res_ty
  = do  { lit' <- newOverloadedLit (LiteralOrigin lit) lit res_ty
        ; return (HsOverLit lit') }

tcExpr (NegApp expr neg_expr) res_ty
  = do  { neg_expr' <- tcSyntaxOp NegateOrigin neg_expr
                                  (mkFunTy res_ty res_ty)
        ; expr' <- tcMonoExpr expr res_ty
        ; return (NegApp expr' neg_expr') }

tcExpr (HsIPVar x) res_ty
  = do { let origin = IPOccOrigin x
       ; ipClass <- tcLookupClass ipClassName
           {- Implicit parameters must have a *tau-type* not a.
              type scheme.  We enforce this by creating a fresh
              type variable as its type.  (Because res_ty may not
              be a tau-type.) -}
       ; ip_ty <- newOpenFlexiTyVarTy
       ; let ip_name = mkStrLitTy (hsIPNameFS x)
       ; ip_var <- emitWanted origin (mkClassPred ipClass [ip_name, ip_ty])
       ; tcWrapResult (fromDict ipClass ip_name ip_ty (HsVar ip_var)) ip_ty res_ty }
  where
  -- Coerces a dictionary for `IP "x" t` into `t`.
  fromDict ipClass x ty =
    case unwrapNewTyCon_maybe (classTyCon ipClass) of
      Just (_,_,ax) -> HsWrap $ mkWpCast $ mkTcUnbranchedAxInstCo Representational ax [x,ty]
      Nothing       -> panic "The dictionary for `IP` is not a newtype?"

tcExpr (HsLam match) res_ty
  = do  { (co_fn, match') <- tcMatchLambda match res_ty
        ; return (mkHsWrap co_fn (HsLam match')) }

tcExpr e@(HsLamCase _ matches) res_ty
  = do  { (co_fn, [arg_ty], body_ty) <- matchExpectedFunTys msg 1 res_ty
        ; matches' <- tcMatchesCase match_ctxt arg_ty matches body_ty
        ; return $ mkHsWrapCo co_fn $ HsLamCase arg_ty matches' }
  where msg = sep [ ptext (sLit "The function") <+> quotes (ppr e)
                  , ptext (sLit "requires")]
        match_ctxt = MC { mc_what = CaseAlt, mc_body = tcBody }

tcExpr (ExprWithTySig expr sig_ty) res_ty
 = do { sig_tc_ty <- tcHsSigType ExprSigCtxt sig_ty
<<<<<<< HEAD
      
      -- Remember to extend the lexical type-variable environment
=======

>>>>>>> 0a6cfb57
      ; (gen_fn, expr')
            <- tcGen ExprSigCtxt sig_tc_ty $ \ skol_tvs res_ty ->

                  -- Remember to extend the lexical type-variable environment
                  -- See Note [More instantiated than scoped] in TcBinds
               tcExtendTyVarEnv2 
                  [(n,tv) | (Just n, tv) <- findScopedTyVars sig_ty sig_tc_ty skol_tvs] $

               tcMonoExprNC expr res_ty

      ; let inner_expr = ExprWithTySigOut (mkLHsWrap gen_fn expr') sig_ty

      ; (inst_wrap, rho) <- deeplyInstantiate ExprSigOrigin sig_tc_ty
      ; tcWrapResult (mkHsWrap inst_wrap inner_expr) rho res_ty }

tcExpr (HsType ty) _
  = failWithTc (text "Can't handle type argument:" <+> ppr ty)
        -- This is the syntax for type applications that I was planning
        -- but there are difficulties (e.g. what order for type args)
        -- so it's not enabled yet.
        -- Can't eliminate it altogether from the parser, because the
        -- same parser parses *patterns*.
tcExpr (HsUnboundVar v) res_ty
  = tcHole (rdrNameOcc v) res_ty
\end{code}


%************************************************************************
%*                                                                      *
                Infix operators and sections
%*                                                                      *
%************************************************************************

Note [Left sections]
~~~~~~~~~~~~~~~~~~~~
Left sections, like (4 *), are equivalent to
        \ x -> (*) 4 x,
or, if PostfixOperators is enabled, just
        (*) 4
With PostfixOperators we don't actually require the function to take
two arguments at all.  For example, (x `not`) means (not x); you get
postfix operators!  Not Haskell 98, but it's less work and kind of
useful.

Note [Typing rule for ($)]
~~~~~~~~~~~~~~~~~~~~~~~~~~
People write
   runST $ blah
so much, where
   runST :: (forall s. ST s a) -> a
that I have finally given in and written a special type-checking
rule just for saturated appliations of ($).
  * Infer the type of the first argument
  * Decompose it; should be of form (arg2_ty -> res_ty),
       where arg2_ty might be a polytype
  * Use arg2_ty to typecheck arg2

Note [Typing rule for seq]
~~~~~~~~~~~~~~~~~~~~~~~~~~
We want to allow
       x `seq` (# p,q #)
which suggests this type for seq:
   seq :: forall (a:*) (b:??). a -> b -> b,
with (b:??) meaning that be can be instantiated with an unboxed tuple.
But that's ill-kinded!  Function arguments can't be unboxed tuples.
And indeed, you could not expect to do this with a partially-applied
'seq'; it's only going to work when it's fully applied.  so it turns
into
    case x of _ -> (# p,q #)

For a while I slid by by giving 'seq' an ill-kinded type, but then
the simplifier eta-reduced an application of seq and Lint blew up
with a kind error.  It seems more uniform to treat 'seq' as it it
was a language construct.

See Note [seqId magic] in MkId, and


\begin{code}
tcExpr (OpApp arg1 op fix arg2) res_ty
  | (L loc (HsVar op_name)) <- op
  , op_name `hasKey` seqIdKey           -- Note [Typing rule for seq]
  = do { arg1_ty <- newFlexiTyVarTy liftedTypeKind
       ; let arg2_ty = res_ty
       ; arg1' <- tcArg op (arg1, arg1_ty, 1)
       ; arg2' <- tcArg op (arg2, arg2_ty, 2)
       ; op_id <- tcLookupId op_name
       ; let op' = L loc (HsWrap (mkWpTyApps [arg1_ty, arg2_ty]) (HsVar op_id))
       ; return $ OpApp arg1' op' fix arg2' }

  | (L loc (HsVar op_name)) <- op
  , op_name `hasKey` dollarIdKey        -- Note [Typing rule for ($)]
  = do { traceTc "Application rule" (ppr op)
       ; (arg1', arg1_ty) <- tcInferRho arg1

       ; let doc = ptext (sLit "The first argument of ($) takes")
       ; (co_arg1, [arg2_ty], op_res_ty) <- matchExpectedFunTys doc 1 arg1_ty
         -- arg1_ty = arg2_ty -> op_res_ty
         -- And arg2_ty maybe polymorphic; that's the point

       -- Make sure that the argument type has kind '*'
       -- Eg we do not want to allow  (D#  $  4.0#)   Trac #5570
       --    (which gives a seg fault)
       -- We do this by unifying with a MetaTv; but of course
       -- it must allow foralls in the type it unifies with (hence PolyTv)!
       --
       -- The result type can have any kind (Trac #8739),
       -- so we can just use res_ty

       -- ($) :: forall (v:Levity) (a:*) (b:TYPE v). (a->b) -> a -> b
       ; a_ty <- newPolyFlexiTyVarTy
       ; arg2' <- tcArg op (arg2, arg2_ty, 2)

       ; co_a   <- unifyType arg2_ty   a_ty      -- arg2 ~ a
       ; co_b   <- unifyType op_res_ty res_ty    -- op_res ~ res
       ; op_id  <- tcLookupId op_name

       ; let op' = L loc (HsWrap (mkWpTyApps [getLevity "tcExpr ($)" res_ty, a_ty, res_ty]) (HsVar op_id))
       ; return $
         OpApp (mkLHsWrapCo (mkTcFunCo Nominal co_a co_b) $
                mkLHsWrapCo co_arg1 arg1')
               op' fix
               (mkLHsWrapCo co_a arg2') }

  | otherwise
  = do { traceTc "Non Application rule" (ppr op)
       ; (op', op_ty) <- tcInferFun op
       ; (co_fn, arg_tys, op_res_ty) <- unifyOpFunTysWrap op 2 op_ty
       ; co_res <- unifyType op_res_ty res_ty
       ; [arg1', arg2'] <- tcArgs op [arg1, arg2] arg_tys
       ; return $ mkHsWrapCo co_res $
         OpApp arg1' (mkLHsWrapCo co_fn op') fix arg2' }

-- Right sections, equivalent to \ x -> x `op` expr, or
--      \ x -> op x expr

tcExpr (SectionR op arg2) res_ty
  = do { (op', op_ty) <- tcInferFun op
       ; (co_fn, [arg1_ty, arg2_ty], op_res_ty) <- unifyOpFunTysWrap op 2 op_ty
       ; co_res <- unifyType (mkFunTy arg1_ty op_res_ty) res_ty
       ; arg2' <- tcArg op (arg2, arg2_ty, 2)
       ; return $ mkHsWrapCo co_res $
         SectionR (mkLHsWrapCo co_fn op') arg2' }

tcExpr (SectionL arg1 op) res_ty
  = do { (op', op_ty) <- tcInferFun op
       ; dflags <- getDynFlags      -- Note [Left sections]
       ; let n_reqd_args | xopt Opt_PostfixOperators dflags = 1
                         | otherwise                        = 2

       ; (co_fn, (arg1_ty:arg_tys), op_res_ty) <- unifyOpFunTysWrap op n_reqd_args op_ty
       ; co_res <- unifyType (mkFunTys arg_tys op_res_ty) res_ty
       ; arg1' <- tcArg op (arg1, arg1_ty, 1)
       ; return $ mkHsWrapCo co_res $
         SectionL arg1' (mkLHsWrapCo co_fn op') }

tcExpr (ExplicitTuple tup_args boxity) res_ty
  | all tupArgPresent tup_args
  = do { let arity  = length tup_args
             tup_tc = tupleTyCon (boxityNormalTupleSort boxity) arity
       ; (coi, arg_tys) <- matchExpectedTyConApp tup_tc res_ty
                           -- Unboxed tuples have levity vars, which we
                           -- don't care about here
                           -- See Note [Unboxed tuple levity vars] in TyCon
       ; let arg_tys' = case boxity of Unboxed -> drop arity arg_tys
                                       Boxed   -> arg_tys
       ; tup_args1 <- tcTupArgs tup_args arg_tys'
       ; return $ mkHsWrapCo coi (ExplicitTuple tup_args1 boxity) }

  | otherwise
  = -- The tup_args are a mixture of Present and Missing (for tuple sections)
    do { let arity = length tup_args

       ; arg_tys <- case boxity of
           { Boxed   -> newFlexiTyVarTys arity liftedTypeKind
           ; Unboxed -> replicateM arity newOpenFlexiTyVarTy }
       ; let actual_res_ty
                 = mkFunTys [ty | (ty, Missing _) <- arg_tys `zip` tup_args]
                            (mkTupleTy (boxityNormalTupleSort boxity) arg_tys)

       ; coi <- unifyType actual_res_ty res_ty

       -- Handle tuple sections where
       ; tup_args1 <- tcTupArgs tup_args arg_tys

       ; return $ mkHsWrapCo coi (ExplicitTuple tup_args1 boxity) }

tcExpr (ExplicitList _ witness exprs) res_ty
  = case witness of
      Nothing   -> do  { (coi, elt_ty) <- matchExpectedListTy res_ty
                       ; exprs' <- mapM (tc_elt elt_ty) exprs
                       ; return $ mkHsWrapCo coi (ExplicitList elt_ty Nothing exprs') }

      Just fln -> do  { list_ty <- newFlexiTyVarTy liftedTypeKind
                     ; fln' <- tcSyntaxOp ListOrigin fln (mkFunTys [intTy, list_ty] res_ty)
                     ; (coi, elt_ty) <- matchExpectedListTy list_ty
                     ; exprs' <- mapM (tc_elt elt_ty) exprs
                     ; return $ mkHsWrapCo coi (ExplicitList elt_ty (Just fln') exprs') }
     where tc_elt elt_ty expr = tcPolyExpr expr elt_ty

tcExpr (ExplicitPArr _ exprs) res_ty    -- maybe empty
  = do  { (coi, elt_ty) <- matchExpectedPArrTy res_ty
        ; exprs' <- mapM (tc_elt elt_ty) exprs
        ; return $ mkHsWrapCo coi (ExplicitPArr elt_ty exprs') }
  where
    tc_elt elt_ty expr = tcPolyExpr expr elt_ty
\end{code}

%************************************************************************
%*                                                                      *
                Let, case, if, do
%*                                                                      *
%************************************************************************

\begin{code}
tcExpr (HsLet binds expr) res_ty
  = do  { (binds', expr') <- tcLocalBinds binds $
                             tcMonoExpr expr res_ty
        ; return (HsLet binds' expr') }

tcExpr (HsCase scrut matches) exp_ty
  = do  {  -- We used to typecheck the case alternatives first.
           -- The case patterns tend to give good type info to use
           -- when typechecking the scrutinee.  For example
           --   case (map f) of
           --     (x:xs) -> ...
           -- will report that map is applied to too few arguments
           --
           -- But now, in the GADT world, we need to typecheck the scrutinee
           -- first, to get type info that may be refined in the case alternatives
          (scrut', scrut_ty) <- tcInferRho scrut

        ; traceTc "HsCase" (ppr scrut_ty)
        ; matches' <- tcMatchesCase match_ctxt scrut_ty matches exp_ty
        ; return (HsCase scrut' matches') }
 where
    match_ctxt = MC { mc_what = CaseAlt,
                      mc_body = tcBody }

tcExpr (HsIf Nothing pred b1 b2) res_ty    -- Ordinary 'if'
  = do { pred' <- tcMonoExpr pred boolTy
       ; b1' <- tcMonoExpr b1 res_ty
       ; b2' <- tcMonoExpr b2 res_ty
       ; return (HsIf Nothing pred' b1' b2') }

tcExpr (HsIf (Just fun) pred b1 b2) res_ty   -- Note [Rebindable syntax for if]
  = do { pred_ty <- newOpenFlexiTyVarTy
       ; b1_ty   <- newOpenFlexiTyVarTy
       ; b2_ty   <- newOpenFlexiTyVarTy
       ; let if_ty = mkFunTys [pred_ty, b1_ty, b2_ty] res_ty
       ; fun'  <- tcSyntaxOp IfOrigin fun if_ty
       ; pred' <- tcMonoExpr pred pred_ty
       ; b1'   <- tcMonoExpr b1 b1_ty
       ; b2'   <- tcMonoExpr b2 b2_ty
       -- Fundamentally we are just typing (ifThenElse e1 e2 e3)
       -- so maybe we should use the code for function applications
       -- (which would allow ifThenElse to be higher rank).
       -- But it's a little awkward, so I'm leaving it alone for now
       -- and it maintains uniformity with other rebindable syntax
       ; return (HsIf (Just fun') pred' b1' b2') }

tcExpr (HsMultiIf _ alts) res_ty
  = do { alts' <- mapM (wrapLocM $ tcGRHS match_ctxt res_ty) alts
       ; return $ HsMultiIf res_ty alts' }
  where match_ctxt = MC { mc_what = IfAlt, mc_body = tcBody }

tcExpr (HsDo do_or_lc stmts _) res_ty
  = tcDoStmts do_or_lc stmts res_ty

tcExpr (HsProc pat cmd) res_ty
  = do  { (pat', cmd', coi) <- tcProc pat cmd res_ty
        ; return $ mkHsWrapCo coi (HsProc pat' cmd') }
\end{code}

Note [Rebindable syntax for if]
~~~~~~~~~~~~~~~~~~~~~~~~~~~~~~~
The rebindable syntax for 'if' uses the most flexible possible type
for conditionals:
  ifThenElse :: p -> b1 -> b2 -> res
to support expressions like this:

 ifThenElse :: Maybe a -> (a -> b) -> b -> b
 ifThenElse (Just a) f _ = f a
 ifThenElse Nothing  _ e = e

 example :: String
 example = if Just 2
              then \v -> show v
              else "No value"


%************************************************************************
%*                                                                      *
                Record construction and update
%*                                                                      *
%************************************************************************

\begin{code}
tcExpr (RecordCon (L loc con_name) _ rbinds) res_ty
  = do  { data_con <- tcLookupDataCon con_name

        -- Check for missing fields
        ; checkMissingFields data_con rbinds

        ; (con_expr, con_tau) <- tcInferId con_name
        ; let arity = dataConSourceArity data_con
              (arg_tys, actual_res_ty) = tcSplitFunTysN con_tau arity
              con_id = dataConWrapId data_con

        ; co_res <- unifyType actual_res_ty res_ty
        ; rbinds' <- tcRecordBinds data_con arg_tys rbinds
        ; return $ mkHsWrapCo co_res $
          RecordCon (L loc con_id) con_expr rbinds' }
\end{code}

Note [Type of a record update]
~~~~~~~~~~~~~~~~~~~~~~~~~~~~~~
The main complication with RecordUpd is that we need to explicitly
handle the *non-updated* fields.  Consider:

        data T a b c = MkT1 { fa :: a, fb :: (b,c) }
                     | MkT2 { fa :: a, fb :: (b,c), fc :: c -> c }
                     | MkT3 { fd :: a }

        upd :: T a b c -> (b',c) -> T a b' c
        upd t x = t { fb = x}

The result type should be (T a b' c)
not (T a b c),   because 'b' *is not* mentioned in a non-updated field
not (T a b' c'), because 'c' *is*     mentioned in a non-updated field
NB that it's not good enough to look at just one constructor; we must
look at them all; cf Trac #3219

After all, upd should be equivalent to:
        upd t x = case t of
                        MkT1 p q -> MkT1 p x
                        MkT2 a b -> MkT2 p b
                        MkT3 d   -> error ...

So we need to give a completely fresh type to the result record,
and then constrain it by the fields that are *not* updated ("p" above).
We call these the "fixed" type variables, and compute them in getFixedTyCoVars.

Note that because MkT3 doesn't contain all the fields being updated,
its RHS is simply an error, so it doesn't impose any type constraints.
Hence the use of 'relevant_cont'.

Note [Implicit type sharing]
~~~~~~~~~~~~~~~~~~~~~~~~~~~
We also take into account any "implicit" non-update fields.  For example
        data T a b where { MkT { f::a } :: T a a; ... }
So the "real" type of MkT is: forall ab. (a~b) => a -> T a b

Then consider
        upd t x = t { f=x }
We infer the type
        upd :: T a b -> a -> T a b
        upd (t::T a b) (x::a)
           = case t of { MkT (co:a~b) (_:a) -> MkT co x }
We can't give it the more general type
        upd :: T a b -> c -> T c b

Note [Criteria for update]
~~~~~~~~~~~~~~~~~~~~~~~~~~
We want to allow update for existentials etc, provided the updated
field isn't part of the existential. For example, this should be ok.
  data T a where { MkT { f1::a, f2::b->b } :: T a }
  f :: T a -> b -> T b
  f t b = t { f1=b }

The criterion we use is this:

  The types of the updated fields
  mention only the universally-quantified type variables
  of the data constructor

NB: this is not (quite) the same as being a "naughty" record selector
(See Note [Naughty record selectors]) in TcTyClsDecls), at least
in the case of GADTs. Consider
   data T a where { MkT :: { f :: a } :: T [a] }
Then f is not "naughty" because it has a well-typed record selector.
But we don't allow updates for 'f'.  (One could consider trying to
allow this, but it makes my head hurt.  Badly.  And no one has asked
for it.)

In principle one could go further, and allow
  g :: T a -> T a
  g t = t { f2 = \x -> x }
because the expression is polymorphic...but that seems a bridge too far.

Note [Data family example]
~~~~~~~~~~~~~~~~~~~~~~~~~~
    data instance T (a,b) = MkT { x::a, y::b }
  --->
    data :TP a b = MkT { a::a, y::b }
    coTP a b :: T (a,b) ~ :TP a b

Suppose r :: T (t1,t2), e :: t3
Then  r { x=e } :: T (t3,t1)
  --->
      case r |> co1 of
        MkT x y -> MkT e y |> co2
      where co1 :: T (t1,t2) ~ :TP t1 t2
            co2 :: :TP t3 t2 ~ T (t3,t2)
The wrapping with co2 is done by the constructor wrapper for MkT

Outgoing invariants
~~~~~~~~~~~~~~~~~~~
In the outgoing (HsRecordUpd scrut binds cons in_inst_tys out_inst_tys):

  * cons are the data constructors to be updated

  * in_inst_tys, out_inst_tys have same length, and instantiate the
        *representation* tycon of the data cons.  In Note [Data
        family example], in_inst_tys = [t1,t2], out_inst_tys = [t3,t2]

\begin{code}
tcExpr (RecordUpd record_expr rbinds _ _ _) res_ty
  = ASSERT( notNull upd_fld_names )
    do  {
        -- STEP 0
        -- Check that the field names are really field names
        ; sel_ids <- mapM tcLookupField upd_fld_names
                        -- The renamer has already checked that
                        -- selectors are all in scope
        ; let bad_guys = [ setSrcSpan loc $ addErrTc (notSelector fld_name)
                         | (fld, sel_id) <- rec_flds rbinds `zip` sel_ids,
                           not (isRecordSelector sel_id),       -- Excludes class ops
                           let L loc fld_name = hsRecFieldId fld ]
        ; unless (null bad_guys) (sequence bad_guys >> failM)

        -- STEP 1
        -- Figure out the tycon and data cons from the first field name
        ; let   -- It's OK to use the non-tc splitters here (for a selector)
              sel_id : _  = sel_ids
              (tycon, _)  = recordSelectorFieldLabel sel_id     -- We've failed already if
              data_cons   = tyConDataCons tycon                 -- it's not a field label
                -- NB: for a data type family, the tycon is the instance tycon

              relevant_cons   = filter is_relevant data_cons
              is_relevant con = all (`elem` dataConFieldLabels con) upd_fld_names
                -- A constructor is only relevant to this process if
                -- it contains *all* the fields that are being updated
                -- Other ones will cause a runtime error if they occur

                -- Take apart a representative constructor
              con1 = ASSERT( not (null relevant_cons) ) head relevant_cons
              (con1_tvs, _, _, _, con1_arg_tys, _) = dataConFullSig con1
              con1_flds = dataConFieldLabels con1
              con1_res_ty = mkFamilyTyConApp tycon (mkTyCoVarTys con1_tvs)

        -- Step 2
        -- Check that at least one constructor has all the named fields
        -- i.e. has an empty set of bad fields returned by badFields
        ; checkTc (not (null relevant_cons)) (badFieldsUpd rbinds data_cons)

        -- STEP 3    Note [Criteria for update]
        -- Check that each updated field is polymorphic; that is, its type
        -- mentions only the universally-quantified variables of the data con
        ; let flds1_w_tys = zipEqual "tcExpr:RecConUpd" con1_flds con1_arg_tys
              upd_flds1_w_tys = filter is_updated flds1_w_tys
              is_updated (fld,_) = fld `elem` upd_fld_names

              bad_upd_flds = filter bad_fld upd_flds1_w_tys
              con1_tv_set = mkVarSet con1_tvs
              bad_fld (fld, ty) = fld `elem` upd_fld_names &&
                                      not (tyCoVarsOfType ty `subVarSet` con1_tv_set)
        ; checkTc (null bad_upd_flds) (badFieldTypes bad_upd_flds)

        -- STEP 4  Note [Type of a record update]
        -- Figure out types for the scrutinee and result
        -- Both are of form (T a b c), with fresh type variables, but with
        -- common variables where the scrutinee and result must have the same type
        -- These are variables that appear in *any* arg of *any* of the
        -- relevant constructors *except* in the updated fields
        --
        ; let fixed_tvs = getFixedTyCoVars con1_tvs relevant_cons
              is_fixed_tv tv = tv `elemVarSet` fixed_tvs

              mk_inst_ty :: TCvSubst -> (TyVar, TcType) -> TcM (TCvSubst, TcType)
              -- Deals with instantiation of kind variables
              --   c.f. TcMType.tcInstTyCoVarsX
              mk_inst_ty subst (tv, result_inst_ty)
                | is_fixed_tv tv   -- Same as result type
                = return (extendTCvSubst subst tv result_inst_ty, result_inst_ty)
                | otherwise        -- Fresh type, of correct kind
                = do { new_ty <- newFlexiTyVarTy (TcType.substTy subst (tyVarKind tv))
                     ; return (extendTCvSubst subst tv new_ty, new_ty) }

        ; (_, result_inst_tys, result_subst) <- tcInstTyCoVars RecordUpdOrigin con1_tvs

        ; (scrut_subst, scrut_inst_tys) <- mapAccumLM mk_inst_ty emptyTCvSubst
                                                      (con1_tvs `zip` result_inst_tys)

        ; let rec_res_ty    = TcType.substTy result_subst con1_res_ty
              scrut_ty      = TcType.substTy scrut_subst  con1_res_ty
              con1_arg_tys' = map (TcType.substTy result_subst) con1_arg_tys

        ; co_res <- unifyType rec_res_ty res_ty

        -- STEP 5
        -- Typecheck the thing to be updated, and the bindings
        ; record_expr' <- tcMonoExpr record_expr scrut_ty
        ; rbinds'      <- tcRecordBinds con1 con1_arg_tys' rbinds

        -- STEP 6: Deal with the stupid theta
        ; let theta' = substTheta scrut_subst (dataConStupidTheta con1)
        ; instStupidTheta RecordUpdOrigin theta'

        -- Step 7: make a cast for the scrutinee, in the case that it's from a type family
        ; let scrut_co | Just co_con <- tyConFamilyCoercion_maybe tycon
                       = mkWpCast (mkTcUnbranchedAxInstCo Representational co_con scrut_inst_tys)
                       | otherwise
                       = idHsWrapper
        -- Phew!
        ; return $ mkHsWrapCo co_res $
          RecordUpd (mkLHsWrap scrut_co record_expr') rbinds'
                                   relevant_cons scrut_inst_tys result_inst_tys  }
  where
    upd_fld_names = hsRecFields rbinds

    getFixedTyCoVars :: [TyCoVar] -> [DataCon] -> TyCoVarSet
    -- These tyvars must not change across the updates
    getFixedTyCoVars tvs1 cons
      = mkVarSet [tv1 | con <- cons
                      , let (tvs, theta, arg_tys, _) = dataConSig con
                            flds = dataConFieldLabels con
                            fixed_tvs = exactTyCoVarsOfTypes fixed_tys
                                    -- fixed_tys: See Note [Type of a record update]
                                        `unionVarSet` tyCoVarsOfTypes theta
                                    -- Universally-quantified tyvars that
                                    -- appear in any of the *implicit*
                                    -- arguments to the constructor are fixed
                                    -- See Note [Implicit type sharing]

                            fixed_tys = [ty | (fld,ty) <- zip flds arg_tys
                                            , not (fld `elem` upd_fld_names)]
                      , (tv1,tv) <- tvs1 `zip` tvs      -- Discards existentials in tvs
                      , tv `elemVarSet` fixed_tvs ]
\end{code}

%************************************************************************
%*                                                                      *
        Arithmetic sequences                    e.g. [a,b..]
        and their parallel-array counterparts   e.g. [: a,b.. :]

%*                                                                      *
%************************************************************************

\begin{code}
tcExpr (ArithSeq _ witness seq) res_ty
  = tcArithSeq witness seq res_ty

tcExpr (PArrSeq _ seq@(FromTo expr1 expr2)) res_ty
  = do  { (coi, elt_ty) <- matchExpectedPArrTy res_ty
        ; expr1' <- tcPolyExpr expr1 elt_ty
        ; expr2' <- tcPolyExpr expr2 elt_ty
        ; enumFromToP <- initDsTc $ dsDPHBuiltin enumFromToPVar
        ; enum_from_to <- newMethodFromName (PArrSeqOrigin seq)
                                 (idName enumFromToP) elt_ty
        ; return $ mkHsWrapCo coi
                     (PArrSeq enum_from_to (FromTo expr1' expr2')) }

tcExpr (PArrSeq _ seq@(FromThenTo expr1 expr2 expr3)) res_ty
  = do  { (coi, elt_ty) <- matchExpectedPArrTy res_ty
        ; expr1' <- tcPolyExpr expr1 elt_ty
        ; expr2' <- tcPolyExpr expr2 elt_ty
        ; expr3' <- tcPolyExpr expr3 elt_ty
        ; enumFromThenToP <- initDsTc $ dsDPHBuiltin enumFromThenToPVar
        ; eft <- newMethodFromName (PArrSeqOrigin seq)
                      (idName enumFromThenToP) elt_ty        -- !!!FIXME: chak
        ; return $ mkHsWrapCo coi
                     (PArrSeq eft (FromThenTo expr1' expr2' expr3')) }

tcExpr (PArrSeq _ _) _
  = panic "TcExpr.tcExpr: Infinite parallel array!"
    -- the parser shouldn't have generated it and the renamer shouldn't have
    -- let it through
\end{code}


%************************************************************************
%*                                                                      *
                Template Haskell
%*                                                                      *
%************************************************************************

\begin{code}
tcExpr (HsSpliceE is_ty splice)  res_ty
  = ASSERT( is_ty )   -- Untyped splices are expanded by the renamer
   tcSpliceExpr splice res_ty

tcExpr (HsBracket brack)         res_ty = tcTypedBracket   brack res_ty
tcExpr (HsRnBracketOut brack ps) res_ty = tcUntypedBracket brack ps res_ty
\end{code}


%************************************************************************
%*                                                                      *
                Catch-all
%*                                                                      *
%************************************************************************

\begin{code}
tcExpr other _ = pprPanic "tcMonoExpr" (ppr other)
  -- Include ArrForm, ArrApp, which shouldn't appear at all
  -- Also HsTcBracketOut, HsQuasiQuoteE
\end{code}


%************************************************************************
%*                                                                      *
                Arithmetic sequences [a..b] etc
%*                                                                      *
%************************************************************************

\begin{code}
tcArithSeq :: Maybe (SyntaxExpr Name) -> ArithSeqInfo Name -> TcRhoType
           -> TcM (HsExpr TcId)

tcArithSeq witness seq@(From expr) res_ty
  = do { (coi, elt_ty, wit') <- arithSeqEltType witness res_ty
       ; expr' <- tcPolyExpr expr elt_ty
       ; enum_from <- newMethodFromName (ArithSeqOrigin seq)
                              enumFromName elt_ty
       ; return $ mkHsWrapCo coi (ArithSeq enum_from wit' (From expr')) }

tcArithSeq witness seq@(FromThen expr1 expr2) res_ty
  = do { (coi, elt_ty, wit') <- arithSeqEltType witness res_ty
       ; expr1' <- tcPolyExpr expr1 elt_ty
       ; expr2' <- tcPolyExpr expr2 elt_ty
       ; enum_from_then <- newMethodFromName (ArithSeqOrigin seq)
                              enumFromThenName elt_ty
       ; return $ mkHsWrapCo coi (ArithSeq enum_from_then wit' (FromThen expr1' expr2')) }

tcArithSeq witness seq@(FromTo expr1 expr2) res_ty
  = do { (coi, elt_ty, wit') <- arithSeqEltType witness res_ty
       ; expr1' <- tcPolyExpr expr1 elt_ty
       ; expr2' <- tcPolyExpr expr2 elt_ty
       ; enum_from_to <- newMethodFromName (ArithSeqOrigin seq)
                              enumFromToName elt_ty
       ; return $ mkHsWrapCo coi (ArithSeq enum_from_to wit' (FromTo expr1' expr2')) }

tcArithSeq witness seq@(FromThenTo expr1 expr2 expr3) res_ty
  = do { (coi, elt_ty, wit') <- arithSeqEltType witness res_ty
        ; expr1' <- tcPolyExpr expr1 elt_ty
        ; expr2' <- tcPolyExpr expr2 elt_ty
        ; expr3' <- tcPolyExpr expr3 elt_ty
        ; eft <- newMethodFromName (ArithSeqOrigin seq)
                              enumFromThenToName elt_ty
        ; return $ mkHsWrapCo coi (ArithSeq eft wit' (FromThenTo expr1' expr2' expr3')) }

-----------------
arithSeqEltType :: Maybe (SyntaxExpr Name) -> TcRhoType
              -> TcM (TcCoercion, TcType, Maybe (SyntaxExpr Id))
arithSeqEltType Nothing res_ty
  = do { (coi, elt_ty) <- matchExpectedListTy res_ty
       ; return (coi, elt_ty, Nothing) }
arithSeqEltType (Just fl) res_ty
  = do { list_ty <- newFlexiTyVarTy liftedTypeKind
       ; fl' <- tcSyntaxOp ListOrigin fl (mkFunTy list_ty res_ty)
       ; (coi, elt_ty) <- matchExpectedListTy list_ty
       ; return (coi, elt_ty, Just fl') }
\end{code}

%************************************************************************
%*                                                                      *
                Applications
%*                                                                      *
%************************************************************************

\begin{code}
tcApp :: LHsExpr Name -> [LHsExpr Name] -- Function and args
      -> TcRhoType -> TcM (HsExpr TcId) -- Translated fun and args

tcApp (L _ (HsPar e)) args res_ty
  = tcApp e args res_ty

tcApp (L _ (HsApp e1 e2)) args res_ty
  = tcApp e1 (e2:args) res_ty   -- Accumulate the arguments

tcApp (L loc (HsVar fun)) args res_ty
  | fun `hasKey` tagToEnumKey
  , [arg] <- args
  = tcTagToEnum loc fun arg res_ty

  | fun `hasKey` seqIdKey
  , [arg1,arg2] <- args
  = tcSeq loc fun arg1 arg2 res_ty

tcApp fun args res_ty
  = do  {   -- Type-check the function
        ; (fun1, fun_tau) <- tcInferFun fun

            -- Extract its argument types
        ; (co_fun, expected_arg_tys, actual_res_ty)
              <- matchExpectedFunTys (mk_app_msg fun) (length args) fun_tau

        -- Typecheck the result, thereby propagating
        -- info (if any) from result into the argument types
        -- Both actual_res_ty and res_ty are deeply skolemised
        ; co_res <- addErrCtxtM (funResCtxt True (unLoc fun) actual_res_ty res_ty) $
                    unifyType actual_res_ty res_ty

        -- Typecheck the arguments
        ; args1 <- tcArgs fun args expected_arg_tys

        -- Assemble the result
        ; let fun2 = mkLHsWrapCo co_fun fun1
              app  = mkLHsWrapCo co_res (foldl mkHsApp fun2 args1)

        ; return (unLoc app) }


mk_app_msg :: LHsExpr Name -> SDoc
mk_app_msg fun = sep [ ptext (sLit "The function") <+> quotes (ppr fun)
                     , ptext (sLit "is applied to")]

----------------
tcInferApp :: LHsExpr Name -> [LHsExpr Name] -- Function and args
           -> TcM (HsExpr TcId, TcRhoType) -- Translated fun and args

tcInferApp (L _ (HsPar e))     args = tcInferApp e args
tcInferApp (L _ (HsApp e1 e2)) args = tcInferApp e1 (e2:args)
tcInferApp fun args
  = -- Very like the tcApp version, except that there is
    -- no expected result type passed in
    do  { (fun1, fun_tau) <- tcInferFun fun
        ; (co_fun, expected_arg_tys, actual_res_ty)
              <- matchExpectedFunTys (mk_app_msg fun) (length args) fun_tau
        ; args1 <- tcArgs fun args expected_arg_tys
        ; let fun2 = mkLHsWrapCo co_fun fun1
              app  = foldl mkHsApp fun2 args1
        ; return (unLoc app, actual_res_ty) }

----------------
tcInferFun :: LHsExpr Name -> TcM (LHsExpr TcId, TcRhoType)
-- Infer and instantiate the type of a function
tcInferFun (L loc (HsVar name))
  = do { (fun, ty) <- setSrcSpan loc (tcInferId name)
               -- Don't wrap a context around a plain Id
       ; return (L loc fun, ty) }

tcInferFun fun
  = do { (fun, fun_ty) <- tcInfer (tcMonoExpr fun)

         -- Zonk the function type carefully, to expose any polymorphism
         -- E.g. (( \(x::forall a. a->a). blah ) e)
         -- We can see the rank-2 type of the lambda in time to generalise e
       ; fun_ty' <- zonkTcType fun_ty

       ; (wrap, rho) <- deeplyInstantiate AppOrigin fun_ty'
       ; return (mkLHsWrap wrap fun, rho) }

----------------
tcArgs :: LHsExpr Name                          -- The function (for error messages)
       -> [LHsExpr Name] -> [TcSigmaType]       -- Actual arguments and expected arg types
       -> TcM [LHsExpr TcId]                    -- Resulting args

tcArgs fun args expected_arg_tys
  = mapM (tcArg fun) (zip3 args expected_arg_tys [1..])

----------------
tcArg :: LHsExpr Name                           -- The function (for error messages)
       -> (LHsExpr Name, TcSigmaType, Int)      -- Actual argument and expected arg type
       -> TcM (LHsExpr TcId)                    -- Resulting argument
tcArg fun (arg, ty, arg_no) = addErrCtxt (funAppCtxt fun arg arg_no)
                                         (tcPolyExprNC arg ty)

----------------
tcTupArgs :: [HsTupArg Name] -> [TcSigmaType] -> TcM [HsTupArg TcId]
tcTupArgs args tys
  = ASSERT( equalLength args tys ) mapM go (args `zip` tys)
  where
    go (Missing {},   arg_ty) = return (Missing arg_ty)
    go (Present expr, arg_ty) = do { expr' <- tcPolyExpr expr arg_ty
                                   ; return (Present expr') }

----------------
unifyOpFunTysWrap :: LHsExpr Name -> Arity -> TcRhoType
                  -> TcM (TcCoercion, [TcSigmaType], TcRhoType)
-- A wrapper for matchExpectedFunTys
unifyOpFunTysWrap op arity ty = matchExpectedFunTys herald arity ty
  where
    herald = ptext (sLit "The operator") <+> quotes (ppr op) <+> ptext (sLit "takes")

---------------------------
tcSyntaxOp :: CtOrigin -> HsExpr Name -> TcType -> TcM (HsExpr TcId)
-- Typecheck a syntax operator, checking that it has the specified type
-- The operator is always a variable at this stage (i.e. renamer output)
-- This version assumes res_ty is a monotype
tcSyntaxOp orig (HsVar op) res_ty = do { (expr, rho) <- tcInferIdWithOrig orig op
                                       ; tcWrapResult expr rho res_ty }
tcSyntaxOp _ other         _      = pprPanic "tcSyntaxOp" (ppr other)
\end{code}


Note [Push result type in]
~~~~~~~~~~~~~~~~~~~~~~~~~~
Unify with expected result before type-checking the args so that the
info from res_ty percolates to args.  This is when we might detect a
too-few args situation.  (One can think of cases when the opposite
order would give a better error message.)
experimenting with putting this first.

Here's an example where it actually makes a real difference

   class C t a b | t a -> b
   instance C Char a Bool

   data P t a = forall b. (C t a b) => MkP b
   data Q t   = MkQ (forall a. P t a)

   f1, f2 :: Q Char;
   f1 = MkQ (MkP True)
   f2 = MkQ (MkP True :: forall a. P Char a)

With the change, f1 will type-check, because the 'Char' info from
the signature is propagated into MkQ's argument. With the check
in the other order, the extra signature in f2 is reqd.


%************************************************************************
%*                                                                      *
                 tcInferId
%*                                                                      *
%************************************************************************

\begin{code}
tcCheckId :: Name -> TcRhoType -> TcM (HsExpr TcId)
tcCheckId name res_ty
  = do { (expr, actual_res_ty) <- tcInferId name
       ; addErrCtxtM (funResCtxt False (HsVar name) actual_res_ty res_ty) $
         tcWrapResult expr actual_res_ty res_ty }

------------------------
tcInferId :: Name -> TcM (HsExpr TcId, TcRhoType)
-- Infer type, and deeply instantiate
tcInferId n = tcInferIdWithOrig (OccurrenceOf n) n

------------------------
tcInferIdWithOrig :: CtOrigin -> Name -> TcM (HsExpr TcId, TcRhoType)
-- Look up an occurrence of an Id, and instantiate it (deeply)

tcInferIdWithOrig orig id_name
  = do { id <- lookup_id
       ; (id_expr, id_rho) <- instantiateOuter orig id
       ; (wrap, rho) <- deeplyInstantiate orig id_rho
       ; return (mkHsWrap wrap id_expr, rho) }
  where
    lookup_id :: TcM TcId
    lookup_id
       = do { thing <- tcLookup id_name
            ; case thing of
                 ATcId { tct_id = id }
                   -> do { check_naughty id        -- Note [Local record selectors]
                         ; checkThLocalId id
                         ; return id }

                 AGlobal (AnId id)
                   -> do { check_naughty id; return id }
                        -- A global cannot possibly be ill-staged
                        -- nor does it need the 'lifting' treatment
                        -- hence no checkTh stuff here

                 AGlobal (AConLike cl) -> case cl of
                     RealDataCon con -> return (dataConWrapId con)
                     PatSynCon ps -> case patSynWrapper ps of
                         Nothing -> failWithTc (bad_patsyn ps)
                         Just id -> return id

                 other -> failWithTc (bad_lookup other) }

    bad_lookup thing = ppr thing <+> ptext (sLit "used where a value identifer was expected")

    bad_patsyn name = ppr name <+>  ptext (sLit "used in an expression, but it's a non-bidirectional pattern synonym")

    check_naughty id
      | isNaughtyRecordSelector id = failWithTc (naughtyRecordSel id)
      | otherwise                  = return ()

------------------------
instantiateOuter :: CtOrigin -> TcId -> TcM (HsExpr TcId, TcSigmaType)
-- Do just the first level of instantiation of an Id
--   a) Deal with method sharing
--   b) Deal with stupid checks
-- Only look at the *outer level* of quantification

instantiateOuter orig id
  | null tvs && null theta
  = return (HsVar id, tau)

  | otherwise
  = do { (_, tys, subst) <- tcInstTyCoVars orig tvs
       ; doStupidChecks id tys
       ; let theta' = substTheta subst theta
       ; traceTc "Instantiating" (ppr id <+> text "with" <+> (ppr tys $$ ppr theta'))
       ; wrap <- instCall orig tys theta'
       ; return (mkHsWrap wrap (HsVar id), TcType.substTy subst tau) }
  where
    -- TODO (RAE): This very clearly cares about visibility!
    (tvs, theta, tau) = tcSplitSigmaTy (idType id)

doStupidChecks :: TcId
               -> [TcType]
               -> TcM ()
-- Check two tiresome and ad-hoc cases
-- (a) the "stupid theta" for a data con; add the constraints
--     from the "stupid theta" of a data constructor (sigh)

doStupidChecks fun_id tys
  | Just con <- isDataConId_maybe fun_id   -- (a)
  = addDataConStupidTheta con tys

  | fun_id `hasKey` tagToEnumKey           -- (b)
  = failWithTc (ptext (sLit "tagToEnum# must appear applied to one argument"))

  | otherwise
  = return () -- The common case
\end{code}

Note [tagToEnum#]
~~~~~~~~~~~~~~~~~
Nasty check to ensure that tagToEnum# is applied to a type that is an
enumeration TyCon.  Unification may refine the type later, but this
check won't see that, alas.  It's crude, because it relies on our
knowing *now* that the type is ok, which in turn relies on the
eager-unification part of the type checker pushing enough information
here.  In theory the Right Thing to do is to have a new form of
constraint but I definitely cannot face that!  And it works ok as-is.

Here's are two cases that should fail
        f :: forall a. a
        f = tagToEnum# 0        -- Can't do tagToEnum# at a type variable

        g :: Int
        g = tagToEnum# 0        -- Int is not an enumeration

When data type families are involved it's a bit more complicated.
     data family F a
     data instance F [Int] = A | B | C
Then we want to generate something like
     tagToEnum# R:FListInt 3# |> co :: R:FListInt ~ F [Int]
Usually that coercion is hidden inside the wrappers for
constructors of F [Int] but here we have to do it explicitly.

It's all grotesquely complicated.

\begin{code}
tcSeq :: SrcSpan -> Name -> LHsExpr Name -> LHsExpr Name
      -> TcRhoType -> TcM (HsExpr TcId)
-- (seq e1 e2) :: res_ty
-- We need a special typing rule because res_ty can be unboxed
tcSeq loc fun_name arg1 arg2 res_ty
  = do  { fun <- tcLookupId fun_name
        ; (arg1', arg1_ty) <- tcInfer (tcMonoExpr arg1)
        ; arg2' <- tcMonoExpr arg2 res_ty
        ; let fun'    = L loc (HsWrap ty_args (HsVar fun))
              ty_args = WpTyApp res_ty <.> WpTyApp arg1_ty
        ; return (HsApp (L loc (HsApp fun' arg1')) arg2') }

tcTagToEnum :: SrcSpan -> Name -> LHsExpr Name -> TcRhoType -> TcM (HsExpr TcId)
-- tagToEnum# :: forall a. Int# -> a
-- See Note [tagToEnum#]   Urgh!
tcTagToEnum loc fun_name arg res_ty
  = do  { fun <- tcLookupId fun_name
        ; ty' <- zonkTcType res_ty

        -- Check that the type is algebraic
        ; let mb_tc_app = tcSplitTyConApp_maybe ty'
              Just (tc, tc_args) = mb_tc_app
        ; checkTc (isJust mb_tc_app)
                  (tagToEnumError ty' doc1)

        -- Look through any type family
        ; (coi, rep_tc, rep_args) <- get_rep_ty ty' tc tc_args

        ; checkTc (isEnumerationTyCon rep_tc)
                  (tagToEnumError ty' doc2)

        ; arg' <- tcMonoExpr arg intPrimTy
        ; let fun' = L loc (HsWrap (WpTyApp rep_ty) (HsVar fun))
              rep_ty = mkTyConApp rep_tc rep_args

        ; return (mkHsWrapCo coi $ HsApp fun' arg') }
  where
    doc1 = vcat [ ptext (sLit "Specify the type by giving a type signature")
                , ptext (sLit "e.g. (tagToEnum# x) :: Bool") ]
    doc2 = ptext (sLit "Result type must be an enumeration type")
    doc3 = ptext (sLit "No family instance for this type")

    get_rep_ty :: TcType -> TyCon -> [TcType]
               -> TcM (TcCoercion, TyCon, [TcType])
        -- Converts a family type (eg F [a]) to its rep type (eg FList a)
        -- and returns a coercion between the two
    get_rep_ty ty tc tc_args
      | not (isFamilyTyCon tc)
      = return (mkTcNomReflCo ty, tc, tc_args)
      | otherwise
      = do { mb_fam <- tcLookupFamInst tc tc_args
           ; case mb_fam of
               Nothing -> failWithTc (tagToEnumError ty doc3)
               Just (FamInstMatch { fim_instance = rep_fam
                                  , fim_tys      = rep_args })
                   -> return ( mkTcSymCo (mkTcUnbranchedAxInstCo Nominal co_tc rep_args)
                             , rep_tc, rep_args )
                 where
                   co_tc  = famInstAxiom rep_fam
                   rep_tc = dataFamInstRepTyCon rep_fam }

tagToEnumError :: TcType -> SDoc -> SDoc
tagToEnumError ty what
  = hang (ptext (sLit "Bad call to tagToEnum#")
           <+> ptext (sLit "at type") <+> ppr ty)
         2 what
\end{code}


%************************************************************************
%*                                                                      *
                 Template Haskell checks
%*                                                                      *
%************************************************************************

\begin{code}
checkThLocalId :: Id -> TcM ()
#ifndef GHCI  /* GHCI and TH is off */
--------------------------------------
-- Check for cross-stage lifting
checkThLocalId _id
  = return ()

#else         /* GHCI and TH is on */
checkThLocalId id
  = do  { mb_local_use <- getStageAndBindLevel (idName id)
        ; case mb_local_use of
             Just (top_lvl, bind_lvl, use_stage)
                | thLevel use_stage > bind_lvl
                , isNotTopLevel top_lvl
                -> checkCrossStageLifting id use_stage
             _  -> return ()   -- Not a locally-bound thing, or
                               -- no cross-stage link
    }

--------------------------------------
checkCrossStageLifting :: Id -> ThStage -> TcM ()
-- If we are inside brackets, and (use_lvl > bind_lvl)
-- we must check whether there's a cross-stage lift to do
-- Examples   \x -> [| x |]
--            [| map |]
-- There is no error-checking to do, because the renamer did that

checkCrossStageLifting id (Brack _ (TcPending ps_var lie_var))
  =     -- Nested identifiers, such as 'x' in
        -- E.g. \x -> [| h x |]
        -- We must behave as if the reference to x was
        --      h $(lift x)
        -- We use 'x' itself as the splice proxy, used by
        -- the desugarer to stitch it all back together.
        -- If 'x' occurs many times we may get many identical
        -- bindings of the same splice proxy, but that doesn't
        -- matter, although it's a mite untidy.
    do  { let id_ty = idType id
        ; checkTc (isTauTy id_ty) (polySpliceErr id)
               -- If x is polymorphic, its occurrence sites might
               -- have different instantiations, so we can't use plain
               -- 'x' as the splice proxy name.  I don't know how to
               -- solve this, and it's probably unimportant, so I'm
               -- just going to flag an error for now

        ; lift <- if isStringTy id_ty then
                     do { sid <- tcLookupId DsMeta.liftStringName
                                     -- See Note [Lifting strings]
                        ; return (HsVar sid) }
                  else
                     setConstraintVar lie_var   $
                          -- Put the 'lift' constraint into the right LIE
                     newMethodFromName (OccurrenceOf (idName id))
                                       DsMeta.liftName id_ty

                   -- Update the pending splices
        ; ps <- readMutVar ps_var
        ; writeMutVar ps_var ((idName id, nlHsApp (noLoc lift) (nlHsVar id)) : ps)

        ; return () }

checkCrossStageLifting _ _ = return ()

polySpliceErr :: Id -> SDoc
polySpliceErr id
  = ptext (sLit "Can't splice the polymorphic local variable") <+> quotes (ppr id)
#endif /* GHCI */
\end{code}

Note [Lifting strings]
~~~~~~~~~~~~~~~~~~~~~~
If we see $(... [| s |] ...) where s::String, we don't want to
generate a mass of Cons (CharL 'x') (Cons (CharL 'y') ...)) etc.
So this conditional short-circuits the lifting mechanism to generate
(liftString "xy") in that case.  I didn't want to use overlapping instances
for the Lift class in TH.Syntax, because that can lead to overlapping-instance
errors in a polymorphic situation.

If this check fails (which isn't impossible) we get another chance; see
Note [Converting strings] in Convert.lhs

Local record selectors
~~~~~~~~~~~~~~~~~~~~~~
Record selectors for TyCons in this module are ordinary local bindings,
which show up as ATcIds rather than AGlobals.  So we need to check for
naughtiness in both branches.  c.f. TcTyClsBindings.mkAuxBinds.


%************************************************************************
%*                                                                      *
\subsection{Record bindings}
%*                                                                      *
%************************************************************************

Game plan for record bindings
~~~~~~~~~~~~~~~~~~~~~~~~~~~~~
1. Find the TyCon for the bindings, from the first field label.

2. Instantiate its tyvars and unify (T a1 .. an) with expected_ty.

For each binding field = value

3. Instantiate the field type (from the field label) using the type
   envt from step 2.

4  Type check the value using tcArg, passing the field type as
   the expected argument type.

This extends OK when the field types are universally quantified.


\begin{code}
tcRecordBinds
        :: DataCon
        -> [TcType]     -- Expected type for each field
        -> HsRecordBinds Name
        -> TcM (HsRecordBinds TcId)

tcRecordBinds data_con arg_tys (HsRecFields rbinds dd)
  = do  { mb_binds <- mapM do_bind rbinds
        ; return (HsRecFields (catMaybes mb_binds) dd) }
  where
    flds_w_tys = zipEqual "tcRecordBinds" (dataConFieldLabels data_con) arg_tys
    do_bind fld@(HsRecField { hsRecFieldId = L loc field_lbl, hsRecFieldArg = rhs })
      | Just field_ty <- assocMaybe flds_w_tys field_lbl
      = addErrCtxt (fieldCtxt field_lbl)        $
        do { rhs' <- tcPolyExprNC rhs field_ty
           ; let field_id = mkUserLocal (nameOccName field_lbl)
                                        (nameUnique field_lbl)
                                        field_ty loc
                -- Yuk: the field_id has the *unique* of the selector Id
                --          (so we can find it easily)
                --      but is a LocalId with the appropriate type of the RHS
                --          (so the desugarer knows the type of local binder to make)
           ; return (Just (fld { hsRecFieldId = L loc field_id, hsRecFieldArg = rhs' })) }
      | otherwise
      = do { addErrTc (badFieldCon (RealDataCon data_con) field_lbl)
           ; return Nothing }

checkMissingFields :: DataCon -> HsRecordBinds Name -> TcM ()
checkMissingFields data_con rbinds
  | null field_labels   -- Not declared as a record;
                        -- But C{} is still valid if no strict fields
  = if any isBanged field_strs then
        -- Illegal if any arg is strict
        addErrTc (missingStrictFields data_con [])
    else
        return ()

  | otherwise = do              -- A record
    unless (null missing_s_fields)
           (addErrTc (missingStrictFields data_con missing_s_fields))

    warn <- woptM Opt_WarnMissingFields
    unless (not (warn && notNull missing_ns_fields))
           (warnTc True (missingFields data_con missing_ns_fields))

  where
    missing_s_fields
        = [ fl | (fl, str) <- field_info,
                 isBanged str,
                 not (fl `elem` field_names_used)
          ]
    missing_ns_fields
        = [ fl | (fl, str) <- field_info,
                 not (isBanged str),
                 not (fl `elem` field_names_used)
          ]

    field_names_used = hsRecFields rbinds
    field_labels     = dataConFieldLabels data_con

    field_info = zipEqual "missingFields"
                          field_labels
                          field_strs

    field_strs = dataConStrictMarks data_con
\end{code}

%************************************************************************
%*                                                                      *
\subsection{Errors and contexts}
%*                                                                      *
%************************************************************************

Boring and alphabetical:
\begin{code}
addExprErrCtxt :: LHsExpr Name -> TcM a -> TcM a
addExprErrCtxt expr = addErrCtxt (exprCtxt expr)

exprCtxt :: LHsExpr Name -> SDoc
exprCtxt expr
  = hang (ptext (sLit "In the expression:")) 2 (ppr expr)

fieldCtxt :: Name -> SDoc
fieldCtxt field_name
  = ptext (sLit "In the") <+> quotes (ppr field_name) <+> ptext (sLit "field of a record")

funAppCtxt :: LHsExpr Name -> LHsExpr Name -> Int -> SDoc
funAppCtxt fun arg arg_no
  = hang (hsep [ ptext (sLit "In the"), speakNth arg_no, ptext (sLit "argument of"),
                    quotes (ppr fun) <> text ", namely"])
       2 (quotes (ppr arg))

funResCtxt :: Bool  -- There is at least one argument
           -> HsExpr Name -> TcType -> TcType
           -> TidyEnv -> TcM (TidyEnv, MsgDoc)
-- When we have a mis-match in the return type of a function
-- try to give a helpful message about too many/few arguments
--
-- Used for naked variables too; but with has_args = False
funResCtxt has_args fun fun_res_ty env_ty tidy_env
  = do { fun_res' <- zonkTcType fun_res_ty
       ; env'     <- zonkTcType env_ty
       ; let (args_fun, res_fun) = tcSplitFunTys fun_res'
             (args_env, res_env) = tcSplitFunTys env'
             n_fun = length args_fun
             n_env = length args_env
             info  | n_fun == n_env = empty
                   | n_fun > n_env
                   , not_fun res_env = ptext (sLit "Probable cause:") <+> quotes (ppr fun)
                                       <+> ptext (sLit "is applied to too few arguments")
                   | has_args
                   , not_fun res_fun = ptext (sLit "Possible cause:") <+> quotes (ppr fun)
                                       <+> ptext (sLit "is applied to too many arguments")
                   | otherwise       = empty  -- Never suggest that a naked variable is
                                             -- applied to too many args!
       ; return (tidy_env, info) }
  where
    not_fun ty   -- ty is definitely not an arrow type,
                 -- and cannot conceivably become one
      = case tcSplitTyConApp_maybe ty of
          Just (tc, _) -> isAlgTyCon tc
          Nothing      -> False

badFieldTypes :: [(Name,TcType)] -> SDoc
badFieldTypes prs
  = hang (ptext (sLit "Record update for insufficiently polymorphic field")
                         <> plural prs <> colon)
       2 (vcat [ ppr f <+> dcolon <+> ppr ty | (f,ty) <- prs ])

badFieldsUpd
  :: HsRecFields Name a -- Field names that don't belong to a single datacon
  -> [DataCon] -- Data cons of the type which the first field name belongs to
  -> SDoc
badFieldsUpd rbinds data_cons
  = hang (ptext (sLit "No constructor has all these fields:"))
       2 (pprQuotedList conflictingFields)
          -- See Note [Finding the conflicting fields]
  where
    -- A (preferably small) set of fields such that no constructor contains
    -- all of them.  See Note [Finding the conflicting fields]
    conflictingFields = case nonMembers of
        -- nonMember belongs to a different type.
        (nonMember, _) : _ -> [aMember, nonMember]
        [] -> let
            -- All of rbinds belong to one type. In this case, repeatedly add
            -- a field to the set until no constructor contains the set.

            -- Each field, together with a list indicating which constructors
            -- have all the fields so far.
            growingSets :: [(Name, [Bool])]
            growingSets = scanl1 combine membership
            combine (_, setMem) (field, fldMem)
              = (field, zipWith (&&) setMem fldMem)
            in
            -- Fields that don't change the membership status of the set
            -- are redundant and can be dropped.
            map (fst . head) $ groupBy ((==) `on` snd) growingSets

    aMember = ASSERT( not (null members) ) fst (head members)
    (members, nonMembers) = partition (or . snd) membership

    -- For each field, which constructors contain the field?
    membership :: [(Name, [Bool])]
    membership = sortMembership $
        map (\fld -> (fld, map (Set.member fld) fieldLabelSets)) $
          hsRecFields rbinds

    fieldLabelSets :: [Set.Set Name]
    fieldLabelSets = map (Set.fromList . dataConFieldLabels) data_cons

    -- Sort in order of increasing number of True, so that a smaller
    -- conflicting set can be found.
    sortMembership =
      map snd .
      sortBy (compare `on` fst) .
      map (\ item@(_, membershipRow) -> (countTrue membershipRow, item))

    countTrue = length . filter id
\end{code}

Note [Finding the conflicting fields]
~~~~~~~~~~~~~~~~~~~~~~~~~~~~~~~~~~~~~
Suppose we have
  data A = A {a0, a1 :: Int}
         | B {b0, b1 :: Int}
and we see a record update
  x { a0 = 3, a1 = 2, b0 = 4, b1 = 5 }
Then we'd like to find the smallest subset of fields that no
constructor has all of.  Here, say, {a0,b0}, or {a0,b1}, etc.
We don't really want to report that no constructor has all of
{a0,a1,b0,b1}, because when there are hundreds of fields it's 
hard to see what was really wrong.

We may need more than two fields, though; eg
  data T = A { x,y :: Int, v::Int } 
          | B { y,z :: Int, v::Int } 
          | C { z,x :: Int, v::Int }
with update
   r { x=e1, y=e2, z=e3 }, we

Finding the smallest subset is hard, so the code here makes
a decent stab, no more.  See Trac #7989. 

\begin{code}
naughtyRecordSel :: TcId -> SDoc
naughtyRecordSel sel_id
  = ptext (sLit "Cannot use record selector") <+> quotes (ppr sel_id) <+>
    ptext (sLit "as a function due to escaped type variables") $$
    ptext (sLit "Probable fix: use pattern-matching syntax instead")

notSelector :: Name -> SDoc
notSelector field
  = hsep [quotes (ppr field), ptext (sLit "is not a record selector")]

missingStrictFields :: DataCon -> [FieldLabel] -> SDoc
missingStrictFields con fields
  = header <> rest
  where
    rest | null fields = empty  -- Happens for non-record constructors
                                -- with strict fields
         | otherwise   = colon <+> pprWithCommas ppr fields

    header = ptext (sLit "Constructor") <+> quotes (ppr con) <+>
             ptext (sLit "does not have the required strict field(s)")

missingFields :: DataCon -> [FieldLabel] -> SDoc
missingFields con fields
  = ptext (sLit "Fields of") <+> quotes (ppr con) <+> ptext (sLit "not initialised:")
        <+> pprWithCommas ppr fields

-- callCtxt fun args = ptext (sLit "In the call") <+> parens (ppr (foldl mkHsApp fun args))
\end{code}<|MERGE_RESOLUTION|>--- conflicted
+++ resolved
@@ -222,12 +222,6 @@
 
 tcExpr (ExprWithTySig expr sig_ty) res_ty
  = do { sig_tc_ty <- tcHsSigType ExprSigCtxt sig_ty
-<<<<<<< HEAD
-      
-      -- Remember to extend the lexical type-variable environment
-=======
-
->>>>>>> 0a6cfb57
       ; (gen_fn, expr')
             <- tcGen ExprSigCtxt sig_tc_ty $ \ skol_tvs res_ty ->
 

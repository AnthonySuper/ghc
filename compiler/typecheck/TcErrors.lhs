--- conflicted
+++ resolved
@@ -969,17 +969,10 @@
     no_givens = null (getUserGivens ctxt)
 
     is_no_inst (ct, (matches, unifiers, _))
-<<<<<<< HEAD
-      =  no_givens 
-      && null matches 
-      && (null unifiers || all (not . isAmbiguousTyVar) (varSetElems (tyCoVarsOfCt ct)))
-           
-=======
       =  no_givens
       && null matches
-      && (null unifiers || all (not . isAmbiguousTyVar) (varSetElems (tyVarsOfCt ct)))
-
->>>>>>> 3e633d9b
+      && (null unifiers || all (not . isAmbiguousTyVar) (varSetElems (tyCoVarsOfCt ct)))
+
     lookup_cls_inst inst_envs ct
       = do { tys_flat <- mapM quickFlattenTy tys
                 -- Note [Flattening in error message generation]
@@ -1353,13 +1346,8 @@
          else do { traceTc "rb" doc
                  ; return (ctxt { cec_tidy = tidy_env' }, doc) } } 
   where
-<<<<<<< HEAD
-    lcl_env = ctLocEnv (cc_loc ct)
+    lcl_env = ctLocEnv (ctLoc ct)
     ct_tvs = tyCoVarsOfCt ct
-=======
-    lcl_env = ctLocEnv (ctLoc ct)
-    ct_tvs = tyVarsOfCt ct
->>>>>>> 3e633d9b
 
     run_out :: Maybe Int -> Bool
     run_out Nothing = False
@@ -1377,13 +1365,8 @@
        = return (tidy_env, reverse docs, discards)
     go tidy_env n_left tvs_seen docs discards (TcIdBndr id top_lvl : tc_bndrs)
        = do { (tidy_env', tidy_ty) <- zonkTidyTcType tidy_env (idType id)
-<<<<<<< HEAD
             ; let id_tvs = tyCoVarsOfType tidy_ty
-                  doc = sep [ ppr id <+> dcolon <+> ppr tidy_ty
-=======
-            ; let id_tvs = tyVarsOfType tidy_ty
                   doc = sep [ pprPrefixOcc id <+> dcolon <+> ppr tidy_ty
->>>>>>> 3e633d9b
 		            , nest 2 (parens (ptext (sLit "bound at")
 			    	 <+> ppr (getSrcLoc id)))]
                   new_seen = tvs_seen `unionVarSet` id_tvs

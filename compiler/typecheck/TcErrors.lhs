\begin{code}
{-# LANGUAGE ScopedTypeVariables #-}
{-# OPTIONS -fno-warn-tabs #-}
-- The above warning supression flag is a temporary kludge.
-- While working on this module you are encouraged to remove it and
-- detab the module (please do the detabbing in a separate patch). See
--     http://hackage.haskell.org/trac/ghc/wiki/Commentary/CodingStyle#TabsvsSpaces
-- for details

module TcErrors( 
       reportUnsolved, reportAllUnsolved,
       warnDefaulting,

       solverDepthErrorTcS
  ) where

#include "HsVersions.h"

import TcRnTypes
import TcRnMonad
import TcMType
import TcType
import TypeRep
import Type
import Kind ( isKind )
import Unify            ( tcMatchTys )
import Inst
import InstEnv
import TyCon
import TcEvidence
import Name
import Id 
import Var
import VarSet
import VarEnv
import Bag
import Maybes
import ErrUtils         ( ErrMsg, makeIntoWarning, pprLocErrMsg )
import BasicTypes 
import Util
import FastString
import Outputable
import SrcLoc
import DynFlags
import Data.List        ( partition, mapAccumL )
\end{code}

%************************************************************************
%*									*
\section{Errors and contexts}
%*									*
%************************************************************************

ToDo: for these error messages, should we note the location as coming
from the insts, or just whatever seems to be around in the monad just
now?

Note [Deferring coercion errors to runtime]
~~~~~~~~~~~~~~~~~~~~~~~~~~~~~~~~~~~~~~~~~~~
While developing, sometimes it is desirable to allow compilation to succeed even
if there are type errors in the code. Consider the following case:

  module Main where

  a :: Int
  a = 'a'

  main = print "b"

Even though `a` is ill-typed, it is not used in the end, so if all that we're
interested in is `main` it is handy to be able to ignore the problems in `a`.

Since we treat type equalities as evidence, this is relatively simple. Whenever
we run into a type mismatch in TcUnify, we normally just emit an error. But it
is always safe to defer the mismatch to the main constraint solver. If we do
that, `a` will get transformed into

  co :: Int ~ Char
  co = ...

  a :: Int
  a = 'a' `cast` co

The constraint solver would realize that `co` is an insoluble constraint, and
emit an error with `reportUnsolved`. But we can also replace the right-hand side
of `co` with `error "Deferred type error: Int ~ Char"`. This allows the program
to compile, and it will run fine unless we evaluate `a`. This is what
`deferErrorsToRuntime` does.

It does this by keeping track of which errors correspond to which coercion
in TcErrors. TcErrors.reportTidyWanteds does not print the errors
and does not fail if -fwarn-type-errors is on, so that we can continue
compilation. The errors are turned into warnings in `reportUnsolved`.

Note [Suppressing error messages]
~~~~~~~~~~~~~~~~~~~~~~~~~~~~~~~~~
If there are any insolubles, like (Int~Bool), then we suppress all less-drastic
errors (like (Eq a)).  Often the latter are a knock-on effect of the former.

\begin{code}
reportUnsolved :: WantedConstraints -> TcM (Bag EvBind)
reportUnsolved wanted
  = do { binds_var <- newTcEvBinds
       ; defer <- goptM Opt_DeferTypeErrors
       ; report_unsolved (Just binds_var) defer wanted
       ; getTcEvBinds binds_var }

reportAllUnsolved :: WantedConstraints -> TcM ()
-- Report all unsolved goals, even if -fdefer-type-errors is on
-- See Note [Deferring coercion errors to runtime]
reportAllUnsolved wanted = report_unsolved Nothing False wanted

report_unsolved :: Maybe EvBindsVar  -- cec_binds
                -> Bool              -- cec_defer
                -> WantedConstraints -> TcM ()
-- Important precondition:
-- WantedConstraints are fully zonked and unflattened, that is,
-- zonkWC has already been applied to these constraints.
report_unsolved mb_binds_var defer wanted
  | isEmptyWC wanted
  = return ()
  | otherwise
  = do { traceTc "reportUnsolved (before unflattening)" (ppr wanted)

       ; env0 <- tcInitTidyEnv
                 
            -- If we are deferring we are going to need /all/ evidence around,
            -- including the evidence produced by unflattening (zonkWC)
       ; let tidy_env = tidyFreeTyCoVars env0 free_tvs
             free_tvs = tyVarsOfWC wanted
             err_ctxt = CEC { cec_encl  = []
                            , cec_tidy  = tidy_env
                            , cec_defer    = defer
                            , cec_suppress = insolubleWC wanted
                                  -- See Note [Suppressing error messages]
                            , cec_binds    = mb_binds_var }

       ; traceTc "reportUnsolved (after unflattening):" $ 
         vcat [ pprTvBndrs (varSetElems free_tvs)
              , ppr wanted ]

       ; reportWanteds err_ctxt wanted }

--------------------------------------------
--      Internal functions
--------------------------------------------

data ReportErrCtxt 
    = CEC { cec_encl :: [Implication]  -- Enclosing implications
                	       	       --   (innermost first)
                                       -- ic_skols and givens are tidied, rest are not
          , cec_tidy  :: TidyEnv
          , cec_binds :: Maybe EvBindsVar 
                         -- Nothinng <=> Report all errors, including holes; no bindings
                         -- Just ev  <=> make some errors (depending on cec_defer)
                         --              into warnings, and emit evidence bindings
                         --              into 'ev' for unsolved constraints

          , cec_defer :: Bool       -- True <=> -fdefer-type-errors
                                    -- Irrelevant if cec_binds = Nothing
          , cec_suppress :: Bool    -- True <=> More important errors have occurred,
                                    --          so create bindings if need be, but
                                    --          don't issue any more errors/warnings
      }

reportImplic :: ReportErrCtxt -> Implication -> TcM ()
reportImplic ctxt implic@(Implic { ic_skols = tvs, ic_given = given
                                 , ic_wanted = wanted, ic_binds = evb
                                 , ic_insol = ic_insoluble, ic_info = info })
  | BracketSkol <- info
  , not ic_insoluble -- For Template Haskell brackets report only
  = return ()        -- definite errors. The whole thing will be re-checked
                     -- later when we plug it in, and meanwhile there may
                     -- certainly be un-satisfied constraints

  | otherwise
  = reportWanteds ctxt' wanted
  where
    (env1, tvs') = mapAccumL tidyTyVarBndr (cec_tidy ctxt) tvs
    (env2, info') = tidySkolemInfo env1 info
    implic' = implic { ic_skols = tvs'
                     , ic_given = map (tidyEvVar env2) given
                     , ic_info  = info' }
    ctxt' = ctxt { cec_tidy  = env2
                 , cec_encl  = implic' : cec_encl ctxt
                 , cec_binds = case cec_binds ctxt of
                                 Nothing -> Nothing
                                 Just {} -> Just evb }

reportWanteds :: ReportErrCtxt -> WantedConstraints -> TcM ()
reportWanteds ctxt (WC { wc_flat = flats, wc_insol = insols, wc_impl = implics })
  = do { reportFlats (ctxt { cec_suppress = False }) (mapBag (tidyCt env) insols)
       ; reportFlats ctxt                            (mapBag (tidyCt env) flats)
            -- All the Derived ones have been filtered out of flats 
            -- by the constraint solver. This is ok; we don't want
            -- to report unsolved Derived goals as errors
            -- See Note [Do not report derived but soluble errors]
       ; mapBagM_ (reportImplic ctxt) implics }
  where
    env = cec_tidy ctxt

reportFlats :: ReportErrCtxt -> Cts -> TcM ()
reportFlats ctxt flats    -- Here 'flats' includes insolble goals
  = traceTc "reportFlats" (ppr flats) >>
    tryReporters 
      [ -- First deal with things that are utterly wrong
        -- Like Int ~ Bool (incl nullary TyCons)
        -- or  Int ~ t a   (AppTy on one side)
        ("Utterly wrong",  utterly_wrong,   mkGroupReporter mkEqErr)
      , ("Holes",          is_hole,         mkUniReporter mkHoleError)

        -- Report equalities of form (a~ty).  They are usually
        -- skolem-equalities, and they cause confusing knock-on 
        -- effects in other errors; see test T4093b.
      , ("Skolem equalities",    skolem_eq,   mkUniReporter mkEqErr1) ]
      reportFlatErrs
      ctxt (bagToList flats)
  where
    utterly_wrong, skolem_eq :: Ct -> PredTree -> Bool
    utterly_wrong _ (EqPred ty1 ty2) = isRigid ty1 && isRigid ty2 
    utterly_wrong _ _ = False

    is_hole ct _ = isHoleCt ct

    skolem_eq _ (EqPred ty1 ty2) = isRigidOrSkol ty1 && isRigidOrSkol ty2 
    skolem_eq _ _ = False

---------------
isRigid, isRigidOrSkol :: Type -> Bool
isRigid ty 
  | Just (tc,_) <- tcSplitTyConApp_maybe ty = isDecomposableTyCon tc
  | Just {} <- tcSplitAppTy_maybe ty        = True
  | isForAllTy ty                           = True
  | otherwise                               = False

isRigidOrSkol ty 
  | Just tv <- getTyVar_maybe ty = isSkolemTyVar tv
  | otherwise                    = isRigid ty

isTyFun_maybe :: Type -> Maybe TyCon
isTyFun_maybe ty = case tcSplitTyConApp_maybe ty of
                      Just (tc,_) | isSynFamilyTyCon tc -> Just tc
                      _ -> Nothing

-----------------
reportFlatErrs :: Reporter
-- Called once for non-ambigs, once for ambigs
-- Report equality errors, and others only if we've done all 
-- the equalities.  The equality errors are more basic, and
-- can lead to knock on type-class errors
reportFlatErrs
  = tryReporters
      [ ("Equalities", is_equality, mkGroupReporter mkEqErr) ]
      (\ctxt cts -> do { let (dicts, ips, irreds) = go cts [] [] []
                       ; mkGroupReporter mkIPErr    ctxt ips   
                       ; mkGroupReporter mkIrredErr ctxt irreds
                       ; mkGroupReporter mkDictErr  ctxt dicts })
  where
    is_equality _ (EqPred {}) = True
    is_equality _ _           = False

    go [] dicts ips irreds
      = (dicts, ips, irreds)
    go (ct:cts) dicts ips irreds
      | isIPPred (ctPred ct) 
      = go cts dicts (ct:ips) irreds
      | otherwise
      = case classifyPredType (ctPred ct) of
          ClassPred {}  -> go cts (ct:dicts) ips irreds
          IrredPred {}  -> go cts dicts ips (ct:irreds)
          _             -> panic "reportFlatErrs"
    -- TuplePreds should have been expanded away by the constraint
    -- simplifier, so they shouldn't show up at this point
    -- And EqPreds are dealt with by the is_equality test


--------------------------------------------
--      Reporters
--------------------------------------------

type Reporter = ReportErrCtxt -> [Ct] -> TcM ()

mkUniReporter :: (ReportErrCtxt -> Ct -> TcM ErrMsg) -> Reporter
-- Reports errors one at a time
mkUniReporter mk_err ctxt 
  = mapM_ $ \ct -> 
    do { err <- mk_err ctxt ct
       ; maybeReportError ctxt err
       ; maybeAddDeferredBinding ctxt err ct }

mkGroupReporter :: (ReportErrCtxt -> [Ct] -> TcM ErrMsg)
                             -- Make error message for a group
                -> Reporter  -- Deal with lots of constraints
-- Group together insts from same location
-- We want to report them together in error messages

mkGroupReporter _ _ [] 
  = return ()
mkGroupReporter mk_err ctxt (ct1 : rest)
  = do { err <- mk_err ctxt first_group
       ; maybeReportError ctxt err
       ; mapM_ (maybeAddDeferredBinding ctxt err) first_group
               -- Add deferred bindings for all
       ; mkGroupReporter mk_err ctxt others }
  where
   loc               = cc_loc ct1
   first_group       = ct1 : friends
   (friends, others) = partition is_friend rest
   is_friend friend  = cc_loc friend `same_loc` loc

   same_loc :: CtLoc -> CtLoc -> Bool
   same_loc l1 l2 = ctLocSpan l1 == ctLocSpan l2

maybeReportError :: ReportErrCtxt -> ErrMsg -> TcM ()
-- Report the error and/or make a deferred binding for it
maybeReportError ctxt err
  | cec_defer ctxt  -- We have -fdefer-type-errors
                    -- so warn about all, even if cec_suppress is on
  = reportWarning (makeIntoWarning err)
  | cec_suppress ctxt
  = return ()
  | otherwise
  = reportError err

maybeAddDeferredBinding :: ReportErrCtxt -> ErrMsg -> Ct -> TcM ()
-- See Note [Deferring coercion errors to runtime]
maybeAddDeferredBinding ctxt err ct
  | CtWanted { ctev_pred = pred, ctev_evar = ev_id } <- cc_ev ct
    -- Only add deferred bindings for Wanted constraints
  , isHoleCt ct || cec_defer ctxt  -- And it's a hole or we have -fdefer-type-errors
  , Just ev_binds_var <- cec_binds ctxt  -- We have somewhere to put the bindings
  = do { dflags <- getDynFlags
       ; let err_msg = pprLocErrMsg err
             err_fs  = mkFastString $ showSDoc dflags $
                       err_msg $$ text "(deferred type error)"

         -- Create the binding
       ; addTcEvBind ev_binds_var ev_id (EvDelayedError pred err_fs) }

  | otherwise   -- Do not set any evidence for Given/Derived
  = return ()   

tryReporters :: [(String, Ct -> PredTree -> Bool, Reporter)] 
             -> Reporter -> Reporter
-- Use the first reporter in the list whose predicate says True
tryReporters reporters deflt ctxt cts
  = do { traceTc "tryReporters {" (ppr cts) 
       ; go ctxt reporters cts
       ; traceTc "tryReporters }" empty }
  where
    go ctxt [] cts = deflt ctxt cts 
    go ctxt ((str, pred, reporter) : rs) cts
      | null yeses  = do { traceTc "tryReporters: no" (text str)
                         ; go ctxt rs cts }
      | otherwise   = do { traceTc "tryReporters: yes" (text str <+> ppr yeses)
                         ; reporter ctxt yeses :: TcM ()
                         ; go (ctxt { cec_suppress = True }) rs nos }
                         -- Carry on with the rest, because we must make
                         -- deferred bindings for them if we have 
                         -- -fdefer-type-errors
                         -- But suppress their error messages
      where
       (yeses, nos) = partition keep_me cts
       keep_me ct = pred ct (classifyPredType (ctPred ct))

-- Add the "arising from..." part to a message about bunch of dicts
addArising :: CtOrigin -> SDoc -> SDoc
addArising orig msg = hang msg 2 (pprArising orig)

pprWithArising :: [Ct] -> (CtLoc, SDoc)
-- Print something like
--    (Eq a) arising from a use of x at y
--    (Show a) arising from a use of p at q
-- Also return a location for the error message
-- Works for Wanted/Derived only
pprWithArising [] 
  = panic "pprWithArising"
pprWithArising (ct:cts)
  | null cts
  = (loc, addArising (ctLocOrigin loc) 
                     (pprTheta [ctPred ct]))
  | otherwise
  = (loc, vcat (map ppr_one (ct:cts)))
  where
    loc = cc_loc ct
    ppr_one ct = hang (parens (pprType (ctPred ct))) 
                    2 (pprArisingAt (cc_loc ct))

mkErrorMsg :: ReportErrCtxt -> Ct -> SDoc -> TcM ErrMsg
mkErrorMsg ctxt ct msg 
  = do { let tcl_env = ctLocEnv (cc_loc ct)
       ; err_info <- mkErrInfo (cec_tidy ctxt) (tcl_ctxt tcl_env)
       ; mkLongErrAt (tcl_loc tcl_env) msg err_info }

type UserGiven = ([EvVar], SkolemInfo, SrcSpan)

getUserGivens :: ReportErrCtxt -> [UserGiven]
-- One item for each enclosing implication
getUserGivens (CEC {cec_encl = ctxt})
  = reverse $
    [ (givens, info, tcl_loc env) 
    | Implic {ic_given = givens, ic_env = env, ic_info = info } <- ctxt
    , not (null givens) ]
\end{code}

Note [Do not report derived but soluble errors]
~~~~~~~~~~~~~~~~~~~~~~~~~~~~~~~~~~~~~~~~~~~~~~~
The wc_flats include Derived constraints that have not been solved, but are
not insoluble (in that case they'd be in wc_insols).  We do not want to report
these as errors:

* Superclass constraints. If we have an unsolved [W] Ord a, we'll also have
  an unsolved [D] Eq a, and we do not want to report that; it's just noise.

* Functional dependencies.  For givens, consider
      class C a b | a -> b
      data T a where
         MkT :: C a d => [d] -> T a
      f :: C a b => T a -> F Int
      f (MkT xs) = length xs
  Then we get a [D] b~d.  But there *is* a legitimate call to
  f, namely   f (MkT [True]) :: T Bool, in which b=d.  So we should
  not reject the program.

  For wanteds, something similar
      data T a where
        MkT :: C Int b => a -> b -> T a 
      g :: C Int c => c -> ()
      f :: T a -> ()
      f (MkT x y) = g x
  Here we get [G] C Int b, [W] C Int a, hence [D] a~b.
  But again f (MkT True True) is a legitimate call.

(We leave the Deriveds in wc_flat until reportErrors, so that we don't lose
derived superclasses between iterations of the solver.)

For functional dependencies, here is a real example, 
stripped off from libraries/utf8-string/Codec/Binary/UTF8/Generic.hs

  class C a b | a -> b
  g :: C a b => a -> b -> () 
  f :: C a b => a -> b -> () 
  f xa xb = 
      let loop = g xa 
      in loop xb

We will first try to infer a type for loop, and we will succeed:
    C a b' => b' -> ()
Subsequently, we will type check (loop xb) and all is good. But, 
recall that we have to solve a final implication constraint: 
    C a b => (C a b' => .... cts from body of loop .... )) 
And now we have a problem as we will generate an equality b ~ b' and fail to 
solve it. 


%************************************************************************
%*                  *
                Irreducible predicate errors
%*                  *
%************************************************************************

\begin{code}
mkIrredErr :: ReportErrCtxt -> [Ct] -> TcM ErrMsg
mkIrredErr ctxt cts 
  = do { (ctxt, binds_msg) <- relevantBindings ctxt ct1
       ; mkErrorMsg ctxt ct1 (msg $$ binds_msg) }
  where
    (ct1:_) = cts
    orig    = ctLocOrigin (cc_loc ct1)
    givens  = getUserGivens ctxt
    msg = couldNotDeduce givens (map ctPred cts, orig)

----------------
mkHoleError :: ReportErrCtxt -> Ct -> TcM ErrMsg
mkHoleError ctxt ct@(CHoleCan {})
  = do { let tyvars = varSetElems (tyCoVarsOfCt ct)
             tyvars_msg = map loc_msg tyvars
             msg = (text "Found hole" <+> quotes (text "_") 
                    <+> text "with type") <+> pprType (ctEvPred (cc_ev ct))
                   $$ (if null tyvars_msg then empty else text "Where:" <+> vcat tyvars_msg)
       ; (ctxt, binds_doc) <- relevantBindings ctxt ct
       ; mkErrorMsg ctxt ct (msg $$ binds_doc) }
  where
    loc_msg tv 
       = case tcTyVarDetails tv of
          SkolemTv {} -> quotes (ppr tv) <+> skol_msg
          MetaTv {}   -> quotes (ppr tv) <+> text "is an ambiguous type variable"
          det -> pprTcTyVarDetails det
       where 
          skol_msg = pprSkol (getSkolemInfo (cec_encl ctxt) tv) (getSrcLoc tv)

mkHoleError _ ct = pprPanic "mkHoleError" (ppr ct)

----------------
mkIPErr :: ReportErrCtxt -> [Ct] -> TcM ErrMsg
mkIPErr ctxt cts
  = do { (ctxt, bind_msg) <- relevantBindings ctxt ct1
       ; mkErrorMsg ctxt ct1 (msg $$ bind_msg) }
  where
    (ct1:_) = cts
    orig    = ctLocOrigin (cc_loc ct1)
    preds   = map ctPred cts
    givens  = getUserGivens ctxt
    msg | null givens
        = addArising orig $
          sep [ ptext (sLit "Unbound implicit parameter") <> plural cts
              , nest 2 (pprTheta preds) ] 
        | otherwise
        = couldNotDeduce givens (preds, orig)
\end{code}


%************************************************************************
%*									*
                Equality errors
%*									*
%************************************************************************

Note [Inaccessible code]
~~~~~~~~~~~~~~~~~~~~~~~~
Consider
   data T a where
     T1 :: T a
     T2 :: T Bool

   f :: (a ~ Int) => T a -> Int
   f T1 = 3
   f T2 = 4   -- Unreachable code

Here the second equation is unreachable. The original constraint
(a~Int) from the signature gets rewritten by the pattern-match to
(Bool~Int), so the danger is that we report the error as coming from
the *signature* (Trac #7293).  So, for Given errors we replace the
env (and hence src-loc) on its CtLoc with that from the immediately
enclosing implication.

\begin{code}
mkEqErr :: ReportErrCtxt -> [Ct] -> TcM ErrMsg
-- Don't have multiple equality errors from the same location
-- E.g.   (Int,Bool) ~ (Bool,Int)   one error will do!
mkEqErr ctxt (ct:_) = mkEqErr1 ctxt ct
mkEqErr _ [] = panic "mkEqErr"

mkEqErr1 :: ReportErrCtxt -> Ct -> TcM ErrMsg
-- Wanted constraints only!
mkEqErr1 ctxt ct
  | isGiven ev
  = do { (ctxt, binds_msg) <- relevantBindings ctxt ct
       ; let (given_loc, given_msg) = mk_given (cec_encl ctxt)
       ; dflags <- getDynFlags
       ; mkEqErr_help dflags ctxt (given_msg $$ binds_msg) 
                      (ct { cc_loc = given_loc}) -- Note [Inaccessible code]
                      Nothing ty1 ty2 }

  | otherwise   -- Wanted or derived
  = do { (ctxt, binds_msg) <- relevantBindings ctxt ct
       ; (ctxt, tidy_orig) <- zonkTidyOrigin ctxt (ctLocOrigin (cc_loc ct))
       ; let (is_oriented, wanted_msg) = mk_wanted_extra tidy_orig
       ; dflags <- getDynFlags
       ; mkEqErr_help dflags ctxt (wanted_msg $$ binds_msg) 
                      ct is_oriented ty1 ty2 }
  where
    ev         = cc_ev ct
    (ty1, ty2) = getEqPredTys (ctEvPred ev)

    mk_given :: [Implication] -> (CtLoc, SDoc)
    -- For given constraints we overwrite the env (and hence src-loc)
    -- with one from the implication.  See Note [Inaccessible code]
    mk_given []           = (cc_loc ct, empty)
    mk_given (implic : _) = (setCtLocEnv (cc_loc ct) (ic_env implic)
                            , hang (ptext (sLit "Inaccessible code in"))
                                 2 (ppr (ic_info implic)))

       -- If the types in the error message are the same as the types
       -- we are unifying, don't add the extra expected/actual message
    mk_wanted_extra orig@(TypeEqOrigin {})
      = mkExpectedActualMsg ty1 ty2 orig

    mk_wanted_extra (KindEqOrigin cty1 cty2 sub_o)
      = (Nothing, msg1 $$ msg2)
      where
        msg1 = hang (ptext (sLit "When matching types"))
                  2 (vcat [ ppr cty1 <+> dcolon <+> ppr (typeKind cty1)
                          , ppr cty2 <+> dcolon <+> ppr (typeKind cty2) ])
        msg2 = case sub_o of
                 TypeEqOrigin {} -> snd (mkExpectedActualMsg cty1 cty2 sub_o)
                 _ -> empty

    mk_wanted_extra _ = (Nothing, empty)

mkEqErr_help :: DynFlags -> ReportErrCtxt -> SDoc
             -> Ct          
             -> Maybe SwapFlag   -- Nothing <=> not sure
             -> TcType -> TcType -> TcM ErrMsg
mkEqErr_help dflags ctxt extra ct oriented ty1 ty2
  | Just tv1 <- tcGetTyVar_maybe ty1 = mkTyVarEqErr dflags ctxt extra ct oriented tv1 ty2
  | Just tv2 <- tcGetTyVar_maybe ty2 = mkTyVarEqErr dflags ctxt extra ct swapped  tv2 ty1
  | otherwise                        = reportEqErr  ctxt extra ct oriented ty1 ty2
  where
    swapped = fmap flipSwap oriented

reportEqErr :: ReportErrCtxt -> SDoc
            -> Ct    
            -> Maybe SwapFlag   -- Nothing <=> not sure
            -> TcType -> TcType -> TcM ErrMsg
reportEqErr ctxt extra1 ct oriented ty1 ty2
  = do { let extra2 = mkEqInfoMsg ct ty1 ty2
       ; mkErrorMsg ctxt ct (vcat [ misMatchOrCND ctxt ct oriented ty1 ty2
                                   , extra2, extra1]) }

mkTyVarEqErr :: DynFlags -> ReportErrCtxt -> SDoc -> Ct 
             -> Maybe SwapFlag -> TcTyVar -> TcType -> TcM ErrMsg
-- tv1 and ty2 are already tidied
mkTyVarEqErr dflags ctxt extra ct oriented tv1 ty2
  | isUserSkolem ctxt tv1   -- ty2 won't be a meta-tyvar, or else the thing would
                            -- be oriented the other way round; see TcCanonical.reOrient
  || isSigTyVar tv1 && not (isTyVarTy ty2)
  = mkErrorMsg ctxt ct (vcat [ misMatchOrCND ctxt ct oriented ty1 ty2
                             , extraTyVarInfo ctxt ty1 ty2
                             , extra ])

  -- So tv is a meta tyvar (or started that way before we 
  -- generalised it).  So presumably it is an *untouchable* 
  -- meta tyvar or a SigTv, else it'd have been unified
  | not (k2 `tcIsSubKind` k1)   	 -- Kind error
  = mkErrorMsg ctxt ct $ (kindErrorMsg (mkTyCoVarTy tv1) ty2 $$ extra)

  | OC_Occurs <- occ_check_expand
  = do { let occCheckMsg = hang (text "Occurs check: cannot construct the infinite type:")
                              2 (sep [ppr ty1, char '~', ppr ty2])
             extra2 = mkEqInfoMsg ct ty1 ty2
       ; mkErrorMsg ctxt ct (occCheckMsg $$ extra2 $$ extra) }

  | OC_Forall <- occ_check_expand
  = do { let msg = vcat [ ptext (sLit "Cannot instantiate unification variable")
                          <+> quotes (ppr tv1)
                        , hang (ptext (sLit "with a type involving foralls:")) 2 (ppr ty2)
                        , nest 2 (ptext (sLit "Perhaps you want -XImpredicativeTypes")) ]
       ; mkErrorMsg ctxt ct msg }

  -- If the immediately-enclosing implication has 'tv' a skolem, and
  -- we know by now its an InferSkol kind of skolem, then presumably
  -- it started life as a SigTv, else it'd have been unified, given
  -- that there's no occurs-check or forall problem
  | (implic:_) <- cec_encl ctxt
  , Implic { ic_skols = skols } <- implic
  , tv1 `elem` skols
  = mkErrorMsg ctxt ct (vcat [ misMatchMsg oriented ty1 ty2
                             , extraTyVarInfo ctxt ty1 ty2
                             , extra ])

  -- Check for skolem escape
  | (implic:_) <- cec_encl ctxt   -- Get the innermost context
  , Implic { ic_env = env, ic_skols = skols, ic_info = skol_info } <- implic
  , let esc_skols = filter (`elemVarSet` (tyCoVarsOfType ty2)) skols
  , not (null esc_skols)
  = do { let msg = misMatchMsg oriented ty1 ty2
             esc_doc = sep [ ptext (sLit "because type variable") <> plural esc_skols
                             <+> pprQuotedList esc_skols
                           , ptext (sLit "would escape") <+>
                             if isSingleton esc_skols then ptext (sLit "its scope")
                                                      else ptext (sLit "their scope") ]
             tv_extra = vcat [ nest 2 $ esc_doc
                             , sep [ (if isSingleton esc_skols 
                                      then ptext (sLit "This (rigid, skolem) type variable is")
                                      else ptext (sLit "These (rigid, skolem) type variables are"))
                               <+> ptext (sLit "bound by")
                             , nest 2 $ ppr skol_info
                             , nest 2 $ ptext (sLit "at") <+> ppr (tcl_loc env) ] ]
       ; mkErrorMsg ctxt ct (msg $$ tv_extra $$ extra) }

  -- Nastiest case: attempt to unify an untouchable variable
  | (implic:_) <- cec_encl ctxt   -- Get the innermost context
  , Implic { ic_env = env, ic_given = given, ic_info = skol_info } <- implic
  = do { let msg = misMatchMsg oriented ty1 ty2
             untch_extra 
                = nest 2 $
                  sep [ quotes (ppr tv1) <+> ptext (sLit "is untouchable")
                      , nest 2 $ ptext (sLit "inside the constraints") <+> pprEvVarTheta given
                      , nest 2 $ ptext (sLit "bound by") <+> ppr skol_info
                      , nest 2 $ ptext (sLit "at") <+> ppr (tcl_loc env) ]
             tv_extra = extraTyVarInfo ctxt ty1 ty2
       ; mkErrorMsg ctxt ct (vcat [msg, untch_extra, tv_extra, extra]) }

  | otherwise
  = reportEqErr ctxt extra ct oriented (mkTyCoVarTy tv1) ty2
        -- This *can* happen (Trac #6123, and test T2627b)
        -- Consider an ambiguous top-level constraint (a ~ F a)
        -- Not an occurs check, becuase F is a type function.
  where         
    occ_check_expand = occurCheckExpand dflags tv1 ty2
    k1 	= tyVarKind tv1
    k2 	= typeKind ty2
    ty1 = mkTyCoVarTy tv1

mkEqInfoMsg :: Ct -> TcType -> TcType -> SDoc
-- Report (a) ambiguity if either side is a type function application
--            e.g. F a0 ~ Int    
--        (b) warning about injectivity if both sides are the same
--            type function application   F a ~ F b
--            See Note [Non-injective type functions]
mkEqInfoMsg ct ty1 ty2
  = tyfun_msg $$ ambig_msg
  where
    mb_fun1 = isTyFun_maybe ty1
    mb_fun2 = isTyFun_maybe ty2

    ambig_msg | isJust mb_fun1 || isJust mb_fun2 
              = snd (mkAmbigMsg ct)
              | otherwise = empty

    tyfun_msg | Just tc1 <- mb_fun1
              , Just tc2 <- mb_fun2
              , tc1 == tc2 
              = ptext (sLit "NB:") <+> quotes (ppr tc1) 
                <+> ptext (sLit "is a type function, and may not be injective")
              | otherwise = empty

isUserSkolem :: ReportErrCtxt -> TcTyVar -> Bool
-- See Note [Reporting occurs-check errors]
isUserSkolem ctxt tv
  = isSkolemTyVar tv && any is_user_skol_tv (cec_encl ctxt)
  where
    is_user_skol_tv (Implic { ic_skols = sks, ic_info = skol_info })
      = tv `elem` sks && is_user_skol_info skol_info

    is_user_skol_info (InferSkol {}) = False
    is_user_skol_info _ = True

misMatchOrCND :: ReportErrCtxt -> Ct -> Maybe SwapFlag -> TcType -> TcType -> SDoc
-- If oriented then ty1 is actual, ty2 is expected
misMatchOrCND ctxt ct oriented ty1 ty2
  | null givens || 
    (isRigid ty1 && isRigid ty2) || 
    isGivenCt ct
       -- If the equality is unconditionally insoluble
       -- or there is no context, don't report the context
  = misMatchMsg oriented ty1 ty2
  | otherwise      
  = couldNotDeduce givens ([mkEqPred ty1 ty2], orig)
  where
    givens = getUserGivens ctxt
    orig   = TypeEqOrigin { uo_actual = ty1, uo_expected = ty2 }

couldNotDeduce :: [UserGiven] -> (ThetaType, CtOrigin) -> SDoc
couldNotDeduce givens (wanteds, orig)
  = vcat [ addArising orig (ptext (sLit "Could not deduce") <+> pprTheta wanteds)
         , vcat (pp_givens givens)]

pp_givens :: [UserGiven] -> [SDoc]
pp_givens givens 
   = case givens of
         []     -> []
         (g:gs) ->      ppr_given (ptext (sLit "from the context")) g
                 : map (ppr_given (ptext (sLit "or from"))) gs
    where 
       ppr_given herald (gs, skol_info, loc)
           = hang (herald <+> pprEvVarTheta gs)
                2 (sep [ ptext (sLit "bound by") <+> ppr skol_info
                       , ptext (sLit "at") <+> ppr loc])

extraTyVarInfo :: ReportErrCtxt -> TcType -> TcType -> SDoc
-- Add on extra info about the types themselves
-- NB: The types themselves are already tidied
extraTyVarInfo ctxt ty1 ty2
  = nest 2 (extra1 $$ extra2)
  where
    extra1 = tyVarExtraInfoMsg (cec_encl ctxt) ty1
    extra2 = tyVarExtraInfoMsg (cec_encl ctxt) ty2

tyVarExtraInfoMsg :: [Implication] -> Type -> SDoc
-- Shows a bit of extra info about skolem constants
tyVarExtraInfoMsg implics ty
  | Just tv <- tcGetTyVar_maybe ty
  , isTcTyVar tv, isSkolemTyVar tv
  , let pp_tv = quotes (ppr tv)
 = case tcTyVarDetails tv of
    SkolemTv {}   -> pp_tv <+> pprSkol (getSkolemInfo implics tv) (getSrcLoc tv)
    FlatSkol {}   -> pp_tv <+> ptext (sLit "is a flattening type variable")
    RuntimeUnk {} -> pp_tv <+> ptext (sLit "is an interactive-debugger skolem")
    MetaTv {}     -> empty

 | otherwise             -- Normal case
 = empty
 
kindErrorMsg :: TcType -> TcType -> SDoc   -- Types are already tidy
kindErrorMsg ty1 ty2
  = vcat [ ptext (sLit "Kind incompatibility when matching types:")
         , nest 2 (vcat [ ppr ty1 <+> dcolon <+> ppr k1
                        , ppr ty2 <+> dcolon <+> ppr k2 ]) ]
  where
    k1 = typeKind ty1
    k2 = typeKind ty2

--------------------
misMatchMsg :: Maybe SwapFlag -> TcType -> TcType -> SDoc	   -- Types are already tidy
-- If oriented then ty1 is actual, ty2 is expected
misMatchMsg oriented ty1 ty2  
  | Just IsSwapped <- oriented
  = misMatchMsg (Just NotSwapped) ty2 ty1
  | Just NotSwapped <- oriented
  = sep [ ptext (sLit "Couldn't match expected") <+> what <+> quotes (ppr ty2)
        , nest 12 $   ptext (sLit "with actual") <+> what <+> quotes (ppr ty1) ]
  | otherwise
  = sep [ ptext (sLit "Couldn't match") <+> what <+> quotes (ppr ty1)
        , nest 14 $ ptext (sLit "with") <+> quotes (ppr ty2) ]
  where 
    what | isKind ty1 = ptext (sLit "kind")
         | otherwise  = ptext (sLit "type")

mkExpectedActualMsg :: Type -> Type -> CtOrigin -> (Maybe SwapFlag, SDoc)
-- NotSwapped means (actual, expected), IsSwapped is the reverse
mkExpectedActualMsg ty1 ty2 (TypeEqOrigin { uo_actual = act, uo_expected = exp })
  | act `pickyEqType` ty1, exp `pickyEqType` ty2 = (Just NotSwapped,  empty)
  | exp `pickyEqType` ty1, act `pickyEqType` ty2 = (Just IsSwapped, empty)
  | otherwise                                    = (Nothing, msg)
  where
    msg = vcat [ text "Expected type:" <+> ppr exp
               , text "  Actual type:" <+> ppr act ]

mkExpectedActualMsg _ _ _ = panic "mkExprectedAcutalMsg"
\end{code}

Note [Reporting occurs-check errors]
~~~~~~~~~~~~~~~~~~~~~~~~~~~~~~~~~~~~
Given (a ~ [a]), if 'a' is a rigid type variable bound by a user-supplied
type signature, then the best thing is to report that we can't unify
a with [a], because a is a skolem variable.  That avoids the confusing
"occur-check" error message.

But nowadays when inferring the type of a function with no type signature,
even if there are errors inside, we still generalise its signature and
carry on. For example
   f x = x:x
Here we will infer somethiing like
   f :: forall a. a -> [a]
with a suspended error of (a ~ [a]).  So 'a' is now a skolem, but not
one bound by the programmer!  Here we really should report an occurs check.

So isUserSkolem distinguishes the two.

Note [Non-injective type functions]
~~~~~~~~~~~~~~~~~~~~~~~~~~~~~~~~~~~
It's very confusing to get a message like
     Couldn't match expected type `Depend s'
            against inferred type `Depend s1'
so mkTyFunInfoMsg adds:
       NB: `Depend' is type function, and hence may not be injective

Warn of loopy local equalities that were dropped.


%************************************************************************
%*									*
                 Type-class errors
%*									*
%************************************************************************

\begin{code}
mkDictErr :: ReportErrCtxt -> [Ct] -> TcM ErrMsg
mkDictErr ctxt cts 
  = ASSERT( not (null cts) )
    do { inst_envs <- tcGetInstEnvs
       ; lookups   <- mapM (lookup_cls_inst inst_envs) cts
       ; let (no_inst_cts, overlap_cts) = partition is_no_inst lookups

       -- Report definite no-instance errors, 
       -- or (iff there are none) overlap errors
       -- But we report only one of them (hence 'head') becuase they all
       -- have the same source-location origin, to try avoid a cascade
       -- of error from one location
       ; (ctxt, err) <- mk_dict_err ctxt (head (no_inst_cts ++ overlap_cts))
       ; mkErrorMsg ctxt ct1 err }
  where
    ct1:_ = cts
    no_givens = null (getUserGivens ctxt)
    is_no_inst (ct, (matches, unifiers, _))
      =  no_givens 
      && null matches 
      && (null unifiers || all (not . isAmbiguousTyVar) (varSetElems (tyCoVarsOfCt ct)))
           
    lookup_cls_inst inst_envs ct
      = do { tys_flat <- mapM quickFlattenTy tys
                -- Note [Flattening in error message generation]
           ; return (ct, lookupInstEnv inst_envs clas tys_flat) }
      where
        (clas, tys) = getClassPredTys (ctPred ct)

mk_dict_err :: ReportErrCtxt -> (Ct, ClsInstLookupResult)
            -> TcM (ReportErrCtxt, SDoc)
-- Report an overlap error if this class constraint results
-- from an overlap (returning Left clas), otherwise return (Right pred)
mk_dict_err ctxt (ct, (matches, unifiers, safe_haskell)) 
  | null matches  -- No matches but perhaps several unifiers
  = do { let (is_ambig, ambig_msg) = mkAmbigMsg ct
       ; (ctxt, binds_msg) <- relevantBindings ctxt ct
       ; traceTc "mk_dict_err" (ppr ct $$ ppr is_ambig $$ ambig_msg)
       ; return (ctxt, cannot_resolve_msg is_ambig binds_msg ambig_msg) }

  | not safe_haskell   -- Some matches => overlap errors
  = return (ctxt, overlap_msg)

  | otherwise
  = return (ctxt, safe_haskell_msg)
  where
    orig        = ctLocOrigin (cc_loc ct)
    pred        = ctPred ct
    (clas, tys) = getClassPredTys pred
    ispecs      = [ispec | (ispec, _) <- matches]
    givens      = getUserGivens ctxt
    all_tyvars  = all isTyVarTy tys

    cannot_resolve_msg has_ambig_tvs binds_msg ambig_msg
      = vcat [ addArising orig (no_inst_herald <+> pprParendType pred)
             , vcat (pp_givens givens)
             , ppWhen (has_ambig_tvs && not (null unifiers && null givens))
               (vcat [ ambig_msg, binds_msg, potential_msg ])
             , show_fixes (add_to_ctxt_fixes has_ambig_tvs ++ drv_fixes) ]

    potential_msg
      = ppWhen (not (null unifiers) && want_potential orig) $
        hang (if isSingleton unifiers 
              then ptext (sLit "Note: there is a potential instance available:")
              else ptext (sLit "Note: there are several potential instances:"))
    	   2 (ppr_insts unifiers)

    -- Report "potential instances" only when the constraint arises
    -- directly from the user's use of an overloaded function
    want_potential (AmbigOrigin {})   = False
    want_potential _                  = True

    add_to_ctxt_fixes has_ambig_tvs
      | not has_ambig_tvs && all_tyvars
      , (orig:origs) <- mapCatMaybes get_good_orig (cec_encl ctxt)
      = [sep [ ptext (sLit "add") <+> pprParendType pred
               <+> ptext (sLit "to the context of")
	     , nest 2 $ ppr_skol orig $$ 
                        vcat [ ptext (sLit "or") <+> ppr_skol orig 
                             | orig <- origs ] ] ]
      | otherwise = []

    ppr_skol (PatSkol dc _) = ptext (sLit "the data constructor") <+> quotes (ppr dc)
    ppr_skol skol_info      = ppr skol_info

	-- Do not suggest adding constraints to an *inferred* type signature!
    get_good_orig ic = case ic_info ic of 
                         SigSkol (InfSigCtxt {}) _ -> Nothing
                         origin                    -> Just origin

    no_inst_herald
      | null givens && null matches = ptext (sLit "No instance for")
      | otherwise                   = ptext (sLit "Could not deduce")

    drv_fixes = case orig of
                   DerivOrigin -> [drv_fix]
                   _           -> []

    drv_fix = hang (ptext (sLit "use a standalone 'deriving instance' declaration,"))
                 2 (ptext (sLit "so you can specify the instance context yourself"))

    -- Normal overlap error
    overlap_msg
      = ASSERT( not (null matches) )
        vcat [	addArising orig (ptext (sLit "Overlapping instances for") 
				<+> pprType (mkClassPred clas tys))

             ,  ppUnless (null matching_givens) $
                  sep [ptext (sLit "Matching givens (or their superclasses):") 
                      , nest 2 (vcat matching_givens)]

    	     ,	sep [ptext (sLit "Matching instances:"),
    		     nest 2 (vcat [pprInstances ispecs, pprInstances unifiers])]

             ,  ppWhen (null matching_givens && isSingleton matches && null unifiers) $
                -- Intuitively, some given matched the wanted in their
                -- flattened or rewritten (from given equalities) form
                -- but the matcher can't figure that out because the
                -- constraints are non-flat and non-rewritten so we
                -- simply report back the whole given
                -- context. Accelerate Smart.hs showed this problem.
                  sep [ ptext (sLit "There exists a (perhaps superclass) match:") 
                      , nest 2 (vcat (pp_givens givens))]
<<<<<<< HEAD
                else empty 

	     ,	if not (isSingleton matches)
    		then 	-- Two or more matches
		     empty
    		else 	-- One match
		parens (vcat [ptext (sLit "The choice depends on the instantiation of") <+>
	    		         quotes (pprWithCommas ppr (varSetElems (tyCoVarsOfTypes tys))),
			      if null (matching_givens) then
                                   vcat [ ptext (sLit "To pick the first instance above, use -XIncoherentInstances"),
			                  ptext (sLit "when compiling the other instance declarations")]
                              else empty])]
=======

	     ,	ppWhen (isSingleton matches) $
		parens (vcat [ ptext (sLit "The choice depends on the instantiation of") <+>
	    		          quotes (pprWithCommas ppr (varSetElems (tyVarsOfTypes tys)))
			     , ppWhen (null (matching_givens)) $
                               vcat [ ptext (sLit "To pick the first instance above, use -XIncoherentInstances")
			            , ptext (sLit "when compiling the other instance declarations")]
                        ])]
>>>>>>> 2c12b912
        where
            ispecs = [ispec | (ispec, _) <- matches]

            givens = getUserGivens ctxt
            matching_givens = mapCatMaybes matchable givens

            matchable (evvars,skol_info,loc) 
              = case ev_vars_matching of
                     [] -> Nothing
                     _  -> Just $ hang (pprTheta ev_vars_matching)
                                    2 (sep [ ptext (sLit "bound by") <+> ppr skol_info
                                           , ptext (sLit "at") <+> ppr loc])
                where ev_vars_matching = filter ev_var_matches (map evVarPred evvars)
                      ev_var_matches ty = case getClassPredTys_maybe ty of
                         Just (clas', tys')
                           | clas' == clas
                           , Just _ <- tcMatchTys (tyCoVarsOfTypes tys) tys tys'
                           -> True 
                           | otherwise
                           -> any ev_var_matches (immSuperClasses clas' tys')
                         Nothing -> False

    -- Overlap error because of Safe Haskell (first 
    -- match should be the most specific match)
    safe_haskell_msg
      = ASSERT( length matches > 1 )
        vcat [ addArising orig (ptext (sLit "Unsafe overlapping instances for") 
                        <+> pprType (mkClassPred clas tys))
             , sep [ptext (sLit "The matching instance is:"),
                    nest 2 (pprInstance $ head ispecs)]
             , vcat [ ptext $ sLit "It is compiled in a Safe module and as such can only"
                    , ptext $ sLit "overlap instances from the same module, however it"
                    , ptext $ sLit "overlaps the following instances from different modules:"
                    , nest 2 (vcat [pprInstances $ tail ispecs])
                    ]
             ]

show_fixes :: [SDoc] -> SDoc
show_fixes []     = empty
show_fixes (f:fs) = sep [ ptext (sLit "Possible fix:")
                        , nest 2 (vcat (f : map (ptext (sLit "or") <+>) fs))]

ppr_insts :: [ClsInst] -> SDoc
ppr_insts insts
  = pprInstances (take 3 insts) $$ dot_dot_message
  where
    n_extra = length insts - 3
    dot_dot_message 
       | n_extra <= 0 = empty
       | otherwise    = ptext (sLit "...plus") 
                        <+> speakNOf n_extra (ptext (sLit "other"))

----------------------
quickFlattenTy :: TcType -> TcM TcType
-- See Note [Flattening in error message generation]
quickFlattenTy ty | Just ty' <- tcView ty = quickFlattenTy ty'
quickFlattenTy ty@(TyVarTy {})  = return ty
quickFlattenTy ty@(ForAllTy {}) = return ty     -- See
quickFlattenTy ty@(LitTy {})    = return ty
  -- Don't flatten because of the danger or removing a bound variable
quickFlattenTy (AppTy ty1 ty2) = do { fy1 <- quickFlattenTy ty1
                                    ; fy2 <- quickFlattenTy ty2
                                    ; return (AppTy fy1 fy2) }
quickFlattenTy (FunTy ty1 ty2) = do { fy1 <- quickFlattenTy ty1
                                    ; fy2 <- quickFlattenTy ty2
                                    ; return (FunTy fy1 fy2) }
quickFlattenTy (TyConApp tc tys)
    | not (isSynFamilyTyCon tc)
    = do { fys <- mapM quickFlattenTy tys 
         ; return (TyConApp tc fys) }
    | otherwise
    = do { let (funtys,resttys) = splitAt (tyConArity tc) tys
                -- Ignore the arguments of the type family funtys
         ; v <- newMetaTyVar TauTv (typeKind (TyConApp tc funtys))
         ; flat_resttys <- mapM quickFlattenTy resttys
         ; return (foldl AppTy (mkTyCoVarTy v) flat_resttys) }
\end{code}

Note [Flattening in error message generation]
~~~~~~~~~~~~~~~~~~~~~~~~~~~~~~~~~~~~~~~~~~~~~
Consider (C (Maybe (F x))), where F is a type function, and we have
instances
                C (Maybe Int) and C (Maybe a)
Since (F x) might turn into Int, this is an overlap situation, and
indeed (because of flattening) the main solver will have refrained
from solving.  But by the time we get to error message generation, we've
un-flattened the constraint.  So we must *re*-flatten it before looking
up in the instance environment, lest we only report one matching
instance when in fact there are two.

Re-flattening is pretty easy, because we don't need to keep track of
evidence.  We don't re-use the code in TcCanonical because that's in
the TcS monad, and we are in TcM here.

Note [Quick-flatten polytypes]
~~~~~~~~~~~~~~~~~~~~~~~~~~~~~~
If we see C (Ix a => blah) or C (forall a. blah) we simply refrain from
flattening any further.  After all, there can be no instance declarations
that match such things.  And flattening under a for-all is problematic
anyway; consider C (forall a. F a)

\begin{code}
<<<<<<< HEAD
mkAmbigMsg :: ReportErrCtxt -> [Ct] 
           -> TcM (ReportErrCtxt, Bool, SDoc)
mkAmbigMsg ctxt cts
  | isEmptyVarSet ambig_tv_set
  = return (ctxt, False, empty)
  | otherwise
  = do { dflags <- getDynFlags
       
       ; prs <- mapSndM zonkTcType $ 
                [ (id, idType id) | TcIdBndr id top_lvl <- ct1_bndrs
                                  , isTopLevel top_lvl ]
       ; let ambig_ids = [id | (id, zonked_ty) <- prs
                             , tyCoVarsOfType zonked_ty `intersectsVarSet` ambig_tv_set]
       ; return (ctxt, True, mk_msg dflags ambig_ids) }
  where
    ct1:_ = cts
    ct1_bndrs = tcl_bndrs (ctLocEnv (cc_loc ct1))
 
    ambig_tv_set = foldr (unionVarSet . filterVarSet isAmbiguousTyVar . tyCoVarsOfCt) 
                         emptyVarSet cts
=======
mkAmbigMsg :: Ct -> (Bool, SDoc)
mkAmbigMsg ct
  | isEmptyVarSet ambig_tv_set = (False, empty)
  | otherwise                  = (True,  msg)
  where
    ambig_tv_set = filterVarSet isAmbiguousTyVar (tyVarsOfCt ct)
>>>>>>> 2c12b912
    ambig_tvs = varSetElems ambig_tv_set
    
    is_or_are | isSingleton ambig_tvs = text "is"
              | otherwise             = text "are"
                 
    msg | any isRuntimeUnkSkol ambig_tvs  -- See Note [Runtime skolems]
        =  vcat [ ptext (sLit "Cannot resolve unknown runtime type") <> plural ambig_tvs
                     <+> pprQuotedList ambig_tvs
                , ptext (sLit "Use :print or :force to determine these types")]
        | otherwise
        = vcat [ text "The type variable" <> plural ambig_tvs
                    <+> pprQuotedList ambig_tvs
                    <+> is_or_are <+> text "ambiguous" ]

pprSkol :: SkolemInfo -> SrcLoc -> SDoc
pprSkol UnkSkol   _ 
  = ptext (sLit "is an unknown type variable")
pprSkol skol_info tv_loc 
  = sep [ ptext (sLit "is a rigid type variable bound by"),
          sep [ppr skol_info, ptext (sLit "at") <+> ppr tv_loc]]

getSkolemInfo :: [Implication] -> TcTyVar -> SkolemInfo
-- Get the skolem info for a type variable 
-- from the implication constraint that binds it
getSkolemInfo [] tv
  = pprPanic "No skolem info:" (ppr tv)

getSkolemInfo (implic:implics) tv
  | tv `elem` ic_skols implic = ic_info implic
  | otherwise                 = getSkolemInfo implics tv

-----------------------
-- relevantBindings looks at the value environment and finds values whose
-- types mention any of the offending type variables.  It has to be
-- careful to zonk the Id's type first, so it has to be in the monad.
-- We must be careful to pass it a zonked type variable, too.

relevantBindings :: ReportErrCtxt -> Ct
                 -> TcM (ReportErrCtxt, SDoc)
relevantBindings ctxt ct
  = do { (tidy_env', docs) <- go (cec_tidy ctxt) (6, emptyVarSet) 
                                 (reverse (tcl_bndrs lcl_env))
         -- The 'reverse' makes us work from outside in
         -- Blargh; maybe have a flag for this "6"

       ; traceTc "relevantBindings" (ppr [id | TcIdBndr id _ <- tcl_bndrs lcl_env])
       ; let doc = hang (ptext (sLit "Relevant bindings include")) 
                      2 (vcat docs)
       ; if null docs 
         then return (ctxt, empty)
         else do { traceTc "rb" doc
                 ; return (ctxt { cec_tidy = tidy_env' }, doc) } } 
  where
    lcl_env = ctLocEnv (cc_loc ct)
    ct_tvs = tyCoVarsOfCt ct

    go :: TidyEnv -> (Int, TcTyVarSet)
       -> [TcIdBinder] -> TcM (TidyEnv, [SDoc])
    go tidy_env (_,_) []
       = return (tidy_env, [])
    go tidy_env (n_left,tvs_seen) (TcIdBndr id _ : tc_bndrs)
       | n_left <= 0, ct_tvs `subVarSet` tvs_seen
       =   -- We have run out of n_left, and we
           -- already have bindings mentioning all of ct_tvs
         go tidy_env (n_left,tvs_seen) tc_bndrs
       | otherwise
       = do { (tidy_env', tidy_ty) <- zonkTidyTcType tidy_env (idType id)
            ; let id_tvs = tyCoVarsOfType tidy_ty
                  doc = sep [ ppr id <+> dcolon <+> ppr tidy_ty
		            , nest 2 (parens (ptext (sLit "bound at")
			    	 <+> ppr (getSrcLoc id)))]
            ; if id_tvs `intersectsVarSet` ct_tvs 
              && (n_left > 0 || not (id_tvs `subVarSet` tvs_seen))
                       -- Either we n_left is big enough, 
                       -- or this binding mentions a new type variable
              then do { (env', docs) <- go tidy_env' (n_left - 1, tvs_seen `unionVarSet` id_tvs) tc_bndrs
                      ; return (env', doc:docs) }
	      else go tidy_env (n_left, tvs_seen) tc_bndrs }

-----------------------
warnDefaulting :: Cts -> Type -> TcM ()
warnDefaulting wanteds default_ty
  = do { warn_default <- woptM Opt_WarnTypeDefaults
       ; env0 <- tcInitTidyEnv
       ; let tidy_env = tidyFreeTyCoVars env0 $
                        tyCoVarsOfCts wanteds
             tidy_wanteds = mapBag (tidyCt tidy_env) wanteds
             (loc, ppr_wanteds) = pprWithArising (bagToList tidy_wanteds)
             warn_msg  = hang (ptext (sLit "Defaulting the following constraint(s) to type")
                                <+> quotes (ppr default_ty))
                            2 ppr_wanteds
       ; setCtLoc loc $ warnTc warn_default warn_msg }
\end{code}

Note [Runtime skolems]
~~~~~~~~~~~~~~~~~~~~~~
We want to give a reasonably helpful error message for ambiguity
arising from *runtime* skolems in the debugger.  These
are created by in RtClosureInspect.zonkRTTIType.  

%************************************************************************
%*									*
                 Error from the canonicaliser
	 These ones are called *during* constraint simplification
%*									*
%************************************************************************

\begin{code}
solverDepthErrorTcS :: Ct -> TcM a
solverDepthErrorTcS ct
  = setCtLoc loc $
    do { pred <- zonkTcType (ctPred ct)
       ; env0 <- tcInitTidyEnv
       ; let tidy_env  = tidyFreeTyCoVars env0 (tyCoVarsOfType pred)
             tidy_pred = tidyType tidy_env pred
       ; failWithTcM (tidy_env, hang msg 2 (ppr tidy_pred)) }
  where
    loc   = cc_loc ct
    depth = ctLocDepth loc
    msg = vcat [ ptext (sLit "Context reduction stack overflow; size =") <+> int depth
               , ptext (sLit "Use -fcontext-stack=N to increase stack size to N") ]
\end{code}

%************************************************************************
%*									*
                 Tidying
%*									*
%************************************************************************

\begin{code}
zonkTidyTcType :: TidyEnv -> TcType -> TcM (TidyEnv, TcType)
zonkTidyTcType env ty = do { ty' <- zonkTcType ty
                           ; return (tidyOpenType env ty') }

zonkTidyOrigin :: ReportErrCtxt -> CtOrigin -> TcM (ReportErrCtxt, CtOrigin)
zonkTidyOrigin ctxt (GivenOrigin skol_info)
  = do { skol_info1 <- zonkSkolemInfo skol_info
       ; let (env1, skol_info2) = tidySkolemInfo (cec_tidy ctxt) skol_info1
       ; return (ctxt { cec_tidy = env1 }, GivenOrigin skol_info2) }
zonkTidyOrigin ctxt (TypeEqOrigin { uo_actual = act, uo_expected = exp })
  = do { (env1, act') <- zonkTidyTcType (cec_tidy ctxt) act
       ; (env2, exp') <- zonkTidyTcType env1            exp
       ; return ( ctxt { cec_tidy = env2 }
                , TypeEqOrigin { uo_actual = act', uo_expected = exp' }) }
zonkTidyOrigin ctxt (KindEqOrigin ty1 ty2 orig)
  = do { (env1, ty1') <- zonkTidyTcType (cec_tidy ctxt) ty1
       ; (env2, ty2') <- zonkTidyTcType env1            ty2
       ; (ctxt2, orig') <- zonkTidyOrigin (ctxt { cec_tidy = env2 }) orig
       ; return (ctxt2, KindEqOrigin ty1' ty2' orig') }
zonkTidyOrigin ctxt orig = return (ctxt, orig)
\end{code}<|MERGE_RESOLUTION|>--- conflicted
+++ resolved
@@ -980,29 +980,14 @@
                 -- context. Accelerate Smart.hs showed this problem.
                   sep [ ptext (sLit "There exists a (perhaps superclass) match:") 
                       , nest 2 (vcat (pp_givens givens))]
-<<<<<<< HEAD
-                else empty 
-
-	     ,	if not (isSingleton matches)
-    		then 	-- Two or more matches
-		     empty
-    		else 	-- One match
-		parens (vcat [ptext (sLit "The choice depends on the instantiation of") <+>
-	    		         quotes (pprWithCommas ppr (varSetElems (tyCoVarsOfTypes tys))),
-			      if null (matching_givens) then
-                                   vcat [ ptext (sLit "To pick the first instance above, use -XIncoherentInstances"),
-			                  ptext (sLit "when compiling the other instance declarations")]
-                              else empty])]
-=======
 
 	     ,	ppWhen (isSingleton matches) $
 		parens (vcat [ ptext (sLit "The choice depends on the instantiation of") <+>
-	    		          quotes (pprWithCommas ppr (varSetElems (tyVarsOfTypes tys)))
+	    		          quotes (pprWithCommas ppr (varSetElems (tyCoVarsOfTypes tys)))
 			     , ppWhen (null (matching_givens)) $
                                vcat [ ptext (sLit "To pick the first instance above, use -XIncoherentInstances")
 			            , ptext (sLit "when compiling the other instance declarations")]
                         ])]
->>>>>>> 2c12b912
         where
             ispecs = [ispec | (ispec, _) <- matches]
 
@@ -1105,13 +1090,10 @@
 anyway; consider C (forall a. F a)
 
 \begin{code}
-<<<<<<< HEAD
-mkAmbigMsg :: ReportErrCtxt -> [Ct] 
-           -> TcM (ReportErrCtxt, Bool, SDoc)
-mkAmbigMsg ctxt cts
-  | isEmptyVarSet ambig_tv_set
-  = return (ctxt, False, empty)
-  | otherwise
+mkAmbigMsg :: Ct -> (Bool, SDoc)
+mkAmbigMsg ct
+  | isEmptyVarSet ambig_tv_set = (False, empty)
+  | otherwise                  = (True,  msg)
   = do { dflags <- getDynFlags
        
        ; prs <- mapSndM zonkTcType $ 
@@ -1121,19 +1103,7 @@
                              , tyCoVarsOfType zonked_ty `intersectsVarSet` ambig_tv_set]
        ; return (ctxt, True, mk_msg dflags ambig_ids) }
   where
-    ct1:_ = cts
-    ct1_bndrs = tcl_bndrs (ctLocEnv (cc_loc ct1))
- 
-    ambig_tv_set = foldr (unionVarSet . filterVarSet isAmbiguousTyVar . tyCoVarsOfCt) 
-                         emptyVarSet cts
-=======
-mkAmbigMsg :: Ct -> (Bool, SDoc)
-mkAmbigMsg ct
-  | isEmptyVarSet ambig_tv_set = (False, empty)
-  | otherwise                  = (True,  msg)
-  where
-    ambig_tv_set = filterVarSet isAmbiguousTyVar (tyVarsOfCt ct)
->>>>>>> 2c12b912
+    ambig_tv_set = filterVarSet isAmbiguousTyVar (tyCoVarsOfCt ct)
     ambig_tvs = varSetElems ambig_tv_set
     
     is_or_are | isSingleton ambig_tvs = text "is"

--- conflicted
+++ resolved
@@ -1311,21 +1311,11 @@
   | null ambig_tkvs = (False, empty)
   | otherwise       = (True,  msg)
   where
-<<<<<<< HEAD
-    ambig_tv_set = filterVarSet isAmbiguousTyVar (tyCoVarsOfCt ct)
-    ambig_tvs = varSetElems ambig_tv_set
-    
-    is_or_are | isSingleton ambig_tvs = text "is"
-              | otherwise             = text "are"
-                 
-    msg | any isRuntimeUnkSkol ambig_tvs  -- See Note [Runtime skolems]
-=======
-    ambig_tkv_set = filterVarSet isAmbiguousTyVar (tyVarsOfCt ct)
+    ambig_tkv_set = filterVarSet isAmbiguousTyVar (tyCoVarsOfCt ct)
     ambig_tkvs    = varSetElems ambig_tkv_set
     (ambig_kvs, ambig_tvs) = partition isKindVar ambig_tkvs
 
     msg | any isRuntimeUnkSkol ambig_tkvs  -- See Note [Runtime skolems]
->>>>>>> 2070a8f3
         =  vcat [ ptext (sLit "Cannot resolve unknown runtime type") <> plural ambig_tvs
                      <+> pprQuotedList ambig_tvs
                 , ptext (sLit "Use :print or :force to determine these types")]

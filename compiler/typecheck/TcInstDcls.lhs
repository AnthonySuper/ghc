%
% (c) The University of Glasgow 2006
% (c) The GRASP/AQUA Project, Glasgow University, 1992-1998
%

TcInstDecls: Typechecking instance declarations

\begin{code}
{-# LANGUAGE CPP #-}

module TcInstDcls ( tcInstDecls1, tcInstDecls2 ) where

#include "HsVersions.h"

import HsSyn
import TcBinds
import TcTyClsDecls
import TcClassDcl( tcClassDecl2, 
                   HsSigFun, lookupHsSig, mkHsSigFun,
                   findMethodBind, instantiateMethod, tcInstanceMethodBody )
import TcPat      ( addInlinePrags )
import TcRnMonad
import TcValidity
import TcMType
import TcType
import BuildTyCl
import Inst
import InstEnv
import FamInst
import FamInstEnv
import TcDeriv
import TcEnv
import TcHsType
import TcUnify
import Coercion   ( pprCoAxiom )
import MkCore     ( nO_METHOD_BINDING_ERROR_ID )
import Type
import TcEvidence
import TyCon
import Coercion   ( emptyCvSubstEnv )
import CoAxiom
import DataCon
import Class
import Var
import VarEnv
import VarSet
import PrelNames  ( tYPEABLE_INTERNAL, typeableClassName, genericClassNames )
import Bag
import BasicTypes
import DynFlags
import ErrUtils
import FastString
import HscTypes ( isHsBootOrSig )
import Id
import MkId
import Name
import NameSet
import Outputable
import SrcLoc
import Util
import BooleanFormula ( isUnsatisfied, pprBooleanFormulaNice )

import Control.Monad
import Maybes     ( isNothing, isJust, whenIsJust )
import Data.List  ( mapAccumL, partition )
\end{code}

Typechecking instance declarations is done in two passes. The first
pass, made by @tcInstDecls1@, collects information to be used in the
second pass.

This pre-processed info includes the as-yet-unprocessed bindings
inside the instance declaration.  These are type-checked in the second
pass, when the class-instance envs and GVE contain all the info from
all the instance and value decls.  Indeed that's the reason we need
two passes over the instance decls.


Note [How instance declarations are translated]
~~~~~~~~~~~~~~~~~~~~~~~~~~~~~~~~~~~~~~~~~~~~~~~
Here is how we translation instance declarations into Core

Running example:
        class C a where
           op1, op2 :: Ix b => a -> b -> b
           op2 = <dm-rhs>

        instance C a => C [a]
           {-# INLINE [2] op1 #-}
           op1 = <rhs>
===>
        -- Method selectors
        op1,op2 :: forall a. C a => forall b. Ix b => a -> b -> b
        op1 = ...
        op2 = ...

        -- Default methods get the 'self' dictionary as argument
        -- so they can call other methods at the same type
        -- Default methods get the same type as their method selector
        $dmop2 :: forall a. C a => forall b. Ix b => a -> b -> b
        $dmop2 = /\a. \(d:C a). /\b. \(d2: Ix b). <dm-rhs>
               -- NB: type variables 'a' and 'b' are *both* in scope in <dm-rhs>
               -- Note [Tricky type variable scoping]

        -- A top-level definition for each instance method
        -- Here op1_i, op2_i are the "instance method Ids"
        -- The INLINE pragma comes from the user pragma
        {-# INLINE [2] op1_i #-}  -- From the instance decl bindings
        op1_i, op2_i :: forall a. C a => forall b. Ix b => [a] -> b -> b
        op1_i = /\a. \(d:C a).
               let this :: C [a]
                   this = df_i a d
                     -- Note [Subtle interaction of recursion and overlap]

                   local_op1 :: forall b. Ix b => [a] -> b -> b
                   local_op1 = <rhs>
                     -- Source code; run the type checker on this
                     -- NB: Type variable 'a' (but not 'b') is in scope in <rhs>
                     -- Note [Tricky type variable scoping]

               in local_op1 a d

        op2_i = /\a \d:C a. $dmop2 [a] (df_i a d)

        -- The dictionary function itself
        {-# NOINLINE CONLIKE df_i #-}   -- Never inline dictionary functions
        df_i :: forall a. C a -> C [a]
        df_i = /\a. \d:C a. MkC (op1_i a d) (op2_i a d)
                -- But see Note [Default methods in instances]
                -- We can't apply the type checker to the default-method call

        -- Use a RULE to short-circuit applications of the class ops
        {-# RULE "op1@C[a]" forall a, d:C a.
                            op1 [a] (df_i d) = op1_i a d #-}

Note [Instances and loop breakers]
~~~~~~~~~~~~~~~~~~~~~~~~~~~~~~~~~~
* Note that df_i may be mutually recursive with both op1_i and op2_i.
  It's crucial that df_i is not chosen as the loop breaker, even
  though op1_i has a (user-specified) INLINE pragma.

* Instead the idea is to inline df_i into op1_i, which may then select
  methods from the MkC record, and thereby break the recursion with
  df_i, leaving a *self*-recurisve op1_i.  (If op1_i doesn't call op at
  the same type, it won't mention df_i, so there won't be recursion in
  the first place.)

* If op1_i is marked INLINE by the user there's a danger that we won't
  inline df_i in it, and that in turn means that (since it'll be a
  loop-breaker because df_i isn't), op1_i will ironically never be
  inlined.  But this is OK: the recursion breaking happens by way of
  a RULE (the magic ClassOp rule above), and RULES work inside InlineRule
  unfoldings. See Note [RULEs enabled in SimplGently] in SimplUtils

Note [ClassOp/DFun selection]
~~~~~~~~~~~~~~~~~~~~~~~~~~~~~
One thing we see a lot is stuff like
    op2 (df d1 d2)
where 'op2' is a ClassOp and 'df' is DFun.  Now, we could inline *both*
'op2' and 'df' to get
     case (MkD ($cop1 d1 d2) ($cop2 d1 d2) ... of
       MkD _ op2 _ _ _ -> op2
And that will reduce to ($cop2 d1 d2) which is what we wanted.

But it's tricky to make this work in practice, because it requires us to
inline both 'op2' and 'df'.  But neither is keen to inline without having
seen the other's result; and it's very easy to get code bloat (from the
big intermediate) if you inline a bit too much.

Instead we use a cunning trick.
 * We arrange that 'df' and 'op2' NEVER inline.

 * We arrange that 'df' is ALWAYS defined in the sylised form
      df d1 d2 = MkD ($cop1 d1 d2) ($cop2 d1 d2) ...

 * We give 'df' a magical unfolding (DFunUnfolding [$cop1, $cop2, ..])
   that lists its methods.

 * We make CoreUnfold.exprIsConApp_maybe spot a DFunUnfolding and return
   a suitable constructor application -- inlining df "on the fly" as it
   were.

 * ClassOp rules: We give the ClassOp 'op2' a BuiltinRule that
   extracts the right piece iff its argument satisfies
   exprIsConApp_maybe.  This is done in MkId mkDictSelId

 * We make 'df' CONLIKE, so that shared uses still match; eg
      let d = df d1 d2
      in ...(op2 d)...(op1 d)...

Note [Single-method classes]
~~~~~~~~~~~~~~~~~~~~~~~~~~~~
If the class has just one method (or, more accurately, just one element
of {superclasses + methods}), then we use a different strategy.

   class C a where op :: a -> a
   instance C a => C [a] where op = <blah>

We translate the class decl into a newtype, which just gives a
top-level axiom. The "constructor" MkC expands to a cast, as does the
class-op selector.

   axiom Co:C a :: C a ~ (a->a)

   op :: forall a. C a -> (a -> a)
   op a d = d |> (Co:C a)

   MkC :: forall a. (a->a) -> C a
   MkC = /\a.\op. op |> (sym Co:C a)

The clever RULE stuff doesn't work now, because ($df a d) isn't
a constructor application, so exprIsConApp_maybe won't return
Just <blah>.

Instead, we simply rely on the fact that casts are cheap:

   $df :: forall a. C a => C [a]
   {-# INLINE df #-}  -- NB: INLINE this
   $df = /\a. \d. MkC [a] ($cop_list a d)
       = $cop_list |> forall a. C a -> (sym (Co:C [a]))

   $cop_list :: forall a. C a => [a] -> [a]
   $cop_list = <blah>

So if we see
   (op ($df a d))
we'll inline 'op' and '$df', since both are simply casts, and
good things happen.

Why do we use this different strategy?  Because otherwise we
end up with non-inlined dictionaries that look like
    $df = $cop |> blah
which adds an extra indirection to every use, which seems stupid.  See
Trac #4138 for an example (although the regression reported there
wasn't due to the indirection).

There is an awkward wrinkle though: we want to be very
careful when we have
    instance C a => C [a] where
      {-# INLINE op #-}
      op = ...
then we'll get an INLINE pragma on $cop_list but it's important that
$cop_list only inlines when it's applied to *two* arguments (the
dictionary and the list argument).  So we must not eta-expand $df
above.  We ensure that this doesn't happen by putting an INLINE
pragma on the dfun itself; after all, it ends up being just a cast.

There is one more dark corner to the INLINE story, even more deeply
buried.  Consider this (Trac #3772):

    class DeepSeq a => C a where
      gen :: Int -> a

    instance C a => C [a] where
      gen n = ...

    class DeepSeq a where
      deepSeq :: a -> b -> b

    instance DeepSeq a => DeepSeq [a] where
      {-# INLINE deepSeq #-}
      deepSeq xs b = foldr deepSeq b xs

That gives rise to these defns:

    $cdeepSeq :: DeepSeq a -> [a] -> b -> b
    -- User INLINE( 3 args )!
    $cdeepSeq a (d:DS a) b (x:[a]) (y:b) = ...

    $fDeepSeq[] :: DeepSeq a -> DeepSeq [a]
    -- DFun (with auto INLINE pragma)
    $fDeepSeq[] a d = $cdeepSeq a d |> blah

    $cp1 a d :: C a => DeepSep [a]
    -- We don't want to eta-expand this, lest
    -- $cdeepSeq gets inlined in it!
    $cp1 a d = $fDeepSep[] a (scsel a d)

    $fC[] :: C a => C [a]
    -- Ordinary DFun
    $fC[] a d = MkC ($cp1 a d) ($cgen a d)

Here $cp1 is the code that generates the superclass for C [a].  The
issue is this: we must not eta-expand $cp1 either, or else $fDeepSeq[]
and then $cdeepSeq will inline there, which is definitely wrong.  Like
on the dfun, we solve this by adding an INLINE pragma to $cp1.

Note [Subtle interaction of recursion and overlap]
~~~~~~~~~~~~~~~~~~~~~~~~~~~~~~~~~~~~~~~~~~~~~~~~~~
Consider this
  class C a where { op1,op2 :: a -> a }
  instance C a => C [a] where
    op1 x = op2 x ++ op2 x
    op2 x = ...
  instance C [Int] where
    ...

When type-checking the C [a] instance, we need a C [a] dictionary (for
the call of op2).  If we look up in the instance environment, we find
an overlap.  And in *general* the right thing is to complain (see Note
[Overlapping instances] in InstEnv).  But in *this* case it's wrong to
complain, because we just want to delegate to the op2 of this same
instance.

Why is this justified?  Because we generate a (C [a]) constraint in
a context in which 'a' cannot be instantiated to anything that matches
other overlapping instances, or else we would not be executing this
version of op1 in the first place.

It might even be a bit disguised:

  nullFail :: C [a] => [a] -> [a]
  nullFail x = op2 x ++ op2 x

  instance C a => C [a] where
    op1 x = nullFail x

Precisely this is used in package 'regex-base', module Context.hs.
See the overlapping instances for RegexContext, and the fact that they
call 'nullFail' just like the example above.  The DoCon package also
does the same thing; it shows up in module Fraction.hs.

Conclusion: when typechecking the methods in a C [a] instance, we want to
treat the 'a' as an *existential* type variable, in the sense described
by Note [Binding when looking up instances].  That is why isOverlappableTyVar
responds True to an InstSkol, which is the kind of skolem we use in
tcInstDecl2.


Note [Tricky type variable scoping]
~~~~~~~~~~~~~~~~~~~~~~~~~~~~~~~~~~~
In our example
        class C a where
           op1, op2 :: Ix b => a -> b -> b
           op2 = <dm-rhs>

        instance C a => C [a]
           {-# INLINE [2] op1 #-}
           op1 = <rhs>

note that 'a' and 'b' are *both* in scope in <dm-rhs>, but only 'a' is
in scope in <rhs>.  In particular, we must make sure that 'b' is in
scope when typechecking <dm-rhs>.  This is achieved by subFunTys,
which brings appropriate tyvars into scope. This happens for both
<dm-rhs> and for <rhs>, but that doesn't matter: the *renamer* will have
complained if 'b' is mentioned in <rhs>.



%************************************************************************
%*                                                                      *
\subsection{Extracting instance decls}
%*                                                                      *
%************************************************************************

Gather up the instance declarations from their various sources

\begin{code}
tcInstDecls1    -- Deal with both source-code and imported instance decls
   :: [LTyClDecl Name]          -- For deriving stuff
   -> [LInstDecl Name]          -- Source code instance decls
   -> [LDerivDecl Name]         -- Source code stand-alone deriving decls
   -> TcM (TcGblEnv,            -- The full inst env
           [InstInfo Name],     -- Source-code instance decls to process;
                                -- contains all dfuns for this module
           HsValBinds Name)     -- Supporting bindings for derived instances

tcInstDecls1 tycl_decls inst_decls deriv_decls 
  = checkNoErrs $
    do {    -- Stop if addInstInfos etc discovers any errors
            -- (they recover, so that we get more than one error each
            -- round)

            -- Do class and family instance declarations
       ; env <- getGblEnv
       ; stuff <- mapAndRecoverM tcLocalInstDecl inst_decls
       ; let (local_infos_s, fam_insts_s) = unzip stuff
             fam_insts    = concat fam_insts_s
             local_infos' = concat local_infos_s
             -- Handwritten instances of the poly-kinded Typeable class are
             -- forbidden, so we handle those separately
             (typeable_instances, local_infos)
                = partition (bad_typeable_instance env) local_infos'

       ; addClsInsts local_infos $
         addFamInsts fam_insts   $
    do {    -- Compute instances from "deriving" clauses;
            -- This stuff computes a context for the derived instance
            -- decl, so it needs to know about all the instances possible
            -- NB: class instance declarations can contain derivings as
            --     part of associated data type declarations
         failIfErrsM    -- If the addInsts stuff gave any errors, don't
                        -- try the deriving stuff, because that may give
                        -- more errors still

       ; traceTc "tcDeriving" Outputable.empty
       ; th_stage <- getStage   -- See Note [Deriving inside TH brackets ]
       ; (gbl_env, deriv_inst_info, deriv_binds)
              <- if isBrackStage th_stage 
                 then do { gbl_env <- getGblEnv
                         ; return (gbl_env, emptyBag, emptyValBindsOut) }
                 else tcDeriving tycl_decls inst_decls deriv_decls

       -- Fail if there are any handwritten instance of poly-kinded Typeable
       ; mapM_ typeable_err typeable_instances

       -- Check that if the module is compiled with -XSafe, there are no
       -- hand written instances of old Typeable as then unsafe casts could be
       -- performed. Derived instances are OK.
       ; dflags <- getDynFlags
       ; when (safeLanguageOn dflags) $ forM_ local_infos $ \x -> case x of
             _ | genInstCheck x -> addErrAt (getSrcSpan $ iSpec x) (genInstErr x)
             _ -> return ()

       -- As above but for Safe Inference mode.
       ; when (safeInferOn dflags) $ forM_ local_infos $ \x -> case x of
             _ | genInstCheck x -> recordUnsafeInfer
             _ | overlapCheck x -> recordUnsafeInfer
             _ -> return ()

       ; return ( gbl_env
                , bagToList deriv_inst_info ++ local_infos
                , deriv_binds)
    }}
  where
    -- Separate the Typeable instances from the rest
    bad_typeable_instance env i
      =       -- Class name is Typeable
         typeableClassName == is_cls_nm (iSpec i)
              -- but not those that come from Data.Typeable.Internal
      && tcg_mod env /= tYPEABLE_INTERNAL
              -- nor those from an .hs-boot or .hsig file
              -- (deriving can't be used there)
      && not (isHsBootOrSig (tcg_src env))

    overlapCheck ty = overlapMode (is_flag $ iSpec ty) /= NoOverlap
    genInstCheck ty = is_cls_nm (iSpec ty) `elem` genericClassNames
    genInstErr i = hang (ptext (sLit $ "Generic instances can only be "
                            ++ "derived in Safe Haskell.") $+$ 
                         ptext (sLit "Replace the following instance:"))
                     2 (pprInstanceHdr (iSpec i))

    typeable_err i
      = setSrcSpan (getSrcSpan ispec) $
        addErrTc $ hang (ptext (sLit "Typeable instances can only be derived"))
                      2 (vcat [ ptext (sLit "Try") <+> quotes (ptext (sLit "deriving instance Typeable")
                                                <+> pp_tc)
                              , ptext (sLit "(requires StandaloneDeriving)") ])
      where
        ispec = iSpec i
        pp_tc | [_kind, ty] <- is_tys ispec
              , Just (tc,_) <- tcSplitTyConApp_maybe ty
              = ppr tc
              | otherwise = ptext (sLit "<tycon>")

addClsInsts :: [InstInfo Name] -> TcM a -> TcM a
addClsInsts infos thing_inside
  = tcExtendLocalInstEnv (map iSpec infos) thing_inside

addFamInsts :: [FamInst] -> TcM a -> TcM a
-- Extend (a) the family instance envt
--        (b) the type envt with stuff from data type decls
addFamInsts fam_insts thing_inside
  = tcExtendLocalFamInstEnv fam_insts $ 
    tcExtendGlobalEnv things  $ 
    do { traceTc "addFamInsts" (pprFamInsts fam_insts)
       ; tcg_env <- tcAddImplicits things
       ; setGblEnv tcg_env thing_inside }
  where
    axioms = map (toBranchedAxiom . famInstAxiom) fam_insts
    tycons = famInstsRepTyCons fam_insts
    things = map ATyCon tycons ++ map ACoAxiom axioms 
\end{code}

Note [Deriving inside TH brackets]
~~~~~~~~~~~~~~~~~~~~~~~~~~~~~~~~~~
Given a declaration bracket
  [d| data T = A | B deriving( Show ) |]

there is really no point in generating the derived code for deriving(
Show) and then type-checking it. This will happen at the call site
anyway, and the type check should never fail!  Moreover (Trac #6005)
the scoping of the generated code inside the bracket does not seem to 
work out.  

The easy solution is simply not to generate the derived instances at
all.  (A less brutal solution would be to generate them with no
bindings.)  This will become moot when we shift to the new TH plan, so 
the brutal solution will do.


\begin{code}
tcLocalInstDecl :: LInstDecl Name
                -> TcM ([InstInfo Name], [FamInst])
        -- A source-file instance declaration
        -- Type-check all the stuff before the "where"
        --
        -- We check for respectable instance type, and context
tcLocalInstDecl (L loc (TyFamInstD { tfid_inst = decl }))
  = do { fam_inst <- tcTyFamInstDecl Nothing (L loc decl)
       ; return ([], [fam_inst]) }

tcLocalInstDecl (L loc (DataFamInstD { dfid_inst = decl }))
  = do { fam_inst <- tcDataFamInstDecl Nothing (L loc decl)
       ; return ([], [fam_inst]) }

tcLocalInstDecl (L loc (ClsInstD { cid_inst = decl }))
  = do { (insts, fam_insts) <- tcClsInstDecl (L loc decl)
       ; return (insts, fam_insts) }

tcClsInstDecl :: LClsInstDecl Name -> TcM ([InstInfo Name], [FamInst])
tcClsInstDecl (L loc (ClsInstDecl { cid_poly_ty = poly_ty, cid_binds = binds
                                  , cid_sigs = uprags, cid_tyfam_insts = ats
                                  , cid_overlap_mode = overlap_mode
                                  , cid_datafam_insts = adts }))
  = setSrcSpan loc                      $
    addErrCtxt (instDeclCtxt1 poly_ty)  $
    do  { is_boot <- tcIsHsBootOrSig
        ; checkTc (not is_boot || (isEmptyLHsBinds binds && null uprags))
                  badBootDeclErr

        ; (tyvars, theta, clas, inst_tys) <- tcHsInstHead InstDeclCtxt poly_ty
        ; let mini_env   = mkVarEnv (classTyVars clas `zip` inst_tys)
              mini_subst = mkTCvSubst (mkInScopeSet (mkVarSet tyvars))
                                      (mini_env, emptyCvSubstEnv)
              mb_info    = Just (clas, mini_env)
                           
        -- Next, process any associated types.
        ; traceTc "tcLocalInstDecl" (ppr poly_ty)
        ; tyfam_insts0  <- tcExtendTyVarEnv tyvars $
                           mapAndRecoverM (tcTyFamInstDecl mb_info) ats
        ; datafam_insts <- tcExtendTyVarEnv tyvars $
                           mapAndRecoverM (tcDataFamInstDecl mb_info) adts

        -- Check for missing associated types and build them
        -- from their defaults (if available)
        ; let defined_ats = mkNameSet (map (tyFamInstDeclName . unLoc) ats)
                            `unionNameSet`
                            mkNameSet (map (unLoc . dfid_tycon . unLoc) adts)
        ; tyfam_insts1 <- mapM (tcATDefault mini_subst defined_ats) 
                               (classATItems clas)
        
        -- Finally, construct the Core representation of the instance.
        -- (This no longer includes the associated types.)
        ; dfun_name <- newDFunName clas inst_tys (getLoc poly_ty)
                -- Dfun location is that of instance *header*

        ; ispec <- newClsInst (fmap unLoc overlap_mode) dfun_name tyvars theta
                              clas inst_tys
        ; let inst_info = InstInfo { iSpec  = ispec
                                   , iBinds = InstBindings
                                     { ib_binds = binds
                                     , ib_tyvars = map Var.varName tyvars -- Scope over bindings
                                     , ib_pragmas = uprags
                                     , ib_extensions = []
                                     , ib_derived = False } }

        ; return ( [inst_info], tyfam_insts0 ++ concat tyfam_insts1 ++ datafam_insts) }


tcATDefault :: TCvSubst -> NameSet -> ClassATItem -> TcM [FamInst]
-- ^ Construct default instances for any associated types that
-- aren't given a user definition
-- Returns [] or singleton
tcATDefault inst_subst defined_ats (ATI fam_tc defs)
  -- User supplied instances ==> everything is OK
  | tyConName fam_tc `elemNameSet` defined_ats
  = return []

  -- No user instance, have defaults ==> instatiate them
   -- Example:   class C a where { type F a b :: *; type F a b = () }
   --            instance C [x]
   -- Then we want to generate the decl:   type F [x] b = ()
  | Just rhs_ty <- defs
  = do { let (subst', pat_tys') = mapAccumL subst_tv inst_subst
                                            (tyConTyVars fam_tc)
             rhs'     = substTy subst' rhs_ty
             tv_set'  = tyCoVarsOfTypes pat_tys'
             tvs'     = varSetElemsWellScoped tv_set'
       ; rep_tc_name <- newFamInstTyConName (noLoc (tyConName fam_tc)) pat_tys'
       ; let axiom = mkSingleCoAxiom rep_tc_name tvs' fam_tc pat_tys' rhs'
       ; traceTc "mk_deflt_at_instance" (vcat [ ppr fam_tc, ppr rhs_ty
                                              , pprCoAxiom axiom ])
       ; fam_inst <- ASSERT( tyCoVarsOfType rhs' `subVarSet` tv_set' ) 
                     newFamInst SynFamilyInst axiom
       ; return [fam_inst] }

   -- No defaults ==> generate a warning
  | otherwise  -- defs = Nothing
  = do { warnMissingMethodOrAT "associated type" (tyConName fam_tc)
       ; return [] }
  where
    subst_tv subst tc_tv 
      | Just ty <- lookupVarEnv (getTvSubstEnv subst) tc_tv
      = (subst, ty)
      | otherwise
      = (extendTCvSubst subst tc_tv ty', ty')
      where
        ty' = mkOnlyTyVarTy (updateTyVarKind (substTy subst) tc_tv)
\end{code}

%************************************************************************
%*                                                                      *
               Type checking family instances
%*                                                                      *
%************************************************************************

Family instances are somewhat of a hybrid.  They are processed together with
class instance heads, but can contain data constructors and hence they share a
lot of kinding and type checking code with ordinary algebraic data types (and
GADTs).

\begin{code}
tcFamInstDeclCombined :: Maybe (Class, VarEnv Type) -- the class & mini_env if applicable
                      -> Located Name -> TcM TyCon
tcFamInstDeclCombined mb_clsinfo fam_tc_lname
  = do { -- Type family instances require -XTypeFamilies
         -- and can't (currently) be in an hs-boot file
       ; traceTc "tcFamInstDecl" (ppr fam_tc_lname)
       ; type_families <- xoptM Opt_TypeFamilies
       ; is_boot <- tcIsHsBootOrSig   -- Are we compiling an hs-boot file?
       ; checkTc type_families $ badFamInstDecl fam_tc_lname
       ; checkTc (not is_boot) $ badBootFamInstDeclErr

       -- Look up the family TyCon and check for validity including
       -- check that toplevel type instances are not for associated types.
       ; fam_tc <- tcLookupLocatedTyCon fam_tc_lname
       ; when (isNothing mb_clsinfo &&   -- Not in a class decl
               isTyConAssoc fam_tc)      -- but an associated type
              (addErr $ assocInClassErr fam_tc_lname)

       ; return fam_tc }

tcTyFamInstDecl :: Maybe (Class, VarEnv Type) -- the class & mini_env if applicable
                -> LTyFamInstDecl Name -> TcM FamInst
  -- "type instance"
tcTyFamInstDecl mb_clsinfo (L loc decl@(TyFamInstDecl { tfid_eqn = eqn }))
  = setSrcSpan loc           $
    tcAddTyFamInstCtxt decl  $
    do { let fam_lname = tfe_tycon (unLoc eqn)
       ; fam_tc <- tcFamInstDeclCombined mb_clsinfo fam_lname

         -- (0) Check it's an open type family
       ; checkTc (isFamilyTyCon fam_tc)        (notFamily fam_tc)
       ; checkTc (isTypeFamilyTyCon fam_tc)    (wrongKindOfFamily fam_tc)
       ; checkTc (isOpenTypeFamilyTyCon fam_tc) (notOpenFamily fam_tc)

         -- (1) do the work of verifying the synonym group
       ; co_ax_branch <- tcTyFamInstEqn (famTyConShape fam_tc) eqn

         -- (2) check for validity
       ; checkValidTyFamInst mb_clsinfo fam_tc co_ax_branch

         -- (3) construct coercion axiom
       ; rep_tc_name <- newFamInstAxiomName loc (unLoc fam_lname)
                                            [co_ax_branch]
       ; let axiom = mkUnbranchedCoAxiom rep_tc_name fam_tc co_ax_branch
       ; newFamInst SynFamilyInst axiom }

tcDataFamInstDecl :: Maybe (Class, VarEnv Type)
                  -> LDataFamInstDecl Name -> TcM FamInst
  -- "newtype instance" and "data instance"
tcDataFamInstDecl mb_clsinfo 
    (L loc decl@(DataFamInstDecl
       { dfid_pats = pats
       , dfid_tycon = fam_tc_name
       , dfid_defn = defn@HsDataDefn { dd_ND = new_or_data, dd_cType = cType
                                     , dd_ctxt = ctxt, dd_cons = cons } }))
  = setSrcSpan loc             $
    tcAddDataFamInstCtxt decl  $
    do { fam_tc <- tcFamInstDeclCombined mb_clsinfo fam_tc_name

         -- Check that the family declaration is for the right kind
       ; checkTc (isFamilyTyCon fam_tc) (notFamily fam_tc)
       ; checkTc (isAlgTyCon fam_tc) (wrongKindOfFamily fam_tc)

         -- Kind check type patterns
       ; tcFamTyPats (famTyConShape fam_tc) pats
                     (kcDataDefn defn) $ 
           \tvs' pats' res_kind -> do

       { -- Check that left-hand side contains no type family applications
         -- (vanilla synonyms are fine, though, and we checked for
         --  foralls earlier)
         checkValidFamPats fam_tc tvs' pats'
         -- Check that type patterns match class instance head, if any
       ; checkConsistentFamInst mb_clsinfo fam_tc tvs' pats'
         
         -- Result kind must be '*' (otherwise, we have too few patterns)
       ; checkTc (isLiftedTypeKind res_kind) $ tooFewParmsErr (tyConArity fam_tc)

       ; stupid_theta <- tcHsContext ctxt
       ; gadt_syntax <- dataDeclChecks (tyConName fam_tc) new_or_data stupid_theta cons

         -- Construct representation tycon
       ; rep_tc_name <- newFamInstTyConName fam_tc_name pats'
       ; axiom_name  <- newImplicitBinder rep_tc_name mkInstTyCoOcc
       ; let orig_res_ty = mkTyConApp fam_tc pats'

       ; (rep_tc, fam_inst) <- fixM $ \ ~(rec_rep_tc, _) ->
           do { data_cons <- tcConDecls new_or_data rec_rep_tc
                                        (tvs', orig_res_ty) cons
              ; tc_rhs <- case new_or_data of
                     DataType -> return (mkDataTyConRhs data_cons)
                     NewType  -> ASSERT( not (null data_cons) )
                                 mkNewTyConRhs rep_tc_name rec_rep_tc (head data_cons)
              -- freshen tyvars
              ; let (eta_tvs, eta_pats) = eta_reduce tvs' pats'
                    axiom    = mkSingleCoAxiom axiom_name eta_tvs fam_tc eta_pats 
                                               (mkTyConApp rep_tc (mkTyCoVarTys eta_tvs))
                    parent   = FamInstTyCon axiom fam_tc pats'
                    roles    = map (const Nominal) tvs'
                    kind     = mkPiTypesPreferFunTy tvs' liftedTypeKind
                    rep_tc   = mkAlgTyCon rep_tc_name kind
                                          tvs' roles (fmap unLoc cType) stupid_theta tc_rhs 
                                          parent Recursive gadt_syntax 
                 -- We always assume that indexed types are recursive.  Why?
                 -- (1) Due to their open nature, we can never be sure that a
                 -- further instance might not introduce a new recursive
                 -- dependency.  (2) They are always valid loop breakers as
                 -- they involve a coercion.
              ; fam_inst <- newFamInst (DataFamilyInst rep_tc) axiom
              ; return (rep_tc, fam_inst) }

         -- Remember to check validity; no recursion to worry about here
       ; checkValidTyCon rep_tc
       ; return fam_inst } }
  where
    -- See Note [Eta reduction for data family axioms]
    --  [a,b,c,d].T [a] c Int c d  ==>  [a,b,c]. T [a] c Int c
    eta_reduce tvs pats = go (reverse tvs) (reverse pats)
    go (tv:tvs) (pat:pats)
      | Just tv' <- getTyVar_maybe pat
      , tv == tv'
      , not (tv `elemVarSet` tyCoVarsOfTypes pats)
      = go tvs pats
    go tvs pats = (reverse tvs, reverse pats)

\end{code}

Note [Eta reduction for data family axioms]
~~~~~~~~~~~~~~~~~~~~~~~~~~~~~~~~~~~~~~~~~~~
Consider this
   data family T a b :: *
   newtype instance T Int a = MkT (IO a) deriving( Monad )
We'd like this to work.  From the 'newtype instance' you might
think we'd get:
   newtype TInt a = MkT (IO a)
   axiom ax1 a :: T Int a ~ TInt a   -- The type-instance part
   axiom ax2 a :: TInt a ~ IO a      -- The newtype part

But now what can we do?  We have this problem
   Given:   d  :: Monad IO
   Wanted:  d' :: Monad (T Int) = d |> ????
What coercion can we use for the ???

Solution: eta-reduce both axioms, thus:
   axiom ax1 :: T Int ~ TInt
   axiom ax2 :: TInt ~ IO
Now
   d' = d |> Monad (sym (ax2 ; ax1))

This eta reduction happens both for data instances and newtype instances.

See Note [Newtype eta] in TyCon.



%************************************************************************
%*                                                                      *
      Type-checking instance declarations, pass 2
%*                                                                      *
%************************************************************************

\begin{code}
tcInstDecls2 :: [LTyClDecl Name] -> [InstInfo Name]
             -> TcM (LHsBinds Id)
-- (a) From each class declaration,
--      generate any default-method bindings
-- (b) From each instance decl
--      generate the dfun binding

tcInstDecls2 tycl_decls inst_decls
  = do  { -- (a) Default methods from class decls
          let class_decls = filter (isClassDecl . unLoc) tycl_decls
        ; dm_binds_s <- mapM tcClassDecl2 class_decls
        ; let dm_binds = unionManyBags dm_binds_s

          -- (b) instance declarations
        ; let dm_ids = collectHsBindsBinders dm_binds
              -- Add the default method Ids (again)
              -- See Note [Default methods and instances]
        ; inst_binds_s <- tcExtendLetEnv TopLevel TopLevel dm_ids $
                          mapM tcInstDecl2 inst_decls

          -- Done
        ; return (dm_binds `unionBags` unionManyBags inst_binds_s) }
\end{code}

See Note [Default methods and instances]
~~~~~~~~~~~~~~~~~~~~~~~~~~~~~~~~~~~~~~~~
The default method Ids are already in the type environment (see Note
[Default method Ids and Template Haskell] in TcTyClsDcls), BUT they
don't have their InlinePragmas yet.  Usually that would not matter,
because the simplifier propagates information from binding site to
use.  But, unusually, when compiling instance decls we *copy* the
INLINE pragma from the default method to the method for that
particular operation (see Note [INLINE and default methods] below).

So right here in tcInstDecls2 we must re-extend the type envt with
the default method Ids replete with their INLINE pragmas.  Urk.

\begin{code}
tcInstDecl2 :: InstInfo Name -> TcM (LHsBinds Id)
            -- Returns a binding for the dfun
tcInstDecl2 (InstInfo { iSpec = ispec, iBinds = ibinds })
  = recoverM (return emptyLHsBinds)             $
    setSrcSpan loc                              $
    addErrCtxt (instDeclCtxt2 (idType dfun_id)) $
    do {  -- Instantiate the instance decl with skolem constants
       ; (inst_tyvars, dfun_theta, inst_head) <- tcSkolDFunType (idType dfun_id)
                     -- We instantiate the dfun_id with superSkolems.
                     -- See Note [Subtle interaction of recursion and overlap]
                     -- and Note [Binding when looking up instances]
       ; let (clas, inst_tys) = tcSplitDFunHead inst_head
             (class_tyvars, sc_theta, _, op_items) = classBigSig clas
             sc_theta' = substTheta (zipOpenTCvSubst class_tyvars inst_tys) sc_theta

       ; dfun_ev_vars <- newEvVars dfun_theta

       ; sc_ev_vars <- tcSuperClasses dfun_id inst_tyvars dfun_ev_vars sc_theta'

       -- Deal with 'SPECIALISE instance' pragmas
       -- See Note [SPECIALISE instance pragmas]
       ; spec_inst_info@(spec_inst_prags,_) <- tcSpecInstPrags dfun_id ibinds

        -- Typecheck the methods
       ; (meth_ids, meth_binds)
           <- tcInstanceMethods dfun_id clas inst_tyvars dfun_ev_vars
                                inst_tys spec_inst_info
                                op_items ibinds

       -- Create the result bindings
       ; self_dict <- newDict clas inst_tys
       ; let class_tc      = classTyCon clas
             [dict_constr] = tyConDataCons class_tc
             dict_bind     = mkVarBind self_dict (L loc con_app_args)

                     -- We don't produce a binding for the dict_constr; instead we
                     -- rely on the simplifier to unfold this saturated application
                     -- We do this rather than generate an HsCon directly, because
                     -- it means that the special cases (e.g. dictionary with only one
                     -- member) are dealt with by the common MkId.mkDataConWrapId
                     -- code rather than needing to be repeated here.
                     --    con_app_tys  = MkD ty1 ty2
                     --    con_app_scs  = MkD ty1 ty2 sc1 sc2
                     --    con_app_args = MkD ty1 ty2 sc1 sc2 op1 op2
             con_app_tys  = wrapId (mkWpTyApps inst_tys)
                                   (dataConWrapId dict_constr)
             con_app_scs  = mkHsWrap (mkWpEvVarApps sc_ev_vars) con_app_tys
             con_app_args = foldl app_to_meth con_app_scs meth_ids

             app_to_meth :: HsExpr Id -> Id -> HsExpr Id
             app_to_meth fun meth_id = L loc fun `HsApp` L loc (wrapId arg_wrapper meth_id)

             inst_tv_tys = mkTyCoVarTys inst_tyvars
             arg_wrapper = mkWpEvVarApps dfun_ev_vars <.> mkWpTyApps inst_tv_tys

                -- Do not inline the dfun; instead give it a magic DFunFunfolding
             dfun_spec_prags
                | isNewTyCon class_tc = SpecPrags []
                    -- Newtype dfuns just inline unconditionally,
                    -- so don't attempt to specialise them
                | otherwise
                = SpecPrags spec_inst_prags

             export = ABE { abe_wrap = idHsWrapper, abe_poly = dfun_id
                          , abe_mono = self_dict, abe_prags = dfun_spec_prags }
                          -- NB: see Note [SPECIALISE instance pragmas]
             main_bind = AbsBinds { abs_tvs = inst_tyvars
                                  , abs_ev_vars = dfun_ev_vars
                                  , abs_exports = [export]
                                  , abs_ev_binds = emptyTcEvBinds
                                  , abs_binds = unitBag dict_bind }

       ; return (unitBag (L loc main_bind) `unionBags`
                 listToBag meth_binds)
       }
 where
   dfun_id = instanceDFunId ispec
   loc     = getSrcSpan dfun_id

------------------------------
tcSuperClasses :: DFunId -> [TcTyVar] -> [EvVar] -> TcThetaType
               -> TcM [EvVar]
-- See Note [Silent superclass arguments]
tcSuperClasses dfun_id inst_tyvars dfun_ev_vars sc_theta
  | null inst_tyvars && null dfun_ev_vars
  = emitWanteds ScOrigin sc_theta

  | otherwise
  = do {   -- Check that all superclasses can be deduced from
           -- the originally-specified dfun arguments
       ; _ <- checkConstraints InstSkol inst_tyvars orig_ev_vars $
              emitWanteds ScOrigin sc_theta

       ; return (map (find dfun_ev_vars) sc_theta) }
  where
    n_silent     = dfunNSilent dfun_id
    orig_ev_vars = drop n_silent dfun_ev_vars

    find [] pred
      = pprPanic "tcInstDecl2" (ppr dfun_id $$ ppr (idType dfun_id) $$ ppr pred)
    find (ev:evs) pred 
      | pred `eqPred` evVarPred ev = ev
      | otherwise                  = find evs pred

----------------------
<<<<<<< HEAD
mkMethIds :: HsSigFun -> Class -> [TcTyVar] -> [EvVar] 
          -> [TcType] -> Id -> TcM (TcId, TcSigInfo)
=======
mkMethIds :: HsSigFun -> Class -> [TcTyVar] -> [EvVar]
          -> [TcType] -> Id -> TcM (TcId, TcSigInfo, HsWrapper)
>>>>>>> bc9e81cf
mkMethIds sig_fn clas tyvars dfun_ev_vars inst_tys sel_id
  = do  { poly_meth_name  <- newName (mkClassOpAuxOcc sel_occ)
        ; local_meth_name <- newName sel_occ
                  -- Base the local_meth_name on the selector name, because
                  -- type errors from tcInstanceMethodBody come from here
        ; let poly_meth_id  = mkLocalId poly_meth_name  poly_meth_ty
              local_meth_id = mkLocalId local_meth_name local_meth_ty

        ; case lookupHsSig sig_fn sel_name of
            Just lhs_ty  -- There is a signature in the instance declaration
                         -- See Note [Instance method signatures]
               -> setSrcSpan (getLoc lhs_ty) $
                  do { inst_sigs <- xoptM Opt_InstanceSigs
                     ; checkTc inst_sigs (misplacedInstSig sel_name lhs_ty)
                     ; sig_ty  <- tcHsSigType (FunSigCtxt sel_name) lhs_ty
                     ; let poly_sig_ty = mkSigmaTy tyvars theta sig_ty
                     ; tc_sig  <- instTcTySig lhs_ty sig_ty Nothing [] local_meth_name
                     ; hs_wrap <- addErrCtxtM (methSigCtxt sel_name poly_sig_ty poly_meth_ty) $
                                  tcSubType (FunSigCtxt sel_name) poly_sig_ty poly_meth_ty
                     ; return (poly_meth_id, tc_sig, hs_wrap) }

            Nothing     -- No type signature
               -> do { tc_sig <- instTcTySigFromId local_meth_id
                     ; return (poly_meth_id, tc_sig, idHsWrapper) } }
              -- Absent a type sig, there are no new scoped type variables here
              -- Only the ones from the instance decl itself, which are already
              -- in scope.  Example:
              --      class C a where { op :: forall b. Eq b => ... }
              --      instance C [c] where { op = <rhs> }
              -- In <rhs>, 'c' is scope but 'b' is not!
  where
    sel_name      = idName sel_id
    sel_occ       = nameOccName sel_name
    local_meth_ty = instantiateMethod clas sel_id inst_tys
<<<<<<< HEAD
    meth_ty       = mkInvForAllTys tyvars $ mkPiTypes dfun_ev_vars local_meth_ty

    -- Check that any type signatures have exactly the right type
    check_inst_sig hs_ty@(L loc _) 
       = setSrcSpan loc $ 
         do { sig_ty <- tcHsSigType (FunSigCtxt sel_name) hs_ty
            ; inst_sigs <- xoptM Opt_InstanceSigs
            ; if inst_sigs then 
                unless (sig_ty `eqType` local_meth_ty)
                       (badInstSigErr sel_name local_meth_ty)
              else
                addErrTc (misplacedInstSig sel_name hs_ty)
            ; return sig_ty }

badInstSigErr :: Name -> Type -> TcM ()
badInstSigErr meth ty
  = do { env0 <- tcInitTidyEnv
       ; let tidy_ty = tidyType env0 ty
                 -- Tidy the type using the ambient TidyEnv, 
                 -- to avoid apparent name capture (Trac #7475)
                 --    class C a where { op :: a -> b }
                 --    instance C (a->b) where
                 --       op :: forall x. x
                 --       op = ...blah...
       ; addErrTc (hang (ptext (sLit "Method signature does not match class; it should be"))
                      2 (pprPrefixName meth <+> dcolon <+> ppr tidy_ty)) }
=======
    poly_meth_ty  = mkSigmaTy tyvars theta local_meth_ty
    theta         = map idType dfun_ev_vars

methSigCtxt :: Name -> TcType -> TcType -> TidyEnv -> TcM (TidyEnv, MsgDoc)
methSigCtxt sel_name sig_ty meth_ty env0
  = do { (env1, sig_ty)  <- zonkTidyTcType env0 sig_ty
       ; (env2, meth_ty) <- zonkTidyTcType env1 meth_ty
       ; let msg = hang (ptext (sLit "When checking that instance signature for") <+> quotes (ppr sel_name))
                      2 (vcat [ ptext (sLit "is more general than its signature in the class")
                              , ptext (sLit "Instance sig:") <+> ppr sig_ty
                              , ptext (sLit "   Class sig:") <+> ppr meth_ty ])
       ; return (env2, msg) }
>>>>>>> bc9e81cf

misplacedInstSig :: Name -> LHsType Name -> SDoc
misplacedInstSig name hs_ty
  = vcat [ hang (ptext (sLit "Illegal type signature in instance declaration:"))
              2 (hang (pprPrefixName name)
                    2 (dcolon <+> ppr hs_ty))
         , ptext (sLit "(Use InstanceSigs to allow this)") ]

------------------------------
tcSpecInstPrags :: DFunId -> InstBindings Name
                -> TcM ([Located TcSpecPrag], PragFun)
tcSpecInstPrags dfun_id (InstBindings { ib_binds = binds, ib_pragmas = uprags })
  = do { spec_inst_prags <- mapM (wrapLocM (tcSpecInst dfun_id)) $
                            filter isSpecInstLSig uprags
             -- The filter removes the pragmas for methods
       ; return (spec_inst_prags, mkPragFun uprags binds) }
\end{code}

Note [Instance method signatures]
~~~~~~~~~~~~~~~~~~~~~~~~~~~~~~~~~
With -XInstanceSigs we allow the user to supply a signature for the
method in an instance declaration.  Here is an artificial example:

       data Age = MkAge Int
       instance Ord Age where
         compare :: a -> a -> Bool
         compare = error "You can't compare Ages"

The instance signature can be *more* polymorphic than the instantiated
class method (in this case: Age -> Age -> Bool), but it cannot be less
polymorphic.  Moreover, if a signature is given, the implementation
code should match the signature, and type variables bound in the
singature should scope over the method body.

We achieve this by building a TcSigInfo for the method, whether or not
there is an instance method signature, and using that to typecheck
the declaration (in tcInstanceMethodBody).  That means, conveniently,
that the type variables bound in the signature will scope over the body.

What about the check that the instance method signature is more
polymorphic than the instantiated class method type?  We just do a
tcSubType call in mkMethIds, and use the HsWrapper thus generated in
the method AbsBind.  It's very like the tcSubType impedence-matching
call in mkExport.  We have to pass the HsWrapper into
tcInstanceMethodBody.


Note [Silent superclass arguments]
~~~~~~~~~~~~~~~~~~~~~~~~~~~~~~~~~~
See Trac #3731, #4809, #5751, #5913, #6117, which all
describe somewhat more complicated situations, but ones
encountered in practice.  

      THE PROBLEM

The problem is that it is all too easy to create a class whose
superclass is bottom when it should not be.

Consider the following (extreme) situation:
        class C a => D a where ...
        instance D [a] => D [a] where ...   (dfunD)
        instance C [a] => C [a] where ...   (dfunC)
Although this looks wrong (assume D [a] to prove D [a]), it is only a
more extreme case of what happens with recursive dictionaries, and it
can, just about, make sense because the methods do some work before
recursing.

To implement the dfunD we must generate code for the superclass C [a],
which we had better not get by superclass selection from the supplied
argument:
       dfunD :: forall a. D [a] -> D [a]
       dfunD = \d::D [a] -> MkD (scsel d) ..

Otherwise if we later encounter a situation where
we have a [Wanted] dw::D [a] we might solve it thus:
     dw := dfunD dw
Which is all fine except that now ** the superclass C is bottom **!

The instance we want is:
       dfunD :: forall a. D [a] -> D [a]
       dfunD = \d::D [a] -> MkD (dfunC (scsel d)) ...

      THE SOLUTION

Our solution to this problem "silent superclass arguments".  We pass
to each dfun some ``silent superclass arguments’’, which are the
immediate superclasses of the dictionary we are trying to
construct. In our example:
       dfun :: forall a. C [a] -> D [a] -> D [a]
       dfun = \(dc::C [a]) (dd::D [a]) -> DOrd dc ...
Notice the extra (dc :: C [a]) argument compared to the previous version.

This gives us:

     -----------------------------------------------------------
     DFun Superclass Invariant
     ~~~~~~~~~~~~~~~~~~~~~~~~
     In the body of a DFun, every superclass argument to the
     returned dictionary is
       either   * one of the arguments of the DFun,
       or       * constant, bound at top level
     -----------------------------------------------------------

This net effect is that it is safe to treat a dfun application as
wrapping a dictionary constructor around its arguments (in particular,
a dfun never picks superclasses from the arguments under the
dictionary constructor). No superclass is hidden inside a dfun
application.

The extra arguments required to satisfy the DFun Superclass Invariant
always come first, and are called the "silent" arguments.  You can
find out how many silent arguments there are using Id.dfunNSilent;
and then you can just drop that number of arguments to see the ones
that were in the original instance declaration.

DFun types are built (only) by MkId.mkDictFunId, so that is where we
decide what silent arguments are to be added.

In our example, if we had  [Wanted] dw :: D [a] we would get via the instance:
    dw := dfun d1 d2
    [Wanted] (d1 :: C [a])
    [Wanted] (d2 :: D [a])

And now, though we *can* solve: 
     d2 := dw
That's fine; and we solve d1:C[a] separately.

Test case SCLoop tests this fix.

Note [SPECIALISE instance pragmas]
~~~~~~~~~~~~~~~~~~~~~~~~~~~~~~~~~~
Consider

   instance (Ix a, Ix b) => Ix (a,b) where
     {-# SPECIALISE instance Ix (Int,Int) #-}
     range (x,y) = ...

We make a specialised version of the dictionary function, AND
specialised versions of each *method*.  Thus we should generate
something like this:

  $dfIxPair :: (Ix a, Ix b) => Ix (a,b)
  {-# DFUN [$crangePair, ...] #-}
  {-# SPECIALISE $dfIxPair :: Ix (Int,Int) #-}
  $dfIxPair da db = Ix ($crangePair da db) (...other methods...)

  $crange :: (Ix a, Ix b) -> ((a,b),(a,b)) -> [(a,b)]
  {-# SPECIALISE $crange :: ((Int,Int),(Int,Int)) -> [(Int,Int)] #-}
  $crange da db = <blah>

The SPECIALISE pragmas are acted upon by the desugarer, which generate

  dii :: Ix Int
  dii = ...

  $s$dfIxPair :: Ix ((Int,Int),(Int,Int))
  {-# DFUN [$crangePair di di, ...] #-}
  $s$dfIxPair = Ix ($crangePair di di) (...)

  {-# RULE forall (d1,d2:Ix Int). $dfIxPair Int Int d1 d2 = $s$dfIxPair #-}

  $s$crangePair :: ((Int,Int),(Int,Int)) -> [(Int,Int)]
  $c$crangePair = ...specialised RHS of $crangePair...

  {-# RULE forall (d1,d2:Ix Int). $crangePair Int Int d1 d2 = $s$crangePair #-}
 
Note that

  * The specialised dictionary $s$dfIxPair is very much needed, in case we
    call a function that takes a dictionary, but in a context where the 
    specialised dictionary can be used.  See Trac #7797.

  * The ClassOp rule for 'range' works equally well on $s$dfIxPair, because
    it still has a DFunUnfolding.  See Note [ClassOp/DFun selection]

  * A call (range ($dfIxPair Int Int d1 d2)) might simplify two ways:
       --> {ClassOp rule for range}     $crangePair Int Int d1 d2
       --> {SPEC rule for $crangePair}  $s$crangePair
    or thus:
       --> {SPEC rule for $dfIxPair}    range $s$dfIxPair
       --> {ClassOpRule for range}      $s$crangePair
    It doesn't matter which way.

  * We want to specialise the RHS of both $dfIxPair and $crangePair,
    but the SAME HsWrapper will do for both!  We can call tcSpecPrag
    just once, and pass the result (in spec_inst_info) to tcInstanceMethods.


\begin{code}
tcSpecInst :: Id -> Sig Name -> TcM TcSpecPrag
tcSpecInst dfun_id prag@(SpecInstSig hs_ty)
  = addErrCtxt (spec_ctxt prag) $
    do  { (tyvars, theta, clas, tys) <- tcHsInstHead SpecInstCtxt hs_ty
        ; let (_, spec_dfun_ty) = mkDictFunTy tyvars theta clas tys

        ; co_fn <- tcSubType SpecInstCtxt (idType dfun_id) spec_dfun_ty
        ; return (SpecPrag dfun_id co_fn defaultInlinePragma) }
  where
    spec_ctxt prag = hang (ptext (sLit "In the SPECIALISE pragma")) 2 (ppr prag)

tcSpecInst _  _ = panic "tcSpecInst"
\end{code}

%************************************************************************
%*                                                                      *
      Type-checking an instance method
%*                                                                      *
%************************************************************************

tcInstanceMethod
- Make the method bindings, as a [(NonRec, HsBinds)], one per method
- Remembering to use fresh Name (the instance method Name) as the binder
- Bring the instance method Ids into scope, for the benefit of tcInstSig
- Use sig_fn mapping instance method Name -> instance tyvars
- Ditto prag_fn
- Use tcValBinds to do the checking

\begin{code}
tcInstanceMethods :: DFunId -> Class -> [TcTyVar]
                  -> [EvVar]
                  -> [TcType]
                  -> ([Located TcSpecPrag], PragFun)
                  -> [(Id, DefMeth)]
                  -> InstBindings Name
                  -> TcM ([Id], [LHsBind Id])
        -- The returned inst_meth_ids all have types starting
        --      forall tvs. theta => ...
tcInstanceMethods dfun_id clas tyvars dfun_ev_vars inst_tys
                  (spec_inst_prags, prag_fn)
                  op_items (InstBindings { ib_binds = binds
                                         , ib_tyvars = lexical_tvs
                                         , ib_pragmas = sigs
                                         , ib_extensions = exts
                                         , ib_derived    = is_derived })
  = tcExtendTyVarEnv2 (lexical_tvs `zip` tyvars) $
       -- The lexical_tvs scope over the 'where' part
    do { traceTc "tcInstMeth" (ppr sigs $$ ppr binds)
       ; let hs_sig_fn = mkHsSigFun sigs
       ; checkMinimalDefinition
       ; set_exts exts $ mapAndUnzipM (tc_item hs_sig_fn) op_items }
  where
    set_exts :: [ExtensionFlag] -> TcM a -> TcM a
    set_exts es thing = foldr setXOptM thing es
    
    ----------------------
    tc_item :: HsSigFun -> (Id, DefMeth) -> TcM (Id, LHsBind Id)
    tc_item sig_fn (sel_id, dm_info)
      = case findMethodBind (idName sel_id) binds of
            Just (user_bind, bndr_loc) 
                     -> tc_body sig_fn sel_id user_bind bndr_loc
            Nothing  -> do { traceTc "tc_def" (ppr sel_id)
                           ; tc_default sig_fn sel_id dm_info }

    ----------------------
    tc_body :: HsSigFun -> Id -> LHsBind Name
            -> SrcSpan -> TcM (TcId, LHsBind Id)
    tc_body sig_fn sel_id rn_bind bndr_loc
      = add_meth_ctxt sel_id rn_bind $
        do { traceTc "tc_item" (ppr sel_id <+> ppr (idType sel_id))
           ; (meth_id, local_meth_sig, hs_wrap) 
                  <- setSrcSpan bndr_loc $
                     mkMethIds sig_fn clas tyvars dfun_ev_vars
                               inst_tys sel_id
           ; let prags = prag_fn (idName sel_id)
           ; meth_id1 <- addInlinePrags meth_id prags
           ; spec_prags <- tcSpecPrags meth_id1 prags
           ; bind <- tcInstanceMethodBody InstSkol
                          tyvars dfun_ev_vars
                          meth_id1 local_meth_sig hs_wrap
                          (mk_meth_spec_prags meth_id1 spec_prags)
                          rn_bind
           ; return (meth_id1, bind) }

    ----------------------
    tc_default :: HsSigFun -> Id -> DefMeth -> TcM (TcId, LHsBind Id)

    tc_default sig_fn sel_id (GenDefMeth dm_name)
      = do { meth_bind <- mkGenericDefMethBind clas inst_tys sel_id dm_name
           ; tc_body sig_fn sel_id meth_bind inst_loc }

    tc_default sig_fn sel_id NoDefMeth     -- No default method at all
      = do { traceTc "tc_def: warn" (ppr sel_id)
           ; (meth_id, _, _) <- mkMethIds sig_fn clas tyvars dfun_ev_vars
                                          inst_tys sel_id
           ; dflags <- getDynFlags
           ; return (meth_id,
                     mkVarBind meth_id $
                       mkLHsWrap lam_wrapper (error_rhs dflags)) }
      where
        error_rhs dflags = L inst_loc $ HsApp error_fun (error_msg dflags)
        error_fun    = L inst_loc $
                       wrapId (mkWpTyApps
                                [ getLevity "tcInstanceMethods.tc_default" meth_tau
                                , meth_tau])
                              nO_METHOD_BINDING_ERROR_ID
        error_msg dflags = L inst_loc (HsLit (HsStringPrim ""
                                              (unsafeMkByteString (error_string dflags))))
        meth_tau     = funResultTy (applyTys (idType sel_id) inst_tys)
        error_string dflags = showSDoc dflags (hcat [ppr inst_loc, text "|", ppr sel_id ])
        lam_wrapper  = mkWpTyLams tyvars <.> mkWpLams dfun_ev_vars

    tc_default sig_fn sel_id (DefMeth dm_name) -- A polymorphic default method
      = do {     -- Build the typechecked version directly,
                 -- without calling typecheck_method;
                 -- see Note [Default methods in instances]
                 -- Generate   /\as.\ds. let self = df as ds
                 --                      in $dm inst_tys self
                 -- The 'let' is necessary only because HsSyn doesn't allow
                 -- you to apply a function to a dictionary *expression*.

           ; self_dict <- newDict clas inst_tys
           ; let self_ev_bind = EvBind self_dict
                                (EvDFunApp dfun_id (mkTyCoVarTys tyvars) (map EvId dfun_ev_vars))

           ; (meth_id, local_meth_sig, hs_wrap) 
                   <- mkMethIds sig_fn clas tyvars dfun_ev_vars inst_tys sel_id
           ; dm_id <- tcLookupId dm_name
           ; let dm_inline_prag = idInlinePragma dm_id
                 rhs = HsWrap (mkWpEvVarApps [self_dict] <.> mkWpTyApps inst_tys) $
                       HsVar dm_id

                 local_meth_id = sig_id local_meth_sig
                 meth_bind = mkVarBind local_meth_id (L inst_loc rhs)
                 meth_id1 = meth_id `setInlinePragma` dm_inline_prag
                        -- Copy the inline pragma (if any) from the default
                        -- method to this version. Note [INLINE and default methods]

<<<<<<< HEAD
                  
                 export = ABE { abe_wrap = idHsWrapper, abe_poly = meth_id1
=======

                 export = ABE { abe_wrap = hs_wrap, abe_poly = meth_id1
>>>>>>> bc9e81cf
                              , abe_mono = local_meth_id
                              , abe_prags = mk_meth_spec_prags meth_id1 [] }
                 bind = AbsBinds { abs_tvs = tyvars, abs_ev_vars = dfun_ev_vars
                                 , abs_exports = [export]
                                 , abs_ev_binds = EvBinds (unitBag self_ev_bind)
                                 , abs_binds    = unitBag meth_bind }
             -- Default methods in an instance declaration can't have their own
             -- INLINE or SPECIALISE pragmas. It'd be possible to allow them, but
             -- currently they are rejected with
             --           "INLINE pragma lacks an accompanying binding"

           ; return (meth_id1, L inst_loc bind) }

    ----------------------
    mk_meth_spec_prags :: Id -> [LTcSpecPrag] -> TcSpecPrags
        -- Adapt the 'SPECIALISE instance' pragmas to work for this method Id
        -- There are two sources:
        --   * spec_prags_for_me: {-# SPECIALISE op :: <blah> #-}
        --   * spec_prags_from_inst: derived from {-# SPECIALISE instance :: <blah> #-}
        --     These ones have the dfun inside, but [perhaps surprisingly]
        --     the correct wrapper.
    mk_meth_spec_prags meth_id spec_prags_for_me
      = SpecPrags (spec_prags_for_me ++ spec_prags_from_inst)
      where
        spec_prags_from_inst
           | isInlinePragma (idInlinePragma meth_id)
           = []  -- Do not inherit SPECIALISE from the instance if the
                 -- method is marked INLINE, because then it'll be inlined
                 -- and the specialisation would do nothing. (Indeed it'll provoke
                 -- a warning from the desugarer
           | otherwise 
           = [ L inst_loc (SpecPrag meth_id wrap inl)
             | L inst_loc (SpecPrag _ wrap inl) <- spec_inst_prags]

    inst_loc = getSrcSpan dfun_id

        -- For instance decls that come from deriving clauses
        -- we want to print out the full source code if there's an error
        -- because otherwise the user won't see the code at all
    add_meth_ctxt sel_id rn_bind thing
      | is_derived = addLandmarkErrCtxt (derivBindCtxt sel_id clas inst_tys rn_bind) thing
      | otherwise      = thing

    ----------------------

    -- check if one of the minimal complete definitions is satisfied
    checkMinimalDefinition
      = whenIsJust (isUnsatisfied methodExists (classMinimalDef clas)) $
          warnUnsatisifiedMinimalDefinition
      where
      methodExists meth = isJust (findMethodBind meth binds)

mkGenericDefMethBind :: Class -> [Type] -> Id -> Name -> TcM (LHsBind Name)
mkGenericDefMethBind clas inst_tys sel_id dm_name
  =     -- A generic default method
        -- If the method is defined generically, we only have to call the
        -- dm_name.
    do  { dflags <- getDynFlags
        ; liftIO (dumpIfSet_dyn dflags Opt_D_dump_deriv "Filling in method body"
                   (vcat [ppr clas <+> ppr inst_tys,
                          nest 2 (ppr sel_id <+> equals <+> ppr rhs)]))

        ; return (noLoc $ mkTopFunBind Generated (noLoc (idName sel_id))
                                       [mkSimpleMatch [] rhs]) }
  where
    rhs = nlHsVar dm_name

----------------------
wrapId :: HsWrapper -> id -> HsExpr id
wrapId wrapper id = mkHsWrap wrapper (HsVar id)

derivBindCtxt :: Id -> Class -> [Type ] -> LHsBind Name -> SDoc
derivBindCtxt sel_id clas tys _bind
   = vcat [ ptext (sLit "When typechecking the code for ") <+> quotes (ppr sel_id)
          , nest 2 (ptext (sLit "in a derived instance for")
                    <+> quotes (pprClassPred clas tys) <> colon)
          , nest 2 $ ptext (sLit "To see the code I am typechecking, use -ddump-deriv") ]

warnMissingMethodOrAT :: String -> Name -> TcM ()
warnMissingMethodOrAT what name
  = do { warn <- woptM Opt_WarnMissingMethods
       ; traceTc "warn" (ppr name <+> ppr warn <+> ppr (not (startsWithUnderscore (getOccName name))))
       ; warnTc (warn  -- Warn only if -fwarn-missing-methods
                 && not (startsWithUnderscore (getOccName name)))
                                        -- Don't warn about _foo methods
                (ptext (sLit "No explicit") <+> text what <+> ptext (sLit "or default declaration for")
                 <+> quotes (ppr name)) }

warnUnsatisifiedMinimalDefinition :: ClassMinimalDef -> TcM ()
warnUnsatisifiedMinimalDefinition mindef
  = do { warn <- woptM Opt_WarnMissingMethods
       ; warnTc warn message
       }
  where
    message = vcat [ptext (sLit "No explicit implementation for")
                   ,nest 2 $ pprBooleanFormulaNice mindef
                   ]
\end{code}

Note [Export helper functions]
~~~~~~~~~~~~~~~~~~~~~~~~~~~~~~
We arrange to export the "helper functions" of an instance declaration,
so that they are not subject to preInlineUnconditionally, even if their
RHS is trivial.  Reason: they are mentioned in the DFunUnfolding of
the dict fun as Ids, not as CoreExprs, so we can't substitute a
non-variable for them.

We could change this by making DFunUnfoldings have CoreExprs, but it
seems a bit simpler this way.

Note [Default methods in instances]
~~~~~~~~~~~~~~~~~~~~~~~~~~~~~~~~~~~
Consider this

   class Baz v x where
      foo :: x -> x
      foo y = <blah>

   instance Baz Int Int

From the class decl we get

   $dmfoo :: forall v x. Baz v x => x -> x
   $dmfoo y = <blah>

Notice that the type is ambiguous.  That's fine, though. The instance
decl generates

   $dBazIntInt = MkBaz fooIntInt
   fooIntInt = $dmfoo Int Int $dBazIntInt

BUT this does mean we must generate the dictionary translation of
fooIntInt directly, rather than generating source-code and
type-checking it.  That was the bug in Trac #1061. In any case it's
less work to generate the translated version!

Note [INLINE and default methods]
~~~~~~~~~~~~~~~~~~~~~~~~~~~~~~~~~
Default methods need special case.  They are supposed to behave rather like
macros.  For exmample

  class Foo a where
    op1, op2 :: Bool -> a -> a

    {-# INLINE op1 #-}
    op1 b x = op2 (not b) x

  instance Foo Int where
    -- op1 via default method
    op2 b x = <blah>

The instance declaration should behave

   just as if 'op1' had been defined with the
   code, and INLINE pragma, from its original
   definition.

That is, just as if you'd written

  instance Foo Int where
    op2 b x = <blah>

    {-# INLINE op1 #-}
    op1 b x = op2 (not b) x

So for the above example we generate:

  {-# INLINE $dmop1 #-}
  -- $dmop1 has an InlineCompulsory unfolding
  $dmop1 d b x = op2 d (not b) x

  $fFooInt = MkD $cop1 $cop2

  {-# INLINE $cop1 #-}
  $cop1 = $dmop1 $fFooInt

  $cop2 = <blah>

Note carefully:

* We *copy* any INLINE pragma from the default method $dmop1 to the
  instance $cop1.  Otherwise we'll just inline the former in the
  latter and stop, which isn't what the user expected

* Regardless of its pragma, we give the default method an
  unfolding with an InlineCompulsory source. That means
  that it'll be inlined at every use site, notably in
  each instance declaration, such as $cop1.  This inlining
  must happen even though
    a) $dmop1 is not saturated in $cop1
    b) $cop1 itself has an INLINE pragma

  It's vital that $dmop1 *is* inlined in this way, to allow the mutual
  recursion between $fooInt and $cop1 to be broken

* To communicate the need for an InlineCompulsory to the desugarer
  (which makes the Unfoldings), we use the IsDefaultMethod constructor
  in TcSpecPrags.


%************************************************************************
%*                                                                      *
\subsection{Error messages}
%*                                                                      *
%************************************************************************

\begin{code}
instDeclCtxt1 :: LHsType Name -> SDoc
instDeclCtxt1 hs_inst_ty
  = inst_decl_ctxt (case unLoc hs_inst_ty of
                        HsForAllTy _ _ _ _ (L _ ty') -> ppr ty'
                        _                            -> ppr hs_inst_ty)     -- Don't expect this
instDeclCtxt2 :: Type -> SDoc
instDeclCtxt2 dfun_ty
  = inst_decl_ctxt (ppr (mkClassPred cls tys))
  where
    (_,_,cls,tys) = tcSplitDFunTy dfun_ty

inst_decl_ctxt :: SDoc -> SDoc
inst_decl_ctxt doc = hang (ptext (sLit "In the instance declaration for"))
                        2 (quotes doc)

badBootFamInstDeclErr :: SDoc
badBootFamInstDeclErr
  = ptext (sLit "Illegal family instance in hs-boot file")

notFamily :: TyCon -> SDoc
notFamily tycon
  = vcat [ ptext (sLit "Illegal family instance for") <+> quotes (ppr tycon)
         , nest 2 $ parens (ppr tycon <+> ptext (sLit "is not an indexed type family"))]

tooFewParmsErr :: Arity -> SDoc
tooFewParmsErr arity
  = ptext (sLit "Family instance has too few parameters; expected") <+>
    ppr arity

assocInClassErr :: Located Name -> SDoc
assocInClassErr name
 = ptext (sLit "Associated type") <+> quotes (ppr name) <+>
   ptext (sLit "must be inside a class instance")

badFamInstDecl :: Located Name -> SDoc
badFamInstDecl tc_name
  = vcat [ ptext (sLit "Illegal family instance for") <+>
           quotes (ppr tc_name)
         , nest 2 (parens $ ptext (sLit "Use TypeFamilies to allow indexed type families")) ]

notOpenFamily :: TyCon -> SDoc
notOpenFamily tc
  = ptext (sLit "Illegal instance for closed family") <+> quotes (ppr tc)
\end{code}<|MERGE_RESOLUTION|>--- conflicted
+++ resolved
@@ -916,13 +916,8 @@
       | otherwise                  = find evs pred
 
 ----------------------
-<<<<<<< HEAD
-mkMethIds :: HsSigFun -> Class -> [TcTyVar] -> [EvVar] 
-          -> [TcType] -> Id -> TcM (TcId, TcSigInfo)
-=======
 mkMethIds :: HsSigFun -> Class -> [TcTyVar] -> [EvVar]
           -> [TcType] -> Id -> TcM (TcId, TcSigInfo, HsWrapper)
->>>>>>> bc9e81cf
 mkMethIds sig_fn clas tyvars dfun_ev_vars inst_tys sel_id
   = do  { poly_meth_name  <- newName (mkClassOpAuxOcc sel_occ)
         ; local_meth_name <- newName sel_occ
@@ -957,35 +952,7 @@
     sel_name      = idName sel_id
     sel_occ       = nameOccName sel_name
     local_meth_ty = instantiateMethod clas sel_id inst_tys
-<<<<<<< HEAD
-    meth_ty       = mkInvForAllTys tyvars $ mkPiTypes dfun_ev_vars local_meth_ty
-
-    -- Check that any type signatures have exactly the right type
-    check_inst_sig hs_ty@(L loc _) 
-       = setSrcSpan loc $ 
-         do { sig_ty <- tcHsSigType (FunSigCtxt sel_name) hs_ty
-            ; inst_sigs <- xoptM Opt_InstanceSigs
-            ; if inst_sigs then 
-                unless (sig_ty `eqType` local_meth_ty)
-                       (badInstSigErr sel_name local_meth_ty)
-              else
-                addErrTc (misplacedInstSig sel_name hs_ty)
-            ; return sig_ty }
-
-badInstSigErr :: Name -> Type -> TcM ()
-badInstSigErr meth ty
-  = do { env0 <- tcInitTidyEnv
-       ; let tidy_ty = tidyType env0 ty
-                 -- Tidy the type using the ambient TidyEnv, 
-                 -- to avoid apparent name capture (Trac #7475)
-                 --    class C a where { op :: a -> b }
-                 --    instance C (a->b) where
-                 --       op :: forall x. x
-                 --       op = ...blah...
-       ; addErrTc (hang (ptext (sLit "Method signature does not match class; it should be"))
-                      2 (pprPrefixName meth <+> dcolon <+> ppr tidy_ty)) }
-=======
-    poly_meth_ty  = mkSigmaTy tyvars theta local_meth_ty
+    poly_meth_ty  = mkInvSigmaTy tyvars theta local_meth_ty
     theta         = map idType dfun_ev_vars
 
 methSigCtxt :: Name -> TcType -> TcType -> TidyEnv -> TcM (TidyEnv, MsgDoc)
@@ -997,7 +964,6 @@
                               , ptext (sLit "Instance sig:") <+> ppr sig_ty
                               , ptext (sLit "   Class sig:") <+> ppr meth_ty ])
        ; return (env2, msg) }
->>>>>>> bc9e81cf
 
 misplacedInstSig :: Name -> LHsType Name -> SDoc
 misplacedInstSig name hs_ty
@@ -1325,13 +1291,8 @@
                         -- Copy the inline pragma (if any) from the default
                         -- method to this version. Note [INLINE and default methods]
 
-<<<<<<< HEAD
-                  
-                 export = ABE { abe_wrap = idHsWrapper, abe_poly = meth_id1
-=======
 
                  export = ABE { abe_wrap = hs_wrap, abe_poly = meth_id1
->>>>>>> bc9e81cf
                               , abe_mono = local_meth_id
                               , abe_prags = mk_meth_spec_prags meth_id1 [] }
                  bind = AbsBinds { abs_tvs = tyvars, abs_ev_vars = dfun_ev_vars

%
% (c) The University of Glasgow 2006
% (c) The GRASP/AQUA Project, Glasgow University, 1992-1998
%

Monadic type operations

This module contains monadic operations over types that contain
mutable type variables

\begin{code}
{-# OPTIONS -fno-warn-tabs #-}
-- The above warning supression flag is a temporary kludge.
-- While working on this module you are encouraged to remove it and
-- detab the module (please do the detabbing in a separate patch). See
--     http://hackage.haskell.org/trac/ghc/wiki/Commentary/CodingStyle#TabsvsSpaces
-- for details

module TcMType (
  TcTyVar, TcKind, TcType, TcTauType, TcThetaType, TcTyVarSet,

  --------------------------------
  -- Creating new mutable type variables
  newFlexiTyVar,
  newFlexiTyVarTy,		-- Kind -> TcM TcType
  newFlexiTyVarTys,		-- Int -> Kind -> TcM [TcType]
  newPolyFlexiTyVarTy,
  newMetaKindVar, newMetaKindVars, mkKindSigVar,
  mkTcTyVarName, cloneMetaTyVar, 

  newMetaTyVar, readMetaTyVar, writeMetaTyVar, writeMetaTyVarRef,
  newMetaDetails, isFilledMetaTyVar, isFlexiMetaTyVar,

  --------------------------------
  -- Creating new evidence variables
  newEvVar, newEvVars, newEq, newDict,
  newWantedEvVar, newWantedEvVars,
  newTcEvBinds, addTcEvBind,
  newFlatWanteds,

  --------------------------------
  -- Instantiation
  tcInstTyVars, tcInstSigTyVars, newSigTyVar,
  tcInstType, 
  tcInstSkolTyVars, tcInstSkolTyVarsLoc, tcInstSuperSkolTyVars,
  tcInstSkolTyVarsX, tcInstSuperSkolTyVarsX,
  tcInstSkolTyVar, tcInstSkolType,
  tcSkolDFunType, tcSuperSkolTyVars,

  --------------------------------
<<<<<<< HEAD
  -- Checking type validity
  Rank, UserTypeCtxt(..), checkValidType, checkValidMonoType,
  expectedKindInCtxt, 
  checkValidTheta, checkValidFamPats,
  checkValidInstHead, checkValidInstance, validDerivPred,
  checkInstTermination, checkValidTyFamInst, checkTyFamFreeness, 
  arityErr, 
  growThetaTyCoVars, quantifyPred,

  --------------------------------
=======
>>>>>>> 2c12b912
  -- Zonking
  zonkTcPredType, 
  skolemiseSigTv, skolemiseUnboundMetaTyVar,
  zonkTcTyVar, zonkTcTyVars, zonkTyCoVarsAndFV, 
  zonkQuantifiedTyVar, zonkQuantifiedTyVars,
  zonkTcType, zonkTcTypes, zonkTcThetaType,

  zonkTcKind, defaultKindVarToStar,
  zonkEvVar, zonkWC, zonkId, zonkCt, zonkCts, zonkSkolemInfo,

  tcGetGlobalTyVars, 
  ) where

#include "HsVersions.h"

-- friends:
import TypeRep
import TcType
import TcEvidence
import Type
import Class
import TyCon
import Var

-- others:
import TcRnMonad        -- TcType, amongst others
import Id
import Name
import VarSet
import PrelNames
import DynFlags
import Util
import Outputable
import FastString
import SrcLoc
import Bag

import Control.Monad
import Data.List        ( partition, mapAccumL )
\end{code}


%************************************************************************
%*									*
	Kind variables
%*									*
%************************************************************************

\begin{code}
mkKindName :: Unique -> Name
mkKindName unique = mkSystemName unique kind_var_occ

kind_var_occ :: OccName	-- Just one for all MetaKindVars
			-- They may be jiggled by tidying
kind_var_occ = mkOccName tvName "k"

newMetaKindVar :: TcM TcKind
newMetaKindVar = do { uniq <- newUnique
		    ; details <- newMetaDetails TauTv
                    ; let kv = mkTcTyVar (mkKindName uniq) superKind details
		    ; return (mkOnlyTyVarTy kv) }

newMetaKindVars :: Int -> TcM [TcKind]
newMetaKindVars n = mapM (\ _ -> newMetaKindVar) (nOfThem n ())

mkKindSigVar :: Name -> KindVar
-- Use the specified name; don't clone it
mkKindSigVar n = mkTcTyVar n superKind (SkolemTv False)
\end{code}


%************************************************************************
%*									*
     Evidence variables; range over constraints we can abstract over
%*									*
%************************************************************************

\begin{code}
newEvVars :: TcThetaType -> TcM [EvVar]
newEvVars theta = mapM newEvVar theta

newWantedEvVar :: TcPredType -> TcM EvVar 
newWantedEvVar = newEvVar

newWantedEvVars :: TcThetaType -> TcM [EvVar] 
newWantedEvVars theta = mapM newWantedEvVar theta 

--------------

newEvVar :: TcPredType -> TcM EvVar
-- Creates new *rigid* variables for predicates
newEvVar ty = do { name <- newSysName (predTypeOccName ty) 
                 ; return (mkLocalId name ty) }

newEq :: TcType -> TcType -> TcM EvVar
newEq ty1 ty2
  = do { name <- newSysName (mkVarOccFS (fsLit "cobox"))
       ; return (mkLocalId name (mkTcEqPred ty1 ty2)) }

newDict :: Class -> [TcType] -> TcM DictId
newDict cls tys 
  = do { name <- newSysName (mkDictOcc (getOccName cls))
       ; return (mkLocalId name (mkClassPred cls tys)) }

predTypeOccName :: PredType -> OccName
predTypeOccName ty = case classifyPredType ty of
    ClassPred cls _ -> mkDictOcc (getOccName cls)
    EqPred _ _      -> mkVarOccFS (fsLit "cobox")
    TuplePred _     -> mkVarOccFS (fsLit "tup")
    IrredPred _     -> mkVarOccFS (fsLit "irred")
\end{code}

*********************************************************************************
*                                                                               * 
*                   Wanted constraints
*                                                                               *
*********************************************************************************

\begin{code}
newFlatWanteds :: CtOrigin -> ThetaType -> TcM [Ct]
newFlatWanteds orig theta
  = do { loc <- getCtLoc orig
       ; mapM (inst_to_wanted loc) theta }
  where 
    inst_to_wanted loc pty 
          = do { v <- newWantedEvVar pty 
               ; return $ mkNonCanonical loc $
                 CtWanted { ctev_evar = v
                          , ctev_pred = pty } }
\end{code}

%************************************************************************
%*									*
	SkolemTvs (immutable)
%*									*
%************************************************************************

\begin{code}
tcInstType :: ([TyVar] -> TcM (TCvSubst, [TcTyVar]))     -- How to instantiate the type variables
	   -> TcType 					-- Type to instantiate
	   -> TcM ([TcTyVar], TcThetaType, TcType)	-- Result
		-- (type vars (excl coercion vars), preds (incl equalities), rho)
tcInstType inst_tyvars ty
  = case tcSplitForAllTys ty of
	([],     rho) -> let	-- There may be overloading despite no type variables;
				-- 	(?x :: Int) => Int -> Int
			   (theta, tau) = tcSplitPhiTy rho
			 in
			 return ([], theta, tau)

	(tyvars, rho) -> do { (subst, tyvars') <- inst_tyvars tyvars
			    ; let (theta, tau) = tcSplitPhiTy (substTy subst rho)
			    ; return (tyvars', theta, tau) }

tcSkolDFunType :: Type -> TcM ([TcTyVar], TcThetaType, TcType)
-- Instantiate a type signature with skolem constants, but 
-- do *not* give them fresh names, because we want the name to
-- be in the type environment: it is lexically scoped.
tcSkolDFunType ty = tcInstType (\tvs -> return (tcSuperSkolTyVars tvs)) ty

tcSuperSkolTyVars :: [TyVar] -> (TCvSubst, [TcTyVar])
-- Make skolem constants, but do *not* give them new names, as above
-- Moreover, make them "super skolems"; see comments with superSkolemTv
-- see Note [Kind substitution when instantiating]
-- Precondition: tyvars should be ordered (kind vars first)
tcSuperSkolTyVars = mapAccumL tcSuperSkolTyVar (mkTopTCvSubst [])

tcSuperSkolTyVar :: TCvSubst -> TyVar -> (TCvSubst, TcTyVar)
tcSuperSkolTyVar subst tv
  = (extendTCvSubst subst tv (mkOnlyTyVarTy new_tv), new_tv)
  where
    kind   = substTy subst (tyVarKind tv)
    new_tv = mkTcTyVar (tyVarName tv) kind superSkolemTv

<<<<<<< HEAD
tcInstSkolTyVar :: Bool -> TCvSubst -> TyVar -> TcM (TCvSubst, TcTyVar)
=======
tcInstSkolTyVar :: SrcSpan -> Bool -> TvSubst -> TyVar
                -> TcRnIf gbl lcl (TvSubst, TcTyVar)
>>>>>>> 2c12b912
-- Instantiate the tyvar, using 
--      * the occ-name and kind of the supplied tyvar, 
--      * the unique from the monad,
--      * the location either from the tyvar (skol_info = SigSkol)
--                     or from the monad (otherwise)
tcInstSkolTyVar loc overlappable subst tyvar
  = do  { uniq <- newUnique
        ; let new_name = mkInternalName uniq occ loc
              new_tv   = mkTcTyVar new_name kind (SkolemTv overlappable)
        ; return (extendTCvSubst subst tyvar (mkTyCoVarTy new_tv), new_tv) }
  where
    old_name = tyVarName tyvar
    occ      = nameOccName old_name
    kind     = substTy subst (tyVarKind tyvar)

-- Wrappers
<<<<<<< HEAD
tcInstSkolTyVars :: [TyVar] -> TcM (TCvSubst, [TcTyVar])
tcInstSkolTyVars = tcInstSkolTyVarsX (mkTopTCvSubst [])
=======
-- we need to be able to do this from outside the TcM monad:
tcInstSkolTyVarsLoc :: SrcSpan -> [TyVar] -> TcRnIf gbl lcl (TvSubst, [TcTyVar])
tcInstSkolTyVarsLoc loc = mapAccumLM (tcInstSkolTyVar loc False) (mkTopTvSubst [])

tcInstSkolTyVars :: [TyVar] -> TcM (TvSubst, [TcTyVar])
tcInstSkolTyVars = tcInstSkolTyVarsX (mkTopTvSubst [])
>>>>>>> 2c12b912

tcInstSuperSkolTyVars :: [TyVar] -> TcM [TcTyVar]
tcInstSuperSkolTyVars = fmap snd . tcInstSkolTyVars' True  (mkTopTCvSubst [])

tcInstSkolTyVarsX, tcInstSuperSkolTyVarsX
  :: TCvSubst -> [TyVar] -> TcM (TCvSubst, [TcTyVar])
tcInstSkolTyVarsX      subst = tcInstSkolTyVars' False subst
tcInstSuperSkolTyVarsX subst = tcInstSkolTyVars' True  subst

tcInstSkolTyVars' :: Bool -> TCvSubst -> [TyVar] -> TcM (TCvSubst, [TcTyVar])
-- Precondition: tyvars should be ordered (kind vars first)
-- see Note [Kind substitution when instantiating]
tcInstSkolTyVars' isSuperSkol subst tvs
  = do { loc <- getSrcSpanM
       ; mapAccumLM (tcInstSkolTyVar loc isSuperSkol) subst tvs }

tcInstSkolType :: TcType -> TcM ([TcTyVar], TcThetaType, TcType)
-- Instantiate a type with fresh skolem constants
-- Binding location comes from the monad
tcInstSkolType ty = tcInstType tcInstSkolTyVars ty

tcInstSigTyVars :: [TyVar] -> TcM (TCvSubst, [TcTyVar])
-- Make meta SigTv type variables for patten-bound scoped type varaibles
-- We use SigTvs for them, so that they can't unify with arbitrary types
-- Precondition: tyvars should be ordered (kind vars first)
-- see Note [Kind substitution when instantiating]
tcInstSigTyVars = mapAccumLM tcInstSigTyVar (mkTopTCvSubst [])
	-- The tyvars are freshly made, by tcInstSigTyVar
        -- So mkTopTCvSubst [] is ok

tcInstSigTyVar :: TCvSubst -> TyVar -> TcM (TCvSubst, TcTyVar)
tcInstSigTyVar subst tv
  = do { new_tv <- newSigTyVar (tyVarName tv) (substTy subst (tyVarKind tv))
       ; return (extendTCvSubst subst tv (mkTyCoVarTy new_tv), new_tv) }

newSigTyVar :: Name -> Kind -> TcM TcTyVar
newSigTyVar name kind
  = do { uniq <- newUnique
       ; let name' = setNameUnique name uniq
                      -- Use the same OccName so that the tidy-er
                      -- doesn't gratuitously rename 'a' to 'a0' etc
       ; details <- newMetaDetails SigTv
       ; return (mkTcTyVar name' kind details) }

newMetaDetails :: MetaInfo -> TcM TcTyVarDetails
newMetaDetails info 
  = do { ref <- newMutVar Flexi
       ; untch <- getUntouchables
       ; return (MetaTv { mtv_info = info, mtv_ref = ref, mtv_untch = untch }) }
\end{code}

Note [Kind substitution when instantiating]
~~~~~~~~~~~~~~~~~~~~~~~~~~~~~~~~~~~~~~~~~~~
When we instantiate a bunch of kind and type variables, first we
expect them to be sorted (kind variables first, then type variables).
Then we have to instantiate the kind variables, build a substitution
from old variables to the new variables, then instantiate the type
variables substituting the original kind.

Exemple: If we want to instantiate
  [(k1 :: BOX), (k2 :: BOX), (a :: k1 -> k2), (b :: k1)]
we want
  [(?k1 :: BOX), (?k2 :: BOX), (?a :: ?k1 -> ?k2), (?b :: ?k1)]
instead of the buggous
  [(?k1 :: BOX), (?k2 :: BOX), (?a :: k1 -> k2), (?b :: k1)]


%************************************************************************
%*									*
	MetaTvs (meta type variables; mutable)
%*									*
%************************************************************************

\begin{code}
newMetaTyVar :: MetaInfo -> Kind -> TcM TcTyVar
-- Make a new meta tyvar out of thin air
newMetaTyVar meta_info kind
  = do	{ uniq <- newUnique
        ; let name = mkTcTyVarName uniq s
              s = case meta_info of
                        PolyTv -> fsLit "s"
                        TauTv  -> fsLit "t"
                        SigTv  -> fsLit "a"
        ; details <- newMetaDetails meta_info
	; return (mkTcTyVar name kind details) }

cloneMetaTyVar :: TcTyVar -> TcM TcTyVar
cloneMetaTyVar tv
  = ASSERT( isTcTyVar tv )
    do	{ uniq <- newUnique
        ; ref  <- newMutVar Flexi
        ; let name'    = setNameUnique (tyVarName tv) uniq
              details' = case tcTyVarDetails tv of 
                           details@(MetaTv {}) -> details { mtv_ref = ref }
                           _ -> pprPanic "cloneMetaTyVar" (ppr tv)
        ; return (mkTcTyVar name' (tyVarKind tv) details') }

mkTcTyVarName :: Unique -> FastString -> Name
-- Make sure that fresh TcTyVar names finish with a digit
-- leaving the un-cluttered names free for user names
mkTcTyVarName uniq str = mkSysTvName uniq str

-- Works for both type and kind variables
readMetaTyVar :: TyVar -> TcM MetaDetails
readMetaTyVar tyvar = ASSERT2( isMetaTyVar tyvar, ppr tyvar )
		      readMutVar (metaTvRef tyvar)

isFilledMetaTyVar :: TyVar -> TcM Bool
-- True of a filled-in (Indirect) meta type variable
isFilledMetaTyVar tv
  | not (isTcTyVar tv) = return False
  | MetaTv { mtv_ref = ref } <- tcTyVarDetails tv
  = do 	{ details <- readMutVar ref
	; return (isIndirect details) }
  | otherwise = return False

isFlexiMetaTyVar :: TyVar -> TcM Bool
-- True of a un-filled-in (Flexi) meta type variable
isFlexiMetaTyVar tv
  | not (isTcTyVar tv) = return False
  | MetaTv { mtv_ref = ref } <- tcTyVarDetails tv
  = do 	{ details <- readMutVar ref
	; return (isFlexi details) }
  | otherwise = return False

--------------------
-- Works with both type and kind variables
writeMetaTyVar :: TcTyVar -> TcType -> TcM ()
-- Write into a currently-empty MetaTyVar

writeMetaTyVar tyvar ty
  | not debugIsOn 
  = writeMetaTyVarRef tyvar (metaTvRef tyvar) ty

-- Everything from here on only happens if DEBUG is on
  | not (isTcTyVar tyvar)
  = WARN( True, text "Writing to non-tc tyvar" <+> ppr tyvar )
    return ()

  | MetaTv { mtv_ref = ref } <- tcTyVarDetails tyvar
  = writeMetaTyVarRef tyvar ref ty

  | otherwise
  = WARN( True, text "Writing to non-meta tyvar" <+> ppr tyvar )
    return ()

--------------------
writeMetaTyVarRef :: TcTyVar -> TcRef MetaDetails -> TcType -> TcM ()
-- Here the tyvar is for error checking only; 
-- the ref cell must be for the same tyvar
writeMetaTyVarRef tyvar ref ty
  | not debugIsOn 
  = do { traceTc "writeMetaTyVar" (ppr tyvar <+> text ":=" <+> ppr ty)
       ; writeMutVar ref (Indirect ty) }

-- Everything from here on only happens if DEBUG is on
  | otherwise
  = do { meta_details <- readMutVar ref; 
       -- Zonk kinds to allow the error check to work
       ; zonked_tv_kind <- zonkTcKind tv_kind 
       ; zonked_ty_kind <- zonkTcKind ty_kind

       -- Check for double updates
       ; ASSERT2( isFlexi meta_details, 
                  hang (text "Double update of meta tyvar")
                   2 (ppr tyvar $$ ppr meta_details) )

         traceTc "writeMetaTyVar" (ppr tyvar <+> text ":=" <+> ppr ty)
       ; writeMutVar ref (Indirect ty) 
       ; when (   not (isPredTy tv_kind) 
                    -- Don't check kinds for updates to coercion variables
               && not (zonked_ty_kind `tcIsSubKind` zonked_tv_kind))
       $ WARN( True, hang (text "Ill-kinded update to meta tyvar")
                        2 (    ppr tyvar <+> text "::" <+> ppr tv_kind 
                           <+> text ":=" 
                           <+> ppr ty    <+> text "::" <+> ppr ty_kind) )
         (return ()) }
  where
    tv_kind = tyVarKind tyvar
    ty_kind = typeKind ty
\end{code}


%************************************************************************
%*									*
	MetaTvs: TauTvs
%*									*
%************************************************************************

\begin{code}
newFlexiTyVar :: Kind -> TcM TcTyVar
newFlexiTyVar kind = newMetaTyVar TauTv kind

newFlexiTyVarTy  :: Kind -> TcM TcType
newFlexiTyVarTy kind = do
    tc_tyvar <- newFlexiTyVar kind
    return (TyVarTy tc_tyvar)

newFlexiTyVarTys :: Int -> Kind -> TcM [TcType]
newFlexiTyVarTys n kind = mapM newFlexiTyVarTy (nOfThem n kind)

newPolyFlexiTyVarTy :: TcM TcType
newPolyFlexiTyVarTy = do { tv <- newMetaTyVar PolyTv liftedTypeKind
                         ; return (TyVarTy tv) }

tcInstTyVars :: [TKVar] -> TcM ([TcTyVar], [TcType], TCvSubst)
-- Instantiate with META type variables
-- Note that this works for a sequence of kind and type
-- variables.  Eg    [ (k:BOX), (a:k->k) ]
--             Gives [ (k7:BOX), (a8:k7->k7) ]
tcInstTyVars tyvars = tcInstTyVarsX emptyTCvSubst tyvars
    -- emptyTCvSubst has an empty in-scope set, but that's fine here
    -- Since the tyvars are freshly made, they cannot possibly be
    -- captured by any existing for-alls.

tcInstTyVarsX :: TCvSubst -> [TKVar] -> TcM ([TcTyVar], [TcType], TCvSubst)
-- The "X" part is because of extending the substitution
tcInstTyVarsX subst tyvars =
  do { (subst', tyvars') <- mapAccumLM tcInstTyVarX subst tyvars
     ; return (tyvars', mkTyCoVarTys tyvars', subst') }

tcInstTyVarX :: TCvSubst -> TKVar -> TcM (TCvSubst, TcTyVar)
-- Make a new unification variable tyvar whose Name and Kind come from
-- an existing TyVar. We substitute kind variables in the kind.
tcInstTyVarX subst tyvar
  = do  { uniq <- newUnique
        ; details <- newMetaDetails TauTv
        ; let name   = mkSystemName uniq (getOccName tyvar)
              kind   = substTy subst (tyVarKind tyvar)
              new_tv = mkTcTyVar name kind details 
        ; return (extendTCvSubst subst tyvar (mkTyCoVarTy new_tv), new_tv) }
\end{code}


%************************************************************************
%*									*
\subsection{Zonking -- the exernal interfaces}
%*									*
%************************************************************************

@tcGetGlobalTyVars@ returns a fully-zonked set of tyvars free in the environment.
To improve subsequent calls to the same function it writes the zonked set back into
the environment.

\begin{code}
tcGetGlobalTyVars :: TcM TcTyVarSet
tcGetGlobalTyVars
  = do { (TcLclEnv {tcl_tyvars = gtv_var}) <- getLclEnv
       ; gbl_tvs  <- readMutVar gtv_var
       ; gbl_tvs' <- zonkTyCoVarsAndFV gbl_tvs
       ; writeMutVar gtv_var gbl_tvs'
       ; return gbl_tvs' }
  where
\end{code}

-----------------  Type variables

\begin{code}
zonkTyCoVar :: TyVar -> TcM TcType
-- Works on TyVars and TcTyVars
zonkTyCoVar tv | isTcTyVar tv = zonkTcTyVar tv
               | otherwise    = return (mkTyCoVarTy tv)
   -- Hackily, when typechecking type and class decls
   -- we have TyVars in scopeadded (only) in 
   -- TcHsType.tcTyClTyVars, but it seems
   -- painful to make them into TcTyVars there

zonkTyCoVarsAndFV :: TyVarSet -> TcM TyVarSet
zonkTyCoVarsAndFV tyvars = tyCoVarsOfTypes <$> mapM zonkTyCoVar (varSetElems tyvars)

zonkTcTyVars :: [TcTyVar] -> TcM [TcType]
zonkTcTyVars tyvars = mapM zonkTcTyVar tyvars

-----------------  Types
zonkTyVarKind :: TyVar -> TcM TyVar
zonkTyVarKind tv = do { kind' <- zonkTcKind (tyVarKind tv)
                      ; return (setTyVarKind tv kind') }

zonkTcTypes :: [TcType] -> TcM [TcType]
zonkTcTypes tys = mapM zonkTcType tys

zonkTcThetaType :: TcThetaType -> TcM TcThetaType
zonkTcThetaType theta = mapM zonkTcPredType theta

zonkTcPredType :: TcPredType -> TcM TcPredType
zonkTcPredType = zonkTcType
\end{code}

-------------------  These ...ToType, ...ToKind versions
		     are used at the end of type checking

\begin{code}
defaultKindVarToStar :: TcTyVar -> TcM Kind
-- We have a meta-kind: unify it with '*'
defaultKindVarToStar kv 
  = do { ASSERT ( isKindVar kv && isMetaTyVar kv )
         writeMetaTyVar kv liftedTypeKind
       ; return liftedTypeKind }

zonkQuantifiedTyVars :: [TcTyVar] -> TcM [TcTyVar]
-- A kind variable k may occur *after* a tyvar mentioning k in its kind
zonkQuantifiedTyVars tyvars
  = do { let (kvs, tvs) = partition isKindVar tyvars
             (meta_kvs, skolem_kvs) = partition isMetaTyVar kvs

             -- In the non-PolyKinds case, default the kind variables
             -- to *, and zonk the tyvars as usual.  Notice that this
             -- may make zonkQuantifiedTyVars return a shorter list
             -- than it was passed, but that's ok
       ; poly_kinds <- xoptM Opt_PolyKinds
       ; qkvs <- if poly_kinds 
                 then return kvs
                 else WARN ( not (null skolem_kvs), ppr skolem_kvs )
                      do { mapM_ defaultKindVarToStar meta_kvs
                         ; return skolem_kvs }  -- Should be empty

       ; mapM zonkQuantifiedTyVar (qkvs ++ tvs) }
           -- Because of the order, any kind variables
           -- mentioned in the kinds of the type variables refer to
           -- the now-quantified versions

zonkQuantifiedTyVar :: TcTyVar -> TcM TcTyVar
-- The quantified type variables often include meta type variables
-- we want to freeze them into ordinary type variables, and
-- default their kind (e.g. from OpenTypeKind to TypeKind)
-- 			-- see notes with Kind.defaultKind
-- The meta tyvar is updated to point to the new skolem TyVar.  Now any 
-- bound occurences of the original type variable will get zonked to 
-- the immutable version.
--
-- We leave skolem TyVars alone; they are immutable.
--
-- This function is called on both kind and type variables,
-- but kind variables *only* if PolyKinds is on.
zonkQuantifiedTyVar tv
  = ASSERT2( isTcTyVar tv, ppr tv ) 
    case tcTyVarDetails tv of
      SkolemTv {} -> do { kind <- zonkTcKind (tyVarKind tv)
                        ; return $ setTyVarKind tv kind }
	-- It might be a skolem type variable, 
	-- for example from a user type signature

      MetaTv { mtv_ref = ref } ->
          do when debugIsOn $ do
                 -- [Sept 04] Check for non-empty.
                 -- See note [Silly Type Synonym]
                 cts <- readMutVar ref
                 case cts of
                     Flexi -> return ()
                     Indirect ty -> WARN( True, ppr tv $$ ppr ty )
                                    return ()
             skolemiseUnboundMetaTyVar tv vanillaSkolemTv
      _other -> pprPanic "zonkQuantifiedTyVar" (ppr tv) -- FlatSkol, RuntimeUnk

skolemiseUnboundMetaTyVar :: TcTyVar -> TcTyVarDetails -> TcM TyVar
-- We have a Meta tyvar with a ref-cell inside it
-- Skolemise it, including giving it a new Name, so that
--   we are totally out of Meta-tyvar-land
-- We create a skolem TyVar, not a regular TyVar
--   See Note [Zonking to Skolem]
skolemiseUnboundMetaTyVar tv details
  = ASSERT2( isMetaTyVar tv, ppr tv ) 
    do  { span <- getSrcSpanM    -- Get the location from "here"
                                 -- ie where we are generalising
        ; uniq <- newUnique      -- Remove it from TcMetaTyVar unique land
        ; kind <- zonkTcKind (tyVarKind tv)
        ; let final_kind = defaultKind kind
              final_name = mkInternalName uniq (getOccName tv) span
              final_tv   = mkTcTyVar final_name final_kind details

        ; writeMetaTyVar tv (mkTyCoVarTy final_tv)
        ; return final_tv }

skolemiseSigTv :: TcTyVar -> TcM TcTyVar
-- In TcBinds we create SigTvs for type signatures
-- but for singleton groups we want them to really be skolems
-- which do not unify with each other
skolemiseSigTv tv  
  = ASSERT2( isSigTyVar tv, ppr tv )
    do { writeMetaTyVarRef tv (metaTvRef tv) (mkTyCoVarTy skol_tv)
       ; return skol_tv }
  where
    skol_tv = setTcTyVarDetails tv (SkolemTv False)
\end{code}

\begin{code}
zonkImplication :: Implication -> TcM Implication
zonkImplication implic@(Implic { ic_untch  = untch
                               , ic_binds  = binds_var
                               , ic_skols  = skols
                               , ic_given  = given
                               , ic_wanted = wanted
                               , ic_info   = info })
  = do { skols'  <- mapM zonkTcTyVarBndr skols  -- Need to zonk their kinds!
                                                -- as Trac #7230 showed
       ; given'  <- mapM zonkEvVar given
       ; info'   <- zonkSkolemInfo info
       ; wanted' <- zonkWCRec binds_var untch wanted
       ; return (implic { ic_skols = skols'
                        , ic_given = given'
                        , ic_fsks  = []  -- Zonking removes all FlatSkol tyvars
                        , ic_wanted = wanted'
                        , ic_info = info' }) }

zonkEvVar :: EvVar -> TcM EvVar
zonkEvVar var = do { ty' <- zonkTcType (varType var)
                   ; return (setVarType var ty') }


zonkWC :: EvBindsVar -- May add new bindings for wanted family equalities in here
       -> WantedConstraints -> TcM WantedConstraints
zonkWC binds_var wc
  = do { untch <- getUntouchables
       ; zonkWCRec binds_var untch wc }

zonkWCRec :: EvBindsVar
          -> Untouchables
          -> WantedConstraints -> TcM WantedConstraints
zonkWCRec binds_var untch (WC { wc_flat = flat, wc_impl = implic, wc_insol = insol })
  = do { flat'   <- zonkFlats binds_var untch flat
       ; implic' <- mapBagM zonkImplication implic
       ; insol'  <- zonkCts insol -- No need to do the more elaborate zonkFlats thing
       ; return (WC { wc_flat = flat', wc_impl = implic', wc_insol = insol' }) }

zonkFlats :: EvBindsVar -> Untouchables -> Cts -> TcM Cts
-- This zonks and unflattens a bunch of flat constraints
-- See Note [Unflattening while zonking]
zonkFlats binds_var untch cts
  = do { -- See Note [How to unflatten]
         cts <- foldrBagM unflatten_one emptyCts cts
       ; zonkCts cts }
  where
    unflatten_one orig_ct cts
      = do { zct <- zonkCt orig_ct                -- First we need to fully zonk 
           ; mct <- try_zonk_fun_eq orig_ct zct   -- Then try to solve if family equation
           ; return $ maybe cts (`consBag` cts) mct }

    try_zonk_fun_eq orig_ct zct   -- See Note [How to unflatten]
      | EqPred ty_lhs ty_rhs <- classifyPredType (ctPred zct)
          -- NB: zonking de-classifies the constraint,
          --     so we can't look for CFunEqCan
      , Just tv <- getTyVar_maybe ty_rhs
      , ASSERT2( not (isFloatedTouchableMetaTyVar untch tv), ppr tv )
        isTouchableMetaTyVar untch tv
      , typeKind ty_lhs `tcIsSubKind` tyVarKind tv
      , not (tv `elemVarSet` tyCoVarsOfType ty_lhs)
--       , Just ty_lhs' <- occurCheck tv ty_lhs
      = ASSERT2( isWantedCt orig_ct, ppr orig_ct )
        ASSERT2( case tcSplitTyConApp_maybe ty_lhs of { Just (tc,_) -> isSynFamilyTyCon tc; _ -> False }, ppr orig_ct )
        do { writeMetaTyVar tv ty_lhs
           ; let evterm = EvCoercion (mkTcReflCo ty_lhs)
                 evvar  = ctev_evar (cc_ev zct)
           ; addTcEvBind binds_var evvar evterm
           ; traceTc "zonkFlats/unflattening" $
             vcat [ text "zct = " <+> ppr zct,
                    text "binds_var = " <+> ppr binds_var ]
           ; return Nothing }
      | otherwise
      = return (Just zct)
\end{code}

Note [Unflattening while zonking]
~~~~~~~~~~~~~~~~~~~~~~~~~~~~~~~~~
A bunch of wanted constraints could contain wanted equations of the form
(F taus ~ alpha) where alpha is either an ordinary unification variable, or
a flatten unification variable.

These are ordinary wanted constraints and can/should be solved by
ordinary unification alpha := F taus. However the constraint solving
algorithm does not do that, as their 'inert' form is F taus ~ alpha.

Hence, we need an extra step to 'unflatten' these equations by
performing unification. This unification, if it happens at the end of
constraint solving, cannot produce any more interactions in the
constraint solver so it is safe to do it as the very very last step.

We choose therefore to do it during zonking, in the function
zonkFlats. This is in analgoy to the zonking of given flatten skolems
which are eliminated in favor of the underlying type that they are
equal to.

Note that, because we now have to affect *evidence* while zonking
(setting some evidence binds to identities), we have to pass to the
zonkWC function an evidence variable to collect all the extra
variables.

Note [How to unflatten]
~~~~~~~~~~~~~~~~~~~~~~~
How do we unflatten during zonking.  Consider a bunch of flat constraints.
Consider them one by one.  For each such constraint C
  * Zonk C (to apply current substitution)
  * If C is of form F tys ~ alpha, 
       where alpha is touchable
       and   alpha is not mentioned in tys
    then unify alpha := F tys
         and discard C

After processing all the flat constraints, zonk them again to propagate
the inforamtion from later ones to earlier ones.  Eg
  Start:  (F alpha ~ beta, G Int ~ alpha)
  Then we get beta := F alpha
              alpha := G Int
  but we must apply the second unification to the first constraint.


\begin{code}
zonkCts :: Cts -> TcM Cts
zonkCts = mapBagM zonkCt

zonkCt :: Ct -> TcM Ct
zonkCt ct@(CHoleCan { cc_ev = ev })
  = do { ev' <- zonkCtEvidence ev
       ; return $ ct { cc_ev = ev' } }
zonkCt ct
  = do { fl' <- zonkCtEvidence (cc_ev ct)
       ; return (CNonCanonical { cc_ev = fl'
                               , cc_loc = cc_loc ct }) }

zonkCtEvidence :: CtEvidence -> TcM CtEvidence
zonkCtEvidence ctev@(CtGiven { ctev_pred = pred }) 
  = do { pred' <- zonkTcType pred
       ; return (ctev { ctev_pred = pred'}) }
zonkCtEvidence ctev@(CtWanted { ctev_pred = pred })
  = do { pred' <- zonkTcType pred
       ; return (ctev { ctev_pred = pred' }) }
zonkCtEvidence ctev@(CtDerived { ctev_pred = pred })
  = do { pred' <- zonkTcType pred
       ; return (ctev { ctev_pred = pred' }) }

zonkSkolemInfo :: SkolemInfo -> TcM SkolemInfo
zonkSkolemInfo (SigSkol cx ty)  = do { ty' <- zonkTcType ty
                                     ; return (SigSkol cx ty') }
zonkSkolemInfo (InferSkol ntys) = do { ntys' <- mapM do_one ntys
                                     ; return (InferSkol ntys') }
  where
    do_one (n, ty) = do { ty' <- zonkTcType ty; return (n, ty') }
zonkSkolemInfo skol_info = return skol_info
\end{code}

Note [Silly Type Synonyms]
~~~~~~~~~~~~~~~~~~~~~~~~~~
Consider this:
	type C u a = u	-- Note 'a' unused

	foo :: (forall a. C u a -> C u a) -> u
	foo x = ...

	bar :: Num u => u
	bar = foo (\t -> t + t)

* From the (\t -> t+t) we get type  {Num d} =>  d -> d
  where d is fresh.

* Now unify with type of foo's arg, and we get:
	{Num (C d a)} =>  C d a -> C d a
  where a is fresh.

* Now abstract over the 'a', but float out the Num (C d a) constraint
  because it does not 'really' mention a.  (see exactTyCoVarsOfType)
  The arg to foo becomes
	\/\a -> \t -> t+t

* So we get a dict binding for Num (C d a), which is zonked to give
	a = ()
  [Note Sept 04: now that we are zonking quantified type variables
  on construction, the 'a' will be frozen as a regular tyvar on
  quantification, so the floated dict will still have type (C d a).
  Which renders this whole note moot; happily!]

* Then the \/\a abstraction has a zonked 'a' in it.

All very silly.   I think its harmless to ignore the problem.  We'll end up with
a \/\a in the final result but all the occurrences of a will be zonked to ()

Note [Zonking to Skolem]
~~~~~~~~~~~~~~~~~~~~~~~~
We used to zonk quantified type variables to regular TyVars.  However, this
leads to problems.  Consider this program from the regression test suite:

  eval :: Int -> String -> String -> String
  eval 0 root actual = evalRHS 0 root actual

  evalRHS :: Int -> a
  evalRHS 0 root actual = eval 0 root actual

It leads to the deferral of an equality (wrapped in an implication constraint)

  forall a. () => ((String -> String -> String) ~ a)

which is propagated up to the toplevel (see TcSimplify.tcSimplifyInferCheck).
In the meantime `a' is zonked and quantified to form `evalRHS's signature.
This has the *side effect* of also zonking the `a' in the deferred equality
(which at this point is being handed around wrapped in an implication
constraint).

Finally, the equality (with the zonked `a') will be handed back to the
simplifier by TcRnDriver.tcRnSrcDecls calling TcSimplify.tcSimplifyTop.
If we zonk `a' with a regular type variable, we will have this regular type
variable now floating around in the simplifier, which in many places assumes to
only see proper TcTyVars.

We can avoid this problem by zonking with a skolem.  The skolem is rigid
(which we require for a quantified variable), but is still a TcTyVar that the
simplifier knows how to deal with.


%************************************************************************
%*									*
\subsection{Zonking -- the main work-horses: zonkTcType, zonkTcTyVar}
%*									*
%*		For internal use only!					*
%*									*
%************************************************************************

\begin{code}
-- zonkId is used *during* typechecking just to zonk the Id's type
zonkId :: TcId -> TcM TcId
zonkId id
  = do { ty' <- zonkTcType (idType id)
       ; return (Id.setIdType id ty') }

-- For unbound, mutable tyvars, zonkType uses the function given to it
-- For tyvars bound at a for-all, zonkType zonks them to an immutable
--	type variable and zonks the kind too

zonkTcType :: TcType -> TcM TcType
zonkTcType ty
  = go ty
  where
    go (TyConApp tc tys) = do tys' <- mapM go tys
                              return (TyConApp tc tys')

    go (LitTy n)         = return (LitTy n)

    go (FunTy arg res)   = do arg' <- go arg
                              res' <- go res
                              return (FunTy arg' res')

    go (AppTy fun arg)   = do fun' <- go fun
                              arg' <- go arg
                              return (mkAppTy fun' arg')
		-- NB the mkAppTy; we might have instantiated a
		-- type variable to a type constructor, so we need
		-- to pull the TyConApp to the top.

	-- The two interesting cases!
    go (TyVarTy tyvar) | isTcTyVar tyvar = zonkTcTyVar tyvar
		       | otherwise	 = TyVarTy <$> updateTyVarKindM go tyvar
		-- Ordinary (non Tc) tyvars occur inside quantified types

    go (ForAllTy tv ty) = do { tv' <- zonkTcTyVarBndr tv
                             ; ty' <- go ty
                             ; return (ForAllTy tv' ty') }

zonkTcTyVarBndr :: TcTyVar -> TcM TcTyVar
-- A tyvar binder is never a unification variable (MetaTv),
-- rather it is always a skolems.  BUT it may have a kind 
-- that has not yet been zonked, and may include kind
-- unification variables.
zonkTcTyVarBndr tyvar
  = ASSERT2( isImmutableTyVar tyvar, ppr tyvar ) do
    updateTyVarKindM zonkTcType tyvar

zonkTcTyVar :: TcTyVar -> TcM TcType
-- Simply look through all Flexis
zonkTcTyVar tv
  = ASSERT2( isTcTyVar tv, ppr tv ) do
    case tcTyVarDetails tv of
      SkolemTv {}   -> zonk_kind_and_return
      RuntimeUnk {} -> zonk_kind_and_return
      FlatSkol ty   -> zonkTcType ty
      MetaTv { mtv_ref = ref }
         -> do { cts <- readMutVar ref
               ; case cts of
	            Flexi       -> zonk_kind_and_return
	            Indirect ty -> zonkTcType ty }
  where
    zonk_kind_and_return = do { z_tv <- zonkTyVarKind tv
                              ; return (TyVarTy z_tv) }
\end{code}



%************************************************************************
%*									*
			Zonking kinds
%*									*
%************************************************************************

\begin{code}
zonkTcKind :: TcKind -> TcM TcKind
zonkTcKind k = zonkTcType k
\end{code}
<<<<<<< HEAD
			
%************************************************************************
%*									*
\subsection{Checking a user type}
%*									*
%************************************************************************

When dealing with a user-written type, we first translate it from an HsType
to a Type, performing kind checking, and then check various things that should 
be true about it.  We don't want to perform these checks at the same time
as the initial translation because (a) they are unnecessary for interface-file
types and (b) when checking a mutually recursive group of type and class decls,
we can't "look" at the tycons/classes yet.  Also, the checks are are rather
diverse, and used to really mess up the other code.

One thing we check for is 'rank'.  

	Rank 0: 	monotypes (no foralls)
	Rank 1:		foralls at the front only, Rank 0 inside
	Rank 2:		foralls at the front, Rank 1 on left of fn arrow,

	basic ::= tyvar | T basic ... basic

	r2  ::= forall tvs. cxt => r2a
	r2a ::= r1 -> r2a | basic
	r1  ::= forall tvs. cxt => r0
	r0  ::= r0 -> r0 | basic
	
Another thing is to check that type synonyms are saturated. 
This might not necessarily show up in kind checking.
	type A i = i
	data T k = MkT (k Int)
	f :: T A	-- BAD!

	
\begin{code}
check_kind :: UserTypeCtxt -> TcType -> TcM ()
-- Check that the type's kind is acceptable for the context
check_kind ctxt ty
  | TySynCtxt {} <- ctxt
  = do { ck <- xoptM Opt_ConstraintKinds
       ; unless ck $
         checkTc (not (returnsConstraintKind actual_kind)) 
                 (constraintSynErr actual_kind) }

  | Just k <- expectedKindInCtxt ctxt
  = checkTc (tcIsSubKind actual_kind k) (kindErr actual_kind)

  | otherwise
  = return ()   -- Any kind will do
  where
    actual_kind = typeKind ty

-- Depending on the context, we might accept any kind (for instance, in a TH
-- splice), or only certain kinds (like in type signatures).
expectedKindInCtxt :: UserTypeCtxt -> Maybe Kind
expectedKindInCtxt (TySynCtxt _)  = Nothing -- Any kind will do
expectedKindInCtxt ThBrackCtxt    = Nothing
expectedKindInCtxt GhciCtxt       = Nothing
expectedKindInCtxt (ForSigCtxt _) = Just liftedTypeKind
expectedKindInCtxt InstDeclCtxt   = Just constraintKind
expectedKindInCtxt SpecInstCtxt   = Just constraintKind
expectedKindInCtxt _              = Just openTypeKind

checkValidType :: UserTypeCtxt -> Type -> TcM ()
-- Checks that the type is valid for the given context
-- Not used for instance decls; checkValidInstance instead
checkValidType ctxt ty 
  = do { traceTc "checkValidType" (ppr ty <+> text "::" <+> ppr (typeKind ty))
       ; rankn_flag  <- xoptM Opt_RankNTypes
       ; let gen_rank :: Rank -> Rank
             gen_rank r | rankn_flag = ArbitraryRank
	                | otherwise  = r

             rank1 = gen_rank r1
             rank0 = gen_rank r0

             r0 = rankZeroMonoType
             r1 = LimitedRank True r0

             rank
	       = case ctxt of
	     	 DefaultDeclCtxt-> MustBeMonoType
	     	 ResSigCtxt	-> MustBeMonoType
	     	 LamPatSigCtxt	-> rank0
	     	 BindPatSigCtxt	-> rank0
	     	 RuleSigCtxt _  -> rank1
	     	 TySynCtxt _    -> rank0

	     	 ExprSigCtxt 	-> rank1
	     	 FunSigCtxt _   -> rank1
	     	 InfSigCtxt _   -> ArbitraryRank	-- Inferred type
	     	 ConArgCtxt _   -> rank1 -- We are given the type of the entire
                                         -- constructor, hence rank 1

	     	 ForSigCtxt _	-> rank1
	     	 SpecInstCtxt   -> rank1
                 ThBrackCtxt    -> rank1
	     	 GhciCtxt       -> ArbitraryRank
                 _              -> panic "checkValidType"
                                          -- Can't happen; not used for *user* sigs

	-- Check the internal validity of the type itself
       ; check_type rank ty

	-- Check that the thing has kind Type, and is lifted if necessary
	-- Do this second, because we can't usefully take the kind of an 
	-- ill-formed type such as (a~Int)
       ; check_kind ctxt ty }

checkValidMonoType :: Type -> TcM ()
checkValidMonoType ty = check_mono_type MustBeMonoType ty
\end{code}

Note [Higher rank types]
~~~~~~~~~~~~~~~~~~~~~~~~
Technically 
	    Int -> forall a. a->a
is still a rank-1 type, but it's not Haskell 98 (Trac #5957).  So the
validity checker allow a forall after an arrow only if we allow it
before -- that is, with Rank2Types or RankNTypes

\begin{code}
data Rank = ArbitraryRank	  -- Any rank ok

          | LimitedRank   -- Note [Higher rank types]
                 Bool     -- Forall ok at top
                 Rank     -- Use for function arguments

          | MonoType SDoc   -- Monotype, with a suggestion of how it could be a polytype
  
          | MustBeMonoType  -- Monotype regardless of flags

rankZeroMonoType, tyConArgMonoType, synArgMonoType :: Rank
rankZeroMonoType = MonoType (ptext (sLit "Perhaps you intended to use -XRankNTypes or -XRank2Types"))
tyConArgMonoType = MonoType (ptext (sLit "Perhaps you intended to use -XImpredicativeTypes"))
synArgMonoType   = MonoType (ptext (sLit "Perhaps you intended to use -XLiberalTypeSynonyms"))

funArgResRank :: Rank -> (Rank, Rank)		  -- Function argument and result
funArgResRank (LimitedRank _ arg_rank) = (arg_rank, LimitedRank (forAllAllowed arg_rank) arg_rank)
funArgResRank other_rank               = (other_rank, other_rank)

forAllAllowed :: Rank -> Bool
forAllAllowed ArbitraryRank             = True
forAllAllowed (LimitedRank forall_ok _) = forall_ok
forAllAllowed _        	                = False

----------------------------------------
check_mono_type :: Rank -> KindOrType -> TcM ()	-- No foralls anywhere
				      		-- No unlifted types of any kind
check_mono_type rank ty
  | isKind ty = return ()  -- IA0_NOTE: Do we need to check kinds?
  | otherwise
   = do { check_type rank ty
	; checkTc (not (isUnLiftedType ty)) (unliftedArgErr ty) }

check_type :: Rank -> Type -> TcM ()
-- The args say what the *type context* requires, independent
-- of *flag* settings.  You test the flag settings at usage sites.
-- 
-- Rank is allowed rank for function args
-- Rank 0 means no for-alls anywhere

check_type rank ty
  | not (null tvs && null theta)
  = do	{ checkTc (forAllAllowed rank) (forAllTyErr rank ty)
		-- Reject e.g. (Maybe (?x::Int => Int)), 
		-- with a decent error message
	; check_valid_theta SigmaCtxt theta
	; check_type rank tau	-- Allow foralls to right of arrow
	; checkAmbiguity tvs theta (tyCoVarsOfType tau) }
  where
    (tvs, theta, tau) = tcSplitSigmaTy ty
   
check_type _ (TyVarTy _) = return ()

check_type rank (FunTy arg_ty res_ty)
  = do	{ check_type arg_rank arg_ty
	; check_type res_rank res_ty }
  where
    (arg_rank, res_rank) = funArgResRank rank

check_type rank (AppTy ty1 ty2)
  = do	{ check_arg_type rank ty1
	; check_arg_type rank ty2 }

check_type rank ty@(TyConApp tc tys)
  | isSynTyCon tc
  = do	{ 	-- Check that the synonym has enough args
		-- This applies equally to open and closed synonyms
	 	-- It's OK to have an *over-applied* type synonym
		--	data Tree a b = ...
		--	type Foo a = Tree [a]
		--	f :: Foo a b -> ...
 	  checkTc (tyConArity tc <= length tys) arity_msg

	-- See Note [Liberal type synonyms]
	; liberal <- xoptM Opt_LiberalTypeSynonyms
	; if not liberal || isSynFamilyTyCon tc then
		-- For H98 and synonym families, do check the type args
		mapM_ (check_mono_type synArgMonoType) tys

	  else	-- In the liberal case (only for closed syns), expand then check
	  case tcView ty of   
	     Just ty' -> check_type rank ty' 
	     Nothing  -> pprPanic "check_tau_type" (ppr ty)
    }
    
  | isUnboxedTupleTyCon tc
  = do	{ ub_tuples_allowed <- xoptM Opt_UnboxedTuples
	; checkTc ub_tuples_allowed ubx_tup_msg

	; impred <- xoptM Opt_ImpredicativeTypes	
	; let rank' = if impred then ArbitraryRank else tyConArgMonoType
		-- c.f. check_arg_type
		-- However, args are allowed to be unlifted, or
		-- more unboxed tuples, so can't use check_arg_ty
	; mapM_ (check_type rank') tys }

  | otherwise
  = mapM_ (check_arg_type rank) tys

  where
    n_args    = length tys
    tc_arity  = tyConArity tc

    arity_msg   = arityErr "Type synonym" (tyConName tc) tc_arity n_args
    ubx_tup_msg = ubxArgTyErr ty

check_type _ (LitTy {}) = return ()

check_type _ ty = pprPanic "check_type" (ppr ty)

----------------------------------------
check_arg_type :: Rank -> KindOrType -> TcM ()
-- The sort of type that can instantiate a type variable,
-- or be the argument of a type constructor.
-- Not an unboxed tuple, but now *can* be a forall (since impredicativity)
-- Other unboxed types are very occasionally allowed as type
-- arguments depending on the kind of the type constructor
-- 
-- For example, we want to reject things like:
--
--	instance Ord a => Ord (forall s. T s a)
-- and
--	g :: T s (forall b.b)
--
-- NB: unboxed tuples can have polymorphic or unboxed args.
--     This happens in the workers for functions returning
--     product types with polymorphic components.
--     But not in user code.
-- Anyway, they are dealt with by a special case in check_tau_type

check_arg_type rank ty
  | isKind ty = return ()  -- IA0_NOTE: Do we need to check a kind?
  | otherwise
  = do	{ impred <- xoptM Opt_ImpredicativeTypes
	; let rank' = case rank of 	    -- Predictive => must be monotype
	      	        MustBeMonoType     -> MustBeMonoType  -- Monotype, regardless
			_other | impred    -> ArbitraryRank
			       | otherwise -> tyConArgMonoType
			-- Make sure that MustBeMonoType is propagated, 
			-- so that we don't suggest -XImpredicativeTypes in
			--    (Ord (forall a.a)) => a -> a
			-- and so that if it Must be a monotype, we check that it is!

	; check_type rank' ty
	; checkTc (not (isUnLiftedType ty)) (unliftedArgErr ty) }
             -- NB the isUnLiftedType test also checks for 
             --    T State#
             -- where there is an illegal partial application of State# (which has
             -- kind * -> #); see Note [The kind invariant] in TypeRep

----------------------------------------
forAllTyErr :: Rank -> Type -> SDoc
forAllTyErr rank ty 
   = vcat [ hang (ptext (sLit "Illegal polymorphic or qualified type:")) 2 (ppr ty)
          , suggestion ]
  where
    suggestion = case rank of
    	       	   LimitedRank {} -> ptext (sLit "Perhaps you intended to use -XRankNTypes or -XRank2Types")
    	       	   MonoType d     -> d
		   _              -> empty      -- Polytype is always illegal

unliftedArgErr, ubxArgTyErr :: Type -> SDoc
unliftedArgErr  ty = sep [ptext (sLit "Illegal unlifted type:"), ppr ty]
ubxArgTyErr     ty = sep [ptext (sLit "Illegal unboxed tuple type as function argument:"), ppr ty]

kindErr :: Kind -> SDoc
kindErr kind = sep [ptext (sLit "Expecting an ordinary type, but found a type of kind"), ppr kind]
\end{code}

Note [Liberal type synonyms]
~~~~~~~~~~~~~~~~~~~~~~~~~~~~
If -XLiberalTypeSynonyms is on, expand closed type synonyms *before*
doing validity checking.  This allows us to instantiate a synonym defn
with a for-all type, or with a partially-applied type synonym.
	e.g.   type T a b = a
	       type S m   = m ()
	       f :: S (T Int)
Here, T is partially applied, so it's illegal in H98.  But if you
expand S first, then T we get just
	       f :: Int
which is fine.

IMPORTANT: suppose T is a type synonym.  Then we must do validity
checking on an appliation (T ty1 ty2)

	*either* before expansion (i.e. check ty1, ty2)
	*or* after expansion (i.e. expand T ty1 ty2, and then check)
	BUT NOT BOTH

If we do both, we get exponential behaviour!!

  data TIACons1 i r c = c i ::: r c
  type TIACons2 t x = TIACons1 t (TIACons1 t x)
  type TIACons3 t x = TIACons2 t (TIACons1 t x)
  type TIACons4 t x = TIACons2 t (TIACons2 t x)
  type TIACons7 t x = TIACons4 t (TIACons3 t x)


%************************************************************************
%*									*
\subsection{Checking a theta or source type}
%*									*
%************************************************************************

\begin{code}
checkValidTheta :: UserTypeCtxt -> ThetaType -> TcM ()
checkValidTheta ctxt theta 
  = addErrCtxt (checkThetaCtxt ctxt theta) (check_valid_theta ctxt theta)

-------------------------
check_valid_theta :: UserTypeCtxt -> [PredType] -> TcM ()
check_valid_theta _ []
  = return ()
check_valid_theta ctxt theta
  = do { dflags <- getDynFlags
       ; warnTc (wopt Opt_WarnDuplicateConstraints dflags &&
                 notNull dups) (dupPredWarn dups)
       ; mapM_ (check_pred_ty dflags ctxt) theta }
  where
    (_,dups) = removeDups cmpPred theta

-------------------------
check_pred_ty :: DynFlags -> UserTypeCtxt -> PredType -> TcM ()
-- Check the validity of a predicate in a signature
-- We look through any type synonyms; any constraint kinded
-- type synonyms have been checked at their definition site

check_pred_ty dflags ctxt pred
  | Just (tc,tys) <- tcSplitTyConApp_maybe pred
  = case () of 
      _ | Just cls <- tyConClass_maybe tc
        -> check_class_pred dflags ctxt cls tys

        | tc `hasKey` eqTyConKey
        , let [_, ty1, ty2] = tys
        -> check_eq_pred dflags ctxt ty1 ty2

        | isTupleTyCon tc
        -> check_tuple_pred dflags ctxt pred tys
  
        | otherwise   -- X t1 t2, where X is presumably a
                      -- type/data family returning ConstraintKind
        -> check_irred_pred dflags ctxt pred tys

  | (TyVarTy _, arg_tys) <- tcSplitAppTys pred
  = check_irred_pred dflags ctxt pred arg_tys

  | otherwise
  = badPred pred

badPred :: PredType -> TcM ()
badPred pred = failWithTc (ptext (sLit "Malformed predicate") <+> quotes (ppr pred))

check_class_pred :: DynFlags -> UserTypeCtxt -> Class -> [TcType] -> TcM ()
check_class_pred dflags ctxt cls tys
  = do {	-- Class predicates are valid in all contexts
       ; checkTc (arity == n_tys) arity_err

		-- Check the form of the argument types
       ; mapM_ checkValidMonoType tys
       ; checkTc (check_class_pred_tys dflags ctxt tys)
		 (predTyVarErr (mkClassPred cls tys) $$ how_to_allow)
       }
  where
    class_name = className cls
    arity      = classArity cls
    n_tys      = length tys
    arity_err  = arityErr "Class" class_name arity n_tys
    how_to_allow = parens (ptext (sLit "Use -XFlexibleContexts to permit this"))


check_eq_pred :: DynFlags -> UserTypeCtxt -> TcType -> TcType -> TcM ()
check_eq_pred dflags _ctxt ty1 ty2
  = do {	-- Equational constraints are valid in all contexts if type
		-- families are permitted
       ; checkTc (xopt Opt_TypeFamilies dflags || xopt Opt_GADTs dflags) 
                 (eqPredTyErr (mkEqPred ty1 ty2))

		-- Check the form of the argument types
       ; checkValidMonoType ty1
       ; checkValidMonoType ty2
       }

check_tuple_pred :: DynFlags -> UserTypeCtxt -> PredType -> [PredType] -> TcM ()
check_tuple_pred dflags ctxt pred ts
  = do { checkTc (xopt Opt_ConstraintKinds dflags)
                 (predTupleErr pred)
       ; mapM_ (check_pred_ty dflags ctxt) ts }
    -- This case will not normally be executed because 
    -- without -XConstraintKinds tuple types are only kind-checked as *

check_irred_pred :: DynFlags -> UserTypeCtxt -> PredType -> [TcType] -> TcM ()
check_irred_pred dflags ctxt pred arg_tys
    -- The predicate looks like (X t1 t2) or (x t1 t2) :: Constraint
    -- But X is not a synonym; that's been expanded already
    --
    -- Allowing irreducible predicates in class superclasses is somewhat dangerous
    -- because we can write:
    --
    --  type family Fooish x :: * -> Constraint
    --  type instance Fooish () = Foo
    --  class Fooish () a => Foo a where
    --
    -- This will cause the constraint simplifier to loop because every time we canonicalise a
    -- (Foo a) class constraint we add a (Fooish () a) constraint which will be immediately
    -- solved to add+canonicalise another (Foo a) constraint.
    --
    -- It is equally dangerous to allow them in instance heads because in that case the
    -- Paterson conditions may not detect duplication of a type variable or size change.
  = do { checkTc (xopt Opt_ConstraintKinds dflags)
                 (predIrredErr pred)
       ; mapM_ checkValidMonoType arg_tys
       ; unless (xopt Opt_UndecidableInstances dflags) $
                 -- Make sure it is OK to have an irred pred in this context
         checkTc (case ctxt of ClassSCCtxt _ -> False; InstDeclCtxt -> False; _ -> True)
                 (predIrredBadCtxtErr pred) }

-------------------------
check_class_pred_tys :: DynFlags -> UserTypeCtxt -> [KindOrType] -> Bool
check_class_pred_tys dflags ctxt kts
  = case ctxt of
	SpecInstCtxt -> True	-- {-# SPECIALISE instance Eq (T Int) #-} is fine
	InstDeclCtxt -> flexible_contexts || undecidable_ok || all tcIsTyVarTy tys
				-- Further checks on head and theta in
				-- checkInstTermination
	_             -> flexible_contexts || all tyvar_head tys
  where
    (_, tys) = span isKind kts  -- see Note [Kind polymorphic type classes]
    flexible_contexts = xopt Opt_FlexibleContexts dflags
    undecidable_ok = xopt Opt_UndecidableInstances dflags

-------------------------
tyvar_head :: Type -> Bool
tyvar_head ty			-- Haskell 98 allows predicates of form 
  | tcIsTyVarTy ty = True	-- 	C (a ty1 .. tyn)
  | otherwise			-- where a is a type variable
  = case tcSplitAppTy_maybe ty of
	Just (ty, _) -> tyvar_head ty
	Nothing	     -> False
\end{code}

Note [Kind polymorphic type classes]
~~~~~~~~~~~~~~~~~~~~~~~~~~~~~~~~~~~~
MultiParam check:

    class C f where...   -- C :: forall k. k -> Constraint
    instance C Maybe where...

  The dictionary gets type [C * Maybe] even if it's not a MultiParam
  type class.

Flexibility check:

    class C f where...   -- C :: forall k. k -> Constraint
    data D a = D a
    instance C D where

  The dictionary gets type [C * (D *)]. IA0_TODO it should be
  generalized actually.

Note [The ambiguity check for type signatures]
~~~~~~~~~~~~~~~~~~~~~~~~~~~~~~~~~~~~~~~~~~~~~~
checkAmbiguity is a check on user-supplied type signatures.  It is
*purely* there to report functions that cannot possibly be called.  So for
example we want to reject:
   f :: C a => Int
The idea is there can be no legal calls to 'f' because every call will
give rise to an ambiguous constraint.  We could soundly omit the
ambiguity check on type signatures entirely, at the expense of
delaying ambiguity errors to call sites.

What about this, though?
   g :: C [a] => Int
Is every call to 'g' ambiguous?  After all, we might have
   intance C [a] where ...
at the call site.  So maybe that type is ok!  Indeed even f's
quintessentially ambiguous type might, just possibly be callable: 
with -XFlexibleInstances we could have
  instance C a where ...
and now a call could be legal after all!  (But only with  -XFlexibleInstances!)

What about things like this:
   class D a b | a -> b where ..
   h :: D Int b => Int 
The Int may well fix 'b' at the call site, so that signature should
not be rejected.  Moreover, using *visible* fundeps is too
conservative.  Consider
   class X a b where ...
   class D a b | a -> b where ...
   instance D a b => X [a] b where...
   h :: X a b => a -> a
Here h's type looks ambiguous in 'b', but here's a legal call:
   ...(h [True])...
That gives rise to a (X [Bool] beta) constraint, and using the
instance means we need (D Bool beta) and that fixes 'beta' via D's
fundep!

 So I think the only types we can reject as *definitely* ambiguous are ones like this
   f :: (Cambig, Cnonambig) => tau
where
  * 'Cambig', 'Cnonambig' are each a set of constraints.
  * fv(Cambig) does not intersect fv( Cnonambig => tau )
  * The constraints in 'Cambig' are all of form (C a b c) 
    where a,b,c are type variables
  * 'Cambig' is non-empty
  * '-XFlexibleInstances' is not on.

And that is what checkAmbiguity does.  See Trac #6134.


Side note: the ambiguity check is only used for *user* types, not for
types coming from inteface files.  The latter can legitimately have
ambiguous types. Example

   class S a where s :: a -> (Int,Int)
   instance S Char where s _ = (1,1)
   f:: S a => [a] -> Int -> (Int,Int)
   f (_::[a]) x = (a*x,b)
	where (a,b) = s (undefined::a)

Here the worker for f gets the type
	fw :: forall a. S a => Int -> (# Int, Int #)

Note [Implicit parameters and ambiguity] 
~~~~~~~~~~~~~~~~~~~~~~~~~~~~~~~~~~~~~~~~
Only a *class* predicate can give rise to ambiguity
An *implicit parameter* cannot.  For example:
	foo :: (?x :: [a]) => Int
	foo = length ?x
is fine.  The call site will suppply a particular 'x'

Furthermore, the type variables fixed by an implicit parameter
propagate to the others.  E.g.
	foo :: (Show a, ?x::[a]) => Int
	foo = show (?x++?x)
The type of foo looks ambiguous.  But it isn't, because at a call site
we might have
	let ?x = 5::Int in foo
and all is well.  In effect, implicit parameters are, well, parameters,
so we can take their type variables into account as part of the
"tau-tvs" stuff.  This is done in the function 'FunDeps.grow'.


\begin{code}
checkAmbiguity :: [TyCoVar] -> ThetaType -> TyCoVarSet -> TcM ()
-- Note [The ambiguity check for type signatures]
checkAmbiguity forall_tyvars theta tau_tyvars
  = do { flexible_instances <- xoptM Opt_FlexibleInstances
       ; unless flexible_instances $
         mapM_  ambigErr (filter is_ambig candidates) }
  where
	-- See Note [Implicit parameters and ambiguity] in TcSimplify
    is_candidate pred 
      | Just (_, tys) <- getClassPredTys_maybe pred
      , all isTyCoVarTy tys = True
      | otherwise           = False

    forall_tv_set = mkVarSet forall_tyvars
    (candidates, others) = partition is_candidate theta
    unambig_vars = growThetaTyCoVars theta (tau_tyvars `unionVarSet` tyCoVarsOfTypes others)

    is_ambig pred = (tyCoVarsOfType pred `minusVarSet` unambig_vars)
                    `intersectsVarSet` forall_tv_set

ambigErr :: PredType -> TcM ()
ambigErr pred
  = addErrTc $
    sep [ptext (sLit "Ambiguous constraint") <+> quotes (pprType pred),
	 nest 2 (ptext (sLit "At least one of the forall'd type variables mentioned by the constraint") $$
		 ptext (sLit "must be reachable from the type after the '=>'"))]
\end{code}

Note [Growing the tau-tvs using constraints]
~~~~~~~~~~~~~~~~~~~~~~~~~~~~~~~~~~~~~~~~~~~~
(growInstsTyVars insts tvs) is the result of extending the set 
    of tyvars tvs using all conceivable links from pred

E.g. tvs = {a}, preds = {H [a] b, K (b,Int) c, Eq e}
Then grow precs tvs = {a,b,c}

Note [Inheriting implicit parameters]
~~~~~~~~~~~~~~~~~~~~~~~~~~~~~~~~~~~~~
Consider this:

	f x = (x::Int) + ?y

where f is *not* a top-level binding.
From the RHS of f we'll get the constraint (?y::Int).
There are two types we might infer for f:

	f :: Int -> Int

(so we get ?y from the context of f's definition), or

	f :: (?y::Int) => Int -> Int

At first you might think the first was better, becuase then
?y behaves like a free variable of the definition, rather than
having to be passed at each call site.  But of course, the WHOLE
IDEA is that ?y should be passed at each call site (that's what
dynamic binding means) so we'd better infer the second.

BOTTOM LINE: when *inferring types* you *must* quantify 
over implicit parameters. See the predicate isFreeWhenInferring.

\begin{code}
quantifyPred :: TyCoVarSet      -- Quantifying over these
	     -> PredType -> Bool	    -- True <=> quantify over this wanted
quantifyPred qtvs pred
  | isIPPred pred = True  -- Note [Inheriting implicit parameters]
  | otherwise	  = tyCoVarsOfType pred `intersectsVarSet` qtvs

growThetaTyCoVars :: TcThetaType -> TyCoVarSet -> TyCoVarSet
-- See Note [Growing the tau-tvs using constraints]
growThetaTyVars theta tvs
  | null theta = tvs
  | otherwise  = fixVarSet mk_next tvs
  where
    mk_next tvs = foldr grow_one tvs theta
    grow_one pred tvs = growPredTyVars pred tvs `unionVarSet` tvs

growPredTyVars :: TcPredType
               -> TyCoVarSet	-- The set to extend
	       -> TyCoVarSet	-- TyVars of the predicate if it intersects the set, 
growPredTyVars pred tvs 
   | isIPPred pred                   = pred_tvs   -- Always quantify over implicit parameers
   | pred_tvs `intersectsVarSet` tvs = pred_tvs
   | otherwise                       = emptyVarSet
  where
    pred_tvs = tyCoVarsOfType pred
\end{code}
    

\begin{code}
checkThetaCtxt :: UserTypeCtxt -> ThetaType -> SDoc
checkThetaCtxt ctxt theta
  = vcat [ptext (sLit "In the context:") <+> pprTheta theta,
	  ptext (sLit "While checking") <+> pprUserTypeCtxt ctxt ]

eqPredTyErr, predTyVarErr, predTupleErr, predIrredErr, predIrredBadCtxtErr :: PredType -> SDoc
eqPredTyErr  pred = ptext (sLit "Illegal equational constraint") <+> pprType pred
		    $$
		    parens (ptext (sLit "Use -XGADTs or -XTypeFamilies to permit this"))
predTyVarErr pred  = hang (ptext (sLit "Non type-variable argument"))
			2 (ptext (sLit "in the constraint:") <+> pprType pred)
predTupleErr pred  = hang (ptext (sLit "Illegal tuple constraint:") <+> pprType pred)
                        2 (parens (ptext (sLit "Use -XConstraintKinds to permit this")))
predIrredErr pred  = hang (ptext (sLit "Illegal constraint:") <+> pprType pred)
                        2 (parens (ptext (sLit "Use -XConstraintKinds to permit this")))
predIrredBadCtxtErr pred = hang (ptext (sLit "Illegal constraint") <+> quotes (pprType pred)
                                 <+> ptext (sLit "in a superclass/instance context")) 
                               2 (parens (ptext (sLit "Use -XUndecidableInstances to permit this")))

constraintSynErr :: Type -> SDoc
constraintSynErr kind = hang (ptext (sLit "Illegal constraint synonym of kind:") <+> quotes (ppr kind))
                           2 (parens (ptext (sLit "Use -XConstraintKinds to permit this")))

dupPredWarn :: [[PredType]] -> SDoc
dupPredWarn dups   = ptext (sLit "Duplicate constraint(s):") <+> pprWithCommas pprType (map head dups)

arityErr :: Outputable a => String -> a -> Int -> Int -> SDoc
arityErr kind name n m
  = hsep [ text kind, quotes (ppr name), ptext (sLit "should have"),
	   n_arguments <> comma, text "but has been given", 
           if m==0 then text "none" else int m]
    where
	n_arguments | n == 0 = ptext (sLit "no arguments")
		    | n == 1 = ptext (sLit "1 argument")
		    | True   = hsep [int n, ptext (sLit "arguments")]
\end{code}

%************************************************************************
%*									*
\subsection{Checking for a decent instance head type}
%*									*
%************************************************************************

@checkValidInstHead@ checks the type {\em and} its syntactic constraints:
it must normally look like: @instance Foo (Tycon a b c ...) ...@

The exceptions to this syntactic checking: (1)~if the @GlasgowExts@
flag is on, or (2)~the instance is imported (they must have been
compiled elsewhere). In these cases, we let them go through anyway.

We can also have instances for functions: @instance Foo (a -> b) ...@.

\begin{code}
checkValidInstHead :: UserTypeCtxt -> Class -> [Type] -> TcM ()
checkValidInstHead ctxt clas cls_args
  = do { dflags <- getDynFlags

           -- Check language restrictions; 
           -- but not for SPECIALISE isntance pragmas
       ; let ty_args = dropWhile isKind cls_args
       ; unless spec_inst_prag $
         do { checkTc (xopt Opt_TypeSynonymInstances dflags ||
                       all tcInstHeadTyNotSynonym ty_args)
                 (instTypeErr clas cls_args head_type_synonym_msg)
            ; checkTc (xopt Opt_FlexibleInstances dflags ||
                       all tcInstHeadTyAppAllTyVars ty_args)
                 (instTypeErr clas cls_args head_type_args_tyvars_msg)
            ; checkTc (xopt Opt_MultiParamTypeClasses dflags ||
                       isSingleton ty_args)  -- Only count type arguments
                 (instTypeErr clas cls_args head_one_type_msg) }

         -- May not contain type family applications
       ; mapM_ checkTyFamFreeness ty_args

       ; mapM_ checkValidMonoType ty_args
	-- For now, I only allow tau-types (not polytypes) in 
	-- the head of an instance decl.  
	-- 	E.g.  instance C (forall a. a->a) is rejected
	-- One could imagine generalising that, but I'm not sure
	-- what all the consequences might be
       }

  where
    spec_inst_prag = case ctxt of { SpecInstCtxt -> True; _ -> False }

    head_type_synonym_msg = parens (
                text "All instance types must be of the form (T t1 ... tn)" $$
                text "where T is not a synonym." $$
                text "Use -XTypeSynonymInstances if you want to disable this.")

    head_type_args_tyvars_msg = parens (vcat [
                text "All instance types must be of the form (T a1 ... an)",
                text "where a1 ... an are *distinct type variables*,",
                text "and each type variable appears at most once in the instance head.",
                text "Use -XFlexibleInstances if you want to disable this."])

    head_one_type_msg = parens (
                text "Only one type can be given in an instance head." $$
                text "Use -XMultiParamTypeClasses if you want to allow more.")

instTypeErr :: Class -> [Type] -> SDoc -> SDoc
instTypeErr cls tys msg
  = hang (ptext (sLit "Illegal instance declaration for") 
          <+> quotes (pprClassPred cls tys))
       2 msg
\end{code}

validDeivPred checks for OK 'deriving' context.  See Note [Exotic
derived instance contexts] in TcSimplify.  However the predicate is
here because it uses sizeTypes, fvTypes.

Also check for a bizarre corner case, when the derived instance decl 
would look like
    instance C a b => D (T a) where ...
Note that 'b' isn't a parameter of T.  This gives rise to all sorts of
problems; in particular, it's hard to compare solutions for equality
when finding the fixpoint, and that means the inferContext loop does
not converge.  See Trac #5287.

\begin{code}
validDerivPred :: TyVarSet -> PredType -> Bool
validDerivPred tv_set pred
  = case classifyPredType pred of
       ClassPred _ tys -> hasNoDups fvs 
                       && sizeTypes tys == length fvs
                       && all (`elemVarSet` tv_set) fvs
       TuplePred ps -> all (validDerivPred tv_set) ps
       _            -> True   -- Non-class predicates are ok
  where
    fvs = fvType pred
\end{code}


%************************************************************************
%*									*
\subsection{Checking instance for termination}
%*									*
%************************************************************************

\begin{code}
checkValidInstance :: UserTypeCtxt -> LHsType Name -> Type
                   -> TcM ([TyVar], ThetaType, Class, [Type])
checkValidInstance ctxt hs_type ty
  = do { let (tvs, theta, tau) = tcSplitSigmaTy ty
       ; case getClassPredTys_maybe tau of {
           Nothing          -> failWithTc (ptext (sLit "Malformed instance type")) ;
           Just (clas,inst_tys)  -> 
    do  { setSrcSpan head_loc (checkValidInstHead ctxt clas inst_tys)
        ; checkValidTheta ctxt theta

        -- The Termination and Coverate Conditions
	-- Check that instance inference will terminate (if we care)
	-- For Haskell 98 this will already have been done by checkValidTheta,
        -- but as we may be using other extensions we need to check.
        -- 
        -- Note that the Termination Condition is *more conservative* than 
        -- the checkAmbiguity test we do on other type signatures
        --   e.g.  Bar a => Bar Int is ambiguous, but it also fails
        --   the termination condition, because 'a' appears more often
        --   in the constraint than in the head
	; undecidable_ok <- xoptM Opt_UndecidableInstances
        ; unless undecidable_ok $
	  do { checkInstTermination inst_tys theta
	     ; checkTc (checkInstCoverage clas inst_tys)
                       (instTypeErr clas inst_tys msg) }
	  	  
        ; return (tvs, theta, clas, inst_tys) } } }
  where
    msg  = parens (vcat [ptext (sLit "the Coverage Condition fails for one of the functional dependencies;"),
			 undecidableMsg])

        -- The location of the "head" of the instance
    head_loc = case hs_type of
                 L _ (HsForAllTy _ _ _ (L loc _)) -> loc
                 L loc _                          -> loc
\end{code}

Note [Paterson conditions]
~~~~~~~~~~~~~~~~~~~~~~~~~~

Termination test: the so-called "Paterson conditions" (see Section 5 of
"Understanding functionsl dependencies via Constraint Handling Rules, 
JFP Jan 2007).

We check that each assertion in the context satisfies:
 (1) no variable has more occurrences in the assertion than in the head, and
 (2) the assertion has fewer constructors and variables (taken together
     and counting repetitions) than the head.
This is only needed with -fglasgow-exts, as Haskell 98 restrictions
(which have already been checked) guarantee termination. 

The underlying idea is that 

    for any ground substitution, each assertion in the
    context has fewer type constructors than the head.


\begin{code}
checkInstTermination :: [TcType] -> ThetaType -> TcM ()
checkInstTermination tys theta
  = mapM_ check theta
  where
   fvs  = fvTypes tys
   size = sizeTypes tys
   check pred 
      | not (null bad_tvs)
      = addErrTc (predUndecErr pred (nomoreMsg bad_tvs) $$ parens undecidableMsg)
      | sizePred pred >= size
      = addErrTc (predUndecErr pred smallerMsg $$ parens undecidableMsg)
      | otherwise
      = return ()
      where
        bad_tvs = filterOut isKindVar (fvType pred \\ fvs)
             -- Rightly or wrongly, we only check for
             -- excessive occurrences of *type* variables.
             -- e.g. type instance Demote {T k} a = T (Demote {k} (Any {k}))

predUndecErr :: PredType -> SDoc -> SDoc
predUndecErr pred msg = sep [msg,
			nest 2 (ptext (sLit "in the constraint:") <+> pprType pred)]

nomoreMsg :: [TcTyVar] -> SDoc
nomoreMsg tvs 
  = sep [ ptext (sLit "Variable") <> plural tvs <+> quotes (pprWithCommas ppr tvs) 
        , (if isSingleton tvs then ptext (sLit "occurs")
                                  else ptext (sLit "occur"))
          <+> ptext (sLit "more often than in the instance head") ]

smallerMsg, undecidableMsg :: SDoc
smallerMsg = ptext (sLit "Constraint is no smaller than the instance head")
undecidableMsg = ptext (sLit "Use -XUndecidableInstances to permit this")
\end{code}


%************************************************************************
%*									*
	Checking type instance well-formedness and termination
%*									*
%************************************************************************

\begin{code}
-- Check that a "type instance" is well-formed (which includes decidability
-- unless -XUndecidableInstances is given).
--
checkValidTyFamInst :: TyCon -> [TyVar] -> [Type] -> Type -> TcM ()
checkValidTyFamInst fam_tc tvs typats rhs
  = do { checkValidFamPats fam_tc tvs typats

         -- The right-hand side is a tau type
       ; checkValidMonoType rhs

         -- we have a decidable instance unless otherwise permitted
       ; undecidable_ok <- xoptM Opt_UndecidableInstances
       ; unless undecidable_ok $
	   mapM_ addErrTc (checkFamInstRhs typats (tcTyFamInsts rhs))
       }

-- Make sure that each type family application is 
--   (1) strictly smaller than the lhs,
--   (2) mentions no type variable more often than the lhs, and
--   (3) does not contain any further type family instances.
--
checkFamInstRhs :: [Type]                  -- lhs
             	-> [(TyCon, [Type])]       -- type family instances
             	-> [MsgDoc]
checkFamInstRhs lhsTys famInsts
  = mapCatMaybes check famInsts
  where
   size = sizeTypes lhsTys
   fvs  = fvTypes lhsTys
   check (tc, tys)
      | not (all isTyFamFree tys)
      = Just (famInstUndecErr famInst nestedMsg $$ parens undecidableMsg)
      | not (null bad_tvs)
      = Just (famInstUndecErr famInst (nomoreMsg bad_tvs) $$ parens undecidableMsg)
      | size <= sizeTypes tys
      = Just (famInstUndecErr famInst smallerAppMsg $$ parens undecidableMsg)
      | otherwise
      = Nothing
      where
        famInst = TyConApp tc tys
        bad_tvs = filterOut isKindVar (fvTypes tys \\ fvs)
             -- Rightly or wrongly, we only check for
             -- excessive occurrences of *type* variables.
             -- e.g. type instance Demote {T k} a = T (Demote {k} (Any {k}))

checkValidFamPats :: TyCon -> [TyVar] -> [Type] -> TcM ()
-- Patterns in a 'type instance' or 'data instance' decl should
-- a) contain no type family applications
--    (vanilla synonyms are fine, though)
-- b) properly bind all their free type variables
--    e.g. we disallow (Trac #7536)
--         type T a = Int
--         type instance F (T a) = a
checkValidFamPats fam_tc tvs ty_pats
  = do { mapM_ checkTyFamFreeness ty_pats
       ; let unbound_tvs = filterOut (`elemVarSet` exactTyCoVarsOfTypes ty_pats) tvs
       ; checkTc (null unbound_tvs) (famPatErr fam_tc unbound_tvs ty_pats) }

-- Ensure that no type family instances occur in a type.
--
checkTyFamFreeness :: Type -> TcM ()
checkTyFamFreeness ty
  = checkTc (isTyFamFree ty) $
    tyFamInstIllegalErr ty

-- Check that a type does not contain any type family applications.
--
isTyFamFree :: Type -> Bool
isTyFamFree = null . tcTyFamInsts

-- Error messages

tyFamInstIllegalErr :: Type -> SDoc
tyFamInstIllegalErr ty
  = hang (ptext (sLit "Illegal type synonym family application in instance") <> 
         colon) 2 $
      ppr ty

famInstUndecErr :: Type -> SDoc -> SDoc
famInstUndecErr ty msg 
  = sep [msg, 
         nest 2 (ptext (sLit "in the type family application:") <+> 
                 pprType ty)]

famPatErr :: TyCon -> [TyVar] -> [Type] -> SDoc
famPatErr fam_tc tvs pats
  = hang (ptext (sLit "Family instance purports to bind type variable") <> plural tvs
          <+> pprQuotedList tvs)
       2 (hang (ptext (sLit "but the real LHS (expanding synonyms) is:"))
             2 (pprTypeApp fam_tc (map expandTypeSynonyms pats) <+> ptext (sLit "= ...")))

nestedMsg, smallerAppMsg :: SDoc
nestedMsg     = ptext (sLit "Nested type family application")
smallerAppMsg = ptext (sLit "Application is no smaller than the instance head")
\end{code}


%************************************************************************
%*									*
\subsection{Auxiliary functions}
%*									*
%************************************************************************

\begin{code}
-- Free variables of a type, retaining repetitions, and expanding synonyms
fvType :: Type -> [TyVar]
fvType ty | Just exp_ty <- tcView ty = fvType exp_ty
fvType (TyVarTy tv)        = [tv]
fvType (TyConApp _ tys)    = fvTypes tys
fvType (LitTy {})          = []
fvType (FunTy arg res)     = fvType arg ++ fvType res
fvType (AppTy fun arg)     = fvType fun ++ fvType arg
fvType (ForAllTy tyvar ty) = filter (/= tyvar) (fvType ty)

fvTypes :: [Type] -> [TyVar]
fvTypes tys                = concat (map fvType tys)

sizeType :: Type -> Int
-- Size of a type: the number of variables and constructors
sizeType ty | Just exp_ty <- tcView ty = sizeType exp_ty
sizeType (TyVarTy {})      = 1
sizeType (TyConApp _ tys)  = sizeTypes tys + 1
sizeType (LitTy {})        = 1
sizeType (FunTy arg res)   = sizeType arg + sizeType res + 1
sizeType (AppTy fun arg)   = sizeType fun + sizeType arg
sizeType (ForAllTy _ ty)   = sizeType ty

sizeTypes :: [Type] -> Int
-- IA0_NOTE: Avoid kinds.
sizeTypes xs = sum (map sizeType tys)
  where tys = filter (not . isKind) xs

-- Size of a predicate
--
-- We are considering whether class constraints terminate.
-- Equality constraints and constraints for the implicit
-- parameter class always termiante so it is safe to say "size 0".
-- (Implicit parameter constraints always terminate because
-- there are no instances for them---they are only solved by
-- "local instances" in expressions).
-- See Trac #4200.
sizePred :: PredType -> Int
sizePred ty = goClass ty
  where
    goClass p | isIPPred p = 0
              | otherwise  = go (classifyPredType p)

    go (ClassPred _ tys') = sizeTypes tys'
    go (EqPred {})        = 0
    go (TuplePred ts)     = sum (map goClass ts)
    go (IrredPred ty)     = sizeType ty
\end{code}

Note [Paterson conditions on PredTypes]
~~~~~~~~~~~~~~~~~~~~~~~~~~~~~~~~~~~~~~~
We are considering whether *class* constraints terminate
(see Note [Paterson conditions]). Precisely, the Paterson conditions
would have us check that "the constraint has fewer constructors and variables
(taken together and counting repetitions) than the head.".

However, we can be a bit more refined by looking at which kind of constraint
this actually is. There are two main tricks:

 1. It seems like it should be OK not to count the tuple type constructor
    for a PredType like (Show a, Eq a) :: Constraint, since we don't
    count the "implicit" tuple in the ThetaType itself.

    In fact, the Paterson test just checks *each component* of the top level
    ThetaType against the size bound, one at a time. By analogy, it should be
    OK to return the size of the *largest* tuple component as the size of the
    whole tuple.

 2. Once we get into an implicit parameter or equality we
    can't get back to a class constraint, so it's safe
    to say "size 0".  See Trac #4200.

NB: we don't want to detect PredTypes in sizeType (and then call 
sizePred on them), or we might get an infinite loop if that PredType
is irreducible. See Trac #5581.
=======
    

>>>>>>> 2c12b912
<|MERGE_RESOLUTION|>--- conflicted
+++ resolved
@@ -48,7 +48,6 @@
   tcSkolDFunType, tcSuperSkolTyVars,
 
   --------------------------------
-<<<<<<< HEAD
   -- Checking type validity
   Rank, UserTypeCtxt(..), checkValidType, checkValidMonoType,
   expectedKindInCtxt, 
@@ -59,8 +58,6 @@
   growThetaTyCoVars, quantifyPred,
 
   --------------------------------
-=======
->>>>>>> 2c12b912
   -- Zonking
   zonkTcPredType, 
   skolemiseSigTv, skolemiseUnboundMetaTyVar,
@@ -235,12 +232,8 @@
     kind   = substTy subst (tyVarKind tv)
     new_tv = mkTcTyVar (tyVarName tv) kind superSkolemTv
 
-<<<<<<< HEAD
-tcInstSkolTyVar :: Bool -> TCvSubst -> TyVar -> TcM (TCvSubst, TcTyVar)
-=======
-tcInstSkolTyVar :: SrcSpan -> Bool -> TvSubst -> TyVar
+tcInstSkolTyVar :: SrcSpan -> Bool -> TCvSubst -> TyVar
                 -> TcRnIf gbl lcl (TvSubst, TcTyVar)
->>>>>>> 2c12b912
 -- Instantiate the tyvar, using 
 --      * the occ-name and kind of the supplied tyvar, 
 --      * the unique from the monad,
@@ -257,17 +250,12 @@
     kind     = substTy subst (tyVarKind tyvar)
 
 -- Wrappers
-<<<<<<< HEAD
-tcInstSkolTyVars :: [TyVar] -> TcM (TCvSubst, [TcTyVar])
-tcInstSkolTyVars = tcInstSkolTyVarsX (mkTopTCvSubst [])
-=======
 -- we need to be able to do this from outside the TcM monad:
 tcInstSkolTyVarsLoc :: SrcSpan -> [TyVar] -> TcRnIf gbl lcl (TvSubst, [TcTyVar])
 tcInstSkolTyVarsLoc loc = mapAccumLM (tcInstSkolTyVar loc False) (mkTopTvSubst [])
 
-tcInstSkolTyVars :: [TyVar] -> TcM (TvSubst, [TcTyVar])
-tcInstSkolTyVars = tcInstSkolTyVarsX (mkTopTvSubst [])
->>>>>>> 2c12b912
+tcInstSkolTyVars :: [TyVar] -> TcM (TCvSubst, [TcTyVar])
+tcInstSkolTyVars = tcInstSkolTyVarsX (mkTopTCvSubst [])
 
 tcInstSuperSkolTyVars :: [TyVar] -> TcM [TcTyVar]
 tcInstSuperSkolTyVars = fmap snd . tcInstSkolTyVars' True  (mkTopTCvSubst [])
@@ -961,7 +949,6 @@
 zonkTcKind :: TcKind -> TcM TcKind
 zonkTcKind k = zonkTcType k
 \end{code}
-<<<<<<< HEAD
 			
 %************************************************************************
 %*									*
@@ -1618,11 +1605,6 @@
 \end{code}
     
 
-\begin{code}
-checkThetaCtxt :: UserTypeCtxt -> ThetaType -> SDoc
-checkThetaCtxt ctxt theta
-  = vcat [ptext (sLit "In the context:") <+> pprTheta theta,
-	  ptext (sLit "While checking") <+> pprUserTypeCtxt ctxt ]
 
 eqPredTyErr, predTyVarErr, predTupleErr, predIrredErr, predIrredBadCtxtErr :: PredType -> SDoc
 eqPredTyErr  pred = ptext (sLit "Illegal equational constraint") <+> pprType pred
@@ -2038,8 +2020,4 @@
 
 NB: we don't want to detect PredTypes in sizeType (and then call 
 sizePred on them), or we might get an infinite loop if that PredType
-is irreducible. See Trac #5581.
-=======
-    
-
->>>>>>> 2c12b912
+is irreducible. See Trac #5581.
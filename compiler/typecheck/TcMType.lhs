o%
% (c) The University of Glasgow 2006
% (c) The GRASP/AQUA Project, Glasgow University, 1992-1998
%

Monadic type operations

This module contains monadic operations over types that contain
mutable type variables

\begin{code}
{-# LANGUAGE CPP #-}

module TcMType (
  TcTyVar, TcKind, TcType, TcTauType, TcThetaType, TcTyVarSet,

  --------------------------------
  -- Creating new mutable type variables
  newFlexiTyVar,
  newFlexiTyVarTy,              -- Kind -> TcM TcType
  newFlexiTyVarTys,             -- Int -> Kind -> TcM [TcType]
  newPolyFlexiTyVarTy,
  newOpenFlexiTyVarTy,
  newMetaKindVar, newMetaKindVars,
  mkTcTyVarName, cloneMetaTyVar, 

  newMetaTyVar, readMetaTyVar, writeMetaTyVar, writeMetaTyVarRef,
  newMetaDetails, isFilledMetaTyVar, isFlexiMetaTyVar,

  --------------------------------
  -- Creating new evidence variables
  newEvVar, newEvVars, newEq, newDict,
  newWantedEvVar, newWantedEvVars,
  newTcEvBinds, addTcEvBind,
  newFlatWanted, newFlatWanteds,

  --------------------------------
  -- Instantiation
  tcInstTyCoVars, newSigTyVar,
  tcInstType,
<<<<<<< HEAD
  tcInstSkolTyCoVars, tcInstSkolTyCoVarsLoc, tcInstSuperSkolTyCoVarsX,
  tcInstSigTyCoVarsLoc, tcInstSigTyCoVars,
  tcInstSkolTyCoVar, tcInstSkolType,
  tcSkolDFunType, tcSuperSkolTyCoVars,
=======
  tcInstSkolTyVars, tcInstSuperSkolTyVarsX,
  tcInstSigTyVarsLoc, tcInstSigTyVars,
  tcInstSkolType,
  tcSkolDFunType, tcSuperSkolTyVars,
>>>>>>> ce9d6f25

  instSkolTyVars, freshenTyVarBndrs,

  --------------------------------
  -- Zonking
  zonkTcPredType, 
  skolemiseUnboundMetaTyVar,
  zonkTcTyCoVar, zonkTcTyCoVars, zonkTyCoVarsAndFV, zonkTcTypeAndFV,
  zonkQuantifiedTyCoVar, zonkQuantifiedTyCoVarOrType, quantifyTyCoVars,
  quantifyTyCoVars', defaultKindVar,
  zonkTcTyCoVarBndr, zonkTcType, zonkTcTypes, zonkTcThetaType, zonkCo,

  zonkEvVar, zonkWC, zonkId, zonkCt, zonkCts, zonkSkolemInfo, zonkFlats,

  tcGetGlobalTyVars, 
  ) where

#include "HsVersions.h"

-- friends:
import TyCoRep
import TcType
import TcEvidence
import Type
import Coercion
import Class
import TyCon
import Var

-- others:
import TcRnMonad        -- TcType, amongst others
import Id
import Name
import VarSet
import TysWiredIn
import TysPrim
import VarEnv
import PrelNames
import Util
import Outputable
import FastString
import SrcLoc
import Bag
import DynFlags

import Control.Monad
import Data.List        ( mapAccumL, partition )
\end{code}


%************************************************************************
%*                                                                      *
        Kind variables
%*                                                                      *
%************************************************************************

\begin{code}
mkKindName :: Unique -> Name
mkKindName unique = mkSystemName unique kind_var_occ

kind_var_occ :: OccName -- Just one for all MetaKindVars
                        -- They may be jiggled by tidying
kind_var_occ = mkOccName tvName "k"

newMetaKindVar :: TcM TcKind
newMetaKindVar = do { uniq <- newUnique
                    ; details <- newMetaDetails TauTv
                    ; let kv = mkTcTyVar (mkKindName uniq) liftedTypeKind details
                    ; return (mkOnlyTyVarTy kv) }

newMetaKindVars :: Int -> TcM [TcKind]
newMetaKindVars n = mapM (\ _ -> newMetaKindVar) (nOfThem n ())
\end{code}


%************************************************************************
%*                                                                      *
     Evidence variables; range over constraints we can abstract over
%*                                                                      *
%************************************************************************

\begin{code}
newEvVars :: TcThetaType -> TcM [EvVar]
newEvVars theta = mapM newEvVar theta

newWantedEvVar :: TcPredType -> TcM EvVar 
newWantedEvVar = newEvVar

newWantedEvVars :: TcThetaType -> TcM [EvVar] 
newWantedEvVars theta = mapM newWantedEvVar theta 

--------------

newEvVar :: TcPredType -> TcRnIf gbl lcl EvVar
-- Creates new *rigid* variables for predicates
newEvVar ty = do { name <- newSysName (predTypeOccName ty) 
                 ; return (mkLocalId name ty) }

newEq :: TcType -> TcType -> TcM EvVar
newEq ty1 ty2
  = do { name <- newSysName (mkVarOccFS (fsLit "cobox"))
       ; return (mkLocalId name (mkPrimEqPred ty1 ty2)) }
           -- TODO (RAE): Get the boxity right!

newDict :: Class -> [TcType] -> TcM DictId
newDict cls tys 
  = do { name <- newSysName (mkDictOcc (getOccName cls))
       ; return (mkLocalId name (mkClassPred cls tys)) }

predTypeOccName :: PredType -> OccName
predTypeOccName ty = case classifyPredType ty of
    ClassPred cls _ -> mkDictOcc (getOccName cls)
    EqPred _ _      -> mkVarOccFS (fsLit "cobox")
    TuplePred _     -> mkVarOccFS (fsLit "tup")
    IrredPred _     -> mkVarOccFS (fsLit "irred")
\end{code}

*********************************************************************************
*                                                                               * 
*                   Wanted constraints
*                                                                               *
*********************************************************************************

\begin{code}
newFlatWanted :: CtOrigin -> PredType -> TcM Ct
newFlatWanted orig pty
  = do loc <- getCtLoc orig
       v <- newWantedEvVar pty
       return $ mkNonCanonical $
            CtWanted { ctev_evar = v
                     , ctev_pred = pty
                     , ctev_loc = loc }

newFlatWanteds :: CtOrigin -> ThetaType -> TcM [Ct]
newFlatWanteds orig = mapM (newFlatWanted orig)
\end{code}

%************************************************************************
%*                                                                      *
        SkolemTvs (immutable)
%*                                                                      *
%************************************************************************

\begin{code}
tcInstType :: ([TyCoVar] -> TcM (TCvSubst, [TcTyCoVar])) -- How to instantiate the type variables
           -> TcType                                     -- Type to instantiate
           -> TcM ([TcTyCoVar], TcThetaType, TcType)     -- Result
                -- (type vars (excl coercion vars), preds (incl equalities), rho)
tcInstType inst_tyvars ty
  = case tcSplitNamedForAllTys ty of
        ([],    rho) -> let     -- There may be overloading despite no type variables;
                                --      (?x :: Int) => Int -> Int
                                (theta, tau) = tcSplitPhiTy rho
                            in
                            return ([], theta, tau)

        (tyvars, rho) -> do { (subst, tyvars') <- inst_tyvars tyvars
                            ; let (theta, tau) = tcSplitPhiTy (substTy subst rho)
                            ; return (tyvars', theta, tau) }

tcSkolDFunType :: Type -> TcM ([TcTyVar], TcThetaType, TcType)
<<<<<<< HEAD
-- Instantiate a type signature with skolem constants, but 
-- do *not* give them fresh names, because we want the name to
-- be in the type environment: it is lexically scoped.
tcSkolDFunType ty = tcInstType (\tvs -> return (tcSuperSkolTyCoVars tvs)) ty
=======
-- Instantiate a type signature with skolem constants.
-- We could give them fresh names, but no need to do so
tcSkolDFunType ty = tcInstType tcInstSuperSkolTyVars ty
>>>>>>> ce9d6f25

tcSuperSkolTyCoVars :: [TyCoVar] -> (TCvSubst, [TcTyCoVar])
-- Make skolem constants, but do *not* give them new names, as above
-- Moreover, make them "super skolems"; see comments with superSkolemTv
-- see Note [Kind substitution when instantiating]
-- Precondition: tyvars should be ordered by scoping
tcSuperSkolTyCoVars = mapAccumL tcSuperSkolTyCoVar (mkTopTCvSubst [])

tcSuperSkolTyCoVar :: TCvSubst -> TyCoVar -> (TCvSubst, TcTyCoVar)
tcSuperSkolTyCoVar subst tv
  = (extendTCvSubst subst tv (mkTyCoVarTy new_tv), new_tv)
  where
    kind   = substTy subst (tyVarKind tv)
    new_tv | isTyVar tv = mkTcTyVar (tyVarName tv) kind superSkolemTv
           | otherwise  = uniqAway (getTCvInScope subst) (setVarType tv kind)

<<<<<<< HEAD
tcInstSkolTyCoVar :: SrcSpan -> Bool -> TCvSubst -> TyCoVar
                  -> TcRnIf gbl lcl (TCvSubst, TcTyCoVar)
-- Instantiate the tyvar, using 
--      * the occ-name and kind of the supplied tyvar, 
--      * the unique from the monad,
--      * the location either from the tyvar (skol_info = SigSkol)
--                     or from the monad (otherwise)
tcInstSkolTyCoVar loc overlappable subst tyvar
  | isTyVar tyvar
  = do  { uniq <- newUnique
        ; let new_name = mkInternalName uniq occ loc
              new_tv   = mkTcTyVar new_name kind (SkolemTv overlappable)
        ; return (extendTCvSubst subst tyvar (mkOnlyTyVarTy new_tv), new_tv) }
  | otherwise -- coercion variable
  = do  { ev_var <- newEvVar kind
        ; return (extendTCvSubst subst tyvar (mkTyCoVarTy ev_var), ev_var) }
  where
    old_name = tyVarName tyvar
    occ      = nameOccName old_name
    kind     = substTy subst (tyVarKind tyvar)

-- Wrappers
-- we need to be able to do this from outside the TcM monad:
tcInstSkolTyCoVarsLoc :: SrcSpan -> [TyCoVar] -> TcRnIf gbl lcl (TCvSubst, [TcTyCoVar])
tcInstSkolTyCoVarsLoc loc = mapAccumLM (tcInstSkolTyCoVar loc False) (mkTopTCvSubst [])

tcInstSkolTyCoVars :: [TyCoVar] -> TcM (TCvSubst, [TcTyCoVar])
tcInstSkolTyCoVars = tcInstSkolTyCoVarsX (mkTopTCvSubst [])

tcInstSkolTyCoVarsX, tcInstSuperSkolTyCoVarsX
  :: TCvSubst -> [TyCoVar] -> TcM (TCvSubst, [TcTyCoVar])
tcInstSkolTyCoVarsX      subst = tcInstSkolTyCoVars' False subst
tcInstSuperSkolTyCoVarsX subst = tcInstSkolTyCoVars' True  subst
=======
tcInstSkolTyVars :: [TyVar] -> TcM (TvSubst, [TcTyVar])
tcInstSkolTyVars = tcInstSkolTyVars' False emptyTvSubst

tcInstSuperSkolTyVars :: [TyVar] -> TcM (TvSubst, [TcTyVar])
tcInstSuperSkolTyVars = tcInstSuperSkolTyVarsX emptyTvSubst

tcInstSuperSkolTyVarsX :: TvSubst -> [TyVar] -> TcM (TvSubst, [TcTyVar])
tcInstSuperSkolTyVarsX subst = tcInstSkolTyVars' True subst
>>>>>>> ce9d6f25

tcInstSkolTyCoVars' :: Bool -> TCvSubst -> [TyCoVar] -> TcM (TCvSubst, [TcTyCoVar])
-- Precondition: tyvars should be ordered (kind vars first)
-- see Note [Kind substitution when instantiating]
-- Get the location from the monad; this is a complete freshening operation
<<<<<<< HEAD
tcInstSkolTyCoVars' isSuperSkol subst tvs
  = do { loc <- getSrcSpanM
       ; mapAccumLM (tcInstSkolTyCoVar loc isSuperSkol) subst tvs }
=======
tcInstSkolTyVars' overlappable subst tvs
  = do { loc <- getSrcSpanM
       ; instSkolTyVarsX (mkTcSkolTyVar loc overlappable) subst tvs }

mkTcSkolTyVar :: SrcSpan -> Bool -> Unique -> Name -> Kind -> TcTyVar
mkTcSkolTyVar loc overlappable uniq old_name kind
  = mkTcTyVar (mkInternalName uniq (getOccName old_name) loc)
              kind
              (SkolemTv overlappable)
>>>>>>> ce9d6f25

tcInstSigTyCoVarsLoc :: SrcSpan -> [TyCoVar]
                     -> TcRnIf gbl lcl (TCvSubst, [TcTyCoVar])
-- We specify the location
<<<<<<< HEAD
tcInstSigTyCoVarsLoc loc = mapAccumLM (tcInstSkolTyCoVar loc False)
                                      (mkTopTCvSubst [])
=======
tcInstSigTyVarsLoc loc = instSkolTyVars (mkTcSkolTyVar loc False)
>>>>>>> ce9d6f25

tcInstSigTyCoVars :: [TyCoVar] -> TcRnIf gbl lcl (TCvSubst, [TcTyCoVar])
-- Get the location from the TyVar itself, not the monad
<<<<<<< HEAD
tcInstSigTyCoVars = mapAccumLM inst_tv (mkTopTCvSubst [])
  where
    inst_tv subst tv = tcInstSkolTyCoVar (getSrcSpan tv) False subst tv
=======
tcInstSigTyVars
  = instSkolTyVars mk_tv
  where
    mk_tv uniq old_name kind
       = mkTcTyVar (setNameUnique old_name uniq) kind (SkolemTv False)
>>>>>>> ce9d6f25

tcInstSkolType :: TcType -> TcM ([TcTyCoVar], TcThetaType, TcType)
-- Instantiate a type with fresh skolem constants
-- Binding location comes from the monad
tcInstSkolType ty = tcInstType tcInstSkolTyCoVars ty

------------------
freshenTyVarBndrs :: [TyVar] -> TcRnIf gbl lcl (TvSubst, [TyVar])
-- ^ Give fresh uniques to a bunch of TyVars, but they stay
--   as TyVars, rather than becoming TcTyVars
-- Used in FamInst.newFamInst, and Inst.newClsInst
freshenTyVarBndrs = instSkolTyVars mk_tv
  where
    mk_tv uniq old_name kind = mkTyVar (setNameUnique old_name uniq) kind

<<<<<<< HEAD
newMetaDetails :: MetaInfo -> TcM TcTyVarDetails
newMetaDetails info 
  = do { ref <- newMutVar Flexi
       ; untch <- getUntouchables
       ; return (MetaTv { mtv_info = info, mtv_ref = ref, mtv_untch = untch }) }
=======
------------------
instSkolTyVars :: (Unique -> Name -> Kind -> TyVar)
                -> [TyVar] -> TcRnIf gbl lcl (TvSubst, [TyVar])
instSkolTyVars mk_tv = instSkolTyVarsX mk_tv emptyTvSubst

instSkolTyVarsX :: (Unique -> Name -> Kind -> TyVar)
                -> TvSubst -> [TyVar] -> TcRnIf gbl lcl (TvSubst, [TyVar])
instSkolTyVarsX mk_tv = mapAccumLM (instSkolTyVarX mk_tv)

instSkolTyVarX :: (Unique -> Name -> Kind -> TyVar)
               -> TvSubst -> TyVar -> TcRnIf gbl lcl (TvSubst, TyVar)
instSkolTyVarX mk_tv subst tyvar
  = do  { uniq <- newUnique
        ; let new_tv = mk_tv uniq old_name kind
        ; return (extendTvSubst subst tyvar (mkTyVarTy new_tv), new_tv) }
  where
    old_name = tyVarName tyvar
    kind     = substTy subst (tyVarKind tyvar)
>>>>>>> ce9d6f25
\end{code}

Note [Kind substitution when instantiating]
~~~~~~~~~~~~~~~~~~~~~~~~~~~~~~~~~~~~~~~~~~~
When we instantiate a bunch of kind and type variables, first we
expect them to be topologically sorted.
Then we have to instantiate the kind variables, build a substitution
from old variables to the new variables, then instantiate the type
variables substituting the original kind.

Exemple: If we want to instantiate
  [(k1 :: *), (k2 :: *), (a :: k1 -> k2), (b :: k1)]
we want
  [(?k1 :: *), (?k2 :: *), (?a :: ?k1 -> ?k2), (?b :: ?k1)]
instead of the buggous
  [(?k1 :: *), (?k2 :: *), (?a :: k1 -> k2), (?b :: k1)]


%************************************************************************
%*                                                                      *
        MetaTvs (meta type variables; mutable)
%*                                                                      *
%************************************************************************

\begin{code}
newMetaTyVar :: MetaInfo -> Kind -> TcM TcTyVar
-- Make a new meta tyvar out of thin air
newMetaTyVar meta_info kind
  = do  { uniq <- newUnique
        ; let name = mkTcTyVarName uniq s
              s = case meta_info of
                        PolyTv -> fsLit "s"
                        TauTv  -> fsLit "t"
                        SigTv  -> fsLit "a"
        ; details <- newMetaDetails meta_info
        ; return (mkTcTyVar name kind details) }

newSigTyVar :: Name -> Kind -> TcM TcTyVar
newSigTyVar name kind
  = do { uniq <- newUnique
       ; let name' = setNameUnique name uniq
                      -- Use the same OccName so that the tidy-er
                      -- doesn't gratuitously rename 'a' to 'a0' etc
       ; details <- newMetaDetails SigTv
       ; return (mkTcTyVar name' kind details) }

newMetaDetails :: MetaInfo -> TcM TcTyVarDetails
newMetaDetails info
  = do { ref <- newMutVar Flexi
       ; untch <- getUntouchables
       ; return (MetaTv { mtv_info = info, mtv_ref = ref, mtv_untch = untch }) }

cloneMetaTyVar :: TcTyVar -> TcM TcTyVar
cloneMetaTyVar tv
  = ASSERT( isTcTyVar tv )
    do  { uniq <- newUnique
        ; ref  <- newMutVar Flexi
        ; let name'    = setNameUnique (tyVarName tv) uniq
              details' = case tcTyVarDetails tv of 
                           details@(MetaTv {}) -> details { mtv_ref = ref }
                           _ -> pprPanic "cloneMetaTyVar" (ppr tv)
        ; return (mkTcTyVar name' (tyVarKind tv) details') }

mkTcTyVarName :: Unique -> FastString -> Name
-- Make sure that fresh TcTyVar names finish with a digit
-- leaving the un-cluttered names free for user names
mkTcTyVarName uniq str = mkSysTvName uniq str

-- Works for both type and kind variables
readMetaTyVar :: TyVar -> TcM MetaDetails
readMetaTyVar tyvar = ASSERT2( isMetaTyVar tyvar, ppr tyvar )
                      readMutVar (metaTvRef tyvar)

isFilledMetaTyVar :: TyVar -> TcM Bool
-- True of a filled-in (Indirect) meta type variable
isFilledMetaTyVar tv
  | not (isTcTyVar tv) = return False
  | MetaTv { mtv_ref = ref } <- tcTyVarDetails tv
  = do  { details <- readMutVar ref
        ; return (isIndirect details) }
  | otherwise = return False

isFlexiMetaTyVar :: TyVar -> TcM Bool
-- True of a un-filled-in (Flexi) meta type variable
isFlexiMetaTyVar tv
  | not (isTcTyVar tv) = return False
  | MetaTv { mtv_ref = ref } <- tcTyVarDetails tv
  = do  { details <- readMutVar ref
        ; return (isFlexi details) }
  | otherwise = return False

--------------------
-- Works with both type and kind variables
writeMetaTyVar :: TcTyVar -> TcType -> TcM ()
-- Write into a currently-empty MetaTyVar

writeMetaTyVar tyvar ty
  | not debugIsOn 
  = writeMetaTyVarRef tyvar (metaTvRef tyvar) ty

-- Everything from here on only happens if DEBUG is on
  | not (isTcTyVar tyvar)
  = WARN( True, text "Writing to non-tc tyvar" <+> ppr tyvar )
    return ()

  | MetaTv { mtv_ref = ref } <- tcTyVarDetails tyvar
  = writeMetaTyVarRef tyvar ref ty

  | otherwise
  = WARN( True, text "Writing to non-meta tyvar" <+> ppr tyvar )
    return ()

--------------------
writeMetaTyVarRef :: TcTyVar -> TcRef MetaDetails -> TcType -> TcM ()
-- Here the tyvar is for error checking only;
-- the ref cell must be for the same tyvar
writeMetaTyVarRef tyvar ref ty
  | not debugIsOn
  = do { traceTc "writeMetaTyVar" (ppr tyvar <+> dcolon <+> ppr (tyVarKind tyvar)
                                   <+> text ":=" <+> ppr ty)
       ; writeMutVar ref (Indirect ty) }

-- Everything from here on only happens if DEBUG is on
  | otherwise
  = do { meta_details <- readMutVar ref;
       -- Zonk kinds to allow the error check to work
       ; zonked_tv_kind <- zonkTcType tv_kind
       ; zonked_ty_kind <- zonkTcType ty_kind

       -- Check for double updates
       ; ASSERT2( isFlexi meta_details,
                  hang (text "Double update of meta tyvar")
                   2 (ppr tyvar $$ ppr meta_details) )

         traceTc "writeMetaTyVar" (ppr tyvar <+> text ":=" <+> ppr ty)
       ; writeMutVar ref (Indirect ty)
       ; when (   not (isPredTy tv_kind)
                    -- Don't check kinds for updates to coercion variables
               && not (zonked_ty_kind `tcEqKind` zonked_tv_kind))
       $ WARN( True, hang (text "Ill-kinded update to meta tyvar")
                        2 (    ppr tyvar <+> text "::" <+> (ppr tv_kind $$ ppr zonked_tv_kind)
                           <+> text ":="
                           <+> ppr ty    <+> text "::" <+> (ppr ty_kind $$ ppr zonked_ty_kind) ) )
         (return ()) }
  where
    tv_kind = tyVarKind tyvar
    ty_kind = typeKind ty
\end{code}


%************************************************************************
%*                                                                      *
        MetaTvs: TauTvs
%*                                                                      *
%************************************************************************

Note [Sort-polymorphic tyvars accept foralls]
~~~~~~~~~~~~~~~~~~~~~~~~~~~~~~~~~~~~~~~~~~~~~
Here is a common paradigm:
   foo :: (forall a. a -> a) -> Int
   foo = error "urk"
To make this work we need to instantiate 'error' with a polytype.
A similar case is
   bar :: Bool -> (forall a. a->a) -> Int
   bar True = \x. (x 3)
   bar False = error "urk"
Here we need to instantiate 'error' with a polytype. 

But 'error' has an sort-polymorphic type variable, precisely so that
we can instantiate it with Int#.  So we also allow such type variables
to be instantiate with foralls.  It's a bit of a hack, but seems
straightforward.

Note [Never need to instantiate coercion variables]
~~~~~~~~~~~~~~~~~~~~~~~~~~~~~~~~~~~~~~~~~~~~~~~~~~~
With coercion variables sloshing around in types, it might seem that we
sometimes need to instantiate coercion variables. This would be problematic,
because coercion variables inhabit unboxed equality (~#), and the constraint
solver thinks in terms only of boxed equality (~). The solution is that
we never need to instantiate coercion variables in the first place.

The tyvars that we need to instantiate come from the types of functions,
data constructors, and patterns. These will never be quantified over
coercion variables, except for the special case of the promoted Eq#. But,
that can't ever appear in user code, so we're safe!

\begin{code}
newFlexiTyVar :: Kind -> TcM TcTyVar
newFlexiTyVar kind = newMetaTyVar TauTv kind

newFlexiTyVarTy  :: Kind -> TcM TcType
newFlexiTyVarTy kind = do
    tc_tyvar <- newFlexiTyVar kind
    return (TyVarTy tc_tyvar)

newFlexiTyVarTys :: Int -> Kind -> TcM [TcType]
newFlexiTyVarTys n kind = mapM newFlexiTyVarTy (nOfThem n kind)

newPolyFlexiTyVarTy :: TcM TcType
newPolyFlexiTyVarTy = do { tv <- newMetaTyVar PolyTv liftedTypeKind
                         ; return (TyVarTy tv) }

<<<<<<< HEAD
-- | Create a tyvar that can be a lifted or unlifted type.
newOpenFlexiTyVarTy :: TcM TcType
newOpenFlexiTyVarTy
  = do { lev <- newFlexiTyVarTy levityTy
       ; newFlexiTyVarTy (tYPE lev) }

tcInstTyCoVars :: CtOrigin -> [TyCoVar] -> TcM ([TcTyCoVar], [TcType], TCvSubst)
-- Instantiate with META type variables
-- Note that this works for a sequence of kind, type, and coercion variables
-- variables.  Eg    [ (k:*), (a:k->k) ]
--             Gives [ (k7:*), (a8:k7->k7) ]
tcInstTyCoVars = tcInstTyCoVarsX emptyTCvSubst
    -- emptyTCvSubst has an empty in-scope set, but that's fine here
    -- Since the tyvars are freshly made, they cannot possibly be
    -- captured by any existing for-alls.

tcInstTyCoVarsX :: TCvSubst -> CtOrigin -> [TyCoVar]
                -> TcM ([TcTyCoVar], [TcType], TCvSubst)
-- The "X" part is because of extending the substitution
tcInstTyCoVarsX subst origin tyvars =
  do { (subst', tyvars') <- mapAccumLM (tcInstTyCoVarX origin) subst tyvars
     ; return (tyvars', mkTyCoVarTys tyvars', subst') }

tcInstTyCoVarX :: CtOrigin -> TCvSubst -> TyCoVar -> TcM (TCvSubst, TcTyCoVar)
=======
tcInstTyVars :: [TKVar] -> TcM (TvSubst, [TcTyVar])
-- Instantiate with META type variables
-- Note that this works for a sequence of kind and type
-- variables.  Eg    [ (k:BOX), (a:k->k) ]
--             Gives [ (k7:BOX), (a8:k7->k7) ]
tcInstTyVars tyvars = mapAccumLM tcInstTyVarX emptyTvSubst tyvars
    -- emptyTvSubst has an empty in-scope set, but that's fine here
    -- Since the tyvars are freshly made, they cannot possibly be
    -- captured by any existing for-alls.

tcInstTyVarX :: TvSubst -> TKVar -> TcM (TvSubst, TcTyVar)
>>>>>>> ce9d6f25
-- Make a new unification variable tyvar whose Name and Kind come from
-- an existing TyVar. We substitute kind variables in the kind.
tcInstTyCoVarX origin subst tyvar
  | isTyVar tyvar
  = do  { uniq <- newUnique
               -- See Note [
        ; let info = if isSortPolymorphic (tyVarKind tyvar)
                     then PolyTv
                     else TauTv
        ; details <- newMetaDetails info
        ; let name   = mkSystemName uniq (getOccName tyvar)
              kind   = substTy subst (tyVarKind tyvar)
              new_tv = mkTcTyVar name kind details
        ; return (extendTCvSubst subst tyvar (mkOnlyTyVarTy new_tv), new_tv) }
  | otherwise
  = do { new_cv <- newEvVar (substTy subst (varType tyvar))
         -- can't call unifyType, because we need to return a CoVar,
         -- and unification might result in a TcCoercion that's not a CoVar
         -- See Note [Coercion variables in tcInstTyCoVarX]
       ; loc <- getCtLoc origin
       ; let ctev = CtWanted { ctev_evar = new_cv
                             , ctev_pred = varType new_cv
                             , ctev_loc  = loc }
       ; emitFlat $ mkNonCanonical ctev
       ; return (extendTCvSubst subst tyvar (mkTyCoVarTy new_cv), new_cv) }

\end{code}


%************************************************************************
%*                                                                      *
             Quantification
%*                                                                      *
%************************************************************************

Note [quantifyTyCoVars]
~~~~~~~~~~~~~~~~~~~~~~~
quantifyTyCoVars is give the free vars of a type that we
are about to wrap in a forall.

It takes these free type/kind variables and 
  1. Zonks them and remove globals
  2. Partitions into type and kind variables (kvs1, tvs)
  3. Extends kvs1 with free kind vars in the kinds of tvs (removing globals)
  4. Calls zonkQuantifiedTyVar on each

Step (3) is often unimportant, because the kind variable is often
also free in the type.  Eg
     Typeable k (a::k)
has free vars {k,a}.  But the type (see Trac #7916)
    (f::k->*) (a::k)
has free vars {f,a}, but we must add 'k' as well! Hence step (3).

\begin{code}
quantifyTyCoVars :: TcTyCoVarSet -> TcTyCoVarSet -> TcM [TcTyCoVar]
quantifyTyCoVars gbls tkvs = quantifyTyCoVars' gbls tkvs False

quantifyTyCoVars' :: TcTyCoVarSet   -- globals
                  -> TcTyCoVarSet   -- variables we're quantifying
                  -> Bool           -- True <=> all variables are kind
                                    -- variables; used for -XNoPolyKinds defaults
                  -> TcM [TcTyCoVar]
-- See Note [quantifyTyCoVars]
-- The input is a mixture of type and kind variables; a kind variable k 
--   may occur *after* a tyvar mentioning k in its kind
-- Can be given a mixture of TcTyVars and TyVars, in the case of
--   associated type declarations

quantifyTyCoVars' gbl_tvs tkvs all_kind_vars
  = do { tkvs    <- zonkTyCoVarsAndFV tkvs
       ; gbl_tvs <- zonkTyCoVarsAndFV gbl_tvs
       ; let dep_var_set
               = if all_kind_vars
                 then tkvs `minusVarSet` gbl_tvs
                 else closeOverKinds (unionVarSets $
                                      map (tyCoVarsOfType . tyVarKind) $
                                      varSetElems tkvs)
                      `minusVarSet` gbl_tvs
             nondep_var_set = tkvs `minusVarSet` dep_var_set `minusVarSet` gbl_tvs
             dep_vars       = varSetElemsWellScoped dep_var_set
             nondep_vars    = varSetElemsWellScoped nondep_var_set

                              -- NB kinds of tvs are zonked by zonkTyVarsAndFV

             -- In the non-PolyKinds case, default the kind variables
             -- to *, and zonk the tyvars as usual.  Notice that this
             -- may make quantifyTyCoVars return a shorter list
             -- than it was passed, but that's ok
       ; poly_kinds <- xoptM Opt_PolyKinds
       ; dep_vars2 <- if poly_kinds
                      then return dep_vars
                      else do { let (meta_kvs, skolem_kvs) = partition is_meta dep_vars
                                    is_meta kv = isTcTyVar kv && isMetaTyVar kv
                              
                              ; mapM_ defaultKindVar meta_kvs
                              ; return skolem_kvs }  -- should be empty

       ; mapMaybeM zonk_quant (dep_vars2 ++ nondep_vars) }
           -- Because of the order, any kind variables
           -- mentioned in the kinds of the type variables refer to
           -- the now-quantified versions
  where
    zonk_quant tkv
      | isTcTyCoVar tkv = zonkQuantifiedTyCoVar tkv
      | otherwise       = return $ Just tkv
      -- For associated types, we have the class variables 
      -- in scope, and they are TyVars not TcTyVars

zonkQuantifiedTyCoVar :: TcTyCoVar -> TcM (Maybe TcTyCoVar)
-- The quantified type variables often include meta type variables
-- we want to freeze them into ordinary type variables, and
-- default their kind (e.g. from TYPE v to TYPE Lifted)
-- The meta tyvar is updated to point to the new skolem TyVar.  Now any 
-- bound occurrences of the original type variable will get zonked to 
-- the immutable version.
--
-- We leave skolem TyVars alone; they are immutable.
--
-- This function is called on both kind and type variables,
-- but kind variables *only* if PolyKinds is on.
--
-- This returns a tyvar if it should be quantified over; otherwise,
-- it returns Nothing. Nothing is
-- returned only if zonkQuantifiedTyVar is passed a Levity meta-tyvar,
-- in order to default to Lifted.
zonkQuantifiedTyCoVar tv = left_only `liftM` zonkQuantifiedTyCoVarOrType tv
  where left_only :: Either a b -> Maybe a
        left_only (Left x) =  Just x
        left_only (Right _) = Nothing

-- | Like zonkQuantifiedTyCoVar, but if zonking reveals that the tyvar
-- should become a type (when defaulting a levity var to Lifted), it
-- returns the type instead.
zonkQuantifiedTyCoVarOrType :: TcTyCoVar -> TcM (Either TcTyCoVar TcType)
zonkQuantifiedTyCoVarOrType tv
  | isTyVar tv
  = ASSERT2( isTcTyVar tv, ppr tv ) 
    case tcTyVarDetails tv of
      SkolemTv {} -> do { kind <- zonkTcType (tyVarKind tv)
                        ; return $ Left $ setTyVarKind tv kind }
        -- It might be a skolem type variable, 
        -- for example from a user type signature

      MetaTv { mtv_ref = ref } ->
          do when debugIsOn $ do
                 -- [Sept 04] Check for non-empty.
                 -- See note [Silly Type Synonym]
                 cts <- readMutVar ref
                 case cts of
                     Flexi -> return ()
                     Indirect ty -> WARN( True, ppr tv $$ ppr ty )
                                    return ()
             if isLevityVar tv
             then do { writeMetaTyVar tv liftedDataConTy
                     ; return (Right liftedDataConTy) }
             else Left `liftM` skolemiseUnboundMetaTyVar tv vanillaSkolemTv
      _other -> pprPanic "zonkQuantifiedTyCoVar" (ppr tv) -- FlatSkol, RuntimeUnk

  | otherwise -- coercion variable
  = do { ty <- zonkTcType (coVarKind tv)
       ; return $ Left $ setVarType tv ty }

-- | Take an (unconstrained) meta tyvar and default it. Works only for
-- kind vars (of type BOX) and levity vars (of type Levity).
defaultKindVar :: TcTyVar -> TcM Kind
defaultKindVar kv
  | ASSERT( isMetaTyVar kv )
    isLevityVar kv
  = writeMetaTyVar kv liftedDataConTy >> return liftedDataConTy
  | otherwise
  = writeMetaTyVar kv liftedTypeKind >> return liftedTypeKind

skolemiseUnboundMetaTyVar :: TcTyVar -> TcTyVarDetails -> TcM TyVar
-- We have a Meta tyvar with a ref-cell inside it
-- Skolemise it, including giving it a new Name, so that
--   we are totally out of Meta-tyvar-land
-- We create a skolem TyVar, not a regular TyVar
--   See Note [Zonking to Skolem]
skolemiseUnboundMetaTyVar tv details
  = ASSERT2( isMetaTyVar tv, ppr tv ) 
    do  { span <- getSrcSpanM    -- Get the location from "here"
                                 -- ie where we are generalising
        ; uniq <- newUnique      -- Remove it from TcMetaTyVar unique land
        ; kind <- zonkTcType (tyVarKind tv)
        ; let final_name = mkInternalName uniq (getOccName tv) span
              final_tv   = mkTcTyVar final_name kind details

        ; writeMetaTyVar tv (mkTyCoVarTy final_tv)
        ; return final_tv }
\end{code}

Note [Zonking to Skolem]
~~~~~~~~~~~~~~~~~~~~~~~~
We used to zonk quantified type variables to regular TyVars.  However, this
leads to problems.  Consider this program from the regression test suite:

  eval :: Int -> String -> String -> String
  eval 0 root actual = evalRHS 0 root actual

  evalRHS :: Int -> a
  evalRHS 0 root actual = eval 0 root actual

It leads to the deferral of an equality (wrapped in an implication constraint)

  forall a. () => ((String -> String -> String) ~ a)

which is propagated up to the toplevel (see TcSimplify.tcSimplifyInferCheck).
In the meantime `a' is zonked and quantified to form `evalRHS's signature.
This has the *side effect* of also zonking the `a' in the deferred equality
(which at this point is being handed around wrapped in an implication
constraint).

Finally, the equality (with the zonked `a') will be handed back to the
simplifier by TcRnDriver.tcRnSrcDecls calling TcSimplify.tcSimplifyTop.
If we zonk `a' with a regular type variable, we will have this regular type
variable now floating around in the simplifier, which in many places assumes to
only see proper TcTyVars.

We can avoid this problem by zonking with a skolem.  The skolem is rigid
(which we require for a quantified variable), but is still a TcTyVar that the
simplifier knows how to deal with.

Note [Silly Type Synonyms]
~~~~~~~~~~~~~~~~~~~~~~~~~~
Consider this:
        type C u a = u  -- Note 'a' unused

        foo :: (forall a. C u a -> C u a) -> u
        foo x = ...

        bar :: Num u => u
        bar = foo (\t -> t + t)

* From the (\t -> t+t) we get type  {Num d} =>  d -> d
  where d is fresh.

* Now unify with type of foo's arg, and we get:
        {Num (C d a)} =>  C d a -> C d a
  where a is fresh.

* Now abstract over the 'a', but float out the Num (C d a) constraint
  because it does not 'really' mention a.  (see exactTyVarsOfType)
  The arg to foo becomes
        \/\a -> \t -> t+t

* So we get a dict binding for Num (C d a), which is zonked to give
        a = ()
  [Note Sept 04: now that we are zonking quantified type variables
  on construction, the 'a' will be frozen as a regular tyvar on
  quantification, so the floated dict will still have type (C d a).
  Which renders this whole note moot; happily!]

* Then the \/\a abstraction has a zonked 'a' in it.

All very silly.   I think its harmless to ignore the problem.  We'll end up with
a \/\a in the final result but all the occurrences of a will be zonked to ()

%************************************************************************
%*                                                                      *
              Zonking
%*                                                                      *
%************************************************************************

@tcGetGlobalTyVars@ returns a fully-zonked set of tyvars free in the environment.
To improve subsequent calls to the same function it writes the zonked set back into
the environment.

\begin{code}
tcGetGlobalTyVars :: TcM TcTyVarSet
tcGetGlobalTyVars
  = do { (TcLclEnv {tcl_tyvars = gtv_var}) <- getLclEnv
       ; gbl_tvs  <- readMutVar gtv_var
       ; gbl_tvs' <- zonkTyCoVarsAndFV gbl_tvs
       ; writeMutVar gtv_var gbl_tvs'
       ; return gbl_tvs' }
  where
\end{code}

-----------------  Type variables

\begin{code}
zonkTcTypeAndFV :: TcType -> TcM TyCoVarSet
-- Zonk a type and take its free variables
-- With kind polymorphism it can be essential to zonk *first*
-- so that we find the right set of free variables.  Eg
--    forall k1. forall (a:k2). a
-- where k2:=k1 is in the substitution.  We don't want
-- k2 to look free in this type!
zonkTcTypeAndFV ty = do { ty <- zonkTcType ty; return (tyCoVarsOfType ty) }

zonkTyCoVar :: TyCoVar -> TcM TcType
-- Works on TyVars and TcTyVars
zonkTyCoVar tv | isTcTyVar tv = zonkTcTyCoVar tv
             | otherwise    = return (mkTyCoVarTy tv)
   -- Hackily, when typechecking type and class decls
   -- we have TyVars in scopeadded (only) in 
   -- TcHsType.tcTyClTyVars, but it seems
   -- painful to make them into TcTyVars there

zonkTyCoVarsAndFV :: TyCoVarSet -> TcM TyCoVarSet
zonkTyCoVarsAndFV tycovars = tyCoVarsOfTypes <$> mapM zonkTyCoVar (varSetElems tycovars)

zonkTcTyCoVars :: [TcTyCoVar] -> TcM [TcType]
zonkTcTyCoVars tyvars = mapM zonkTcTyCoVar tyvars

-----------------  Types
zonkTyCoVarKind :: TyCoVar -> TcM TyCoVar
zonkTyCoVarKind tv = do { kind' <- zonkTcType (tyVarKind tv)
                        ; return (setTyVarKind tv kind') }

zonkTcTypes :: [TcType] -> TcM [TcType]
zonkTcTypes tys = mapM zonkTcType tys

zonkTcThetaType :: TcThetaType -> TcM TcThetaType
zonkTcThetaType theta = mapM zonkTcPredType theta

zonkTcPredType :: TcPredType -> TcM TcPredType
zonkTcPredType = zonkTcType
\end{code}

---------------  Constraints

\begin{code}
zonkImplication :: Implication -> TcM (Bag Implication)
zonkImplication implic@(Implic { ic_untch  = untch
                               , ic_binds  = binds_var
                               , ic_skols  = skols
                               , ic_given  = given
                               , ic_wanted = wanted
                               , ic_info   = info })
  = do { skols'  <- mapM zonkTcTyCoVarBndr skols  -- Need to zonk their kinds!
                                                  -- as Trac #7230 showed
       ; given'  <- mapM zonkEvVar given
       ; info'   <- zonkSkolemInfo info
       ; wanted' <- zonkWCRec binds_var untch wanted
       ; if isEmptyWC wanted' 
         then return emptyBag
         else return $ unitBag $
              implic { ic_fsks   = []  -- Zonking removes all FlatSkol tyvars
                     , ic_skols  = skols'
                     , ic_given  = given'
                     , ic_wanted = wanted'
                     , ic_info   = info' } }

zonkEvVar :: EvVar -> TcM EvVar
zonkEvVar var = do { ty' <- zonkTcType (varType var)
                   ; return (setVarType var ty') }


zonkWC :: EvBindsVar -- May add new bindings for wanted family equalities in here
       -> WantedConstraints -> TcM WantedConstraints
zonkWC binds_var wc
  = do { untch <- getUntouchables
       ; zonkWCRec binds_var untch wc }

zonkWCRec :: EvBindsVar
          -> Untouchables
          -> WantedConstraints -> TcM WantedConstraints
zonkWCRec binds_var untch (WC { wc_flat = flat, wc_impl = implic, wc_insol = insol })
  = do { flat'   <- zonkFlats binds_var untch flat
       ; implic' <- flatMapBagM zonkImplication implic
       ; insol'  <- zonkCts insol -- No need to do the more elaborate zonkFlats thing
       ; return (WC { wc_flat = flat', wc_impl = implic', wc_insol = insol' }) }

zonkFlats :: EvBindsVar -> Untouchables -> Cts -> TcM Cts
-- This zonks and unflattens a bunch of flat constraints
-- See Note [Unflattening while zonking]
zonkFlats binds_var untch cts
  = do { -- See Note [How to unflatten]
         cts <- foldrBagM unflatten_one emptyCts cts
       ; zonkCts cts }
  where
    unflatten_one orig_ct cts
      = do { zct <- zonkCt orig_ct                -- First we need to fully zonk 
           ; mct <- try_zonk_fun_eq orig_ct zct   -- Then try to solve if family equation
           ; return $ maybe cts (`consBag` cts) mct }

    try_zonk_fun_eq orig_ct zct   -- See Note [How to unflatten]
      | EqPred ty_lhs ty_rhs <- classifyPredType (ctPred zct)
          -- NB: zonking de-classifies the constraint,
          --     so we can't look for CFunEqCan
      , Just tv <- getTyVar_maybe ty_rhs
      , ASSERT2( not (isFloatedTouchableMetaTyVar untch tv), ppr tv )
        isTouchableMetaTyVar untch tv
      , not (isSigTyVar tv) || isTyVarTy ty_lhs     -- Never unify a SigTyVar with a non-tyvar
      , typeKind ty_lhs `tcEqKind` tyVarKind tv  -- c.f. TcInteract.trySpontaneousEqOneWay
      , not (tv `elemVarSet` tyCoVarsOfType ty_lhs)   -- Do not construct an infinite type
      = ASSERT2( case tcSplitTyConApp_maybe ty_lhs of { Just (tc,_) -> isSynFamilyTyCon tc; _ -> False }, ppr orig_ct )
        do { writeMetaTyVar tv ty_lhs
           ; let evterm = EvCoercion (mkTcNomReflCo ty_lhs)
                 evvar  = ctev_evar (cc_ev zct)
           ; when (isWantedCt orig_ct) $         -- Can be derived (Trac #8129)
             addTcEvBind binds_var evvar evterm
           ; traceTc "zonkFlats/unflattening" $
             vcat [ text "zct = " <+> ppr zct,
                    text "binds_var = " <+> ppr binds_var ]
           ; return Nothing }
      | otherwise
      = return (Just zct)
\end{code}

Note [Unflattening while zonking]
~~~~~~~~~~~~~~~~~~~~~~~~~~~~~~~~~
A bunch of wanted constraints could contain wanted equations of the form
(F taus ~ alpha) where alpha is either an ordinary unification variable, or
a flatten unification variable.

These are ordinary wanted constraints and can/should be solved by
ordinary unification alpha := F taus. However the constraint solving
algorithm does not do that, as their 'inert' form is F taus ~ alpha.

Hence, we need an extra step to 'unflatten' these equations by
performing unification. This unification, if it happens at the end of
constraint solving, cannot produce any more interactions in the
constraint solver so it is safe to do it as the very very last step.

We choose therefore to do it during zonking, in the function
zonkFlats. This is in analogy to the zonking of given "flatten skolems"
which are eliminated in favor of the underlying type that they are
equal to.

Note that, because we now have to affect *evidence* while zonking
(setting some evidence binds to identities), we have to pass to the
zonkWC function an evidence variable to collect all the extra
variables.

Note [How to unflatten]
~~~~~~~~~~~~~~~~~~~~~~~
How do we unflatten during zonking.  Consider a bunch of flat constraints.
Consider them one by one.  For each such constraint C
  * Zonk C (to apply current substitution)
  * If C is of form F tys ~ alpha, 
       where alpha is touchable
       and   alpha is not mentioned in tys
    then unify alpha := F tys
         and discard C

After processing all the flat constraints, zonk them again to propagate
the inforamtion from later ones to earlier ones.  Eg
  Start:  (F alpha ~ beta, G Int ~ alpha)
  Then we get beta := F alpha
              alpha := G Int
  but we must apply the second unification to the first constraint.


\begin{code}
zonkCts :: Cts -> TcM Cts
zonkCts = mapBagM zonkCt

zonkCt :: Ct -> TcM Ct
zonkCt ct@(CHoleCan { cc_ev = ev })
  = do { ev' <- zonkCtEvidence ev
       ; return $ ct { cc_ev = ev' } }
zonkCt ct
  = do { fl' <- zonkCtEvidence (cc_ev ct)
       ; return (mkNonCanonical fl') }

zonkCtEvidence :: CtEvidence -> TcM CtEvidence
zonkCtEvidence ctev@(CtGiven { ctev_pred = pred }) 
  = do { pred' <- zonkTcType pred
       ; return (ctev { ctev_pred = pred'}) }
zonkCtEvidence ctev@(CtWanted { ctev_pred = pred })
  = do { pred' <- zonkTcType pred
       ; return (ctev { ctev_pred = pred' }) }
zonkCtEvidence ctev@(CtDerived { ctev_pred = pred })
  = do { pred' <- zonkTcType pred
       ; return (ctev { ctev_pred = pred' }) }

zonkSkolemInfo :: SkolemInfo -> TcM SkolemInfo
zonkSkolemInfo (SigSkol cx ty)  = do { ty' <- zonkTcType ty
                                     ; return (SigSkol cx ty') }
zonkSkolemInfo (InferSkol ntys) = do { ntys' <- mapM do_one ntys
                                     ; return (InferSkol ntys') }
  where
    do_one (n, ty) = do { ty' <- zonkTcType ty; return (n, ty') }
zonkSkolemInfo skol_info = return skol_info
\end{code}

%************************************************************************
%*                                                                      *
\subsection{Zonking -- the main work-horses: zonkTcType, zonkTcTyVar}
%*                                                                      *
%*              For internal use only!                                  *
%*                                                                      *
%************************************************************************

\begin{code}
-- zonkId is used *during* typechecking just to zonk the Id's type
zonkId :: TcId -> TcM TcId
zonkId id
  = do { ty' <- zonkTcType (idType id)
       ; return (Id.setIdType id ty') }

-- For unbound, mutable tyvars, zonkType uses the function given to it
-- For tyvars bound at a for-all, zonkType zonks them to an immutable
--      type variable and zonks the kind too
zonkTcType :: TcType -> TcM TcType
zonkTcType ty
  = go ty
  where
    go (TyConApp tc tys) = do tys' <- mapM go tys
                              return (TyConApp tc tys')
                -- Do NOT establish Type invariants, because
                -- doing so is strict in the TyCOn.
                -- See Note [Zonking inside the knot] in TcHsType

    go (LitTy n)         = return (LitTy n)

    go (ForAllTy (Anon arg) res)
                         = do arg' <- go arg
                              res' <- go res
                              return (mkFunTy arg' res')

    go (AppTy fun arg)   = do fun' <- go fun
                              arg' <- go arg
                              return (AppTy fun' arg')
                -- See Note [Zonking inside the knot] in TcHsType

    go (CastTy ty co)    = do ty' <- go ty
                              co' <- zonkCo co
                              return (CastTy ty' co')

    go (CoercionTy co)   = do co' <- zonkCo co
                              return (CoercionTy co')

        -- The two interesting cases!
    go (TyVarTy tyvar) | isTcTyVar tyvar = zonkTcTyCoVar tyvar
                       | otherwise       = TyVarTy <$> updateTyVarKindM go tyvar
                -- Ordinary (non Tc) tyvars occur inside quantified types

    go (ForAllTy (Named tv vis) ty)
                            = do { tv' <- zonkTcTyCoVarBndr tv
                                 ; ty' <- go ty
                                 ; return (ForAllTy (Named tv' vis) ty') }

-- | "Zonk" a coercion -- really, just zonk any types in the coercion
zonkCo :: Coercion -> TcM Coercion
zonkCo = go_co
  where
    go_co (Refl r ty)               = Refl r <$> zonkTcType ty
    go_co (TyConAppCo r tc args)    = TyConAppCo r tc <$> mapM go_arg args
    go_co (AppCo co arg)            = AppCo <$> go_co co <*> go_arg arg
    go_co (CoVarCo cv)              = CoVarCo <$> zonkTyCoVarKind cv
    go_co (AxiomInstCo ax ind args) = AxiomInstCo ax ind <$> mapM go_arg args
    go_co (PhantomCo h ty1 ty2)     = PhantomCo <$> go_co h <*> zonkTcType ty1
                                                            <*> zonkTcType ty2
    go_co (UnsafeCo r ty1 ty2)      = UnsafeCo r <$> zonkTcType ty1 <*> zonkTcType ty2
    go_co (SymCo co)                = SymCo <$> go_co co
    go_co (TransCo co1 co2)         = TransCo <$> go_co co1 <*> go_co co2
    go_co (NthCo n co)              = NthCo n <$> go_co co
    go_co (LRCo lr co)              = LRCo lr <$> go_co co
    go_co (InstCo co arg)           = InstCo <$> go_co co <*> go_arg arg
    go_co (CoherenceCo co1 co2)     = CoherenceCo <$> go_co co1 <*> go_co co2
    go_co (KindCo co)               = KindCo <$> go_co co
    go_co (SubCo co)                = SubCo <$> go_co co
    go_co (AxiomRuleCo ax ts cs)    = AxiomRuleCo ax <$> mapM zonkTcType ts <*> mapM go_co cs

    go_co (ForAllCo cobndr co)
      | Just v <- getHomoVar_maybe cobndr
      = do { v' <- zonkTcTyCoVarBndr v
           ; co' <- go_co co
           ; return (ForAllCo (mkHomoCoBndr v') co') }

      | TyHetero h tv1 tv2 cv <- cobndr
      = do { h' <- go_co h
           ; tv1' <- zonkTcTyCoVarBndr tv1
           ; tv2' <- zonkTcTyCoVarBndr tv2
           ; cv' <- zonkTcTyCoVarBndr cv
           ; co' <- go_co co
           ; return (mkForAllCo (TyHetero h' tv1' tv2' cv') co') }

      | CoHetero h cv1 cv2 <- cobndr
      = do { h' <- go_co h
           ; cv1' <- zonkTcTyCoVarBndr cv1
           ; cv2' <- zonkTcTyCoVarBndr cv2
           ; co' <- go_co co
           ; return (mkForAllCo (CoHetero h' cv1' cv2') co') }

      | otherwise
      = pprPanic "zonkTcType" (ppr cobndr)

    go_arg (TyCoArg co)        = TyCoArg <$> go_co co
    go_arg (CoCoArg r co1 co2) = CoCoArg r <$> go_co co1 <*> go_co co2

zonkTcTyCoVarBndr :: TcTyCoVar -> TcM TcTyCoVar
-- A tyvar binder is never a unification variable (MetaTv),
-- rather it is always a skolems.  BUT it may have a kind 
-- that has not yet been zonked, and may include kind
-- unification variables.
zonkTcTyCoVarBndr tyvar
    -- can't use isCoVar, because it looks at a TyCon. Argh.
  = ASSERT2( isImmutableTyVar tyvar || (not $ isTyVar tyvar), ppr tyvar ) do
    updateTyVarKindM zonkTcType tyvar

zonkTcTyCoVar :: TcTyCoVar -> TcM TcType
-- Simply look through all Flexis
zonkTcTyCoVar tv
  | isTyVar tv
  = ASSERT2( isTcTyVar tv, ppr tv ) do
    case tcTyVarDetails tv of
      SkolemTv {}   -> zonk_kind_and_return
      RuntimeUnk {} -> zonk_kind_and_return
      FlatSkol ty   -> zonkTcType ty
      MetaTv { mtv_ref = ref }
         -> do { cts <- readMutVar ref
               ; case cts of
                    Flexi       -> zonk_kind_and_return
                    Indirect ty -> zonkTcType ty }

  | otherwise -- coercion variable
  = zonk_kind_and_return
  where
    zonk_kind_and_return = do { z_tv <- zonkTyCoVarKind tv
                              ; return (mkTyCoVarTy z_tv) }

\end{code}<|MERGE_RESOLUTION|>--- conflicted
+++ resolved
@@ -1,4 +1,4 @@
-o%
+%
 % (c) The University of Glasgow 2006
 % (c) The GRASP/AQUA Project, Glasgow University, 1992-1998
 %
@@ -38,17 +38,10 @@
   -- Instantiation
   tcInstTyCoVars, newSigTyVar,
   tcInstType,
-<<<<<<< HEAD
   tcInstSkolTyCoVars, tcInstSkolTyCoVarsLoc, tcInstSuperSkolTyCoVarsX,
   tcInstSigTyCoVarsLoc, tcInstSigTyCoVars,
-  tcInstSkolTyCoVar, tcInstSkolType,
+  tcInstSkolType,
   tcSkolDFunType, tcSuperSkolTyCoVars,
-=======
-  tcInstSkolTyVars, tcInstSuperSkolTyVarsX,
-  tcInstSigTyVarsLoc, tcInstSigTyVars,
-  tcInstSkolType,
-  tcSkolDFunType, tcSuperSkolTyVars,
->>>>>>> ce9d6f25
 
   instSkolTyVars, freshenTyVarBndrs,
 
@@ -210,16 +203,9 @@
                             ; return (tyvars', theta, tau) }
 
 tcSkolDFunType :: Type -> TcM ([TcTyVar], TcThetaType, TcType)
-<<<<<<< HEAD
--- Instantiate a type signature with skolem constants, but 
--- do *not* give them fresh names, because we want the name to
--- be in the type environment: it is lexically scoped.
-tcSkolDFunType ty = tcInstType (\tvs -> return (tcSuperSkolTyCoVars tvs)) ty
-=======
 -- Instantiate a type signature with skolem constants.
 -- We could give them fresh names, but no need to do so
-tcSkolDFunType ty = tcInstType tcInstSuperSkolTyVars ty
->>>>>>> ce9d6f25
+tcSkolDFunType ty = tcInstType tcInstSuperSkolTyCoVars ty
 
 tcSuperSkolTyCoVars :: [TyCoVar] -> (TCvSubst, [TcTyCoVar])
 -- Make skolem constants, but do *not* give them new names, as above
@@ -236,94 +222,54 @@
     new_tv | isTyVar tv = mkTcTyVar (tyVarName tv) kind superSkolemTv
            | otherwise  = uniqAway (getTCvInScope subst) (setVarType tv kind)
 
-<<<<<<< HEAD
-tcInstSkolTyCoVar :: SrcSpan -> Bool -> TCvSubst -> TyCoVar
-                  -> TcRnIf gbl lcl (TCvSubst, TcTyCoVar)
--- Instantiate the tyvar, using 
---      * the occ-name and kind of the supplied tyvar, 
---      * the unique from the monad,
---      * the location either from the tyvar (skol_info = SigSkol)
---                     or from the monad (otherwise)
-tcInstSkolTyCoVar loc overlappable subst tyvar
-  | isTyVar tyvar
-  = do  { uniq <- newUnique
-        ; let new_name = mkInternalName uniq occ loc
-              new_tv   = mkTcTyVar new_name kind (SkolemTv overlappable)
-        ; return (extendTCvSubst subst tyvar (mkOnlyTyVarTy new_tv), new_tv) }
-  | otherwise -- coercion variable
-  = do  { ev_var <- newEvVar kind
-        ; return (extendTCvSubst subst tyvar (mkTyCoVarTy ev_var), ev_var) }
-  where
-    old_name = tyVarName tyvar
-    occ      = nameOccName old_name
-    kind     = substTy subst (tyVarKind tyvar)
-
 -- Wrappers
 -- we need to be able to do this from outside the TcM monad:
 tcInstSkolTyCoVarsLoc :: SrcSpan -> [TyCoVar] -> TcRnIf gbl lcl (TCvSubst, [TcTyCoVar])
 tcInstSkolTyCoVarsLoc loc = mapAccumLM (tcInstSkolTyCoVar loc False) (mkTopTCvSubst [])
 
 tcInstSkolTyCoVars :: [TyCoVar] -> TcM (TCvSubst, [TcTyCoVar])
-tcInstSkolTyCoVars = tcInstSkolTyCoVarsX (mkTopTCvSubst [])
-
-tcInstSkolTyCoVarsX, tcInstSuperSkolTyCoVarsX
-  :: TCvSubst -> [TyCoVar] -> TcM (TCvSubst, [TcTyCoVar])
-tcInstSkolTyCoVarsX      subst = tcInstSkolTyCoVars' False subst
-tcInstSuperSkolTyCoVarsX subst = tcInstSkolTyCoVars' True  subst
-=======
-tcInstSkolTyVars :: [TyVar] -> TcM (TvSubst, [TcTyVar])
-tcInstSkolTyVars = tcInstSkolTyVars' False emptyTvSubst
-
-tcInstSuperSkolTyVars :: [TyVar] -> TcM (TvSubst, [TcTyVar])
-tcInstSuperSkolTyVars = tcInstSuperSkolTyVarsX emptyTvSubst
-
-tcInstSuperSkolTyVarsX :: TvSubst -> [TyVar] -> TcM (TvSubst, [TcTyVar])
-tcInstSuperSkolTyVarsX subst = tcInstSkolTyVars' True subst
->>>>>>> ce9d6f25
+tcInstSkolTyCoVars = tcInstSkolTyCoVars' False emptyTCvSubst
+
+tcInstSuperSkolTyCoVars :: [TyCoVar] -> TcM (TCvSubst, [TcTyCoVar])
+tcInstSuperSkolTyCoVars = tcInstSuperSkolTyCoVarsX emptyTCvSubst
+
+tcInstSuperSkolTyCoVarsX :: TCvSubst -> [TyCoVar] -> TcM (TCvSubst, [TcTyCoVar])
+tcInstSuperSkolTyCoVarsX subst = tcInstSkolTyCoVars' True subst
 
 tcInstSkolTyCoVars' :: Bool -> TCvSubst -> [TyCoVar] -> TcM (TCvSubst, [TcTyCoVar])
 -- Precondition: tyvars should be ordered (kind vars first)
 -- see Note [Kind substitution when instantiating]
 -- Get the location from the monad; this is a complete freshening operation
-<<<<<<< HEAD
-tcInstSkolTyCoVars' isSuperSkol subst tvs
+tcInstSkolTyCoVars' overlappable subst tvs
   = do { loc <- getSrcSpanM
-       ; mapAccumLM (tcInstSkolTyCoVar loc isSuperSkol) subst tvs }
-=======
-tcInstSkolTyVars' overlappable subst tvs
-  = do { loc <- getSrcSpanM
-       ; instSkolTyVarsX (mkTcSkolTyVar loc overlappable) subst tvs }
-
-mkTcSkolTyVar :: SrcSpan -> Bool -> Unique -> Name -> Kind -> TcTyVar
-mkTcSkolTyVar loc overlappable uniq old_name kind
+       ; instSkolTyCoVarsX (mkTcSkolTyCoVar loc overlappable) subst tvs }
+
+mkTcSkolTyCoVar :: SrcSpan -> Bool -> Unique -> Name -> Kind -> TcTyCoVar
+mkTcSkolTyCoVar loc overlappable uniq old_name kind
+  | isCoercionType kind
+  = mkLocalId (mkSystemNameAt uniq (getOccName old_name) loc) kind
+
+  | otherwise
   = mkTcTyVar (mkInternalName uniq (getOccName old_name) loc)
               kind
               (SkolemTv overlappable)
->>>>>>> ce9d6f25
 
 tcInstSigTyCoVarsLoc :: SrcSpan -> [TyCoVar]
                      -> TcRnIf gbl lcl (TCvSubst, [TcTyCoVar])
 -- We specify the location
-<<<<<<< HEAD
-tcInstSigTyCoVarsLoc loc = mapAccumLM (tcInstSkolTyCoVar loc False)
-                                      (mkTopTCvSubst [])
-=======
-tcInstSigTyVarsLoc loc = instSkolTyVars (mkTcSkolTyVar loc False)
->>>>>>> ce9d6f25
+tcInstSigTyCoVarsLoc loc = instSkolTyCoVars (mkTcSkolTyCoVar loc False)
 
 tcInstSigTyCoVars :: [TyCoVar] -> TcRnIf gbl lcl (TCvSubst, [TcTyCoVar])
 -- Get the location from the TyVar itself, not the monad
-<<<<<<< HEAD
-tcInstSigTyCoVars = mapAccumLM inst_tv (mkTopTCvSubst [])
+tcInstSigTyCoVars
+  = instSkolTyCoVars mk_tcv
   where
-    inst_tv subst tv = tcInstSkolTyCoVar (getSrcSpan tv) False subst tv
-=======
-tcInstSigTyVars
-  = instSkolTyVars mk_tv
-  where
-    mk_tv uniq old_name kind
+    mk_tcv uniq old_name kind
+       | isCoercionType kind
+       = mkLocalId (setNameUnique old_name uniq) kind
+
+       | otherwise
        = mkTcTyVar (setNameUnique old_name uniq) kind (SkolemTv False)
->>>>>>> ce9d6f25
 
 tcInstSkolType :: TcType -> TcM ([TcTyCoVar], TcThetaType, TcType)
 -- Instantiate a type with fresh skolem constants
@@ -339,32 +285,24 @@
   where
     mk_tv uniq old_name kind = mkTyVar (setNameUnique old_name uniq) kind
 
-<<<<<<< HEAD
-newMetaDetails :: MetaInfo -> TcM TcTyVarDetails
-newMetaDetails info 
-  = do { ref <- newMutVar Flexi
-       ; untch <- getUntouchables
-       ; return (MetaTv { mtv_info = info, mtv_ref = ref, mtv_untch = untch }) }
-=======
 ------------------
-instSkolTyVars :: (Unique -> Name -> Kind -> TyVar)
-                -> [TyVar] -> TcRnIf gbl lcl (TvSubst, [TyVar])
-instSkolTyVars mk_tv = instSkolTyVarsX mk_tv emptyTvSubst
-
-instSkolTyVarsX :: (Unique -> Name -> Kind -> TyVar)
-                -> TvSubst -> [TyVar] -> TcRnIf gbl lcl (TvSubst, [TyVar])
-instSkolTyVarsX mk_tv = mapAccumLM (instSkolTyVarX mk_tv)
-
-instSkolTyVarX :: (Unique -> Name -> Kind -> TyVar)
-               -> TvSubst -> TyVar -> TcRnIf gbl lcl (TvSubst, TyVar)
-instSkolTyVarX mk_tv subst tyvar
+instSkolTyCoVars :: (Unique -> Name -> Kind -> TyCoVar)
+                 -> [TyVar] -> TcRnIf gbl lcl (TCvSubst, [TyCoVar])
+instSkolTyCoVars mk_tcv = instSkolTyCoVarsX mk_tcv emptyTCvSubst
+
+instSkolTyCoVarsX :: (Unique -> Name -> Kind -> TyCoVar)
+                  -> TCvSubst -> [TyCoVar] -> TcRnIf gbl lcl (TCvSubst, [TyCoVar])
+instSkolTyCoVarsX mk_ctv = mapAccumLM (instSkolTyCoVarX mk_tcv)
+
+instSkolTyCoVarX :: (Unique -> Name -> Kind -> TyCoVar)
+                 -> TCvSubst -> TyCoVar -> TcRnIf gbl lcl (TCvSubst, TyCoVar)
+instSkolTyCoVarX mk_tcv subst tycovar
   = do  { uniq <- newUnique
-        ; let new_tv = mk_tv uniq old_name kind
-        ; return (extendTvSubst subst tyvar (mkTyVarTy new_tv), new_tv) }
+        ; let new_tv = mk_tcv uniq old_name kind
+        ; return (extendTCvSubst subst tycovar (mkTyCoVarTy new_tv), new_tv) }
   where
     old_name = tyVarName tyvar
     kind     = substTy subst (tyVarKind tyvar)
->>>>>>> ce9d6f25
 \end{code}
 
 Note [Kind substitution when instantiating]
@@ -567,44 +505,23 @@
 newPolyFlexiTyVarTy = do { tv <- newMetaTyVar PolyTv liftedTypeKind
                          ; return (TyVarTy tv) }
 
-<<<<<<< HEAD
 -- | Create a tyvar that can be a lifted or unlifted type.
 newOpenFlexiTyVarTy :: TcM TcType
 newOpenFlexiTyVarTy
   = do { lev <- newFlexiTyVarTy levityTy
        ; newFlexiTyVarTy (tYPE lev) }
 
-tcInstTyCoVars :: CtOrigin -> [TyCoVar] -> TcM ([TcTyCoVar], [TcType], TCvSubst)
+tcInstTyCoVars :: CtOrigin -> [TyCoVar] -> TcM (TCvSubst, [TcTyCoVar])
 -- Instantiate with META type variables
 -- Note that this works for a sequence of kind, type, and coercion variables
 -- variables.  Eg    [ (k:*), (a:k->k) ]
 --             Gives [ (k7:*), (a8:k7->k7) ]
-tcInstTyCoVars = tcInstTyCoVarsX emptyTCvSubst
+tcInstTyCoVars = mapAccumLM tcInstTyCoVarX emptyTCvSubst
     -- emptyTCvSubst has an empty in-scope set, but that's fine here
     -- Since the tyvars are freshly made, they cannot possibly be
     -- captured by any existing for-alls.
 
-tcInstTyCoVarsX :: TCvSubst -> CtOrigin -> [TyCoVar]
-                -> TcM ([TcTyCoVar], [TcType], TCvSubst)
--- The "X" part is because of extending the substitution
-tcInstTyCoVarsX subst origin tyvars =
-  do { (subst', tyvars') <- mapAccumLM (tcInstTyCoVarX origin) subst tyvars
-     ; return (tyvars', mkTyCoVarTys tyvars', subst') }
-
 tcInstTyCoVarX :: CtOrigin -> TCvSubst -> TyCoVar -> TcM (TCvSubst, TcTyCoVar)
-=======
-tcInstTyVars :: [TKVar] -> TcM (TvSubst, [TcTyVar])
--- Instantiate with META type variables
--- Note that this works for a sequence of kind and type
--- variables.  Eg    [ (k:BOX), (a:k->k) ]
---             Gives [ (k7:BOX), (a8:k7->k7) ]
-tcInstTyVars tyvars = mapAccumLM tcInstTyVarX emptyTvSubst tyvars
-    -- emptyTvSubst has an empty in-scope set, but that's fine here
-    -- Since the tyvars are freshly made, they cannot possibly be
-    -- captured by any existing for-alls.
-
-tcInstTyVarX :: TvSubst -> TKVar -> TcM (TvSubst, TcTyVar)
->>>>>>> ce9d6f25
 -- Make a new unification variable tyvar whose Name and Kind come from
 -- an existing TyVar. We substitute kind variables in the kind.
 tcInstTyCoVarX origin subst tyvar

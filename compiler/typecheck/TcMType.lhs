--- conflicted
+++ resolved
@@ -54,12 +54,7 @@
   quantifyTyCoVars', defaultKindVar,
   zonkTcTyCoVarBndr, zonkTcType, zonkTcTypes, zonkTcThetaType, zonkCo,
 
-<<<<<<< HEAD
-  zonkEvVar, zonkWC, zonkId, zonkCt, zonkCts, zonkSkolemInfo, zonkFlats,
-=======
-  zonkTcKind, defaultKindVarToStar,
   zonkEvVar, zonkWC, zonkFlats, zonkId, zonkCt, zonkSkolemInfo,
->>>>>>> 5770029a
 
   tcGetGlobalTyVars, 
   ) where
@@ -715,12 +710,8 @@
         ; let final_name = mkInternalName uniq (getOccName tv) span
               final_tv   = mkTcTyVar final_name kind details
 
-<<<<<<< HEAD
+        ; traceTc "Skolemising" (ppr tv <+> ptext (sLit ":=") <+> ppr final_tv)
         ; writeMetaTyVar tv (mkTyCoVarTy final_tv)
-=======
-        ; traceTc "Skolemising" (ppr tv <+> ptext (sLit ":=") <+> ppr final_tv)
-        ; writeMetaTyVar tv (mkTyVarTy final_tv)
->>>>>>> 5770029a
         ; return final_tv }
 \end{code}
 
@@ -867,13 +858,8 @@
                                                   -- as Trac #7230 showed
        ; given'  <- mapM zonkEvVar given
        ; info'   <- zonkSkolemInfo info
-<<<<<<< HEAD
-       ; wanted' <- zonkWCRec binds_var untch wanted
-       ; if isEmptyWC wanted' 
-=======
        ; wanted' <- zonkWCRec wanted
        ; if isEmptyWC wanted'
->>>>>>> 5770029a
          then return emptyBag
          else return $ unitBag $
               implic { ic_skols  = skols'
@@ -895,93 +881,8 @@
        ; implic' <- flatMapBagM zonkImplication implic
        ; insol'  <- zonkFlats insol
        ; return (WC { wc_flat = flat', wc_impl = implic', wc_insol = insol' }) }
-<<<<<<< HEAD
-
-zonkFlats :: EvBindsVar -> Untouchables -> Cts -> TcM Cts
--- This zonks and unflattens a bunch of flat constraints
--- See Note [Unflattening while zonking]
-zonkFlats binds_var untch cts
-  = do { -- See Note [How to unflatten]
-         cts <- foldrBagM unflatten_one emptyCts cts
-       ; zonkCts cts }
-  where
-    unflatten_one orig_ct cts
-      = do { zct <- zonkCt orig_ct                -- First we need to fully zonk 
-           ; mct <- try_zonk_fun_eq orig_ct zct   -- Then try to solve if family equation
-           ; return $ maybe cts (`consBag` cts) mct }
-
-    try_zonk_fun_eq orig_ct zct   -- See Note [How to unflatten]
-      | EqPred ty_lhs ty_rhs <- classifyPredType (ctPred zct)
-          -- NB: zonking de-classifies the constraint,
-          --     so we can't look for CFunEqCan
-      , Just tv <- getTyVar_maybe ty_rhs
-      , ASSERT2( not (isFloatedTouchableMetaTyVar untch tv), ppr tv )
-        isTouchableMetaTyVar untch tv
-      , not (isSigTyVar tv) || isTyVarTy ty_lhs     -- Never unify a SigTyVar with a non-tyvar
-      , typeKind ty_lhs `tcEqKind` tyVarKind tv  -- c.f. TcInteract.trySpontaneousEqOneWay
-      , not (tv `elemVarSet` tyCoVarsOfType ty_lhs)   -- Do not construct an infinite type
-      = ASSERT2( case tcSplitTyConApp_maybe ty_lhs of { Just (tc,_) -> isSynFamilyTyCon tc; _ -> False }, ppr orig_ct )
-        do { writeMetaTyVar tv ty_lhs
-           ; let evterm = EvCoercion (mkTcNomReflCo ty_lhs)
-                 evvar  = ctev_evar (cc_ev zct)
-           ; when (isWantedCt orig_ct) $         -- Can be derived (Trac #8129)
-             addTcEvBind binds_var evvar evterm
-           ; traceTc "zonkFlats/unflattening" $
-             vcat [ text "zct = " <+> ppr zct,
-                    text "binds_var = " <+> ppr binds_var ]
-           ; return Nothing }
-      | otherwise
-      = return (Just zct)
-\end{code}
-
-Note [Unflattening while zonking]
-~~~~~~~~~~~~~~~~~~~~~~~~~~~~~~~~~
-A bunch of wanted constraints could contain wanted equations of the form
-(F taus ~ alpha) where alpha is either an ordinary unification variable, or
-a flatten unification variable.
-
-These are ordinary wanted constraints and can/should be solved by
-ordinary unification alpha := F taus. However the constraint solving
-algorithm does not do that, as their 'inert' form is F taus ~ alpha.
-
-Hence, we need an extra step to 'unflatten' these equations by
-performing unification. This unification, if it happens at the end of
-constraint solving, cannot produce any more interactions in the
-constraint solver so it is safe to do it as the very very last step.
-
-We choose therefore to do it during zonking, in the function
-zonkFlats. This is in analogy to the zonking of given "flatten skolems"
-which are eliminated in favor of the underlying type that they are
-equal to.
-
-Note that, because we now have to affect *evidence* while zonking
-(setting some evidence binds to identities), we have to pass to the
-zonkWC function an evidence variable to collect all the extra
-variables.
-
-Note [How to unflatten]
-~~~~~~~~~~~~~~~~~~~~~~~
-How do we unflatten during zonking.  Consider a bunch of flat constraints.
-Consider them one by one.  For each such constraint C
-  * Zonk C (to apply current substitution)
-  * If C is of form F tys ~ alpha, 
-       where alpha is touchable
-       and   alpha is not mentioned in tys
-    then unify alpha := F tys
-         and discard C
-
-After processing all the flat constraints, zonk them again to propagate
-the inforamtion from later ones to earlier ones.  Eg
-  Start:  (F alpha ~ beta, G Int ~ alpha)
-  Then we get beta := F alpha
-              alpha := G Int
-  but we must apply the second unification to the first constraint.
-
-
-=======
-\end{code}
-
->>>>>>> 5770029a
+\end{code}
+
 \begin{code}
 zonkFlats :: Cts -> TcM Cts
 zonkFlats cts = do { cts' <- mapBagM zonkCt' cts

--- conflicted
+++ resolved
@@ -54,19 +54,11 @@
   zonkTcPredType, 
   skolemiseUnboundMetaTyVar,
   zonkTcTyCoVar, zonkTcTyCoVars, zonkTyCoVarsAndFV, zonkTcTypeAndFV,
-<<<<<<< HEAD
-  zonkQuantifiedTyCoVar, quantifyTyCoVars, quantifyTyCoVars',
-  zonkTcTyCoVarBndr, zonkTcType, zonkTcTypes, zonkTcThetaType,
-  defaultKindVarToStar,
-
-  zonkEvVar, zonkWC, zonkId, zonkCt, zonkCts, zonkSkolemInfo,
-=======
   zonkQuantifiedTyCoVar, zonkQuantifiedTyCoVarOrType, quantifyTyCoVars,
+  quantifyTyCoVars', defaultKindVar,
   zonkTcTyCoVarBndr, zonkTcType, zonkTcTypes, zonkTcThetaType, 
 
-  zonkTcKind, defaultKindVar,
-  zonkEvVar, zonkWC, zonkFlats, zonkId, zonkCt, zonkCts, zonkSkolemInfo,
->>>>>>> 0a6cfb57
+  zonkEvVar, zonkWC, zonkId, zonkCt, zonkCts, zonkSkolemInfo, zonkFlats,
 
   tcGetGlobalTyVars, 
   ) where
@@ -418,13 +410,8 @@
   | otherwise
   = do { meta_details <- readMutVar ref;
        -- Zonk kinds to allow the error check to work
-<<<<<<< HEAD
-       ; zonked_tv_kind <- zonkTcType tv_kind 
+       ; zonked_tv_kind <- zonkTcType tv_kind
        ; zonked_ty_kind <- zonkTcType ty_kind
-=======
-       ; zonked_tv_kind <- zonkTcKind tv_kind
-       ; zonked_ty_kind <- zonkTcKind ty_kind
->>>>>>> 0a6cfb57
 
        -- Check for double updates
        ; ASSERT2( isFlexi meta_details,
@@ -614,37 +601,22 @@
              -- may make quantifyTyCoVars return a shorter list
              -- than it was passed, but that's ok
        ; poly_kinds <- xoptM Opt_PolyKinds
-<<<<<<< HEAD
        ; dep_vars2 <- if poly_kinds
                       then return dep_vars
                       else do { let (meta_kvs, skolem_kvs) = partition is_meta dep_vars
                                     is_meta kv = isTcTyVar kv && isMetaTyVar kv
                               
-                              ; mapM_ defaultKindVarToStar meta_kvs
+                              ; mapM_ defaultKindVar meta_kvs
                               ; return skolem_kvs }  -- should be empty
 
-       ; mapM zonk_quant (dep_vars2 ++ nondep_vars) }
-=======
-       ; qkvs <- if poly_kinds
-                 then return kvs2
-                 else do { let (meta_kvs, skolem_kvs) = partition is_meta kvs2
-                               is_meta kv = isTcTyVar kv && isMetaTyVar kv
-                         ; mapM_ defaultKindVar meta_kvs
-                         ; return skolem_kvs }  -- should be empty
-
-       ; mapMaybeM zonk_quant (qkvs ++ qtvs) } 
->>>>>>> 0a6cfb57
+       ; mapMaybeM zonk_quant (dep_vars2 ++ nondep_vars) }
            -- Because of the order, any kind variables
            -- mentioned in the kinds of the type variables refer to
            -- the now-quantified versions
   where
     zonk_quant tkv
       | isTcTyCoVar tkv = zonkQuantifiedTyCoVar tkv
-<<<<<<< HEAD
-      | otherwise       = return tkv
-=======
       | otherwise       = return $ Just tkv
->>>>>>> 0a6cfb57
       -- For associated types, we have the class variables 
       -- in scope, and they are TyVars not TcTyVars
 
@@ -678,13 +650,8 @@
   | isTyVar tv
   = ASSERT2( isTcTyVar tv, ppr tv ) 
     case tcTyVarDetails tv of
-<<<<<<< HEAD
       SkolemTv {} -> do { kind <- zonkTcType (tyVarKind tv)
-                        ; return $ setTyVarKind tv kind }
-=======
-      SkolemTv {} -> do { kind <- zonkTcKind (tyVarKind tv)
                         ; return $ Left $ setTyVarKind tv kind }
->>>>>>> 0a6cfb57
 	-- It might be a skolem type variable, 
 	-- for example from a user type signature
 
@@ -704,30 +671,18 @@
       _other -> pprPanic "zonkQuantifiedTyCoVar" (ppr tv) -- FlatSkol, RuntimeUnk
 
   | otherwise -- coercion variable
-<<<<<<< HEAD
   = do { ty <- zonkTcType (coVarKind tv)
-       ; return $ setVarType tv ty }
-
-defaultKindVarToStar :: TcTyVar -> TcM Kind
--- We have a meta-kind: unify it with '*'
-defaultKindVarToStar kv 
-  = do { ASSERT( isMetaTyVar kv )
-         writeMetaTyVar kv liftedTypeKind
-       ; return liftedTypeKind }
-=======
-  = do { ty <- zonkTcKind (coVarKind tv)
        ; return $ Left $ setVarType tv ty }
 
 -- | Take an (unconstrained) meta tyvar and default it. Works only for
 -- kind vars (of type BOX) and levity vars (of type Levity).
 defaultKindVar :: TcTyVar -> TcM Kind
 defaultKindVar kv
-  | ASSERT( isMetaTyVar kv && isKindVar kv )
+  | ASSERT( isMetaTyVar kv )
     isLevityVar kv
   = writeMetaTyVar kv liftedDataConTy >> return liftedDataConTy
   | otherwise
   = writeMetaTyVar kv liftedTypeKind >> return liftedTypeKind
->>>>>>> 0a6cfb57
 
 skolemiseUnboundMetaTyVar :: TcTyVar -> TcTyVarDetails -> TcM TyVar
 -- We have a Meta tyvar with a ref-cell inside it
@@ -740,16 +695,9 @@
     do  { span <- getSrcSpanM    -- Get the location from "here"
                                  -- ie where we are generalising
         ; uniq <- newUnique      -- Remove it from TcMetaTyVar unique land
-<<<<<<< HEAD
         ; kind <- zonkTcType (tyVarKind tv)
-        ; let final_kind = defaultKind kind
-              final_name = mkInternalName uniq (getOccName tv) span
-              final_tv   = mkTcTyVar final_name final_kind details
-=======
-        ; kind <- zonkTcKind (tyVarKind tv)
         ; let final_name = mkInternalName uniq (getOccName tv) span
               final_tv   = mkTcTyVar final_name kind details
->>>>>>> 0a6cfb57
 
         ; writeMetaTyVar tv (mkTyCoVarTy final_tv)
         ; return final_tv }

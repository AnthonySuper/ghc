{-
(c) The University of Glasgow 2006
(c) The GRASP/AQUA Project, Glasgow University, 1992-1998


TcPat: Typechecking patterns
-}

{-# LANGUAGE CPP, RankNTypes #-}

<<<<<<< HEAD
module TcPat ( tcLetPat, TcSigFun, TcPragFun
             , TcSigInfo(..), TcPatSynInfo(..)
             , findScopedTyVars, isPartialSig
             , completeSigPolyId, completeSigPolyId_maybe
             , LetBndrSpec(..), addInlinePrags, warnPrags
             , tcPat, tcPat_O, tcPats, newNoSigLetBndr
=======
module TcPat ( tcLetPat, TcSigFun
             , TcPragEnv, lookupPragEnv, emptyPragEnv
             , TcSigInfo(..), TcIdSigInfo(..), TcPatSynInfo(..), TcIdSigBndr(..)
             , findScopedTyVars, isPartialSig, noCompleteSig
             , completeIdSigPolyId, completeSigPolyId_maybe, completeIdSigPolyId_maybe
             , LetBndrSpec(..), addInlinePrags
             , tcPat, tcPats, newNoSigLetBndr
>>>>>>> 64dba511
             , addDataConStupidTheta, badFieldCon, polyPatSig ) where

#include "HsVersions.h"

import {-# SOURCE #-}   TcExpr( tcSyntaxOp, tcInferSigma )

import HsSyn
import TcHsSyn
import TcRnMonad
import Inst
import Id
import Var
import Name
import NameSet
import NameEnv
import TcEnv
import TcMType
import TcValidity( arityErr )
import TcType
import TcUnify
import TcHsType
import TysWiredIn
import TcEvidence
import TyCon
import DataCon
import PatSyn
import ConLike
import PrelNames
import BasicTypes hiding (SuccessFlag(..))
import DynFlags
import SrcLoc
import Util
import Outputable
import FastString
import Maybes( orElse )
import Control.Monad

{-
************************************************************************
*                                                                      *
                External interface
*                                                                      *
************************************************************************
-}

tcLetPat :: TcSigFun -> LetBndrSpec
         -> LPat Name -> TcSigmaType
         -> TcM a
         -> TcM (LPat TcId, a)
tcLetPat sig_fn no_gen pat pat_ty thing_inside
  = tc_lpat pat pat_ty penv thing_inside
  where
    penv = PE { pe_lazy = True
              , pe_ctxt = LetPat sig_fn no_gen
              , pe_orig = PatOrigin }

-----------------
tcPats :: HsMatchContext Name
       -> [LPat Name]            -- Patterns,
       -> [TcSigmaType]          --   and their types
       -> TcM a                  --   and the checker for the body
       -> TcM ([LPat TcId], a)

-- This is the externally-callable wrapper function
-- Typecheck the patterns, extend the environment to bind the variables,
-- do the thing inside, use any existentially-bound dictionaries to
-- discharge parts of the returning LIE, and deal with pattern type
-- signatures

--   1. Initialise the PatState
--   2. Check the patterns
--   3. Check the body
--   4. Check that no existentials escape

tcPats ctxt pats pat_tys thing_inside
  = tc_lpats penv pats pat_tys thing_inside
  where
    penv = PE { pe_lazy = False, pe_ctxt = LamPat ctxt, pe_orig = PatOrigin }

tcPat :: HsMatchContext Name
      -> LPat Name -> TcSigmaType
      -> TcM a                     -- Checker for body
      -> TcM (LPat TcId, a)
tcPat ctxt = tcPat_O ctxt PatOrigin

-- | A variant of 'tcPat' that takes a custom origin
tcPat_O :: HsMatchContext Name
        -> CtOrigin              -- ^ origin to use if the type needs inst'ing
        -> LPat Name -> TcSigmaType
        -> TcM a                 -- Checker for body
        -> TcM (LPat TcId, a)
tcPat_O ctxt orig pat pat_ty thing_inside
  = tc_lpat pat pat_ty penv thing_inside
  where
    penv = PE { pe_lazy = False, pe_ctxt = LamPat ctxt, pe_orig = orig }


-----------------
data PatEnv
  = PE { pe_lazy :: Bool        -- True <=> lazy context, so no existentials allowed
       , pe_ctxt :: PatCtxt     -- Context in which the whole pattern appears
       , pe_orig :: CtOrigin    -- origin to use if the pat_ty needs inst'ing
       }

data PatCtxt
  = LamPat   -- Used for lambdas, case etc
       (HsMatchContext Name)

  | LetPat   -- Used only for let(rec) pattern bindings
             -- See Note [Typing patterns in pattern bindings]
       TcSigFun        -- Tells type sig if any
       LetBndrSpec     -- True <=> no generalisation of this let

data LetBndrSpec
  = LetLclBndr            -- The binder is just a local one;
                          -- an AbsBinds will provide the global version

  | LetGblBndr TcPragEnv  -- Generalisation plan is NoGen, so there isn't going
                          -- to be an AbsBinds; So we must bind the global version
                          -- of the binder right away.
                          -- Oh, and here is the inline-pragma information

makeLazy :: PatEnv -> PatEnv
makeLazy penv = penv { pe_lazy = True }

inPatBind :: PatEnv -> Bool
inPatBind (PE { pe_ctxt = LetPat {} }) = True
inPatBind (PE { pe_ctxt = LamPat {} }) = False

---------------
type TcPragEnv = NameEnv [LSig Name]
type TcSigFun  = Name -> Maybe TcSigInfo

emptyPragEnv :: TcPragEnv
emptyPragEnv = emptyNameEnv

lookupPragEnv :: TcPragEnv -> Name -> [LSig Name]
lookupPragEnv prag_fn n = lookupNameEnv prag_fn n `orElse` []

data TcSigInfo = TcIdSig     TcIdSigInfo
               | TcPatSynSig TcPatSynInfo

data TcIdSigInfo
  = TISI {
        sig_bndr   :: TcIdSigBndr,

        sig_tvs    :: [(Maybe Name, TcTyVar)],
                           -- Instantiated type and kind variables
                           -- Just n <=> this skolem is lexically in scope with name n
                           -- See Note [Binding scoped type variables]

        sig_theta  :: TcThetaType,  -- Instantiated theta
        sig_tau    :: TcSigmaType,  -- Instantiated tau
                                    -- See Note [sig_tau may be polymorphic]

        sig_ctxt   :: UserTypeCtxt, -- FunSigCtxt or CheckSigCtxt
        sig_loc    :: SrcSpan       -- Location of the type signature
    }

data TcIdSigBndr   -- See Note [Complete and partial type signatures]
  = CompleteSig    -- A complete signature with no wildards,
                   -- so the complete polymorphic type is known.
        TcId          -- The polymoprhic Id with that type

  | PartialSig     -- A partial type signature (i.e. includes one or more
                   -- wildcards). In this case it doesn't make sense to give
                   -- the polymorphic Id, because we are going to /infer/ its
                   -- type, so we can't make the polymorphic Id ab-initio
       { sig_name  :: Name              -- Name of the function
       , sig_hs_ty :: LHsType Name      -- The original partial signatur
       , sig_nwcs  :: [(Name, TcTyVar)] -- Instantiated wildcard variables
       , sig_cts   :: Maybe SrcSpan     -- Just loc <=> An extra-constraints wildcard was present
       }                                --              at location loc
                                        --   e.g.   f :: (Eq a, _) => a -> a
                                        -- Any extra constraints inferred during
                                        -- type-checking will be added to the sig_theta.

data TcPatSynInfo
  = TPSI {
        patsig_name  :: Name,
        patsig_tau   :: TcSigmaType,
        patsig_ex    :: [TcTyVar],
        patsig_prov  :: TcThetaType,
        patsig_univ  :: [TcTyVar],
        patsig_req   :: TcThetaType
    }

findScopedTyVars  -- See Note [Binding scoped type variables]
  :: LHsType Name             -- The HsType
  -> TcType                   -- The corresponding Type:
                              --   uses same Names as the HsType
  -> [TcTyVar]                -- The instantiated forall variables of the Type
  -> [(Maybe Name, TcTyVar)]  -- In 1-1 correspondence with the instantiated vars
findScopedTyVars hs_ty sig_ty inst_tvs
  = zipWith find sig_tvs inst_tvs
  where
    find sig_tv inst_tv
      | tv_name `elemNameSet` scoped_names = (Just tv_name, inst_tv)
      | otherwise                          = (Nothing,      inst_tv)
      where
        tv_name = tyVarName sig_tv

    scoped_names = mkNameSet (hsExplicitTvs hs_ty)
    (sig_tvs,_)  = tcSplitForAllTys sig_ty

instance NamedThing TcIdSigInfo where
    getName (TISI { sig_bndr = bndr }) = getName bndr

instance NamedThing TcIdSigBndr where
    getName (CompleteSig id)              = idName id
    getName (PartialSig { sig_name = n }) = n

instance NamedThing TcSigInfo where
    getName (TcIdSig     idsi) = getName     idsi
    getName (TcPatSynSig tpsi) = patsig_name tpsi

instance Outputable TcSigInfo where
  ppr (TcIdSig     idsi) = ppr idsi
  ppr (TcPatSynSig tpsi) = text "TcPatSynInfo" <+> ppr tpsi

instance Outputable TcIdSigInfo where
    ppr (TISI { sig_bndr = bndr, sig_tvs = tyvars
              , sig_theta = theta, sig_tau = tau })
        = ppr bndr <+> dcolon <+>
          vcat [ pprSigmaType (mkSigmaTy (map snd tyvars) theta tau)
               , ppr (map fst tyvars) ]

instance Outputable TcIdSigBndr where
  ppr s_bndr = ppr (getName s_bndr)

instance Outputable TcPatSynInfo where
    ppr (TPSI{ patsig_name = name}) = ppr name

isPartialSig :: TcIdSigInfo -> Bool
isPartialSig (TISI { sig_bndr = PartialSig {} }) = True
isPartialSig _                                   = False

-- | No signature or a partial signature
noCompleteSig :: Maybe TcSigInfo -> Bool
noCompleteSig (Just (TcIdSig sig)) = isPartialSig sig
noCompleteSig _                    = True

-- Helper for cases when we know for sure we have a complete type
-- signature, e.g. class methods.
completeIdSigPolyId :: TcIdSigInfo -> TcId
completeIdSigPolyId (TISI { sig_bndr = CompleteSig id }) = id
completeIdSigPolyId _ = panic "completeSigPolyId"

completeIdSigPolyId_maybe :: TcIdSigInfo -> Maybe TcId
completeIdSigPolyId_maybe (TISI { sig_bndr = CompleteSig id }) = Just id
completeIdSigPolyId_maybe _                                    = Nothing

completeSigPolyId_maybe :: TcSigInfo -> Maybe TcId
completeSigPolyId_maybe (TcIdSig sig)    = completeIdSigPolyId_maybe sig
completeSigPolyId_maybe (TcPatSynSig {}) = Nothing

{-
Note [Binding scoped type variables]
~~~~~~~~~~~~~~~~~~~~~~~~~~~~~~~~~~~~~
The type variables *brought into lexical scope* by a type signature may
be a subset of the *quantified type variables* of the signatures, for two reasons:

* With kind polymorphism a signature like
    f :: forall f a. f a -> f a
  may actually give rise to
    f :: forall k. forall (f::k -> *) (a:k). f a -> f a
  So the sig_tvs will be [k,f,a], but only f,a are scoped.
  NB: the scoped ones are not necessarily the *inital* ones!

* Even aside from kind polymorphism, tere may be more instantiated
  type variables than lexically-scoped ones.  For example:
        type T a = forall b. b -> (a,b)
        f :: forall c. T c
  Here, the signature for f will have one scoped type variable, c,
  but two instantiated type variables, c' and b'.

The function findScopedTyVars takes
  * hs_ty:    the original HsForAllTy
  * sig_ty:   the corresponding Type (which is guaranteed to use the same Names
              as the HsForAllTy)
  * inst_tvs: the skolems instantiated from the forall's in sig_ty
It returns a [(Maybe Name, TcTyVar)], in 1-1 correspondence with inst_tvs
but with a (Just n) for the lexically scoped name of each in-scope tyvar.

Note [sig_tau may be polymorphic]
~~~~~~~~~~~~~~~~~~~~~~~~~~~~~~~~~
Note that "sig_tau" might actually be a polymorphic type,
if the original function had a signature like
   forall a. Eq a => forall b. Ord b => ....
But that's ok: tcMatchesFun (called by tcRhs) can deal with that
It happens, too!  See Note [Polymorphic methods] in TcClassDcl.

Note [Existential check]
~~~~~~~~~~~~~~~~~~~~~~~~
Lazy patterns can't bind existentials.  They arise in two ways:
  * Let bindings      let { C a b = e } in b
  * Twiddle patterns  f ~(C a b) = e
The pe_lazy field of PatEnv says whether we are inside a lazy
pattern (perhaps deeply)

If we aren't inside a lazy pattern then we can bind existentials,
but we need to be careful about "extra" tyvars. Consider
    (\C x -> d) : pat_ty -> res_ty
When looking for existential escape we must check that the existential
bound by C don't unify with the free variables of pat_ty, OR res_ty
(or of course the environment).   Hence we need to keep track of the
res_ty free vars.

Note [Complete and partial type signatures]
~~~~~~~~~~~~~~~~~~~~~~~~~~~~~~~~~~~~~~~~~~~
A type signature is partial when it contains one or more wildcards
(= type holes).  The wildcard can either be:
* A (type) wildcard occurring in sig_theta or sig_tau. These are
  stored in sig_nwcs.
      f :: Bool -> _
      g :: Eq _a => _a -> _a -> Bool
* Or an extra-constraints wildcard, stored in sig_cts:
      h :: (Num a, _) => a -> a

A type signature is a complete type signature when there are no
wildcards in the type signature, i.e. iff sig_nwcs is empty and
sig_extra_cts is Nothing.

************************************************************************
*                                                                      *
                Binders
*                                                                      *
************************************************************************
-}

tcPatBndr :: PatEnv -> Name -> TcSigmaType -> TcM (TcCoercion, TcId)
-- (coi, xp) = tcPatBndr penv x pat_ty
-- Then coi : pat_ty ~ typeof(xp)
--
tcPatBndr (PE { pe_ctxt = LetPat lookup_sig no_gen}) bndr_name pat_ty
          -- See Note [Typing patterns in pattern bindings]
  | LetGblBndr prags   <- no_gen
  , Just (TcIdSig sig) <- lookup_sig bndr_name
  , Just poly_id <- completeIdSigPolyId_maybe sig
  = do { bndr_id <- addInlinePrags poly_id (lookupPragEnv prags bndr_name)
       ; traceTc "tcPatBndr(gbl,sig)" (ppr bndr_id $$ ppr (idType bndr_id))
       ; co <- unifyPatType (idType bndr_id) pat_ty
       ; return (co, bndr_id) }

  | otherwise
  = do { bndr_id <- newNoSigLetBndr no_gen bndr_name pat_ty
       ; traceTc "tcPatBndr(no-sig)" (ppr bndr_id $$ ppr (idType bndr_id))
       ; return (mkTcNomReflCo pat_ty, bndr_id) }

tcPatBndr (PE { pe_ctxt = _lam_or_proc }) bndr_name pat_ty
  = return (mkTcNomReflCo pat_ty, mkLocalId bndr_name pat_ty NoSigId)
               -- whether or not there is a sig is irrelevant, as this
               -- is local

------------
newNoSigLetBndr :: LetBndrSpec -> Name -> TcType -> TcM TcId
-- In the polymorphic case (no_gen = LetLclBndr), generate a "monomorphic version"
--    of the Id; the original name will be bound to the polymorphic version
--    by the AbsBinds
-- In the monomorphic case (no_gen = LetBglBndr) there is no AbsBinds, and we
--    use the original name directly
newNoSigLetBndr LetLclBndr name ty
  =do  { mono_name <- newLocalName name
       ; return (mkLocalId mono_name ty NoSigId) }
newNoSigLetBndr (LetGblBndr prags) name ty
<<<<<<< HEAD
  = addInlinePrags (mkLocalId name ty NoSigId) (prags name)
=======
  = addInlinePrags (mkLocalId name ty) (lookupPragEnv prags name)
>>>>>>> 64dba511

----------
addInlinePrags :: TcId -> [LSig Name] -> TcM TcId
addInlinePrags poly_id prags
  | inl@(L _ prag) : inls <- inl_prags
  = do { traceTc "addInlinePrag" (ppr poly_id $$ ppr prag)
       ; unless (null inls) (warn_multiple_inlines inl inls)
       ; return (poly_id `setInlinePragma` prag) }
  | otherwise
  = return poly_id
  where
    inl_prags = [L loc prag | L loc (InlineSig _ prag) <- prags]

    warn_multiple_inlines _ [] = return ()

    warn_multiple_inlines inl1@(L loc prag1) (inl2@(L _ prag2) : inls)
       | inlinePragmaActivation prag1 == inlinePragmaActivation prag2
       , isEmptyInlineSpec (inlinePragmaSpec prag1)
       =    -- Tiresome: inl1 is put there by virtue of being in a hs-boot loop
            -- and inl2 is a user NOINLINE pragma; we don't want to complain
         warn_multiple_inlines inl2 inls
       | otherwise
       = setSrcSpan loc $
         addWarnTc (hang (ptext (sLit "Multiple INLINE pragmas for") <+> ppr poly_id)
                       2 (vcat (ptext (sLit "Ignoring all but the first")
                                : map pp_inl (inl1:inl2:inls))))

    pp_inl (L loc prag) = ppr prag <+> parens (ppr loc)

{-
Note [Typing patterns in pattern bindings]
~~~~~~~~~~~~~~~~~~~~~~~~~~~~~~~~~~~~~~~~~~
Suppose we are typing a pattern binding
    pat = rhs
Then the PatCtxt will be (LetPat sig_fn let_bndr_spec).

There can still be signatures for the binders:
     data T = MkT (forall a. a->a) Int
     x :: forall a. a->a
     y :: Int
     MkT x y = <rhs>

Two cases, dealt with by the LetPat case of tcPatBndr

 * If we are generalising (generalisation plan is InferGen or
   CheckGen), then the let_bndr_spec will be LetLclBndr.  In that case
   we want to bind a cloned, local version of the variable, with the
   type given by the pattern context, *not* by the signature (even if
   there is one; see Trac #7268). The mkExport part of the
   generalisation step will do the checking and impedance matching
   against the signature.

 * If for some some reason we are not generalising (plan = NoGen), the
   LetBndrSpec will be LetGblBndr.  In that case we must bind the
   global version of the Id, and do so with precisely the type given
   in the signature.  (Then we unify with the type from the pattern
   context type.


************************************************************************
*                                                                      *
                The main worker functions
*                                                                      *
************************************************************************

Note [Nesting]
~~~~~~~~~~~~~~
tcPat takes a "thing inside" over which the pattern scopes.  This is partly
so that tcPat can extend the environment for the thing_inside, but also
so that constraints arising in the thing_inside can be discharged by the
pattern.

This does not work so well for the ErrCtxt carried by the monad: we don't
want the error-context for the pattern to scope over the RHS.
Hence the getErrCtxt/setErrCtxt stuff in tcMultiple
-}

--------------------
type Checker inp out =  forall r.
                          inp
                       -> PatEnv
                       -> TcM r
                       -> TcM (out, r)

tcMultiple :: Checker inp out -> Checker [inp] [out]
tcMultiple tc_pat args penv thing_inside
  = do  { err_ctxt <- getErrCtxt
        ; let loop _ []
                = do { res <- thing_inside
                     ; return ([], res) }

              loop penv (arg:args)
                = do { (p', (ps', res))
                                <- tc_pat arg penv $
                                   setErrCtxt err_ctxt $
                                   loop penv args
                -- setErrCtxt: restore context before doing the next pattern
                -- See note [Nesting] above

                     ; return (p':ps', res) }

        ; loop penv args }

--------------------
tc_lpat :: LPat Name
        -> TcSigmaType
        -> PatEnv
        -> TcM a
        -> TcM (LPat TcId, a)
tc_lpat (L span pat) pat_ty penv thing_inside
  = setSrcSpan span $
    do  { (pat', res) <- maybeWrapPatCtxt pat (tc_pat penv pat pat_ty)
                                          thing_inside
        ; return (L span pat', res) }

tc_lpats :: PatEnv
         -> [LPat Name] -> [TcSigmaType]
         -> TcM a
         -> TcM ([LPat TcId], a)
tc_lpats penv pats tys thing_inside
  = ASSERT2( equalLength pats tys, ppr pats $$ ppr tys )
    tcMultiple (\(p,t) -> tc_lpat p t)
                (zipEqual "tc_lpats" pats tys)
                penv thing_inside

--------------------
tc_pat  :: PatEnv
        -> Pat Name
        -> TcSigmaType  -- Fully refined result type
        -> TcM a                -- Thing inside
        -> TcM (Pat TcId,       -- Translated pattern
                a)              -- Result of thing inside

tc_pat penv (VarPat name) pat_ty thing_inside
  = do  { (co, id) <- tcPatBndr penv name pat_ty
        ; res <- tcExtendIdEnv1 name id thing_inside
        ; return (mkHsWrapPatCo co (VarPat id) pat_ty, res) }

tc_pat penv (ParPat pat) pat_ty thing_inside
  = do  { (pat', res) <- tc_lpat pat pat_ty penv thing_inside
        ; return (ParPat pat', res) }

tc_pat penv (BangPat pat) pat_ty thing_inside
  = do  { (pat', res) <- tc_lpat pat pat_ty penv thing_inside
        ; return (BangPat pat', res) }

tc_pat penv lpat@(LazyPat pat) pat_ty thing_inside
  = do  { (pat', (res, pat_ct))
                <- tc_lpat pat pat_ty (makeLazy penv) $
                   captureConstraints thing_inside
                -- Ignore refined penv', revert to penv

        ; emitConstraints pat_ct
        -- captureConstraints/extendConstraints:
        --   see Note [Hopping the LIE in lazy patterns]

        -- Check there are no unlifted types under the lazy pattern
        ; when (any (isUnLiftedType . idType) $ collectPatBinders pat') $
               lazyUnliftedPatErr lpat

        -- Check that the expected pattern type is itself lifted
        ; pat_ty' <- newFlexiTyVarTy liftedTypeKind
        ; _ <- unifyType pat_ty pat_ty'

        ; return (LazyPat pat', res) }

tc_pat _ (WildPat _) pat_ty thing_inside
  = do  { res <- thing_inside
        ; return (WildPat pat_ty, res) }

tc_pat penv (AsPat (L nm_loc name) pat) pat_ty thing_inside
  = do  { (co, bndr_id) <- setSrcSpan nm_loc (tcPatBndr penv name pat_ty)
        ; (pat', res) <- tcExtendIdEnv1 name bndr_id $
                         tc_lpat pat (idType bndr_id) penv thing_inside
            -- NB: if we do inference on:
            --          \ (y@(x::forall a. a->a)) = e
            -- we'll fail.  The as-pattern infers a monotype for 'y', which then
            -- fails to unify with the polymorphic type for 'x'.  This could
            -- perhaps be fixed, but only with a bit more work.
            --
            -- If you fix it, don't forget the bindInstsOfPatIds!
        ; return (mkHsWrapPatCo co (AsPat (L nm_loc bndr_id) pat') pat_ty, res) }

tc_pat penv (ViewPat expr pat _) overall_pat_ty thing_inside
  = do  {
         -- Expr must have type `forall a1...aN. OPT' -> B`
         -- where overall_pat_ty is an instance of OPT'.
        ; (expr',expr'_inferred, orig) <- tcInferSigma expr

         -- next, we check that expr is coercible to `overall_pat_ty -> pat_ty`
        ; (expr_wrap, pat_ty) <- tcInfer $ \ pat_ty ->
                tcSubTypeDS_O orig GenSigCtxt expr'_inferred
                              (mkFunTy overall_pat_ty pat_ty)

         -- pattern must have pat_ty
        ; (pat', res) <- tc_lpat pat pat_ty penv thing_inside

        ; return (ViewPat (mkLHsWrap expr_wrap expr') pat' overall_pat_ty, res) }

-- Type signatures in patterns
-- See Note [Pattern coercions] below
tc_pat penv (SigPatIn pat sig_ty) pat_ty thing_inside
  = do  { (inner_ty, tv_binds, nwc_binds, wrap) <- tcPatSig (inPatBind penv)
                                                            sig_ty pat_ty
        ; (pat', res) <- tcExtendTyVarEnv2 (tv_binds ++ nwc_binds) $
                         tc_lpat pat inner_ty penv thing_inside
        ; return (mkHsWrapPat wrap (SigPatOut pat' inner_ty) pat_ty, res) }

------------------------
-- Lists, tuples, arrays
tc_pat penv (ListPat pats _ Nothing) pat_ty thing_inside
  = do  { (coi, elt_ty) <- matchExpectedPatTy matchExpectedListTy penv pat_ty
        ; (pats', res) <- tcMultiple (\p -> tc_lpat p elt_ty)
                                     pats penv thing_inside
        ; return (mkHsWrapPat coi (ListPat pats' elt_ty Nothing) pat_ty, res)
        }

tc_pat penv (ListPat pats _ (Just (_,e))) pat_ty thing_inside
  = do  { list_pat_ty <- newFlexiTyVarTy liftedTypeKind
        ; e' <- tcSyntaxOp ListOrigin e (mkFunTy pat_ty list_pat_ty)
        ; (coi, elt_ty) <- matchExpectedPatTy matchExpectedListTy penv list_pat_ty
        ; (pats', res) <- tcMultiple (\p -> tc_lpat p elt_ty)
                                     pats penv thing_inside
        ; return (mkHsWrapPat coi (ListPat pats' elt_ty (Just (pat_ty,e'))) list_pat_ty, res)
        }

tc_pat penv (PArrPat pats _) pat_ty thing_inside
  = do  { (coi, elt_ty) <- matchExpectedPatTy matchExpectedPArrTy penv pat_ty
        ; (pats', res) <- tcMultiple (\p -> tc_lpat p elt_ty)
                                     pats penv thing_inside
        ; return (mkHsWrapPat coi (PArrPat pats' elt_ty) pat_ty, res)
        }

tc_pat penv (TuplePat pats boxity _) pat_ty thing_inside
  = do  { let tc = tupleTyCon boxity (length pats)
        ; (coi, arg_tys) <- matchExpectedPatTy (matchExpectedTyConApp tc)
                              penv pat_ty
        ; (pats', res) <- tc_lpats penv pats arg_tys thing_inside

        ; dflags <- getDynFlags

        -- Under flag control turn a pattern (x,y,z) into ~(x,y,z)
        -- so that we can experiment with lazy tuple-matching.
        -- This is a pretty odd place to make the switch, but
        -- it was easy to do.
        ; let
              unmangled_result = TuplePat pats' boxity arg_tys
                                 -- pat_ty /= pat_ty iff coi /= IdCo
              possibly_mangled_result
                | gopt Opt_IrrefutableTuples dflags &&
                  isBoxed boxity            = LazyPat (noLoc unmangled_result)
                | otherwise                 = unmangled_result

        ; ASSERT( length arg_tys == length pats )      -- Syntactically enforced
          return (mkHsWrapPat coi possibly_mangled_result pat_ty, res)
        }

------------------------
-- Data constructors
tc_pat penv (ConPatIn con arg_pats) pat_ty thing_inside
  = tcConPat penv con pat_ty arg_pats thing_inside

------------------------
-- Literal patterns
tc_pat _ (LitPat simple_lit) pat_ty thing_inside
  = do  { let lit_ty = hsLitType simple_lit
        ; co <- unifyPatType lit_ty pat_ty
                -- coi is of kind: pat_ty ~ lit_ty
        ; res <- thing_inside
        ; return ( mkHsWrapPatCo co (LitPat simple_lit) pat_ty
                 , res) }

------------------------
-- Overloaded patterns: n, and n+k
tc_pat (PE { pe_orig = pat_orig })
       (NPat (L l over_lit) mb_neg eq) pat_ty thing_inside
  = do  { let orig = LiteralOrigin over_lit
        ; (wrap, lit') <- newOverloadedLit over_lit pat_ty pat_orig
        ; eq'     <- tcSyntaxOp orig eq (mkFunTys [pat_ty, pat_ty] boolTy)
        ; mb_neg' <- case mb_neg of
                        Nothing  -> return Nothing      -- Positive literal
                        Just neg ->     -- Negative literal
                                        -- The 'negate' is re-mappable syntax
                            do { neg' <- tcSyntaxOp orig neg (mkFunTy pat_ty pat_ty)
                               ; return (Just neg') }
        ; res <- thing_inside
        ; return (mkHsWrapPat wrap (NPat (L l lit') mb_neg' eq') pat_ty, res) }

tc_pat penv (NPlusKPat (L nm_loc name) (L loc lit) ge minus) pat_ty thing_inside
  = do  { (co, bndr_id) <- setSrcSpan nm_loc (tcPatBndr penv name pat_ty)
        ; let pat_ty' = idType bndr_id
              orig    = LiteralOrigin lit
        ; (wrap_lit, lit') <- newOverloadedLit lit pat_ty' (pe_orig penv)

        -- The '>=' and '-' parts are re-mappable syntax
        ; ge'    <- tcSyntaxOp orig ge    (mkFunTys [pat_ty', pat_ty'] boolTy)
        ; minus' <- tcSyntaxOp orig minus (mkFunTys [pat_ty', pat_ty'] pat_ty')
        ; let pat' = mkHsWrapPat wrap_lit
                                 (NPlusKPat (L nm_loc bndr_id)
                                            (L loc lit')
                                            ge' minus')
                                 pat_ty

        -- The Report says that n+k patterns must be in Integral
        -- We may not want this when using re-mappable syntax, though (ToDo?)
        ; icls <- tcLookupClass integralClassName
        ; instStupidTheta orig [mkClassPred icls [pat_ty']]

        ; res <- tcExtendIdEnv1 name bndr_id thing_inside
        ; return (mkHsWrapPatCo co pat' pat_ty, res) }

tc_pat _ _other_pat _ _ = panic "tc_pat"        -- ConPatOut, SigPatOut

----------------
unifyPatType :: TcType -> TcType -> TcM TcCoercion
-- In patterns we want a coercion from the
-- context type (expected) to the actual pattern type
-- But we don't want to reverse the args to unifyType because
-- that controls the actual/expected stuff in error messages
unifyPatType actual_ty expected_ty
  = do { coi <- unifyType actual_ty expected_ty
       ; return (mkTcSymCo coi) }

{-
Note [Hopping the LIE in lazy patterns]
~~~~~~~~~~~~~~~~~~~~~~~~~~~~~~~~~~~~~~~
In a lazy pattern, we must *not* discharge constraints from the RHS
from dictionaries bound in the pattern.  E.g.
        f ~(C x) = 3
We can't discharge the Num constraint from dictionaries bound by
the pattern C!

So we have to make the constraints from thing_inside "hop around"
the pattern.  Hence the captureConstraints and emitConstraints.

The same thing ensures that equality constraints in a lazy match
are not made available in the RHS of the match. For example
        data T a where { T1 :: Int -> T Int; ... }
        f :: T a -> Int -> a
        f ~(T1 i) y = y
It's obviously not sound to refine a to Int in the right
hand side, because the argument might not match T1 at all!

Finally, a lazy pattern should not bind any existential type variables
because they won't be in scope when we do the desugaring


************************************************************************
*                                                                      *
        Most of the work for constructors is here
        (the rest is in the ConPatIn case of tc_pat)
*                                                                      *
************************************************************************

[Pattern matching indexed data types]
~~~~~~~~~~~~~~~~~~~~~~~~~~~~~~~~~~~~~
Consider the following declarations:

  data family Map k :: * -> *
  data instance Map (a, b) v = MapPair (Map a (Pair b v))

and a case expression

  case x :: Map (Int, c) w of MapPair m -> ...

As explained by [Wrappers for data instance tycons] in MkIds.hs, the
worker/wrapper types for MapPair are

  $WMapPair :: forall a b v. Map a (Map a b v) -> Map (a, b) v
  $wMapPair :: forall a b v. Map a (Map a b v) -> :R123Map a b v

So, the type of the scrutinee is Map (Int, c) w, but the tycon of MapPair is
:R123Map, which means the straight use of boxySplitTyConApp would give a type
error.  Hence, the smart wrapper function boxySplitTyConAppWithFamily calls
boxySplitTyConApp with the family tycon Map instead, which gives us the family
type list {(Int, c), w}.  To get the correct split for :R123Map, we need to
unify the family type list {(Int, c), w} with the instance types {(a, b), v}
(provided by tyConFamInst_maybe together with the family tycon).  This
unification yields the substitution [a -> Int, b -> c, v -> w], which gives us
the split arguments for the representation tycon :R123Map as {Int, c, w}

In other words, boxySplitTyConAppWithFamily implicitly takes the coercion

  Co123Map a b v :: {Map (a, b) v ~ :R123Map a b v}

moving between representation and family type into account.  To produce type
correct Core, this coercion needs to be used to case the type of the scrutinee
from the family to the representation type.  This is achieved by
unwrapFamInstScrutinee using a CoPat around the result pattern.

Now it might appear seem as if we could have used the previous GADT type
refinement infrastructure of refineAlt and friends instead of the explicit
unification and CoPat generation.  However, that would be wrong.  Why?  The
whole point of GADT refinement is that the refinement is local to the case
alternative.  In contrast, the substitution generated by the unification of
the family type list and instance types needs to be propagated to the outside.
Imagine that in the above example, the type of the scrutinee would have been
(Map x w), then we would have unified {x, w} with {(a, b), v}, yielding the
substitution [x -> (a, b), v -> w].  In contrast to GADT matching, the
instantiation of x with (a, b) must be global; ie, it must be valid in *all*
alternatives of the case expression, whereas in the GADT case it might vary
between alternatives.

RIP GADT refinement: refinements have been replaced by the use of explicit
equality constraints that are used in conjunction with implication constraints
to express the local scope of GADT refinements.
-}

--      Running example:
-- MkT :: forall a b c. (a~[b]) => b -> c -> T a
--       with scrutinee of type (T ty)

tcConPat :: PatEnv -> Located Name
         -> TcRhoType           -- Type of the pattern
         -> HsConPatDetails Name -> TcM a
         -> TcM (Pat TcId, a)
tcConPat penv con_lname@(L _ con_name) pat_ty arg_pats thing_inside
  = do  { con_like <- tcLookupConLike con_name
        ; case con_like of
            RealDataCon data_con -> tcDataConPat penv con_lname data_con
                                                 pat_ty arg_pats thing_inside
            PatSynCon pat_syn -> tcPatSynPat penv con_lname pat_syn
                                             pat_ty arg_pats thing_inside
        }

tcDataConPat :: PatEnv -> Located Name -> DataCon
             -> TcRhoType               -- Type of the pattern
             -> HsConPatDetails Name -> TcM a
             -> TcM (Pat TcId, a)
tcDataConPat penv (L con_span con_name) data_con pat_ty arg_pats thing_inside
  = do  { let tycon = dataConTyCon data_con
                  -- For data families this is the representation tycon
              (univ_tvs, ex_tvs, eq_spec, theta, arg_tys, _)
                = dataConFullSig data_con
              header = L con_span (RealDataCon data_con)

          -- Instantiate the constructor type variables [a->ty]
          -- This may involve doing a family-instance coercion,
          -- and building a wrapper
        ; (wrap, ctxt_res_tys) <- matchExpectedConTy penv tycon pat_ty

          -- Add the stupid theta
        ; setSrcSpan con_span $ addDataConStupidTheta data_con ctxt_res_tys

        ; checkExistentials ex_tvs penv
        ; (tenv, ex_tvs') <- tcInstSuperSkolTyVarsX
                               (zipTopTvSubst univ_tvs ctxt_res_tys) ex_tvs
                     -- Get location from monad, not from ex_tvs

        ; let -- pat_ty' = mkTyConApp tycon ctxt_res_tys
              -- pat_ty' is type of the actual constructor application
              -- pat_ty' /= pat_ty iff coi /= IdCo

              arg_tys' = substTys tenv arg_tys

        ; traceTc "tcConPat" (vcat [ ppr con_name, ppr univ_tvs, ppr ex_tvs, ppr eq_spec
                                   , ppr ex_tvs', ppr ctxt_res_tys, ppr arg_tys' ])
        ; if null ex_tvs && null eq_spec && null theta
          then do { -- The common case; no class bindings etc
                    -- (see Note [Arrows and patterns])
                    (arg_pats', res) <- tcConArgs (RealDataCon data_con) arg_tys'
                                                  arg_pats penv thing_inside
                  ; let res_pat = ConPatOut { pat_con = header,
                                              pat_tvs = [], pat_dicts = [],
                                              pat_binds = emptyTcEvBinds,
                                              pat_args = arg_pats',
                                              pat_arg_tys = ctxt_res_tys,
                                              pat_wrap = idHsWrapper }

                  ; return (mkHsWrapPat wrap res_pat pat_ty, res) }

          else do   -- The general case, with existential,
                    -- and local equality constraints
        { let theta'   = substTheta tenv (eqSpecPreds eq_spec ++ theta)
                           -- order is *important* as we generate the list of
                           -- dictionary binders from theta'
              no_equalities = not (any isEqPred theta')
              skol_info = case pe_ctxt penv of
                            LamPat mc -> PatSkol (RealDataCon data_con) mc
                            LetPat {} -> UnkSkol -- Doesn't matter

        ; gadts_on    <- xoptM Opt_GADTs
        ; families_on <- xoptM Opt_TypeFamilies
        ; checkTc (no_equalities || gadts_on || families_on)
                  (text "A pattern match on a GADT requires the" <+>
                   text "GADTs or TypeFamilies language extension")
                  -- Trac #2905 decided that a *pattern-match* of a GADT
                  -- should require the GADT language flag.
                  -- Re TypeFamilies see also #7156

        ; given <- newEvVars theta'
        ; (ev_binds, (arg_pats', res))
             <- checkConstraints skol_info ex_tvs' given $
                tcConArgs (RealDataCon data_con) arg_tys' arg_pats penv thing_inside

        ; let res_pat = ConPatOut { pat_con   = header,
                                    pat_tvs   = ex_tvs',
                                    pat_dicts = given,
                                    pat_binds = ev_binds,
                                    pat_args  = arg_pats',
                                    pat_arg_tys = ctxt_res_tys,
                                    pat_wrap  = idHsWrapper }
        ; return (mkHsWrapPat wrap res_pat pat_ty, res)
        } }

tcPatSynPat :: PatEnv -> Located Name -> PatSyn
            -> TcRhoType                -- Type of the pattern
            -> HsConPatDetails Name -> TcM a
            -> TcM (Pat TcId, a)
tcPatSynPat penv (L con_span _) pat_syn pat_ty arg_pats thing_inside
  = do  { let (univ_tvs, ex_tvs, prov_theta, req_theta, arg_tys, ty) = patSynSig pat_syn

        ; (subst, univ_tvs') <- tcInstTyVars univ_tvs

        ; checkExistentials ex_tvs penv
        ; (tenv, ex_tvs') <- tcInstSuperSkolTyVarsX subst ex_tvs
        ; let ty' = substTy tenv ty
              arg_tys' = substTys tenv arg_tys
              prov_theta' = substTheta tenv prov_theta
              req_theta' = substTheta tenv req_theta

        ; wrap <- coToHsWrapper <$> unifyType ty' pat_ty
        ; traceTc "tcPatSynPat" (ppr pat_syn $$
                                 ppr pat_ty $$
                                 ppr ty' $$
                                 ppr ex_tvs' $$
                                 ppr prov_theta' $$
                                 ppr req_theta' $$
                                 ppr arg_tys')

        ; prov_dicts' <- newEvVars prov_theta'

        ; let skol_info = case pe_ctxt penv of
                            LamPat mc -> PatSkol (PatSynCon pat_syn) mc
                            LetPat {} -> UnkSkol -- Doesn't matter

        ; req_wrap <- instCall PatOrigin (mkTyVarTys univ_tvs') req_theta'
        ; traceTc "instCall" (ppr req_wrap)

        ; traceTc "checkConstraints {" Outputable.empty
        ; (ev_binds, (arg_pats', res))
             <- checkConstraints skol_info ex_tvs' prov_dicts' $
                tcConArgs (PatSynCon pat_syn) arg_tys' arg_pats penv thing_inside

        ; traceTc "checkConstraints }" (ppr ev_binds)
        ; let res_pat = ConPatOut { pat_con   = L con_span $ PatSynCon pat_syn,
                                    pat_tvs   = ex_tvs',
                                    pat_dicts = prov_dicts',
                                    pat_binds = ev_binds,
                                    pat_args  = arg_pats',
                                    pat_arg_tys = mkTyVarTys univ_tvs',
                                    pat_wrap  = req_wrap }
        ; return (mkHsWrapPat wrap res_pat pat_ty, res) }

----------------------------
-- | Convenient wrapper for calling a matchExpectedXXX function
matchExpectedPatTy :: (TcRhoType -> TcM (TcCoercionN, a))
                    -> PatEnv -> TcSigmaType -> TcM (HsWrapper, a)
-- See Note [Matching polytyped patterns]
-- Returns a wrapper : pat_ty ~R inner_ty
matchExpectedPatTy inner_match (PE { pe_orig = orig }) pat_ty
  = do { (wrap, pat_rho) <- topInstantiate orig pat_ty
       ; (co, res) <- inner_match pat_rho
       ; traceTc "matchExpectedPatTy" (ppr pat_ty $$ ppr wrap)
       ; return (coToHsWrapper (mkTcSymCo co) <.> wrap, res) }

----------------------------
matchExpectedConTy :: PatEnv
                   -> TyCon      -- The TyCon that this data
                                 -- constructor actually returns
                   -> TcSigmaType  -- The type of the pattern
                   -> TcM (HsWrapper, [TcSigmaType])
-- See Note [Matching constructor patterns]
-- Returns a wrapper : pat_ty "->" T ty1 ... tyn
matchExpectedConTy (PE { pe_orig = orig }) data_tc pat_ty
  | Just (fam_tc, fam_args, co_tc) <- tyConFamInstSig_maybe data_tc
         -- Comments refer to Note [Matching constructor patterns]
         -- co_tc :: forall a. T [a] ~ T7 a
  = do { (wrap, pat_ty) <- topInstantiate orig pat_ty

       ; (subst, tvs') <- tcInstTyVars (tyConTyVars data_tc)
             -- tys = [ty1,ty2]

       ; traceTc "matchExpectedConTy" (vcat [ppr data_tc,
                                             ppr (tyConTyVars data_tc),
                                             ppr fam_tc, ppr fam_args])
       ; co1 <- unifyType (mkTyConApp fam_tc (substTys subst fam_args)) pat_ty
             -- co1 : T (ty1,ty2) ~N pat_ty
             -- could use tcSubType here... but it's the wrong way round
             -- for actual vs. expected in error messages.

       ; let tys' = mkTyVarTys tvs'
             co2 = mkTcUnbranchedAxInstCo Representational co_tc tys'
             -- co2 : T (ty1,ty2) ~R T7 ty1 ty2

       ; return ( wrap <.> (coToHsWrapperR $
                            mkTcSubCo (mkTcSymCo co1) `mkTcTransCo` co2)
                , tys') }

  | otherwise
  = do { (wrap, pat_rho) <- topInstantiate orig pat_ty
       ; (coi, tys) <- matchExpectedTyConApp data_tc pat_rho
       ; return (coToHsWrapper (mkTcSymCo coi) <.> wrap, tys) }

{-
Note [Matching constructor patterns]
~~~~~~~~~~~~~~~~~~~~~~~~~~~~~~~~~~~~
Suppose (coi, tys) = matchExpectedConType data_tc pat_ty

 * In the simple case, pat_ty = tc tys

 * If pat_ty is a polytype, we want to instantiate it
   This is like part of a subsumption check.  Eg
      f :: (forall a. [a]) -> blah
      f [] = blah

 * In a type family case, suppose we have
          data family T a
          data instance T (p,q) = A p | B q
       Then we'll have internally generated
              data T7 p q = A p | B q
              axiom coT7 p q :: T (p,q) ~ T7 p q

       So if pat_ty = T (ty1,ty2), we return (coi, [ty1,ty2]) such that
           coi = coi2 . coi1 : T7 t ~ pat_ty
           coi1 : T (ty1,ty2) ~ pat_ty
           coi2 : T7 ty1 ty2 ~ T (ty1,ty2)

   For families we do all this matching here, not in the unifier,
   because we never want a whisper of the data_tycon to appear in
   error messages; it's a purely internal thing
-}

tcConArgs :: ConLike -> [TcSigmaType]
          -> Checker (HsConPatDetails Name) (HsConPatDetails Id)

tcConArgs con_like arg_tys (PrefixCon arg_pats) penv thing_inside
  = do  { checkTc (con_arity == no_of_args)     -- Check correct arity
                  (arityErr "constructor" con_like con_arity no_of_args)
        ; let pats_w_tys = zipEqual "tcConArgs" arg_pats arg_tys
        ; (arg_pats', res) <- tcMultiple tcConArg pats_w_tys
                                              penv thing_inside
        ; return (PrefixCon arg_pats', res) }
  where
    con_arity  = conLikeArity con_like
    no_of_args = length arg_pats

tcConArgs con_like arg_tys (InfixCon p1 p2) penv thing_inside
  = do  { checkTc (con_arity == 2)      -- Check correct arity
                  (arityErr "constructor" con_like con_arity 2)
        ; let [arg_ty1,arg_ty2] = arg_tys       -- This can't fail after the arity check
        ; ([p1',p2'], res) <- tcMultiple tcConArg [(p1,arg_ty1),(p2,arg_ty2)]
                                              penv thing_inside
        ; return (InfixCon p1' p2', res) }
  where
    con_arity  = conLikeArity con_like

tcConArgs con_like arg_tys (RecCon (HsRecFields rpats dd)) penv thing_inside
  = do  { (rpats', res) <- tcMultiple tc_field rpats penv thing_inside
        ; return (RecCon (HsRecFields rpats' dd), res) }
  where
    tc_field :: Checker (LHsRecField FieldLabel (LPat Name))
                        (LHsRecField TcId (LPat TcId))
    tc_field (L l (HsRecField field_lbl pat pun)) penv thing_inside
      = do { (sel_id, pat_ty) <- wrapLocFstM find_field_ty field_lbl
           ; (pat', res) <- tcConArg (pat, pat_ty) penv thing_inside
           ; return (L l (HsRecField sel_id pat' pun), res) }

    find_field_ty :: FieldLabel -> TcM (Id, TcType)
    find_field_ty field_lbl
        = case [ty | (f,ty) <- field_tys, f == field_lbl] of

                -- No matching field; chances are this field label comes from some
                -- other record type (or maybe none).  If this happens, just fail,
                -- otherwise we get crashes later (Trac #8570), and similar:
                --      f (R { foo = (a,b) }) = a+b
                -- If foo isn't one of R's fields, we don't want to crash when
                -- typechecking the "a+b".
           [] -> failWith (badFieldCon con_like field_lbl)

                -- The normal case, when the field comes from the right constructor
           (pat_ty : extras) ->
                ASSERT( null extras )
                do { sel_id <- tcLookupField field_lbl
                   ; return (sel_id, pat_ty) }

    field_tys :: [(FieldLabel, TcType)]
    field_tys = case con_like of
        RealDataCon data_con -> zip (dataConFieldLabels data_con) arg_tys
          -- Don't use zipEqual! If the constructor isn't really a record, then
          -- dataConFieldLabels will be empty (and each field in the pattern
          -- will generate an error below).
        PatSynCon{} -> []

conLikeArity :: ConLike -> Arity
conLikeArity (RealDataCon data_con) = dataConSourceArity data_con
conLikeArity (PatSynCon   pat_syn)  = patSynArity pat_syn

tcConArg :: Checker (LPat Name, TcSigmaType) (LPat Id)
tcConArg (arg_pat, arg_ty) penv thing_inside
  = tc_lpat arg_pat arg_ty penv thing_inside

addDataConStupidTheta :: DataCon -> [TcType] -> TcM ()
-- Instantiate the "stupid theta" of the data con, and throw
-- the constraints into the constraint set
addDataConStupidTheta data_con inst_tys
  | null stupid_theta = return ()
  | otherwise         = instStupidTheta origin inst_theta
  where
    origin = OccurrenceOf (dataConName data_con)
        -- The origin should always report "occurrence of C"
        -- even when C occurs in a pattern
    stupid_theta = dataConStupidTheta data_con
    tenv = mkTopTvSubst (dataConUnivTyVars data_con `zip` inst_tys)
         -- NB: inst_tys can be longer than the univ tyvars
         --     because the constructor might have existentials
    inst_theta = substTheta tenv stupid_theta

{-
Note [Arrows and patterns]
~~~~~~~~~~~~~~~~~~~~~~~~~~
(Oct 07) Arrow noation has the odd property that it involves
"holes in the scope". For example:
  expr :: Arrow a => a () Int
  expr = proc (y,z) -> do
          x <- term -< y
          expr' -< x

Here the 'proc (y,z)' binding scopes over the arrow tails but not the
arrow body (e.g 'term').  As things stand (bogusly) all the
constraints from the proc body are gathered together, so constraints
from 'term' will be seen by the tcPat for (y,z).  But we must *not*
bind constraints from 'term' here, because the desugarer will not make
these bindings scope over 'term'.

The Right Thing is not to confuse these constraints together. But for
now the Easy Thing is to ensure that we do not have existential or
GADT constraints in a 'proc', and to short-cut the constraint
simplification for such vanilla patterns so that it binds no
constraints. Hence the 'fast path' in tcConPat; but it's also a good
plan for ordinary vanilla patterns to bypass the constraint
simplification step.

************************************************************************
*                                                                      *
                Note [Pattern coercions]
*                                                                      *
************************************************************************

In principle, these program would be reasonable:

        f :: (forall a. a->a) -> Int
        f (x :: Int->Int) = x 3

        g :: (forall a. [a]) -> Bool
        g [] = True

In both cases, the function type signature restricts what arguments can be passed
in a call (to polymorphic ones).  The pattern type signature then instantiates this
type.  For example, in the first case,  (forall a. a->a) <= Int -> Int, and we
generate the translated term
        f = \x' :: (forall a. a->a).  let x = x' Int in x 3

From a type-system point of view, this is perfectly fine, but it's *very* seldom useful.
And it requires a significant amount of code to implement, because we need to decorate
the translated pattern with coercion functions (generated from the subsumption check
by tcSub).

So for now I'm just insisting on type *equality* in patterns.  No subsumption.

Old notes about desugaring, at a time when pattern coercions were handled:

A SigPat is a type coercion and must be handled one at at time.  We can't
combine them unless the type of the pattern inside is identical, and we don't
bother to check for that.  For example:

        data T = T1 Int | T2 Bool
        f :: (forall a. a -> a) -> T -> t
        f (g::Int->Int)   (T1 i) = T1 (g i)
        f (g::Bool->Bool) (T2 b) = T2 (g b)

We desugar this as follows:

        f = \ g::(forall a. a->a) t::T ->
            let gi = g Int
            in case t of { T1 i -> T1 (gi i)
                           other ->
            let gb = g Bool
            in case t of { T2 b -> T2 (gb b)
                           other -> fail }}

Note that we do not treat the first column of patterns as a
column of variables, because the coerced variables (gi, gb)
would be of different types.  So we get rather grotty code.
But I don't think this is a common case, and if it was we could
doubtless improve it.

Meanwhile, the strategy is:
        * treat each SigPat coercion (always non-identity coercions)
                as a separate block
        * deal with the stuff inside, and then wrap a binding round
                the result to bind the new variable (gi, gb, etc)


************************************************************************
*                                                                      *
\subsection{Errors and contexts}
*                                                                      *
************************************************************************
-}

maybeWrapPatCtxt :: Pat Name -> (TcM a -> TcM b) -> TcM a -> TcM b
-- Not all patterns are worth pushing a context
maybeWrapPatCtxt pat tcm thing_inside
  | not (worth_wrapping pat) = tcm thing_inside
  | otherwise                = addErrCtxt msg $ tcm $ popErrCtxt thing_inside
                               -- Remember to pop before doing thing_inside
  where
   worth_wrapping (VarPat {}) = False
   worth_wrapping (ParPat {}) = False
   worth_wrapping (AsPat {})  = False
   worth_wrapping _           = True
   msg = hang (ptext (sLit "In the pattern:")) 2 (ppr pat)

-----------------------------------------------
checkExistentials :: [TyVar] -> PatEnv -> TcM ()
          -- See Note [Arrows and patterns]
checkExistentials [] _                                 = return ()
checkExistentials _ (PE { pe_ctxt = LetPat {}})        = failWithTc existentialLetPat
checkExistentials _ (PE { pe_ctxt = LamPat ProcExpr }) = failWithTc existentialProcPat
checkExistentials _ (PE { pe_lazy = True })            = failWithTc existentialLazyPat
checkExistentials _ _                                  = return ()

existentialLazyPat :: SDoc
existentialLazyPat
  = hang (ptext (sLit "An existential or GADT data constructor cannot be used"))
       2 (ptext (sLit "inside a lazy (~) pattern"))

existentialProcPat :: SDoc
existentialProcPat
  = ptext (sLit "Proc patterns cannot use existential or GADT data constructors")

existentialLetPat :: SDoc
existentialLetPat
  = vcat [text "My brain just exploded",
          text "I can't handle pattern bindings for existential or GADT data constructors.",
          text "Instead, use a case-expression, or do-notation, to unpack the constructor."]

badFieldCon :: ConLike -> Name -> SDoc
badFieldCon con field
  = hsep [ptext (sLit "Constructor") <+> quotes (ppr con),
          ptext (sLit "does not have field"), quotes (ppr field)]

polyPatSig :: TcType -> SDoc
polyPatSig sig_ty
  = hang (ptext (sLit "Illegal polymorphic type signature in pattern:"))
       2 (ppr sig_ty)

lazyUnliftedPatErr :: OutputableBndr name => Pat name -> TcM ()
lazyUnliftedPatErr pat
  = failWithTc $
    hang (ptext (sLit "A lazy (~) pattern cannot contain unlifted types:"))
       2 (ppr pat)<|MERGE_RESOLUTION|>--- conflicted
+++ resolved
@@ -8,22 +8,13 @@
 
 {-# LANGUAGE CPP, RankNTypes #-}
 
-<<<<<<< HEAD
-module TcPat ( tcLetPat, TcSigFun, TcPragFun
-             , TcSigInfo(..), TcPatSynInfo(..)
-             , findScopedTyVars, isPartialSig
-             , completeSigPolyId, completeSigPolyId_maybe
-             , LetBndrSpec(..), addInlinePrags, warnPrags
-             , tcPat, tcPat_O, tcPats, newNoSigLetBndr
-=======
 module TcPat ( tcLetPat, TcSigFun
              , TcPragEnv, lookupPragEnv, emptyPragEnv
              , TcSigInfo(..), TcIdSigInfo(..), TcPatSynInfo(..), TcIdSigBndr(..)
              , findScopedTyVars, isPartialSig, noCompleteSig
              , completeIdSigPolyId, completeSigPolyId_maybe, completeIdSigPolyId_maybe
              , LetBndrSpec(..), addInlinePrags
-             , tcPat, tcPats, newNoSigLetBndr
->>>>>>> 64dba511
+             , tcPat, tcPat_O, tcPats, newNoSigLetBndr
              , addDataConStupidTheta, badFieldCon, polyPatSig ) where
 
 #include "HsVersions.h"
@@ -389,11 +380,7 @@
   =do  { mono_name <- newLocalName name
        ; return (mkLocalId mono_name ty NoSigId) }
 newNoSigLetBndr (LetGblBndr prags) name ty
-<<<<<<< HEAD
-  = addInlinePrags (mkLocalId name ty NoSigId) (prags name)
-=======
-  = addInlinePrags (mkLocalId name ty) (lookupPragEnv prags name)
->>>>>>> 64dba511
+  = addInlinePrags (mkLocalId name ty NoSigId) (lookupPragEnv prags name)
 
 ----------
 addInlinePrags :: TcId -> [LSig Name] -> TcM TcId

--- conflicted
+++ resolved
@@ -143,195 +143,7 @@
 lookupPragEnv :: TcPragEnv -> Name -> [LSig Name]
 lookupPragEnv prag_fn n = lookupNameEnv prag_fn n `orElse` []
 
-<<<<<<< HEAD
-data TcSigInfo = TcIdSig     TcIdSigInfo
-               | TcPatSynSig TcPatSynInfo
-
-data TcIdSigInfo
-  = TISI {
-        sig_bndr   :: TcIdSigBndr,
-
-        sig_tvs    :: [(Maybe Name, TcTyVar)],
-                           -- Instantiated type and kind variables
-                           -- Just n <=> this skolem is lexically in scope with name n
-                           -- See Note [Binding scoped type variables]
-
-        sig_theta  :: TcThetaType,  -- Instantiated theta
-        sig_tau    :: TcSigmaType,  -- Instantiated tau
-                                    -- See Note [sig_tau may be polymorphic]
-
-        sig_ctxt   :: UserTypeCtxt, -- FunSigCtxt or CheckSigCtxt
-        sig_loc    :: SrcSpan       -- Location of the type signature
-    }
-
-data TcIdSigBndr   -- See Note [Complete and partial type signatures]
-  = CompleteSig    -- A complete signature with no wildards,
-                   -- so the complete polymorphic type is known.
-        TcId          -- The polymoprhic Id with that type
-
-  | PartialSig     -- A partial type signature (i.e. includes one or more
-                   -- wildcards). In this case it doesn't make sense to give
-                   -- the polymorphic Id, because we are going to /infer/ its
-                   -- type, so we can't make the polymorphic Id ab-initio
-       { sig_name  :: Name              -- Name of the function
-       , sig_hs_ty :: LHsType Name      -- The original partial signatur
-       , sig_nwcs  :: [(Name, TcTyVar)] -- Instantiated wildcard variables
-       , sig_cts   :: Maybe SrcSpan     -- Just loc <=> An extra-constraints wildcard was present
-       }                                --              at location loc
-                                        --   e.g.   f :: (Eq a, _) => a -> a
-                                        -- Any extra constraints inferred during
-                                        -- type-checking will be added to the sig_theta.
-
-data TcPatSynInfo
-  = TPSI {
-        patsig_name  :: Name,
-        patsig_tau   :: TcSigmaType,
-        patsig_ex    :: [TcTyVar],
-        patsig_prov  :: TcThetaType,
-        patsig_univ  :: [TcTyVar],
-        patsig_req   :: TcThetaType
-    }
-
-findScopedTyVars  -- See Note [Binding scoped type variables]
-  :: LHsType Name             -- The HsType
-  -> TcType                   -- The corresponding Type:
-                              --   uses same Names as the HsType
-  -> [TcTyVar]                -- The instantiated forall variables of the Type
-  -> [(Maybe Name, TcTyVar)]  -- In 1-1 correspondence with the instantiated vars
-findScopedTyVars hs_ty sig_ty inst_tvs
-  = zipWith find sig_tvs inst_tvs
-  where
-    find sig_tv inst_tv
-      | tv_name `elemNameSet` scoped_names = (Just tv_name, inst_tv)
-      | otherwise                          = (Nothing,      inst_tv)
-      where
-        tv_name = tyVarName sig_tv
-
-    scoped_names = mkNameSet (hsExplicitTvs hs_ty)
-    (sig_tvs,_)  = tcSplitNamedForAllTys sig_ty
-
-instance NamedThing TcIdSigInfo where
-    getName (TISI { sig_bndr = bndr }) = getName bndr
-
-instance NamedThing TcIdSigBndr where
-    getName (CompleteSig id)              = idName id
-    getName (PartialSig { sig_name = n }) = n
-
-instance NamedThing TcSigInfo where
-    getName (TcIdSig     idsi) = getName     idsi
-    getName (TcPatSynSig tpsi) = patsig_name tpsi
-
-instance Outputable TcSigInfo where
-  ppr (TcIdSig     idsi) = ppr idsi
-  ppr (TcPatSynSig tpsi) = text "TcPatSynInfo" <+> ppr tpsi
-
-instance Outputable TcIdSigInfo where
-    ppr (TISI { sig_bndr = bndr, sig_tvs = tyvars
-              , sig_theta = theta, sig_tau = tau })
-        = ppr bndr <+> dcolon <+>
-          vcat [ pprSigmaType (mkInvSigmaTy (map snd tyvars) theta tau)
-               , ppr (map fst tyvars) ]
-
-instance Outputable TcIdSigBndr where
-  ppr s_bndr = ppr (getName s_bndr)
-
-instance Outputable TcPatSynInfo where
-    ppr (TPSI{ patsig_name = name}) = ppr name
-
-isPartialSig :: TcIdSigInfo -> Bool
-isPartialSig (TISI { sig_bndr = PartialSig {} }) = True
-isPartialSig _                                   = False
-
--- | No signature or a partial signature
-noCompleteSig :: Maybe TcSigInfo -> Bool
-noCompleteSig (Just (TcIdSig sig)) = isPartialSig sig
-noCompleteSig _                    = True
-
--- Helper for cases when we know for sure we have a complete type
--- signature, e.g. class methods.
-completeIdSigPolyId :: TcIdSigInfo -> TcId
-completeIdSigPolyId (TISI { sig_bndr = CompleteSig id }) = id
-completeIdSigPolyId _ = panic "completeSigPolyId"
-
-completeIdSigPolyId_maybe :: TcIdSigInfo -> Maybe TcId
-completeIdSigPolyId_maybe (TISI { sig_bndr = CompleteSig id }) = Just id
-completeIdSigPolyId_maybe _                                    = Nothing
-
-completeSigPolyId_maybe :: TcSigInfo -> Maybe TcId
-completeSigPolyId_maybe (TcIdSig sig)    = completeIdSigPolyId_maybe sig
-completeSigPolyId_maybe (TcPatSynSig {}) = Nothing
-
-{-
-Note [Binding scoped type variables]
-~~~~~~~~~~~~~~~~~~~~~~~~~~~~~~~~~~~~~
-The type variables *brought into lexical scope* by a type signature may
-be a subset of the *quantified type variables* of the signatures, for two reasons:
-
-* With kind polymorphism a signature like
-    f :: forall f a. f a -> f a
-  may actually give rise to
-    f :: forall k. forall (f::k -> *) (a:k). f a -> f a
-  So the sig_tvs will be [k,f,a], but only f,a are scoped.
-  NB: the scoped ones are not necessarily the *inital* ones!
-
-* Even aside from kind polymorphism, tere may be more instantiated
-  type variables than lexically-scoped ones.  For example:
-        type T a = forall b. b -> (a,b)
-        f :: forall c. T c
-  Here, the signature for f will have one scoped type variable, c,
-  but two instantiated type variables, c' and b'.
-
-The function findScopedTyVars takes
-  * hs_ty:    the original HsForAllTy
-  * sig_ty:   the corresponding Type (which is guaranteed to use the same Names
-              as the HsForAllTy)
-  * inst_tvs: the skolems instantiated from the forall's in sig_ty
-It returns a [(Maybe Name, TcTyVar)], in 1-1 correspondence with inst_tvs
-but with a (Just n) for the lexically scoped name of each in-scope tyvar.
-
-Note [sig_tau may be polymorphic]
-~~~~~~~~~~~~~~~~~~~~~~~~~~~~~~~~~
-Note that "sig_tau" might actually be a polymorphic type,
-if the original function had a signature like
-   forall a. Eq a => forall b. Ord b => ....
-But that's ok: tcMatchesFun (called by tcRhs) can deal with that
-It happens, too!  See Note [Polymorphic methods] in TcClassDcl.
-
-Note [Existential check]
-~~~~~~~~~~~~~~~~~~~~~~~~
-Lazy patterns can't bind existentials.  They arise in two ways:
-  * Let bindings      let { C a b = e } in b
-  * Twiddle patterns  f ~(C a b) = e
-The pe_lazy field of PatEnv says whether we are inside a lazy
-pattern (perhaps deeply)
-
-If we aren't inside a lazy pattern then we can bind existentials,
-but we need to be careful about "extra" tyvars. Consider
-    (\C x -> d) : pat_ty -> res_ty
-When looking for existential escape we must check that the existential
-bound by C don't unify with the free variables of pat_ty, OR res_ty
-(or of course the environment).   Hence we need to keep track of the
-res_ty free vars.
-
-Note [Complete and partial type signatures]
-~~~~~~~~~~~~~~~~~~~~~~~~~~~~~~~~~~~~~~~~~~~
-A type signature is partial when it contains one or more wildcards
-(= type holes).  The wildcard can either be:
-* A (type) wildcard occurring in sig_theta or sig_tau. These are
-  stored in sig_nwcs.
-      f :: Bool -> _
-      g :: Eq _a => _a -> _a -> Bool
-* Or an extra-constraints wildcard, stored in sig_cts:
-      h :: (Num a, _) => a -> a
-
-A type signature is a complete type signature when there are no
-wildcards in the type signature, i.e. iff sig_nwcs is empty and
-sig_extra_cts is Nothing.
-
-************************************************************************
-=======
 {- *********************************************************************
->>>>>>> 1e041b73
 *                                                                      *
                 Binders
 *                                                                      *
@@ -902,11 +714,7 @@
               prov_theta' = substTheta tenv prov_theta
               req_theta'  = substTheta tenv req_theta
 
-<<<<<<< HEAD
-        ; wrap <- coToHsWrapper <$> unifyType noThing ty' pat_ty
-=======
-        ; wrap <- mkWpCastN <$> unifyType ty' pat_ty
->>>>>>> 1e041b73
+        ; wrap <- mkWpCastN <$> unifyType noThing ty' pat_ty
         ; traceTc "tcPatSynPat" (ppr pat_syn $$
                                  ppr pat_ty $$
                                  ppr ty' $$
@@ -1000,11 +808,7 @@
              -- co1 : T (ty1,ty2) ~N pat_ty
 
        ; let tys' = mkTyVarTys tvs'
-<<<<<<< HEAD
-             co2 = mkTcUnbranchedAxInstCo Representational co_tc tys' []
-=======
-             co2 = mkTcUnbranchedAxInstCo co_tc tys'
->>>>>>> 1e041b73
+             co2 = mkTcUnbranchedAxInstCo co_tc tys' []
              -- co2 : T (ty1,ty2) ~R T7 ty1 ty2
 
        ; return (mkTcSymCo co2 `mkTcTransCo` mkTcSubCo co1, tys') }

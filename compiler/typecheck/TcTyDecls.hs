{-
(c) The University of Glasgow 2006
(c) The GRASP/AQUA Project, Glasgow University, 1992-1999


Analysis functions over data types.  Specficially, detecting recursive types.

This stuff is only used for source-code decls; it's recorded in interface
files for imported data types.
-}

{-# LANGUAGE CPP #-}

module TcTyDecls(
        calcRecFlags, RecTyInfo(..),
        calcSynCycles, calcClassCycles,

        -- * Roles
        RoleAnnots, extractRoleAnnots, emptyRoleAnnots, lookupRoleAnnots,

        -- * Implicits
        tcAddImplicits,

        -- * Record selectors
        mkRecSelBinds, mkOneRecordSelector
    ) where

#include "HsVersions.h"

<<<<<<< HEAD
import TyCoRep
import HsSyn
import Class
import Type
import TcRnTypes( SelfBootInfo(..) )
=======
import TcRnMonad
import TcEnv
import TcTypeable( mkTypeableBinds )
import TcBinds( tcRecSelBinds, addTypecheckedBinds )
import TypeRep( Type(..) )
import TcType
import TysWiredIn( unitTy )
import MkCore( rEC_SEL_ERROR_ID )
import HsSyn
import Class
import Type
import HscTypes
>>>>>>> f40fe62d
import TyCon
import ConLike
import DataCon
import Name
import NameEnv
import RdrName ( mkVarUnqual )
import Id
import IdInfo
import VarEnv
import VarSet
import NameSet
import Coercion ( ltRole )
import Digraph
import BasicTypes
import SrcLoc
import Unique ( mkBuiltinUnique )
import Outputable
import UniqSet
import Util
import Maybes
import Data.List
import Bag
import FastString ( fastStringToByteString )

import Control.Monad

{-
************************************************************************
*                                                                      *
        Cycles in class and type synonym declarations
*                                                                      *
************************************************************************

Checking for class-decl loops is easy, because we don't allow class decls
in interface files.

We allow type synonyms in hi-boot files, but we *trust* hi-boot files,
so we don't check for loops that involve them.  So we only look for synonym
loops in the module being compiled.

We check for type synonym and class cycles on the *source* code.
Main reasons:

  a) Otherwise we'd need a special function to extract type-synonym tycons
     from a type, whereas we already have the free vars pinned on the decl

  b) If we checked for type synonym loops after building the TyCon, we
        can't do a hoistForAllTys on the type synonym rhs, (else we fall into
        a black hole) which seems unclean.  Apart from anything else, it'd mean
        that a type-synonym rhs could have for-alls to the right of an arrow,
        which means adding new cases to the validity checker

        Indeed, in general, checking for cycles beforehand means we need to
        be less careful about black holes through synonym cycles.

The main disadvantage is that a cycle that goes via a type synonym in an
.hi-boot file can lead the compiler into a loop, because it assumes that cycles
only occur entirely within the source code of the module being compiled.
But hi-boot files are trusted anyway, so this isn't much worse than (say)
a kind error.

[  NOTE ----------------------------------------------
If we reverse this decision, this comment came from tcTyDecl1, and should
 go back there
        -- dsHsType, not tcHsKindedType, to avoid a loop.  tcHsKindedType does hoisting,
        -- which requires looking through synonyms... and therefore goes into a loop
        -- on (erroneously) recursive synonyms.
        -- Solution: do not hoist synonyms, because they'll be hoisted soon enough
        --           when they are substituted

We'd also need to add back in this definition

synonymTyConsOfType :: Type -> [TyCon]
-- Does not look through type synonyms at all
-- Return a list of synonym tycons
synonymTyConsOfType ty
  = nameEnvElts (go ty)
  where
     go :: Type -> NameEnv TyCon  -- The NameEnv does duplicate elim
     go (TyVarTy v)               = emptyNameEnv
     go (TyConApp tc tys)         = go_tc tc tys
     go (AppTy a b)               = go a `plusNameEnv` go b
     go (FunTy a b)               = go a `plusNameEnv` go b
     go (ForAllTy _ ty)           = go ty

     go_tc tc tys | isTypeSynonymTyCon tc = extendNameEnv (go_s tys)
                                                          (tyConName tc) tc
                  | otherwise             = go_s tys
     go_s tys = foldr (plusNameEnv . go) emptyNameEnv tys
---------------------------------------- END NOTE ]
-}

mkSynEdges :: [LTyClDecl Name] -> [(LTyClDecl Name, Name, [Name])]
mkSynEdges syn_decls = [ (ldecl, name, nameSetElems fvs)
                       | ldecl@(L _ (SynDecl { tcdLName = L _ name
                                             , tcdFVs = fvs })) <- syn_decls ]

calcSynCycles :: [LTyClDecl Name] -> [SCC (LTyClDecl Name)]
calcSynCycles = stronglyConnCompFromEdgedVertices . mkSynEdges

{-
Note [Superclass cycle check]
~~~~~~~~~~~~~~~~~~~~~~~~~~~~~
We can't allow cycles via superclasses because it would result in the
type checker looping when it canonicalises a class constraint (superclasses
are added during canonicalisation).  More precisely, given a constraint
    C ty1 .. tyn
we want to instantiate all of C's superclasses, transitively, and
that set must be finite.  So if
     class (D b, E b a) => C a b
then when we encounter the constraint
     C ty1 ty2
we'll instantiate the superclasses
     (D ty2, E ty2 ty1)
and then *their* superclasses, and so on.  This set must be finite!

It is OK for superclasses to be type synonyms for other classes, so
must "look through" type synonyms. Eg
     type X a = C [a]
     class X a => C a   -- No!  Recursive superclass!

We want definitions such as:

  class C cls a where cls a => a -> a
  class C D a => D a where

to be accepted, even though a naive acyclicity check would reject the
program as having a cycle between D and its superclass.  Why? Because
when we instantiate
     D ty1
we get the superclas
     C D ty1
and C has no superclasses, so we have terminated with a finite set.

More precisely, the rule is this: the superclasses sup_C of a class C
are rejected iff:

  C \elem expand(sup_C)

Where expand is defined as follows:

(1)  expand(a ty1 ... tyN) = expand(ty1) \union ... \union expand(tyN)

(2)  expand(D ty1 ... tyN) = {D}
                             \union sup_D[ty1/x1, ..., tyP/xP]
                             \union expand(ty(P+1)) ... \union expand(tyN)
           where (D x1 ... xM) is a class, P = min(M,N)

(3)  expand(T ty1 ... tyN) = expand(ty1) \union ... \union expand(tyN)
        where T is not a class

Eqn (1) is conservative; when there's a type variable at the head,
look in all the argument types.  Eqn (2) expands superclasses; the
third component of the union is like Eqn (1).  Eqn (3) happens mainly
when the context is a (constraint) tuple, such as (Eq a, Show a).

Furthermore, expand always looks through type synonyms.
-}

calcClassCycles :: Class -> [[TyCon]]
calcClassCycles cls
  = nubBy eqAsCycle $
    expandTheta (unitUniqSet cls) [classTyCon cls] (classSCTheta cls) []
  where
    -- The last TyCon in the cycle is always the same as the first
    eqAsCycle xs ys = any (xs ==) (cycles (tail ys))
    cycles xs = take n . map (take n) . tails . cycle $ xs
      where n = length xs

    -- No more superclasses to expand ==> no problems with cycles
    -- See Note [Superclass cycle check]
    expandTheta :: UniqSet Class -- Path of Classes to here in set form
                -> [TyCon]       -- Path to here
                -> ThetaType     -- Superclass work list
                -> [[TyCon]]     -- Input error paths
                -> [[TyCon]]     -- Final error paths
    expandTheta _    _    []           = id
    expandTheta seen path (pred:theta) = expandType seen path pred . expandTheta seen path theta

    expandType seen path (TyConApp tc tys)
      -- Expand unsaturated classes to their superclass theta if they are yet unseen.
      -- If they have already been seen then we have detected an error!
      | Just cls <- tyConClass_maybe tc
      , let (env, remainder) = papp (classTyVars cls) tys
            rest_tys = either (const []) id remainder
      = if cls `elementOfUniqSet` seen
         then (reverse (classTyCon cls:path):)
              . flip (foldr (expandType seen path)) tys
         else expandTheta (addOneToUniqSet seen cls) (tc:path)
                          (substTys (mkTopTCvSubst env) (classSCTheta cls))
              . flip (foldr (expandType seen path)) rest_tys

      -- For synonyms, try to expand them: some arguments might be
      -- phantoms, after all. We can expand with impunity because at
      -- this point the type synonym cycle check has already happened.
      | Just (tvs, rhs) <- synTyConDefn_maybe tc
      , let (env, remainder) = papp tvs tys
            rest_tys = either (const []) id remainder
      = expandType seen (tc:path) (substTy (mkTopTCvSubst env) rhs)
        . flip (foldr (expandType seen path)) rest_tys

      -- For non-class, non-synonyms, just check the arguments
      | otherwise
      = flip (foldr (expandType seen path)) tys

    expandType _    _    (TyVarTy {})     = id
    expandType _    _    (LitTy {})       = id
    expandType seen path (AppTy t1 t2)    = expandType seen path t1 . expandType seen path t2
    expandType seen path (ForAllTy b t)   = expandType seen path (binderType b) . expandType seen path t
    expandType seen path (CastTy ty _co)  = expandType seen path ty
    expandType _    _    (CoercionTy {})  = id

    papp :: [TyVar] -> [Type] -> ([(TyVar, Type)], Either [TyVar] [Type])
    papp []       tys      = ([], Right tys)
    papp tvs      []       = ([], Left tvs)
    papp (tv:tvs) (ty:tys) = ((tv, ty):env, remainder)
      where (env, remainder) = papp tvs tys

{-
************************************************************************
*                                                                      *
        Deciding which type constructors are recursive
*                                                                      *
************************************************************************

Identification of recursive TyCons
~~~~~~~~~~~~~~~~~~~~~~~~~~~~~~~~~~
The knot-tying parameters: @rec_details_list@ is an alist mapping @Name@s to
@TyThing@s.

Identifying a TyCon as recursive serves two purposes

1.  Avoid infinite types.  Non-recursive newtypes are treated as
"transparent", like type synonyms, after the type checker.  If we did
this for all newtypes, we'd get infinite types.  So we figure out for
each newtype whether it is "recursive", and add a coercion if so.  In
effect, we are trying to "cut the loops" by identifying a loop-breaker.

2.  Avoid infinite unboxing.  This has nothing to do with newtypes.
Suppose we have
        data T = MkT Int T
        f (MkT x t) = f t
Well, this function diverges, but we don't want the strictness analyser
to diverge.  But the strictness analyser will diverge because it looks
deeper and deeper into the structure of T.   (I believe there are
examples where the function does something sane, and the strictness
analyser still diverges, but I can't see one now.)

Now, concerning (1), the FC2 branch currently adds a coercion for ALL
newtypes.  I did this as an experiment, to try to expose cases in which
the coercions got in the way of optimisations.  If it turns out that we
can indeed always use a coercion, then we don't risk recursive types,
and don't need to figure out what the loop breakers are.

For newtype *families* though, we will always have a coercion, so they
are always loop breakers!  So you can easily adjust the current
algorithm by simply treating all newtype families as loop breakers (and
indeed type families).  I think.



For newtypes, we label some as "recursive" such that

    INVARIANT: there is no cycle of non-recursive newtypes

In any loop, only one newtype need be marked as recursive; it is
a "loop breaker".  Labelling more than necessary as recursive is OK,
provided the invariant is maintained.

A newtype M.T is defined to be "recursive" iff
        (a) it is declared in an hi-boot file (see RdrHsSyn.hsIfaceDecl)
        (b) it is declared in a source file, but that source file has a
            companion hi-boot file which declares the type
   or   (c) one can get from T's rhs to T via type
            synonyms, or non-recursive newtypes *in M*
             e.g.  newtype T = MkT (T -> Int)

(a) is conservative; declarations in hi-boot files are always
        made loop breakers. That's why in (b) we can restrict attention
        to tycons in M, because any loops through newtypes outside M
        will be broken by those newtypes
(b) ensures that a newtype is not treated as a loop breaker in one place
and later as a non-loop-breaker.  This matters in GHCi particularly, when
a newtype T might be embedded in many types in the environment, and then
T's source module is compiled.  We don't want T's recursiveness to change.

The "recursive" flag for algebraic data types is irrelevant (never consulted)
for types with more than one constructor.


An algebraic data type M.T is "recursive" iff
        it has just one constructor, and
        (a) it is declared in an hi-boot file (see RdrHsSyn.hsIfaceDecl)
        (b) it is declared in a source file, but that source file has a
            companion hi-boot file which declares the type
 or     (c) one can get from its arg types to T via type synonyms,
            or by non-recursive newtypes or non-recursive product types in M
             e.g.  data T = MkT (T -> Int) Bool
Just like newtype in fact

A type synonym is recursive if one can get from its
right hand side back to it via type synonyms.  (This is
reported as an error.)

A class is recursive if one can get from its superclasses
back to it.  (This is an error too.)

Hi-boot types
~~~~~~~~~~~~~
A data type read from an hi-boot file will have an AbstractTyCon as its AlgTyConRhs
and will respond True to isAbstractTyCon. The idea is that we treat these as if one
could get from these types to anywhere.  So when we see

        module Baz where
        import {-# SOURCE #-} Foo( T )
        newtype S = MkS T

then we mark S as recursive, just in case. What that means is that if we see

        import Baz( S )
        newtype R = MkR S

then we don't need to look inside S to compute R's recursiveness.  Since S is imported
(not from an hi-boot file), one cannot get from R back to S except via an hi-boot file,
and that means that some data type will be marked recursive along the way.  So R is
unconditionly non-recursive (i.e. there'll be a loop breaker elsewhere if necessary)

This in turn means that we grovel through fewer interface files when computing
recursiveness, because we need only look at the type decls in the module being
compiled, plus the outer structure of directly-mentioned types.
-}

data RecTyInfo = RTI { rti_roles      :: Name -> [Role]
                     , rti_is_rec     :: Name -> RecFlag }

calcRecFlags :: SelfBootInfo -> Bool  -- hs-boot file?
             -> RoleAnnots -> [TyThing] -> RecTyInfo
-- The 'boot_names' are the things declared in M.hi-boot, if M is the current module.
-- Any type constructors in boot_names are automatically considered loop breakers
calcRecFlags boot_details is_boot mrole_env tyclss
  = RTI { rti_roles      = roles
        , rti_is_rec     = is_rec }
  where
    all_tycons = mapMaybe getTyCon tyclss
                   -- Recursion of newtypes/data types can happen via
                   -- the class TyCon, so tyclss includes the class tycons

<<<<<<< HEAD
=======
    is_promotable = all (computeTyConPromotability rec_tycon_names) all_tycons

>>>>>>> f40fe62d
    roles = inferRoles is_boot mrole_env all_tycons

    ----------------- Recursion calculation ----------------
    is_rec n | n `elemNameSet` rec_names = Recursive
             | otherwise                 = NonRecursive

    boot_name_set = case boot_details of
                      NoSelfBoot                -> emptyNameSet
                      SelfBoot { sb_tcs = tcs } -> tcs
    rec_names = boot_name_set     `unionNameSet`
                nt_loop_breakers  `unionNameSet`
                prod_loop_breakers


        -------------------------------------------------
        --                      NOTE
        -- These edge-construction loops rely on
        -- every loop going via tyclss, the types and classes
        -- in the module being compiled.  Stuff in interface
        -- files should be correctly marked.  If not (e.g. a
        -- type synonym in a hi-boot file) we can get an infinite
        -- loop.  We could program round this, but it'd make the code
        -- rather less nice, so I'm not going to do that yet.

    single_con_tycons = [ tc | tc <- all_tycons
                             , not (tyConName tc `elemNameSet` boot_name_set)
                                 -- Remove the boot_name_set because they are
                                 -- going to be loop breakers regardless.
                             , isSingleton (tyConDataCons tc) ]
        -- Both newtypes and data types, with exactly one data constructor

    (new_tycons, prod_tycons) = partition isNewTyCon single_con_tycons
        -- NB: we do *not* call isProductTyCon because that checks
        --     for vanilla-ness of data constructors; and that depends
        --     on empty existential type variables; and that is figured
        --     out by tcResultType; which uses tcMatchTy; which uses
        --     coreView; which calls expandSynTyCon_maybe; which uses
        --     the recursiveness of the TyCon.  Result... a black hole.
        -- YUK YUK YUK

        --------------- Newtypes ----------------------
    nt_loop_breakers = mkNameSet (findLoopBreakers nt_edges)
    is_rec_nt tc = tyConName tc  `elemNameSet` nt_loop_breakers
        -- is_rec_nt is a locally-used helper function

    nt_edges = [(t, mk_nt_edges t) | t <- new_tycons]

    mk_nt_edges nt      -- Invariant: nt is a newtype
        = [ tc | tc <- nameEnvElts (tyConsOfType (new_tc_rhs nt))
                        -- tyConsOfType looks through synonyms
               , tc `elem` new_tycons ]
           -- If not (tc `elem` new_tycons) we know that either it's a local *data* type,
           -- or it's imported.  Either way, it can't form part of a newtype cycle

        --------------- Product types ----------------------
    prod_loop_breakers = mkNameSet (findLoopBreakers prod_edges)

    prod_edges = [(tc, mk_prod_edges tc) | tc <- prod_tycons]

    mk_prod_edges tc    -- Invariant: tc is a product tycon
        = concatMap (mk_prod_edges1 tc) (dataConOrigArgTys (head (tyConDataCons tc)))

    mk_prod_edges1 ptc ty = concatMap (mk_prod_edges2 ptc) (nameEnvElts (tyConsOfType ty))

    mk_prod_edges2 ptc tc
        | tc `elem` prod_tycons   = [tc]                -- Local product
        | tc `elem` new_tycons    = if is_rec_nt tc     -- Local newtype
                                    then []
                                    else mk_prod_edges1 ptc (new_tc_rhs tc)
                -- At this point we know that either it's a local non-product data type,
                -- or it's imported.  Either way, it can't form part of a cycle
        | otherwise = []

new_tc_rhs :: TyCon -> Type
new_tc_rhs tc = snd (newTyConRhs tc)    -- Ignore the type variables

getTyCon :: TyThing -> Maybe TyCon
getTyCon (ATyCon tc) = Just tc
getTyCon _           = Nothing

findLoopBreakers :: [(TyCon, [TyCon])] -> [Name]
-- Finds a set of tycons that cut all loops
findLoopBreakers deps
  = go [(tc,tc,ds) | (tc,ds) <- deps]
  where
    go edges = [ name
               | CyclicSCC ((tc,_,_) : edges') <- stronglyConnCompFromEdgedVerticesR edges,
                 name <- tyConName tc : go edges']

{-
<<<<<<< HEAD
%************************************************************************
%*                                                                      *
=======
************************************************************************
*                                                                      *
>>>>>>> f40fe62d
        Role annotations
*                                                                      *
************************************************************************
-}

type RoleAnnots = NameEnv (LRoleAnnotDecl Name)

extractRoleAnnots :: TyClGroup Name -> RoleAnnots
extractRoleAnnots (TyClGroup { group_roles = roles })
  = mkNameEnv [ (tycon, role_annot)
              | role_annot@(L _ (RoleAnnotDecl (L _ tycon) _)) <- roles ]

emptyRoleAnnots :: RoleAnnots
emptyRoleAnnots = emptyNameEnv

lookupRoleAnnots :: RoleAnnots -> Name -> Maybe (LRoleAnnotDecl Name)
lookupRoleAnnots = lookupNameEnv

{-
************************************************************************
*                                                                      *
        Role inference
*                                                                      *
************************************************************************

Note [Role inference]
~~~~~~~~~~~~~~~~~~~~~
The role inference algorithm datatype definitions to infer the roles on the
parameters. Although these roles are stored in the tycons, we can perform this
algorithm on the built tycons, as long as we don't peek at an as-yet-unknown
roles field! Ah, the magic of laziness.

First, we choose appropriate initial roles. For families and classes, roles
(including initial roles) are N. For datatypes, we start with the role in the
role annotation (if any), or otherwise use Phantom. This is done in
initialRoleEnv1.

The function irGroup then propagates role information until it reaches a
fixpoint, preferring N over (R or P) and R over P. To aid in this, we have a
monad RoleM, which is a combination reader and state monad. In its state are
the current RoleEnv, which gets updated by role propagation, and an update
bit, which we use to know whether or not we've reached the fixpoint. The
environment of RoleM contains the tycon whose parameters we are inferring, and
a VarEnv from parameters to their positions, so we can update the RoleEnv.
Between tycons, this reader information is missing; it is added by
addRoleInferenceInfo.

There are two kinds of tycons to consider: algebraic ones (excluding classes)
and type synonyms. (Remember, families don't participate -- all their parameters
are N.) An algebraic tycon processes each of its datacons, in turn. Note that
a datacon's universally quantified parameters might be different from the parent
tycon's parameters, so we use the datacon's univ parameters in the mapping from
vars to positions. Note also that we don't want to infer roles for existentials
(they're all at N, too), so we put them in the set of local variables. As an
optimisation, we skip any tycons whose roles are already all Nominal, as there
nowhere else for them to go. For synonyms, we just analyse their right-hand sides.

irType walks through a type, looking for uses of a variable of interest and
propagating role information. Because anything used under a phantom position
is at phantom and anything used under a nominal position is at nominal, the
irType function can assume that anything it sees is at representational. (The
other possibilities are pruned when they're encountered.)

The rest of the code is just plumbing.

How do we know that this algorithm is correct? It should meet the following
specification:

Let Z be a role context -- a mapping from variables to roles. The following
rules define the property (Z |- t : r), where t is a type and r is a role:

Z(a) = r'        r' <= r
------------------------- RCVar
Z |- a : r

---------- RCConst
Z |- T : r               -- T is a type constructor

Z |- t1 : r
Z |- t2 : N
-------------- RCApp
Z |- t1 t2 : r

forall i<=n. (r_i is R or N) implies Z |- t_i : r_i
roles(T) = r_1 .. r_n
---------------------------------------------------- RCDApp
Z |- T t_1 .. t_n : R

Z, a:N |- t : r
---------------------- RCAll
Z |- forall a:k.t : r


We also have the following rules:

For all datacon_i in type T, where a_1 .. a_n are universally quantified
and b_1 .. b_m are existentially quantified, and the arguments are t_1 .. t_p,
then if forall j<=p, a_1 : r_1 .. a_n : r_n, b_1 : N .. b_m : N |- t_j : R,
then roles(T) = r_1 .. r_n

roles(->) = R, R
roles(~#) = N, N

With -dcore-lint on, the output of this algorithm is checked in checkValidRoles,
called from checkValidTycon.

Note [Role-checking data constructor arguments]
~~~~~~~~~~~~~~~~~~~~~~~~~~~~~~~~~~~~~~~~~~~~~~~
Consider
  data T a where
    MkT :: Eq b => F a -> (a->a) -> T (G a)

Then we want to check the roles at which 'a' is used
in MkT's type.  We want to work on the user-written type,
so we need to take into account
  * the arguments:   (F a) and (a->a)
  * the context:     C a b
  * the result type: (G a)   -- this is in the eq_spec


Note [Coercions in role inference]
~~~~~~~~~~~~~~~~~~~~~~~~~~~~~~~~~~
Is (t |> co1) representationally equal to (t |> co2)? Of course they are! Changing
the kind of a type is totally irrelevant to the representation of that type. So,
we want to totally ignore coercions when doing role inference. This includes omitting
any type variables that appear in nominal positions but only within coercions.
-}

type RoleEnv    = NameEnv [Role]        -- from tycon names to roles

-- This, and any of the functions it calls, must *not* look at the roles
-- field of a tycon we are inferring roles about!
-- See Note [Role inference]
inferRoles :: Bool -> RoleAnnots -> [TyCon] -> Name -> [Role]
inferRoles is_boot annots tycons
  = let role_env  = initialRoleEnv is_boot annots tycons
        role_env' = irGroup role_env tycons in
    \name -> case lookupNameEnv role_env' name of
      Just roles -> roles
      Nothing    -> pprPanic "inferRoles" (ppr name)

initialRoleEnv :: Bool -> RoleAnnots -> [TyCon] -> RoleEnv
initialRoleEnv is_boot annots = extendNameEnvList emptyNameEnv .
                                map (initialRoleEnv1 is_boot annots)

initialRoleEnv1 :: Bool -> RoleAnnots -> TyCon -> (Name, [Role])
initialRoleEnv1 is_boot annots_env tc
  | isFamilyTyCon tc      = (name, map (const Nominal) bndrs)
  | isAlgTyCon tc         = (name, default_roles)
  | isTypeSynonymTyCon tc = (name, default_roles)
  | otherwise             = pprPanic "initialRoleEnv1" (ppr tc)
  where name         = tyConName tc
        bndrs        = tyConBinders tc
        visflags     = map binderVisibility $ take (tyConArity tc) bndrs
        num_exps     = count (== Visible) visflags

          -- if the number of annotations in the role annotation decl
          -- is wrong, just ignore it. We check this in the validity check.
        role_annots
          = case lookupNameEnv annots_env name of
              Just (L _ (RoleAnnotDecl _ annots))
                | annots `lengthIs` num_exps -> map unLoc annots
              _                              -> replicate num_exps Nothing
        default_roles = build_default_roles visflags role_annots

        build_default_roles (Invisible : viss) ras
          = Nominal : build_default_roles viss ras
        build_default_roles (Visible : viss) (m_annot : ras)
          = (m_annot `orElse` default_role) : build_default_roles viss ras
        build_default_roles [] [] = []
        build_default_roles _ _ = pprPanic "initialRoleEnv1 (2)"
                                           (vcat [ppr tc, ppr role_annots])

        default_role
          | isClassTyCon tc               = Nominal
          | is_boot && isAbstractTyCon tc = Representational
          | otherwise                     = Phantom

irGroup :: RoleEnv -> [TyCon] -> RoleEnv
irGroup env tcs
  = let (env', update) = runRoleM env $ mapM_ irTyCon tcs in
    if update
    then irGroup env' tcs
    else env'

irTyCon :: TyCon -> RoleM ()
irTyCon tc
  | isAlgTyCon tc
  = do { old_roles <- lookupRoles tc
       ; unless (all (== Nominal) old_roles) $  -- also catches data families,
                                                -- which don't want or need role inference
         irTcTyVars tc $
         do { mapM_ (irType emptyVarSet) (tyConStupidTheta tc)  -- See #8958
            ; whenIsJust (tyConClass_maybe tc) irClass
            ; mapM_ irDataCon (visibleDataCons $ algTyConRhs tc) }}

  | Just ty <- synTyConRhs_maybe tc
  = irTcTyVars tc $
    irType emptyVarSet ty

  | otherwise
  = return ()

-- any type variable used in an associated type must be Nominal
irClass :: Class -> RoleM ()
irClass cls
  = mapM_ ir_at (classATs cls)
  where
    cls_tvs    = classTyVars cls
    cls_tv_set = mkVarSet cls_tvs

    ir_at at_tc
      = mapM_ (updateRole Nominal) (varSetElems nvars)
      where nvars = (mkVarSet $ tyConTyVars at_tc) `intersectVarSet` cls_tv_set

-- See Note [Role inference]
irDataCon :: DataCon -> RoleM ()
irDataCon datacon
  = setRoleInferenceVars univ_tvs $
    irExTyVars ex_tvs $ \ ex_var_set ->
    mapM_ (irType ex_var_set)
          (map tyVarKind ex_tvs ++ eqSpecPreds eq_spec ++ theta ++ arg_tys)
      -- See Note [Role-checking data constructor arguments]
  where
    (univ_tvs, ex_tvs, eq_spec, theta, arg_tys, _res_ty)
      = dataConFullSig datacon

irType :: VarSet -> Type -> RoleM ()
irType = go
  where
    go lcls (TyVarTy tv)       = unless (tv `elemVarSet` lcls) $
                                 updateRole Representational tv
    go lcls (AppTy t1 t2)      = go lcls t1 >> markNominal lcls t2
    go lcls (TyConApp tc tys)  = do { roles <- lookupRolesX tc
                                    ; zipWithM_ (go_app lcls) roles tys }
    go lcls (ForAllTy (Named tv _) ty)
      = let lcls' = extendVarSet lcls tv in
        markNominal lcls (tyVarKind tv) >> go lcls' ty
    go lcls (ForAllTy (Anon arg) res)
      = go lcls arg >> go lcls res
    go _    (LitTy {})         = return ()
      -- See Note [Coercions in role inference]
    go lcls (CastTy ty _)      = go lcls ty
    go _    (CoercionTy _)     = return ()

    go_app _ Phantom _ = return ()                 -- nothing to do here
    go_app lcls Nominal ty = markNominal lcls ty  -- all vars below here are N
    go_app lcls Representational ty = go lcls ty

irTcTyVars :: TyCon -> RoleM a -> RoleM a
irTcTyVars tc thing
  = setRoleInferenceTc (tyConName tc) $ go (tyConTyVars tc)
  where
    go []       = thing
    go (tv:tvs) = do { markNominal emptyVarSet (tyVarKind tv)
                     ; addRoleInferenceVar tv $ go tvs }

irExTyVars :: [TyVar] -> (TyVarSet -> RoleM a) -> RoleM a
irExTyVars orig_tvs thing = go emptyVarSet orig_tvs
  where
    go lcls []       = thing lcls
    go lcls (tv:tvs) = do { markNominal lcls (tyVarKind tv)
                          ; go (extendVarSet lcls tv) tvs }

markNominal :: TyVarSet   -- local variables
            -> Type -> RoleM ()
markNominal lcls ty = let nvars = get_ty_vars ty `minusVarSet` lcls in
                      mapM_ (updateRole Nominal) (varSetElems nvars)
  where
     -- get_ty_vars gets all the tyvars (no covars!) from a type *without*
     -- recurring into coercions. Recall: coercions are totally ignored during
     -- role inference. See [Coercions in role inference]
    get_ty_vars (TyVarTy tv)     = unitVarSet tv
    get_ty_vars (AppTy t1 t2)    = get_ty_vars t1 `unionVarSet` get_ty_vars t2
    get_ty_vars (TyConApp _ tys) = foldr (unionVarSet . get_ty_vars) emptyVarSet tys
    get_ty_vars (ForAllTy bndr ty)
      = get_ty_vars ty `delBinderVar` bndr
        `unionVarSet` (tyCoVarsOfType $ binderType bndr)
    get_ty_vars (LitTy {})       = emptyVarSet
    get_ty_vars (CastTy ty _)    = get_ty_vars ty
    get_ty_vars (CoercionTy _)   = emptyVarSet

-- like lookupRoles, but with Nominal tags at the end for oversaturated TyConApps
lookupRolesX :: TyCon -> RoleM [Role]
lookupRolesX tc
  = do { roles <- lookupRoles tc
       ; return $ roles ++ repeat Nominal }

-- gets the roles either from the environment or the tycon
lookupRoles :: TyCon -> RoleM [Role]
lookupRoles tc
  = do { env <- getRoleEnv
       ; case lookupNameEnv env (tyConName tc) of
           Just roles -> return roles
           Nothing    -> return $ tyConRoles tc }

-- tries to update a role; won't ever update a role "downwards"
updateRole :: Role -> TyVar -> RoleM ()
updateRole role tv
  = do { var_ns <- getVarNs
       ; name <- getTyConName
       ; case lookupVarEnv var_ns tv of
           Nothing -> pprPanic "updateRole" (ppr name $$ ppr tv $$ ppr var_ns)
           Just n  -> updateRoleEnv name n role }

-- the state in the RoleM monad
data RoleInferenceState = RIS { role_env  :: RoleEnv
                              , update    :: Bool }

-- the environment in the RoleM monad
type VarPositions = VarEnv Int

-- See [Role inference]
newtype RoleM a = RM { unRM :: Maybe Name   -- of the tycon
                            -> VarPositions
                            -> Int          -- size of VarPositions
                            -> RoleInferenceState
                            -> (a, RoleInferenceState) }

instance Functor RoleM where
    fmap = liftM

instance Applicative RoleM where
    pure x = RM $ \_ _ _ state -> (x, state)
    (<*>) = ap

instance Monad RoleM where
  return   = pure
  a >>= f  = RM $ \m_info vps nvps state ->
                  let (a', state') = unRM a m_info vps nvps state in
                  unRM (f a') m_info vps nvps state'

runRoleM :: RoleEnv -> RoleM () -> (RoleEnv, Bool)
runRoleM env thing = (env', update)
  where RIS { role_env = env', update = update }
          = snd $ unRM thing Nothing emptyVarEnv 0 state
        state = RIS { role_env  = env
                    , update    = False }

setRoleInferenceTc :: Name -> RoleM a -> RoleM a
setRoleInferenceTc name thing = RM $ \m_name vps nvps state ->
                                ASSERT( isNothing m_name )
                                ASSERT( isEmptyVarEnv vps )
                                ASSERT( nvps == 0 )
                                unRM thing (Just name) vps nvps state

addRoleInferenceVar :: TyVar -> RoleM a -> RoleM a
addRoleInferenceVar tv thing
  = RM $ \m_name vps nvps state ->
    ASSERT( isJust m_name )
    unRM thing m_name (extendVarEnv vps tv nvps) (nvps+1) state

setRoleInferenceVars :: [TyVar] -> RoleM a -> RoleM a
setRoleInferenceVars tvs thing
  = RM $ \m_name _vps _nvps state ->
    ASSERT( isJust m_name )
    unRM thing m_name (mkVarEnv (zip tvs [0..])) (panic "setRoleInferenceVars")
         state

getRoleEnv :: RoleM RoleEnv
getRoleEnv = RM $ \_ _ _ state@(RIS { role_env = env }) -> (env, state)

getVarNs :: RoleM VarPositions
getVarNs = RM $ \_ vps _ state -> (vps, state)

getTyConName :: RoleM Name
getTyConName = RM $ \m_name _ _ state ->
                    case m_name of
                      Nothing   -> panic "getTyConName"
                      Just name -> (name, state)

updateRoleEnv :: Name -> Int -> Role -> RoleM ()
updateRoleEnv name n role
  = RM $ \_ _ _ state@(RIS { role_env = role_env }) -> ((),
         case lookupNameEnv role_env name of
           Nothing -> pprPanic "updateRoleEnv" (ppr name)
           Just roles -> let (before, old_role : after) = splitAt n roles in
                         if role `ltRole` old_role
                         then let roles' = before ++ role : after
                                  role_env' = extendNameEnv role_env name roles' in
                              RIS { role_env = role_env', update = True }
                         else state )


{- *********************************************************************
*                                                                      *
                Building implicits
*                                                                      *
********************************************************************* -}

tcAddImplicits :: [TyThing] -> TcM TcGblEnv
tcAddImplicits tyclss
  = discardWarnings $
    tcExtendGlobalEnvImplicit implicit_things  $
    tcExtendGlobalValEnv def_meth_ids          $
    do { (typeable_ids, typeable_binds) <- mkTypeableBinds tycons
       ; gbl_env <- tcExtendGlobalValEnv typeable_ids
                    $ tcRecSelBinds $ mkRecSelBinds tycons
       ; return (gbl_env `addTypecheckedBinds` typeable_binds) }
 where
   implicit_things = concatMap implicitTyThings tyclss
   tycons          = [tc | ATyCon tc <- tyclss]
   def_meth_ids    = mkDefaultMethodIds tyclss

{-
************************************************************************
*                                                                      *
                Building record selectors
*                                                                      *
************************************************************************
-}

mkDefaultMethodIds :: [TyThing] -> [Id]
-- See Note [Default method Ids and Template Haskell]
mkDefaultMethodIds things
  = [ mkExportedLocalId VanillaId dm_name (idType sel_id)
    | ATyCon tc <- things
    , Just cls <- [tyConClass_maybe tc]
    , (sel_id, DefMeth dm_name) <- classOpItems cls ]

{-
Note [Default method Ids and Template Haskell]
~~~~~~~~~~~~~~~~~~~~~~~~~~~~~~~~~~~~~~~~~~~~~~
Consider this (Trac #4169):
   class Numeric a where
     fromIntegerNum :: a
     fromIntegerNum = ...

   ast :: Q [Dec]
   ast = [d| instance Numeric Int |]

When we typecheck 'ast' we have done the first pass over the class decl
(in tcTyClDecls), but we have not yet typechecked the default-method
declarations (because they can mention value declarations).  So we
must bring the default method Ids into scope first (so they can be seen
when typechecking the [d| .. |] quote, and typecheck them later.
-}

mkRecSelBinds :: [TyCon] -> HsValBinds Name
-- NB We produce *un-typechecked* bindings, rather like 'deriving'
--    This makes life easier, because the later type checking will add
--    all necessary type abstractions and applications
mkRecSelBinds tycons
  = ValBindsOut binds sigs
  where
    (sigs, binds) = unzip rec_sels
    rec_sels = map mkRecSelBind [ (tc,fld)
                                | tc <- tycons
                                , fld <- tyConFieldLabels tc ]

mkRecSelBind :: (TyCon, FieldLabel) -> (LSig Name, (RecFlag, LHsBinds Name))
mkRecSelBind (tycon, fl)
  = mkOneRecordSelector all_cons (RecSelData tycon) fl
  where
    all_cons     = map RealDataCon (tyConDataCons tycon)

mkOneRecordSelector :: [ConLike] -> RecSelParent -> FieldLabel
                    -> (LSig Name, (RecFlag, LHsBinds Name))
mkOneRecordSelector all_cons idDetails fl
  = (L loc (IdSig sel_id), (NonRecursive, unitBag (L loc sel_bind)))
  where
    loc    = getSrcSpan sel_name
    lbl      = flLabel fl
    sel_name = flSelector fl

    sel_id = mkExportedLocalId rec_details sel_name sel_ty
    rec_details = RecSelId { sel_tycon = idDetails, sel_naughty = is_naughty }

    -- Find a representative constructor, con1
    cons_w_field = conLikesWithFields all_cons [lbl]
    con1 = ASSERT( not (null cons_w_field) ) head cons_w_field

    -- Selector type; Note [Polymorphic selectors]
    field_ty   = conLikeFieldType con1 lbl
    data_tvs   = tyVarsOfType data_ty
    is_naughty = not (tyVarsOfType field_ty `subVarSet` data_tvs)
    (field_tvs, field_theta, field_tau) = tcSplitSigmaTy field_ty
    sel_ty | is_naughty = unitTy  -- See Note [Naughty record selectors]
           | otherwise  = mkForAllTys (varSetElemsKvsFirst $
                                       data_tvs `extendVarSetList` field_tvs) $
                          mkPhiTy (conLikeStupidTheta con1) $   -- Urgh!
                          mkPhiTy field_theta               $   -- Urgh!
                          -- req_theta is empty for normal DataCon
                          mkPhiTy req_theta                 $
                          mkFunTy data_ty field_tau

    -- Make the binding: sel (C2 { fld = x }) = x
    --                   sel (C7 { fld = x }) = x
    --    where cons_w_field = [C2,C7]
    sel_bind = mkTopFunBind Generated sel_lname alts
      where
        alts | is_naughty = [mkSimpleMatch [] unit_rhs]
             | otherwise =  map mk_match cons_w_field ++ deflt
    mk_match con = mkSimpleMatch [L loc (mk_sel_pat con)]
                                 (L loc (HsVar field_var))
    mk_sel_pat con = ConPatIn (L loc (getName con)) (RecCon rec_fields)
    rec_fields = HsRecFields { rec_flds = [rec_field], rec_dotdot = Nothing }
    rec_field  = noLoc (HsRecField { hsRecFieldLbl = L loc (FieldOcc (mkVarUnqual lbl) sel_name)
                                   , hsRecFieldArg = L loc (VarPat field_var)
                                   , hsRecPun = False })
    sel_lname = L loc sel_name
    field_var = mkInternalName (mkBuiltinUnique 1) (getOccName sel_name) loc

    -- Add catch-all default case unless the case is exhaustive
    -- We do this explicitly so that we get a nice error message that
    -- mentions this particular record selector
    deflt | all dealt_with all_cons = []
          | otherwise = [mkSimpleMatch [L loc (WildPat placeHolderType)]
                            (mkHsApp (L loc (HsVar (getName rEC_SEL_ERROR_ID)))
                                     (L loc (HsLit msg_lit)))]

        -- Do not add a default case unless there are unmatched
        -- constructors.  We must take account of GADTs, else we
        -- get overlap warning messages from the pattern-match checker
        -- NB: we need to pass type args for the *representation* TyCon
        --     to dataConCannotMatch, hence the calculation of inst_tys
        --     This matters in data families
        --              data instance T Int a where
        --                 A :: { fld :: Int } -> T Int Bool
        --                 B :: { fld :: Int } -> T Int Char
    dealt_with :: ConLike -> Bool
    dealt_with (PatSynCon _) = False -- We can't predict overlap
    dealt_with con@(RealDataCon dc) =
      con `elem` cons_w_field || dataConCannotMatch inst_tys dc

    (univ_tvs, _, eq_spec, _, req_theta, _, data_ty) = conLikeFullSig con1

    inst_tys = substTyVars (mkTopTvSubst eq_spec) univ_tvs

    unit_rhs = mkLHsTupleExpr []
    msg_lit = HsStringPrim "" (fastStringToByteString lbl)

{-
Note [Polymorphic selectors]
~~~~~~~~~~~~~~~~~~~~~~~~~~~~
When a record has a polymorphic field, we pull the foralls out to the front.
   data T = MkT { f :: forall a. [a] -> a }
Then f :: forall a. T -> [a] -> a
NOT  f :: T -> forall a. [a] -> a

This is horrid.  It's only needed in deeply obscure cases, which I hate.
The only case I know is test tc163, which is worth looking at.  It's far
from clear that this test should succeed at all!

Note [Naughty record selectors]
~~~~~~~~~~~~~~~~~~~~~~~~~~~~~~~
A "naughty" field is one for which we can't define a record
selector, because an existential type variable would escape.  For example:
        data T = forall a. MkT { x,y::a }
We obviously can't define
        x (MkT v _) = v
Nevertheless we *do* put a RecSelId into the type environment
so that if the user tries to use 'x' as a selector we can bleat
helpfully, rather than saying unhelpfully that 'x' is not in scope.
Hence the sel_naughty flag, to identify record selectors that don't really exist.

In general, a field is "naughty" if its type mentions a type variable that
isn't in the result type of the constructor.  Note that this *allows*
GADT record selectors (Note [GADT record selectors]) whose types may look
like     sel :: T [a] -> a

For naughty selectors we make a dummy binding
   sel = ()
for naughty selectors, so that the later type-check will add them to the
environment, and they'll be exported.  The function is never called, because
the tyepchecker spots the sel_naughty field.

Note [GADT record selectors]
~~~~~~~~~~~~~~~~~~~~~~~~~~~~
For GADTs, we require that all constructors with a common field 'f' have the same
result type (modulo alpha conversion).  [Checked in TcTyClsDecls.checkValidTyCon]
E.g.
        data T where
          T1 { f :: Maybe a } :: T [a]
          T2 { f :: Maybe a, y :: b  } :: T [a]
          T3 :: T Int

and now the selector takes that result type as its argument:
   f :: forall a. T [a] -> Maybe a

Details: the "real" types of T1,T2 are:
   T1 :: forall r a.   (r~[a]) => a -> T r
   T2 :: forall r a b. (r~[a]) => a -> b -> T r

So the selector loooks like this:
   f :: forall a. T [a] -> Maybe a
   f (a:*) (t:T [a])
     = case t of
         T1 c   (g:[a]~[c]) (v:Maybe c)       -> v `cast` Maybe (right (sym g))
         T2 c d (g:[a]~[c]) (v:Maybe c) (w:d) -> v `cast` Maybe (right (sym g))
         T3 -> error "T3 does not have field f"

Note the forall'd tyvars of the selector are just the free tyvars
of the result type; there may be other tyvars in the constructor's
type (e.g. 'b' in T2).

Note the need for casts in the result!

Note [Selector running example]
~~~~~~~~~~~~~~~~~~~~~~~~~~~~~~~
It's OK to combine GADTs and type families.  Here's a running example:

        data instance T [a] where
          T1 { fld :: b } :: T [Maybe b]

The representation type looks like this
        data :R7T a where
          T1 { fld :: b } :: :R7T (Maybe b)

and there's coercion from the family type to the representation type
        :CoR7T a :: T [a] ~ :R7T a

The selector we want for fld looks like this:

        fld :: forall b. T [Maybe b] -> b
        fld = /\b. \(d::T [Maybe b]).
              case d `cast` :CoR7T (Maybe b) of
                T1 (x::b) -> x

The scrutinee of the case has type :R7T (Maybe b), which can be
gotten by appying the eq_spec to the univ_tvs of the data con.

-}<|MERGE_RESOLUTION|>--- conflicted
+++ resolved
@@ -27,18 +27,11 @@
 
 #include "HsVersions.h"
 
-<<<<<<< HEAD
-import TyCoRep
-import HsSyn
-import Class
-import Type
-import TcRnTypes( SelfBootInfo(..) )
-=======
 import TcRnMonad
 import TcEnv
 import TcTypeable( mkTypeableBinds )
 import TcBinds( tcRecSelBinds, addTypecheckedBinds )
-import TypeRep( Type(..) )
+import TyCoRep( Type(..) )
 import TcType
 import TysWiredIn( unitTy )
 import MkCore( rEC_SEL_ERROR_ID )
@@ -46,7 +39,6 @@
 import Class
 import Type
 import HscTypes
->>>>>>> f40fe62d
 import TyCon
 import ConLike
 import DataCon
@@ -394,11 +386,6 @@
                    -- Recursion of newtypes/data types can happen via
                    -- the class TyCon, so tyclss includes the class tycons
 
-<<<<<<< HEAD
-=======
-    is_promotable = all (computeTyConPromotability rec_tycon_names) all_tycons
-
->>>>>>> f40fe62d
     roles = inferRoles is_boot mrole_env all_tycons
 
     ----------------- Recursion calculation ----------------
@@ -489,13 +476,8 @@
                  name <- tyConName tc : go edges']
 
 {-
-<<<<<<< HEAD
-%************************************************************************
-%*                                                                      *
-=======
 ************************************************************************
 *                                                                      *
->>>>>>> f40fe62d
         Role annotations
 *                                                                      *
 ************************************************************************
@@ -970,12 +952,13 @@
 
     -- Selector type; Note [Polymorphic selectors]
     field_ty   = conLikeFieldType con1 lbl
-    data_tvs   = tyVarsOfType data_ty
-    is_naughty = not (tyVarsOfType field_ty `subVarSet` data_tvs)
+    data_tvs   = tyCoVarsOfType data_ty
+    is_naughty = not (tyCoVarsOfType field_ty `subVarSet` data_tvs)
     (field_tvs, field_theta, field_tau) = tcSplitSigmaTy field_ty
+    all_tvs    = varSetElemsWellScoped $ data_tvs `extendVarSetList` field_tvs
     sel_ty | is_naughty = unitTy  -- See Note [Naughty record selectors]
-           | otherwise  = mkForAllTys (varSetElemsKvsFirst $
-                                       data_tvs `extendVarSetList` field_tvs) $
+           | otherwise  = ASSERT( all isTyVar all_tvs )
+                          mkInvForAllTys all_tvs            $
                           mkPhiTy (conLikeStupidTheta con1) $   -- Urgh!
                           mkPhiTy field_theta               $   -- Urgh!
                           -- req_theta is empty for normal DataCon
@@ -1023,7 +1006,7 @@
 
     (univ_tvs, _, eq_spec, _, req_theta, _, data_ty) = conLikeFullSig con1
 
-    inst_tys = substTyVars (mkTopTvSubst eq_spec) univ_tvs
+    inst_tys = substTyVars (mkTopTCvSubst (map eqSpecPair eq_spec)) univ_tvs
 
     unit_rhs = mkLHsTupleExpr []
     msg_lit = HsStringPrim "" (fastStringToByteString lbl)

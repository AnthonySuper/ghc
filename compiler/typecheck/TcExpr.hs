{-
%
(c) The University of Glasgow 2006
(c) The GRASP/AQUA Project, Glasgow University, 1992-1998

\section[TcExpr]{Typecheck an expression}
-}

<<<<<<< HEAD
{-# LANGUAGE CPP #-}
{-# LANGUAGE ScopedTypeVariables #-}
=======
{-# LANGUAGE CPP, TupleSections #-}
>>>>>>> cd82a2e1

module TcExpr ( tcPolyExpr, tcPolyExprNC, tcMonoExpr, tcMonoExpr_O, tcMonoExprNC,
                tcInferSigma, tcInferSigmaNC, tcInferRho, tcInferRhoNC,
                tcSyntaxOp, tcCheckId,
<<<<<<< HEAD
                addExprErrCtxt,
                getFixedTyVars ) where
=======
                addExprErrCtxt ) where
>>>>>>> cd82a2e1

#include "HsVersions.h"

import {-# SOURCE #-}   TcSplice( tcSpliceExpr, tcTypedBracket, tcUntypedBracket )
import THNames( liftStringName, liftName )

import HsSyn
import TcHsSyn
import TcRnMonad
import TcUnify
import BasicTypes
import Inst
import TcBinds          ( chooseInferredQuantifiers, tcLocalBinds
                        , tcUserTypeSig, tcExtendTyVarEnvFromSig )
import TcSimplify       ( simplifyInfer )
import FamInst          ( tcGetFamInstEnvs, tcLookupDataFamInst )
import FamInstEnv       ( FamInstEnvs )
import RnEnv            ( addUsedGRE, addNameClashErrRn
                        , unknownSubordinateErr )
import TcEnv
import TcArrows
import TcMatches
import TcHsType
import TcPatSyn( tcPatSynBuilderOcc, nonBidirectionalErr )
import TcPat
import TcMType
import TcType
import DsMonad
import Id
import IdInfo
import ConLike
import DataCon
import PatSyn
import Name
import RdrName
import TyCon
import Type
import TcEvidence
import VarSet
import TysWiredIn
import TysPrim( intPrimTy )
import PrimOp( tagToEnumKey )
import PrelNames
import MkId ( proxyHashId )
import DynFlags
import SrcLoc
import Util
import VarEnv  ( emptyTidyEnv )
import ListSetOps
import Maybes
import Outputable
import FastString
import Control.Monad
import Class(classTyCon)
import qualified GHC.LanguageExtensions as LangExt

import Data.Function
import Data.List
import qualified Data.Set as Set

{-
************************************************************************
*                                                                      *
\subsection{Main wrappers}
*                                                                      *
************************************************************************
-}

tcPolyExpr, tcPolyExprNC
         :: LHsExpr Name        -- Expression to type check
         -> TcSigmaType         -- Expected type (could be a polytype)
         -> TcM (LHsExpr TcId)  -- Generalised expr with expected type

-- tcPolyExpr is a convenient place (frequent but not too frequent)
-- place to add context information.
-- The NC version does not do so, usually because the caller wants
-- to do so himself.

tcPolyExpr expr res_ty
  = addExprErrCtxt expr $
    do { traceTc "tcPolyExpr" (ppr res_ty); tcPolyExprNC expr res_ty }

tcPolyExprNC (L loc expr) res_ty
  = do { traceTc "tcPolyExprNC_O" (ppr res_ty)
       ; (wrap, (expr', _))
           <- tcSkolemise GenSigCtxt res_ty $ \ _ res_ty ->
              setSrcSpan loc $
                -- NB: setSrcSpan *after* skolemising, so we get better
                -- skolem locations
              tcExpr expr res_ty
       ; return $ L loc (mkHsWrap wrap expr') }

---------------
tcMonoExpr, tcMonoExprNC
    :: LHsExpr Name      -- Expression to type check
    -> TcRhoType         -- Expected type (could be a type variable)
                         -- Definitely no foralls at the top
    -> TcM (LHsExpr TcId)

tcMonoExpr expr res_ty
  = addErrCtxt (exprCtxt expr) $
    tcMonoExprNC expr res_ty

tcMonoExprNC expr res_ty
  = fst <$> tcMonoExprNC_O expr res_ty

-- variant that also returns the CtOrigin
tcMonoExpr_O, tcMonoExprNC_O
  :: LHsExpr Name -> TcRhoType -> TcM (LHsExpr TcId, CtOrigin)

tcMonoExpr_O expr res_ty
  = addErrCtxt (exprCtxt expr) $
    tcMonoExprNC_O expr res_ty

tcMonoExprNC_O (L loc expr) res_ty
  = ASSERT( not (isSigmaTy res_ty) )
    setSrcSpan loc $
    do  { (expr', orig) <- tcExpr expr res_ty
        ; return (L loc expr', orig) }

---------------
tcInferSigma, tcInferSigmaNC :: LHsExpr Name -> TcM ( LHsExpr TcId
                                                    , TcSigmaType
                                                    , CtOrigin )
-- Infer a *sigma*-type.
tcInferSigma expr = addErrCtxt (exprCtxt expr) (tcInferSigmaNC expr)

tcInferSigmaNC (L loc expr)
  = setSrcSpan loc $
    do { ((expr', orig), sigma) <- tcInfer (tcExpr expr)
       ; return (L loc expr', sigma, orig) }

tcInferRho, tcInferRhoNC :: LHsExpr Name -> TcM (LHsExpr TcId, TcRhoType)
-- Infer a *rho*-type. The return type is always (shallowly) instantiated.
tcInferRho expr = addErrCtxt (exprCtxt expr) (tcInferRhoNC expr)

tcInferRhoNC expr
  = do { (expr', sigma, orig) <- tcInferSigmaNC expr
       ; (wrap, rho) <- topInstantiate orig sigma
       ; return (mkLHsWrap wrap expr', rho) }

<<<<<<< HEAD
tcUnboundId :: OccName -> TcRhoType -> TcM (HsExpr TcId)
-- Typechedk an occurrence of an unbound Id
--
-- Some of these started life as a true hole "_".  Others might simply
-- be variables that accidentally have no binding site
--
-- We turn all of them into HsVar, since HsUnboundVar can't contain an
-- Id; and indeed the evidence for the CHoleCan does bind it, so it's
-- not unbound any more!
tcUnboundId occ res_ty
 = do { ty <- newFlexiTyVarTy liftedTypeKind
      ; name <- newSysName occ
      ; let ev = mkLocalId name ty
      ; loc <- getCtLocM HoleOrigin Nothing
      ; let can = CHoleCan { cc_ev = CtWanted { ctev_pred = ty
                                              , ctev_dest = EvVarDest ev
                                              , ctev_loc  = loc}
                           , cc_occ = occ
                           , cc_hole = ExprHole }
      ; emitInsoluble can
      ; tcWrapResult (HsVar (noLoc ev)) ty res_ty }
=======
>>>>>>> cd82a2e1

{-
************************************************************************
*                                                                      *
        tcExpr: the main expression typechecker
*                                                                      *
************************************************************************

NB: The res_ty is always deeply skolemised.
-}

<<<<<<< HEAD
tcExpr (HsVar (L _ name)) res_ty = tcCheckId name res_ty
tcExpr (HsUnboundVar v)   res_ty = tcUnboundId v res_ty
=======
tcExpr :: HsExpr Name -> TcRhoType -> TcM (HsExpr TcId, CtOrigin)
tcExpr (HsVar name)     res_ty = (, OccurrenceOf name) <$> tcCheckId name res_ty
tcExpr (HsUnboundVar v) res_ty = tcUnboundId v res_ty
>>>>>>> cd82a2e1

tcExpr (HsApp e1 e2) res_ty
  = do { (wrap, fun, args, orig) <- tcApp Nothing e1 [e2] res_ty
       ; return (mkHsWrap wrap $ unLoc $ foldl mkHsApp fun args, orig) }

tcExpr (HsLit lit)   res_ty = do { let lit_ty = hsLitType lit
                                 ; tcWrapResult (HsLit lit) lit_ty res_ty
                                                (Shouldn'tHappenOrigin "HsLit") }

tcExpr (HsPar expr)   res_ty = do { (expr', orig) <- tcMonoExprNC_O expr res_ty
                                  ; return (HsPar expr', orig) }

tcExpr (HsSCC src lbl expr) res_ty
  = do { (expr', orig) <- tcMonoExpr_O expr res_ty
       ; return (HsSCC src lbl expr', orig) }

tcExpr (HsTickPragma src info expr) res_ty
  = do { (expr', orig) <- tcMonoExpr_O expr res_ty
       ; return (HsTickPragma src info expr', orig) }

tcExpr (HsCoreAnn src lbl expr) res_ty
  = do  { (expr', orig) <- tcMonoExpr_O expr res_ty
        ; return (HsCoreAnn src lbl expr', orig) }

tcExpr (HsOverLit lit) res_ty
  = do  { (_wrap,  lit') <- newOverloadedLit lit res_ty
                                            (Shouldn'tHappenOrigin "HsOverLit")
        ; MASSERT( isIdHsWrapper _wrap )
        ; return (HsOverLit lit', LiteralOrigin lit) }

tcExpr (NegApp expr neg_expr) res_ty
  = do  { neg_expr' <- tcSyntaxOp NegateOrigin neg_expr
                                  (mkFunTy res_ty res_ty)
        ; (expr', orig) <- tcMonoExpr_O expr res_ty
        ; return (NegApp expr' neg_expr', orig) }

tcExpr (HsIPVar x) res_ty
  = do { let origin = IPOccOrigin x
<<<<<<< HEAD
           {- Implicit parameters must have a *tau-type* not a.
=======
       ; ipClass <- tcLookupClass ipClassName
           {- Implicit parameters must have a *tau-type* not a
>>>>>>> cd82a2e1
              type scheme.  We enforce this by creating a fresh
              type variable as its type.  (Because res_ty may not
              be a tau-type.) -}
       ; ip_ty <- newOpenFlexiTyVarTy
       ; let ip_name = mkStrLitTy (hsIPNameFS x)
<<<<<<< HEAD
       ; ip_var <- emitWantedEvVar origin (mkClassPred ipClass [ip_name, ip_ty])
       ; tcWrapResult (fromDict ipClass ip_name ip_ty (HsVar (noLoc ip_var)))
                      ip_ty res_ty }
=======
       ; ip_var <- emitWanted origin (mkClassPred ipClass [ip_name, ip_ty])
       ; tcWrapResult (fromDict ipClass ip_name ip_ty (HsVar ip_var))
                      ip_ty res_ty origin }
>>>>>>> cd82a2e1
  where
  -- Coerces a dictionary for `IP "x" t` into `t`.
  fromDict ipClass x ty = HsWrap $ mkWpCastR $
                          unwrapIP $ mkClassPred ipClass [x,ty]

tcExpr (HsOverLabel l) res_ty  -- See Note [Type-checking overloaded labels]
  = do { let origin = OverLabelOrigin l
       ; isLabelClass <- tcLookupClass isLabelClassName
       ; alpha <- newOpenFlexiTyVarTy
       ; let lbl = mkStrLitTy l
             pred = mkClassPred isLabelClass [lbl, alpha]
       ; loc <- getSrcSpanM
       ; var <- emitWantedEvVar origin pred
       ; let proxy_arg = L loc (mkHsWrap (mkWpTyApps [typeSymbolKind, lbl])
                                         (HsVar (L loc proxyHashId)))
             tm = L loc (fromDict pred (HsVar (L loc var))) `HsApp` proxy_arg
       ; tcWrapResult tm alpha res_ty }
  where
  -- Coerces a dictionary for `IsLabel "x" t` into `Proxy# x -> t`.
  fromDict pred = HsWrap $ mkWpCastR $ unwrapIP pred

tcExpr (HsLam match) res_ty
  = do  { (co_fn, match', orig) <- tcMatchLambda match res_ty
        ; return (mkHsWrap co_fn (HsLam match'), orig) }

tcExpr e@(HsLamCase _ matches) res_ty
  = do {(wrap1, [arg_ty], body_ty) <-
            matchExpectedFunTys Expected msg 1 res_ty
       ; (wrap2, matches', orig)
           <- tcMatchesCase match_ctxt arg_ty matches body_ty
       ; return (mkHsWrap (wrap1 <.> mkWpFun idHsWrapper wrap2 arg_ty body_ty) $
                 HsLamCase arg_ty matches', orig) }
  where msg = sep [ ptext (sLit "The function") <+> quotes (ppr e)
                  , ptext (sLit "requires")]
        match_ctxt = MC { mc_what = CaseAlt, mc_body = tcBody }

<<<<<<< HEAD
tcExpr (ExprWithTySig expr sig_ty) res_ty
  = do { sig_info <- checkNoErrs $  -- Avoid error cascade
                     tcUserTypeSig sig_ty Nothing
       ; (expr', poly_ty) <- tcExprSig expr sig_info
       ; (inst_wrap, rho) <- deeplyInstantiate ExprSigOrigin poly_ty
       ; let expr'' = mkHsWrap inst_wrap $
                      ExprWithTySigOut expr' sig_ty
       ; tcWrapResult expr'' rho res_ty }
=======
tcExpr (ExprWithTySig expr sig_ty wcs) res_ty
 = tcWildcardBinders wcs $ \ wc_prs ->
   do { addErrCtxt (pprSigCtxt ExprSigCtxt empty (ppr sig_ty)) $
        emitWildcardHoleConstraints wc_prs
      ; sig_tc_ty <- tcHsSigType ExprSigCtxt sig_ty
      ; (gen_fn, expr')
            <- tcSkolemise ExprSigCtxt sig_tc_ty $
               \ skol_tvs res_ty ->

                  -- Remember to extend the lexical type-variable environment;
                  -- indeed, this is the only reason we skolemise here at all
               tcExtendTyVarEnv2
                  [(n,tv) | (Just n, tv) <- findScopedTyVars sig_ty sig_tc_ty skol_tvs] $

               tcPolyExprNC expr res_ty

      ; let inner_expr = ExprWithTySigOut (mkLHsWrap gen_fn expr') sig_ty

      ; tcWrapResult inner_expr sig_tc_ty res_ty ExprSigOrigin }
>>>>>>> cd82a2e1

tcExpr (HsType ty _) _
  = failWithTc (sep [ text "Type argument used outside of a function argument:"
                    , ppr ty ])


{-
Note [Type-checking overloaded labels]
~~~~~~~~~~~~~~~~~~~~~~~~~~~~~~~~~~~~~~
Recall that (in GHC.OverloadedLabels) we have

    class IsLabel (x :: Symbol) a where
      fromLabel :: Proxy# x -> a

When we see an overloaded label like `#foo`, we generate a fresh
variable `alpha` for the type and emit an `IsLabel "foo" alpha`
constraint.  Because the `IsLabel` class has a single method, it is
represented by a newtype, so we can coerce `IsLabel "foo" alpha` to
`Proxy# "foo" -> alpha` (just like for implicit parameters).  We then
apply it to `proxy#` of type `Proxy# "foo"`.

That is, we translate `#foo` to `fromLabel (proxy# :: Proxy# "foo")`.
-}


{-
************************************************************************
*                                                                      *
                Infix operators and sections
*                                                                      *
************************************************************************

Note [Left sections]
~~~~~~~~~~~~~~~~~~~~
Left sections, like (4 *), are equivalent to
        \ x -> (*) 4 x,
or, if PostfixOperators is enabled, just
        (*) 4
With PostfixOperators we don't actually require the function to take
two arguments at all.  For example, (x `not`) means (not x); you get
postfix operators!  Not Haskell 98, but it's less work and kind of
useful.

Note [Typing rule for ($)]
~~~~~~~~~~~~~~~~~~~~~~~~~~
People write
   runST $ blah
so much, where
   runST :: (forall s. ST s a) -> a
that I have finally given in and written a special type-checking
rule just for saturated appliations of ($).
  * Infer the type of the first argument
  * Decompose it; should be of form (arg2_ty -> res_ty),
       where arg2_ty might be a polytype
  * Use arg2_ty to typecheck arg2

Note [Typing rule for seq]
~~~~~~~~~~~~~~~~~~~~~~~~~~
We want to allow
       x `seq` (# p,q #)
which suggests this type for seq:
   seq :: forall (a:*) (b:Open). a -> b -> b,
with (b:Open) meaning that be can be instantiated with an unboxed
tuple.  The trouble is that this might accept a partially-applied
'seq', and I'm just not certain that would work.  I'm only sure it's
only going to work when it's fully applied, so it turns into
    case x of _ -> (# p,q #)

So it seems more uniform to treat 'seq' as it it was a language
construct.

See also Note [seqId magic] in MkId
-}

tcExpr expr@(OpApp arg1 op fix arg2) res_ty
  | (L loc (HsVar (L lv op_name))) <- op
  , op_name `hasKey` seqIdKey           -- Note [Typing rule for seq]
  = do { arg1_ty <- newFlexiTyVarTy liftedTypeKind
       ; let arg2_ty = res_ty
       ; arg1' <- tcArg op (arg1, arg1_ty, 1)
       ; arg2' <- tcArg op (arg2, arg2_ty, 2)
       ; op_id <- tcLookupId op_name
<<<<<<< HEAD
       ; let op' = L loc (HsWrap (mkWpTyApps [arg1_ty, arg2_ty])
                                 (HsVar (L lv op_id)))
       ; return $ OpApp arg1' op' fix arg2' }
=======
       ; let op' = L loc (HsWrap (mkWpTyApps [arg1_ty, arg2_ty]) (HsVar op_id))
       ; no_orig "OpApp seq" (OpApp arg1' op' fix arg2') }
>>>>>>> cd82a2e1

  | (L loc (HsVar (L lv op_name))) <- op
  , op_name `hasKey` dollarIdKey        -- Note [Typing rule for ($)]
  = do { traceTc "Application rule" (ppr op)
       ; (arg1', arg1_ty, orig1) <- tcInferSigma arg1

       ; let doc = ptext (sLit "The first argument of ($) takes")
       ; (wrap_arg1, [arg2_sigma], op_res_ty) <-
           matchExpectedFunTys (Actual orig1) doc 1 arg1_ty

         -- We have (arg1 $ arg2)
         -- So: arg1_ty = arg2_ty -> op_res_ty
<<<<<<< HEAD
         -- where arg2_ty maybe polymorphic; that's the point

       ; arg2'  <- tcArg op (arg2, arg2_ty, 2)
       ; co_b   <- unifyType (Just expr) op_res_ty res_ty    -- op_res ~ res

       -- Make sure that the argument type has kind '*'
       --   ($) :: forall (v:Levity) (a:*) (b:TYPE v). (a->b) -> a -> b
       -- Eg we do not want to allow  (D#  $  4.0#)   Trac #5570
       --    (which gives a seg fault)
       -- We do this by unifying with a MetaTv; but of course
       -- it must allow foralls in the type it unifies with (hence ReturnTv)!
       --
       -- The *result* type can have any kind (Trac #8739),
       -- so we don't need to check anything for that
       ; a2_tv <- newReturnTyVar liftedTypeKind
       ; let a2_ty = mkTyVarTy a2_tv
       ; co_a <- unifyType (Just arg2) arg2_ty a2_ty     -- arg2 ~ a2

       ; op_id  <- tcLookupId op_name

       ; let op' = L loc (HsWrap (mkWpTyApps [ getLevity "tcExpr ($)" res_ty
                                             , a2_ty
                                             , res_ty ])
                                 (HsVar (L lv op_id)))
       ; return $
         OpApp (mkLHsWrapCo (mkTcFunCo Nominal co_a co_b) $
                mkLHsWrapCo co_arg1 arg1')
               op' fix
               (mkLHsWrapCo co_a arg2') }
=======
         -- where arg2_sigma maybe polymorphic; that's the point

       ; arg2' <- tcArg op (arg2, arg2_sigma, 2)

         -- Make sure that the argument type has kind '*'
         --    ($) :: forall (a2:*) (r:Open). (a2->r) -> a2 -> r
         -- Eg we do not want to allow  (D#  $  4.0#)   Trac #5570
         --    (which gives a seg fault)
         -- We do this by unifying with a MetaTv; but of course
         -- it must allow foralls in the type it unifies with (hence ReturnTv)!
         --
         -- The *result* type can have any kind (Trac #8739),
         -- so we don't need to check anything for that
       ; a2_tv <- newReturnTyVar liftedTypeKind
       ; let a2_ty = mkTyVarTy a2_tv
       ; co_a <- unifyType arg2_sigma a2_ty    -- arg2_sigma ~N a2_ty

       ; wrap_res <- tcSubTypeHR orig1 op_res_ty res_ty    -- op_res -> res

       ; op_id  <- tcLookupId op_name
       ; let op' = L loc (HsWrap (mkWpTyApps [a2_ty, res_ty]) (HsVar op_id))
             -- arg1' :: arg1_ty
             -- wrap_arg1 :: arg1_ty "->" (arg2_sigma -> op_res_ty)
             -- wrap_res :: op_res_ty "->" res_ty
             -- co_a :: arg2_sigma ~N a2_ty
             -- op' :: (a2_ty -> res_ty) -> a2_ty -> res_ty

             -- wrap1 :: arg1_ty "->" (a2_ty -> res_ty)
             wrap1 = mkWpFun (coToHsWrapper (mkTcSymCo co_a))
                       wrap_res a2_ty res_ty <.> wrap_arg1

             -- arg2' :: arg2_sigma
             -- wrap_a :: a2_ty "->" arg2_sigma
       ; return ( OpApp (mkLHsWrap wrap1 arg1')
                        op' fix
                        (mkLHsWrapCo co_a arg2')
                , orig1 ) }
>>>>>>> cd82a2e1

  | (L loc (HsRecFld (Ambiguous lbl _))) <- op
  , Just sig_ty <- obviousSig (unLoc arg1)
    -- See Note [Disambiguating record fields]
  = do { sig_tc_ty <- tcHsSigWcType ExprSigCtxt sig_ty
       ; sel_name <- disambiguateSelector lbl sig_tc_ty
       ; let op' = L loc (HsRecFld (Unambiguous lbl sel_name))
       ; tcExpr (OpApp arg1 op' fix arg2) res_ty
       }

  | otherwise
  = do { traceTc "Non Application rule" (ppr op)
<<<<<<< HEAD
       ; (op', op_ty) <- tcInferFun op
       ; (co_fn, arg_tys, op_res_ty) <- unifyOpFunTysWrap op 2 op_ty
       ; co_res <- unifyType (Just expr) op_res_ty res_ty
       ; [arg1', arg2'] <- tcArgs op [arg1, arg2] arg_tys
       ; return $ mkHsWrapCo co_res $
         OpApp arg1' (mkLHsWrapCo co_fn op') fix arg2' }
=======
       ; (wrap, op', [arg1', arg2'], orig)
           <- tcApp (Just $ mk_op_msg op)
                     op [arg1, arg2] res_ty
       ; return (mkHsWrap wrap $ OpApp arg1' op' fix arg2', orig) }
>>>>>>> cd82a2e1

-- Right sections, equivalent to \ x -> x `op` expr, or
--      \ x -> op x expr

<<<<<<< HEAD
tcExpr expr@(SectionR op arg2) res_ty
  = do { (op', op_ty) <- tcInferFun op
       ; (co_fn, [arg1_ty, arg2_ty], op_res_ty) <- unifyOpFunTysWrap op 2 op_ty
       ; co_res <- unifyType (Just expr) (mkFunTy arg1_ty op_res_ty) res_ty
=======
tcExpr (SectionR op arg2) res_ty
  = do { (op', op_ty, _) <- tcInferFun op
       ; (wrap_fun, [arg1_ty, arg2_ty], op_res_ty) <-
           matchExpectedFunTys (Actual SectionOrigin) (mk_op_msg op) 2 op_ty
       ; wrap_res <- tcSubTypeHR SectionOrigin (mkFunTy arg1_ty op_res_ty) res_ty
>>>>>>> cd82a2e1
       ; arg2' <- tcArg op (arg2, arg2_ty, 2)
       ; return ( mkHsWrap wrap_res $
                  SectionR (mkLHsWrap wrap_fun op') arg2'
                , SectionOrigin ) }

<<<<<<< HEAD
tcExpr expr@(SectionL arg1 op) res_ty
  = do { (op', op_ty) <- tcInferFun op
=======
tcExpr (SectionL arg1 op) res_ty
  = do { (op', op_ty, _) <- tcInferFun op
>>>>>>> cd82a2e1
       ; dflags <- getDynFlags      -- Note [Left sections]
       ; let n_reqd_args | xopt LangExt.PostfixOperators dflags = 1
                         | otherwise                            = 2

<<<<<<< HEAD
       ; (co_fn, (arg1_ty:arg_tys), op_res_ty) <- unifyOpFunTysWrap op n_reqd_args op_ty
       ; co_res <- unifyType (Just expr) (mkFunTys arg_tys op_res_ty) res_ty
=======
       ; (wrap_fn, (arg1_ty:arg_tys), op_res_ty)
           <- matchExpectedFunTys (Actual SectionOrigin)
                (mk_op_msg op) n_reqd_args op_ty
       ; wrap_res <- tcSubTypeHR SectionOrigin (mkFunTys arg_tys op_res_ty) res_ty
>>>>>>> cd82a2e1
       ; arg1' <- tcArg op (arg1, arg1_ty, 1)
       ; return ( mkHsWrap wrap_res $
                  SectionL arg1' (mkLHsWrap wrap_fn op')
                , SectionOrigin ) }

tcExpr expr@(ExplicitTuple tup_args boxity) res_ty
  | all tupArgPresent tup_args
  = do { let arity  = length tup_args
             tup_tc = tupleTyCon boxity arity
       ; (coi, arg_tys) <- matchExpectedTyConApp tup_tc res_ty
<<<<<<< HEAD
                           -- Unboxed tuples have levity vars, which we
                           -- don't care about here
                           -- See Note [Unboxed tuple levity vars] in TyCon
       ; let arg_tys' = case boxity of Unboxed -> drop arity arg_tys
                                       Boxed   -> arg_tys
       ; tup_args1 <- tcTupArgs tup_args arg_tys'
       ; return $ mkHsWrapCo coi (ExplicitTuple tup_args1 boxity) }
=======
       ; tup_args1 <- tcTupArgs tup_args arg_tys
       ; no_orig "ExpTuple all present" $
         mkHsWrapCo coi (ExplicitTuple tup_args1 boxity) }
>>>>>>> cd82a2e1

  | otherwise
  = -- The tup_args are a mixture of Present and Missing (for tuple sections)
    do { let arity = length tup_args

       ; arg_tys <- case boxity of
           { Boxed   -> newFlexiTyVarTys arity liftedTypeKind
           ; Unboxed -> replicateM arity newOpenFlexiTyVarTy }
       ; let actual_res_ty
                 = mkFunTys [ty | (ty, (L _ (Missing _))) <- arg_tys `zip` tup_args]
                            (mkTupleTy boxity arg_tys)

<<<<<<< HEAD
       ; coi <- unifyType (Just expr) actual_res_ty res_ty
=======
       ; wrap <- tcSubTypeHR (Shouldn'tHappenOrigin "ExpTuple")
                             actual_res_ty res_ty
>>>>>>> cd82a2e1

       -- Handle tuple sections where
       ; tup_args1 <- tcTupArgs tup_args arg_tys

       ; no_orig "ExpTuple some missing" $
         mkHsWrap wrap (ExplicitTuple tup_args1 boxity) }

tcExpr (ExplicitList _ witness exprs) res_ty
  = case witness of
      Nothing   -> do  { (coi, elt_ty) <- matchExpectedListTy res_ty
                       ; exprs' <- mapM (tc_elt elt_ty) exprs
                       ; no_orig "ExpList" $
                         mkHsWrapCo coi $ ExplicitList elt_ty Nothing exprs' }

      Just fln -> do { list_ty <- newFlexiTyVarTy liftedTypeKind
                     ; fln' <- tcSyntaxOp ListOrigin fln (mkFunTys [intTy, list_ty] res_ty)
                     ; (coi, elt_ty) <- matchExpectedListTy list_ty
                     ; exprs' <- mapM (tc_elt elt_ty) exprs
                     ; no_orig "ExpList rebindable" $
                       mkHsWrapCo coi $ ExplicitList elt_ty (Just fln') exprs' }
     where tc_elt elt_ty expr = tcPolyExpr expr elt_ty

tcExpr (ExplicitPArr _ exprs) res_ty    -- maybe empty
  = do  { (coi, elt_ty) <- matchExpectedPArrTy res_ty
        ; exprs' <- mapM (tc_elt elt_ty) exprs
        ; no_orig "ExpPArr" $
          mkHsWrapCo coi $ ExplicitPArr elt_ty exprs' }
  where
    tc_elt elt_ty expr = tcPolyExpr expr elt_ty

{-
************************************************************************
*                                                                      *
                Let, case, if, do
*                                                                      *
************************************************************************
-}

<<<<<<< HEAD
tcExpr (HsLet (L l binds) expr) res_ty
  = do  { (binds', expr') <- tcLocalBinds binds $
                             tcMonoExpr expr res_ty
        ; return (HsLet (L l binds') expr') }
=======
tcExpr (HsLet binds expr) res_ty
  = do  { (binds', (expr', orig)) <- tcLocalBinds binds $
                                     tcMonoExpr_O expr res_ty
        ; return (HsLet binds' expr', orig) }
>>>>>>> cd82a2e1

tcExpr (HsCase scrut matches) exp_ty
  = do  {  -- We used to typecheck the case alternatives first.
           -- The case patterns tend to give good type info to use
           -- when typechecking the scrutinee.  For example
           --   case (map f) of
           --     (x:xs) -> ...
           -- will report that map is applied to too few arguments
           --
           -- But now, in the GADT world, we need to typecheck the scrutinee
           -- first, to get type info that may be refined in the case alternatives
          (scrut', scrut_ty) <- tcInferRho scrut

        ; traceTc "HsCase" (ppr scrut_ty)
        ; (wrap, matches', orig)
            <- tcMatchesCase match_ctxt scrut_ty matches exp_ty
        ; return (mkHsWrap wrap $ HsCase scrut' matches', orig) }
 where
    match_ctxt = MC { mc_what = CaseAlt,
                      mc_body = tcBody }

tcExpr (HsIf Nothing pred b1 b2) res_ty    -- Ordinary 'if'
  = do { pred' <- tcMonoExpr pred boolTy
<<<<<<< HEAD
       ; b1' <- tcMonoExpr b1 res_ty
       ; b2' <- tcMonoExpr b2 res_ty
       ; return (HsIf Nothing pred' b1' b2') }

tcExpr (HsIf (Just fun) pred b1 b2) res_ty   -- Note [Rebindable syntax for if]
  = do { pred_ty <- newOpenFlexiTyVarTy
       ; b1_ty   <- newOpenFlexiTyVarTy
       ; b2_ty   <- newOpenFlexiTyVarTy
       ; let if_ty = mkFunTys [pred_ty, b1_ty, b2_ty] res_ty
       ; fun'  <- tcSyntaxOp IfOrigin fun if_ty
       ; pred' <- tcMonoExpr pred pred_ty
       ; b1'   <- tcMonoExpr b1 b1_ty
       ; b2'   <- tcMonoExpr b2 b2_ty
       -- Fundamentally we are just typing (ifThenElse e1 e2 e3)
       -- so maybe we should use the code for function applications
       -- (which would allow ifThenElse to be higher rank).
       -- But it's a little awkward, so I'm leaving it alone for now
       -- and it maintains uniformity with other rebindable syntax
       ; return (HsIf (Just fun') pred' b1' b2') }
=======
            -- this forces the branches to be fully instantiated
            -- (See #10619)
       ; tau_ty <- tauTvsForReturnTvs res_ty
       ; b1' <- tcMonoExpr b1 tau_ty
       ; b2' <- tcMonoExpr b2 tau_ty
       ; tcWrapResult (HsIf Nothing pred' b1' b2') tau_ty res_ty
                      (Shouldn'tHappenOrigin "HsIf") }

tcExpr (HsIf (Just fun) pred b1 b2) res_ty
  -- Note [Rebindable syntax for if]
  = do { (wrap, fun', [pred', b1', b2'], orig)
           <- tcApp (Just herald) (noLoc fun) [pred, b1, b2] res_ty
       ; return ( mkHsWrap wrap $
                  HsIf (Just (unLoc fun')) pred' b1' b2'
                , orig ) }
  where
    herald = text "Rebindable" <+> quotes (text "if") <+> text "takes"
>>>>>>> cd82a2e1

tcExpr (HsMultiIf _ alts) res_ty
  = do { (alts', origs)
           <- mapAndUnzipM (wrapLocFstM $ tcGRHS match_ctxt res_ty) alts
       ; return (HsMultiIf res_ty alts', combineCtOrigins origs) }
  where match_ctxt = MC { mc_what = IfAlt, mc_body = tcBody }

tcExpr (HsDo do_or_lc stmts _) res_ty
  = do { expr' <- tcDoStmts do_or_lc stmts res_ty
       ; return (expr', DoOrigin) }

tcExpr (HsProc pat cmd) res_ty
  = do  { (pat', cmd', coi) <- tcProc pat cmd res_ty
        ; no_orig "HsProc" $ mkHsWrapCo coi (HsProc pat' cmd') }

tcExpr (HsStatic expr) res_ty
  = do  { staticPtrTyCon  <- tcLookupTyCon staticPtrTyConName
        ; (co, [expr_ty]) <- matchExpectedTyConApp staticPtrTyCon res_ty
        ; (expr', lie)    <- captureConstraints $
            addErrCtxt (hang (ptext (sLit "In the body of a static form:"))
                             2 (ppr expr)
                       ) $
            tcPolyExprNC expr expr_ty
        -- Require the type of the argument to be Typeable.
        -- The evidence is not used, but asking the constraint ensures that
        -- the current implementation is as restrictive as future versions
        -- of the StaticPointers extension.
        ; typeableClass <- tcLookupClass typeableClassName
        ; _ <- emitWantedEvVar StaticOrigin $
                  mkTyConApp (classTyCon typeableClass)
                             [liftedTypeKind, expr_ty]
        -- Insert the static form in a global list for later validation.
        ; stWC <- tcg_static_wc <$> getGblEnv
        ; updTcRef stWC (andWC lie)
        ; no_orig "HsStatic" $ mkHsWrapCo co $ HsStatic expr'
        }

{-
Note [Rebindable syntax for if]
~~~~~~~~~~~~~~~~~~~~~~~~~~~~~~~
The rebindable syntax for 'if' uses the most flexible possible type
for conditionals:
  ifThenElse :: p -> b1 -> b2 -> res
to support expressions like this:

 ifThenElse :: Maybe a -> (a -> b) -> b -> b
 ifThenElse (Just a) f _ = f a
 ifThenElse Nothing  _ e = e

 example :: String
 example = if Just 2
              then \v -> show v
              else "No value"


************************************************************************
*                                                                      *
                Record construction and update
*                                                                      *
************************************************************************
-}

tcExpr expr@(RecordCon { rcon_con_name = L loc con_name
                       , rcon_flds = rbinds }) res_ty
  = do  { con_like <- tcLookupConLike con_name

        -- Check for missing fields
        ; checkMissingFields con_like rbinds

<<<<<<< HEAD
        ; (con_expr, con_tau) <- tcInferId con_name
        ; let arity = conLikeArity con_like
              (arg_tys, actual_res_ty) = tcSplitFunTysN con_tau arity
        ; case conLikeWrapId_maybe con_like of
               Nothing -> nonBidirectionalErr (conLikeName con_like)
               Just con_id -> do {
                  co_res <- unifyType (Just expr) actual_res_ty res_ty
                ; rbinds' <- tcRecordBinds con_like arg_tys rbinds
                ; return $ mkHsWrapCo co_res $
                    RecordCon { rcon_con_name = L loc con_id
                              , rcon_con_expr = con_expr
                              , rcon_con_like = con_like
                              , rcon_flds = rbinds' } } }
=======
        ; (con_expr, con_sigma) <- tcInferId con_name
        ; (con_wrap, con_tau) <-
            topInstantiate (OccurrenceOf con_name) con_sigma
              -- a shallow instantiation should really be enough for
              -- a data constructor.
        ; let arity = dataConSourceArity data_con
              (arg_tys, actual_res_ty) = tcSplitFunTysN con_tau arity
              con_id = dataConWrapId data_con

        ; res_wrap <- tcSubTypeHR (Shouldn'tHappenOrigin "RecordCon")
                                  actual_res_ty res_ty
        ; rbinds' <- tcRecordBinds data_con arg_tys rbinds
        ; no_orig "RecordCon result" $
          mkHsWrap res_wrap $ RecordCon (L loc con_id)
                                        (mkHsWrap con_wrap con_expr) rbinds' }
>>>>>>> cd82a2e1

{-
Note [Type of a record update]
~~~~~~~~~~~~~~~~~~~~~~~~~~~~~~
The main complication with RecordUpd is that we need to explicitly
handle the *non-updated* fields.  Consider:

        data T a b c = MkT1 { fa :: a, fb :: (b,c) }
                     | MkT2 { fa :: a, fb :: (b,c), fc :: c -> c }
                     | MkT3 { fd :: a }

        upd :: T a b c -> (b',c) -> T a b' c
        upd t x = t { fb = x}

The result type should be (T a b' c)
not (T a b c),   because 'b' *is not* mentioned in a non-updated field
not (T a b' c'), because 'c' *is*     mentioned in a non-updated field
NB that it's not good enough to look at just one constructor; we must
look at them all; cf Trac #3219

After all, upd should be equivalent to:
        upd t x = case t of
                        MkT1 p q -> MkT1 p x
                        MkT2 a b -> MkT2 p b
                        MkT3 d   -> error ...

So we need to give a completely fresh type to the result record,
and then constrain it by the fields that are *not* updated ("p" above).
We call these the "fixed" type variables, and compute them in getFixedTyVars.

Note that because MkT3 doesn't contain all the fields being updated,
its RHS is simply an error, so it doesn't impose any type constraints.
Hence the use of 'relevant_cont'.

Note [Implicit type sharing]
~~~~~~~~~~~~~~~~~~~~~~~~~~~
We also take into account any "implicit" non-update fields.  For example
        data T a b where { MkT { f::a } :: T a a; ... }
So the "real" type of MkT is: forall ab. (a~b) => a -> T a b

Then consider
        upd t x = t { f=x }
We infer the type
        upd :: T a b -> a -> T a b
        upd (t::T a b) (x::a)
           = case t of { MkT (co:a~b) (_:a) -> MkT co x }
We can't give it the more general type
        upd :: T a b -> c -> T c b

Note [Criteria for update]
~~~~~~~~~~~~~~~~~~~~~~~~~~
We want to allow update for existentials etc, provided the updated
field isn't part of the existential. For example, this should be ok.
  data T a where { MkT { f1::a, f2::b->b } :: T a }
  f :: T a -> b -> T b
  f t b = t { f1=b }

The criterion we use is this:

  The types of the updated fields
  mention only the universally-quantified type variables
  of the data constructor

NB: this is not (quite) the same as being a "naughty" record selector
(See Note [Naughty record selectors]) in TcTyClsDecls), at least
in the case of GADTs. Consider
   data T a where { MkT :: { f :: a } :: T [a] }
Then f is not "naughty" because it has a well-typed record selector.
But we don't allow updates for 'f'.  (One could consider trying to
allow this, but it makes my head hurt.  Badly.  And no one has asked
for it.)

In principle one could go further, and allow
  g :: T a -> T a
  g t = t { f2 = \x -> x }
because the expression is polymorphic...but that seems a bridge too far.

Note [Data family example]
~~~~~~~~~~~~~~~~~~~~~~~~~~
    data instance T (a,b) = MkT { x::a, y::b }
  --->
    data :TP a b = MkT { a::a, y::b }
    coTP a b :: T (a,b) ~ :TP a b

Suppose r :: T (t1,t2), e :: t3
Then  r { x=e } :: T (t3,t1)
  --->
      case r |> co1 of
        MkT x y -> MkT e y |> co2
      where co1 :: T (t1,t2) ~ :TP t1 t2
            co2 :: :TP t3 t2 ~ T (t3,t2)
The wrapping with co2 is done by the constructor wrapper for MkT

Outgoing invariants
~~~~~~~~~~~~~~~~~~~
In the outgoing (HsRecordUpd scrut binds cons in_inst_tys out_inst_tys):

  * cons are the data constructors to be updated

  * in_inst_tys, out_inst_tys have same length, and instantiate the
        *representation* tycon of the data cons.  In Note [Data
        family example], in_inst_tys = [t1,t2], out_inst_tys = [t3,t2]

Note [Mixed Record Field Updates]
~~~~~~~~~~~~~~~~~~~~~~~~~~~~
Consider the following pattern synonym.

  data MyRec = MyRec { foo :: Int, qux :: String }

  pattern HisRec{f1, f2} = MyRec{foo = f1, qux=f2}

This allows updates such as the following

  updater :: MyRec -> MyRec
  updater a = a {f1 = 1 }

It would also make sense to allow the following update (which we reject).

  updater a = a {f1 = 1, qux = "two" } ==? MyRec 1 "two"

This leads to confusing behaviour when the selectors in fact refer the same
field.

  updater a = a {f1 = 1, foo = 2} ==? ???

For this reason, we reject a mixture of pattern synonym and normal record
selectors in the same update block. Although of course we still allow the
following.

  updater a = (a {f1 = 1}) {foo = 2}

  > updater (MyRec 0 "str")
  MyRec 2 "str"

-}

tcExpr expr@(RecordUpd { rupd_expr = record_expr, rupd_flds = rbnds }) res_ty
  = ASSERT( notNull rbnds )
    do  { -- STEP -2: typecheck the record_expr, the record to bd updated
          (record_expr', record_tau) <- tcInferFun record_expr

        -- STEP -1  See Note [Disambiguating record fields]
        -- After this we know that rbinds is unambiguous
        ; rbinds <- disambiguateRecordBinds record_expr record_tau rbnds res_ty
        ; let upd_flds = map (unLoc . hsRecFieldLbl . unLoc) rbinds
              upd_fld_occs = map (occNameFS . rdrNameOcc . rdrNameAmbiguousFieldOcc) upd_flds
              sel_ids      = map selectorAmbiguousFieldOcc upd_flds
        -- STEP 0
        -- Check that the field names are really field names
        -- and they are all field names for proper records or
        -- all field names for pattern synonyms.
        ; let bad_guys = [ setSrcSpan loc $ addErrTc (notSelector fld_name)
                         | fld <- rbinds,
                           -- Excludes class ops
                           let L loc sel_id = hsRecUpdFieldId (unLoc fld),
                           not (isRecordSelector sel_id),
                           let fld_name = idName sel_id ]
        ; unless (null bad_guys) (sequence bad_guys >> failM)
        -- See note [Mixed Record Selectors]
        ; let (data_sels, pat_syn_sels) =
                partition isDataConRecordSelector sel_ids
        ; MASSERT( all isPatSynRecordSelector pat_syn_sels )
        ; checkTc ( null data_sels || null pat_syn_sels )
                  ( mixedSelectors data_sels pat_syn_sels )

        -- STEP 1
        -- Figure out the tycon and data cons from the first field name
        ; let   -- It's OK to use the non-tc splitters here (for a selector)
              sel_id : _  = sel_ids

              mtycon :: Maybe TyCon
              mtycon = case idDetails sel_id of
                          RecSelId (RecSelData tycon) _ -> Just tycon
                          _ -> Nothing

              con_likes :: [ConLike]
              con_likes = case idDetails sel_id of
                             RecSelId (RecSelData tc) _
                                -> map RealDataCon (tyConDataCons tc)
                             RecSelId (RecSelPatSyn ps) _
                                -> [PatSynCon ps]
                             _  -> panic "tcRecordUpd"
                -- NB: for a data type family, the tycon is the instance tycon

              relevant_cons = conLikesWithFields con_likes upd_fld_occs
                -- A constructor is only relevant to this process if
                -- it contains *all* the fields that are being updated
                -- Other ones will cause a runtime error if they occur

        -- Step 2
        -- Check that at least one constructor has all the named fields
        -- i.e. has an empty set of bad fields returned by badFields
        ; checkTc (not (null relevant_cons)) (badFieldsUpd rbinds con_likes)

        -- Take apart a representative constructor
        ; let con1 = ASSERT( not (null relevant_cons) ) head relevant_cons
              (con1_tvs, _, _, _prov_theta, req_theta, con1_arg_tys, _)
                 = conLikeFullSig con1
              con1_flds   = map flLabel $ conLikeFieldLabels con1
              con1_tv_tys = mkTyVarTys con1_tvs
              con1_res_ty = case mtycon of
                              Just tc -> mkFamilyTyConApp tc con1_tv_tys
                              Nothing -> conLikeResTy con1 con1_tv_tys

        -- Check that we're not dealing with a unidirectional pattern
        -- synonym
        ; unless (isJust $ conLikeWrapId_maybe con1)
                  (nonBidirectionalErr (conLikeName con1))

        -- STEP 3    Note [Criteria for update]
        -- Check that each updated field is polymorphic; that is, its type
        -- mentions only the universally-quantified variables of the data con
        ; let flds1_w_tys  = zipEqual "tcExpr:RecConUpd" con1_flds con1_arg_tys
              bad_upd_flds = filter bad_fld flds1_w_tys
              con1_tv_set  = mkVarSet con1_tvs
              bad_fld (fld, ty) = fld `elem` upd_fld_occs &&
                                      not (tyCoVarsOfType ty `subVarSet` con1_tv_set)
        ; checkTc (null bad_upd_flds) (badFieldTypes bad_upd_flds)

        -- STEP 4  Note [Type of a record update]
        -- Figure out types for the scrutinee and result
        -- Both are of form (T a b c), with fresh type variables, but with
        -- common variables where the scrutinee and result must have the same type
        -- These are variables that appear in *any* arg of *any* of the
        -- relevant constructors *except* in the updated fields
        --
        ; let fixed_tvs = getFixedTyVars upd_fld_occs con1_tvs relevant_cons
              is_fixed_tv tv = tv `elemVarSet` fixed_tvs

              mk_inst_ty :: TCvSubst -> (TyVar, TcType) -> TcM (TCvSubst, TcType)
              -- Deals with instantiation of kind variables
              --   c.f. TcMType.tcInstTyVars
              mk_inst_ty subst (tv, result_inst_ty)
                | is_fixed_tv tv   -- Same as result type
                = return (extendTCvSubst subst tv result_inst_ty, result_inst_ty)
                | otherwise        -- Fresh type, of correct kind
                = do { (subst', new_tv) <- tcInstTyVarX subst tv
                     ; return (subst', mkTyVarTy new_tv) }

        ; (result_subst, con1_tvs') <- tcInstTyVars con1_tvs
        ; let result_inst_tys = mkTyVarTys con1_tvs'

        ; (scrut_subst, scrut_inst_tys) <- mapAccumLM mk_inst_ty emptyTCvSubst
                                                      (con1_tvs `zip` result_inst_tys)

        ; let rec_res_ty    = TcType.substTy result_subst con1_res_ty
              scrut_ty      = TcType.substTy scrut_subst  con1_res_ty
              con1_arg_tys' = map (TcType.substTy result_subst) con1_arg_tys

<<<<<<< HEAD
        ; co_res   <- unifyType (Just expr) rec_res_ty res_ty
        ; co_scrut <- unifyType (Just record_expr) record_tau scrut_ty
=======
        ; wrap_res <- tcSubTypeHR (Shouldn'tHappenOrigin "RecUpd")
                                  rec_res_ty res_ty
>>>>>>> cd82a2e1

        -- STEP 5
        -- Typecheck the bindings
        ; rbinds'      <- tcRecordUpd con1 con1_arg_tys' rbinds

        -- STEP 6: Deal with the stupid theta
        ; let theta' = substTheta scrut_subst (conLikeStupidTheta con1)
        ; instStupidTheta RecordUpdOrigin theta'

        -- Step 7: make a cast for the scrutinee, in the
        --         case that it's from a data family
        ; let fam_co :: HsWrapper   -- RepT t1 .. tn ~R scrut_ty
              fam_co | Just tycon <- mtycon
                     , Just co_con <- tyConFamilyCoercion_maybe tycon
                     = mkWpCastR (mkTcUnbranchedAxInstCo co_con scrut_inst_tys [])
                     | otherwise
                     = idHsWrapper

        -- Step 8: Check that the req constraints are satisfied
        -- For normal data constructors req_theta is empty but we must do
        -- this check for pattern synonyms.
        ; let req_theta' = substTheta scrut_subst req_theta
        ; req_wrap <- instCallConstraints RecordUpdOrigin req_theta'

        -- Phew!
<<<<<<< HEAD
        ; return $ mkHsWrapCo co_res $
          RecordUpd { rupd_expr = mkLHsWrap fam_co (mkLHsWrapCo co_scrut record_expr')
                    , rupd_flds = rbinds'
                    , rupd_cons = relevant_cons, rupd_in_tys = scrut_inst_tys
                    , rupd_out_tys = result_inst_tys, rupd_wrap = req_wrap } }
=======
        ; no_orig "RecUpd result" $
          mkHsWrap wrap_res $
          RecordUpd (mkLHsWrap scrut_co record_expr') rbinds'
                    relevant_cons scrut_inst_tys result_inst_tys }
  where
    upd_fld_names = hsRecFields rbinds

    getFixedTyVars :: [TyVar] -> [DataCon] -> TyVarSet
    -- These tyvars must not change across the updates
    getFixedTyVars tvs1 cons
      = mkVarSet [tv1 | con <- cons
                      , let (tvs, theta, arg_tys, _) = dataConSig con
                            flds = dataConFieldLabels con
                            fixed_tvs = exactTyVarsOfTypes fixed_tys
                                    -- fixed_tys: See Note [Type of a record update]
                                        `unionVarSet` tyVarsOfTypes theta
                                    -- Universally-quantified tyvars that
                                    -- appear in any of the *implicit*
                                    -- arguments to the constructor are fixed
                                    -- See Note [Implicit type sharing]
>>>>>>> cd82a2e1

tcExpr (HsRecFld f) res_ty
    = tcCheckRecSelId f res_ty

{-
************************************************************************
*                                                                      *
        Arithmetic sequences                    e.g. [a,b..]
        and their parallel-array counterparts   e.g. [: a,b.. :]

*                                                                      *
************************************************************************
-}

tcExpr (ArithSeq _ witness seq) res_ty
  = no_origM "ArithSeq" $ tcArithSeq witness seq res_ty

tcExpr (PArrSeq _ seq@(FromTo expr1 expr2)) res_ty
  = do  { (coi, elt_ty) <- matchExpectedPArrTy res_ty
        ; expr1' <- tcPolyExpr expr1 elt_ty
        ; expr2' <- tcPolyExpr expr2 elt_ty
        ; enumFromToP <- initDsTc $ dsDPHBuiltin enumFromToPVar
        ; enum_from_to <- newMethodFromName (PArrSeqOrigin seq)
                                 (idName enumFromToP) elt_ty
        ; no_orig "PArrSeq" $
          mkHsWrapCo coi $ PArrSeq enum_from_to (FromTo expr1' expr2') }

tcExpr (PArrSeq _ seq@(FromThenTo expr1 expr2 expr3)) res_ty
  = do  { (coi, elt_ty) <- matchExpectedPArrTy res_ty
        ; expr1' <- tcPolyExpr expr1 elt_ty
        ; expr2' <- tcPolyExpr expr2 elt_ty
        ; expr3' <- tcPolyExpr expr3 elt_ty
        ; enumFromThenToP <- initDsTc $ dsDPHBuiltin enumFromThenToPVar
        ; eft <- newMethodFromName (PArrSeqOrigin seq)
                      (idName enumFromThenToP) elt_ty        -- !!!FIXME: chak
        ; no_orig "PArrSeq FromThenTo" $
          mkHsWrapCo coi $
          PArrSeq eft (FromThenTo expr1' expr2' expr3') }

tcExpr (PArrSeq _ _) _
  = panic "TcExpr.tcExpr: Infinite parallel array!"
    -- the parser shouldn't have generated it and the renamer shouldn't have
    -- let it through

{-
************************************************************************
*                                                                      *
                Template Haskell
*                                                                      *
************************************************************************
-}

tcExpr (HsSpliceE splice)        res_ty
  = no_origM "HsSpliceE" $ tcSpliceExpr splice res_ty
tcExpr (HsBracket brack)         res_ty
  = no_origM "HsBracket" $ tcTypedBracket   brack res_ty
tcExpr (HsRnBracketOut brack ps) res_ty
  = no_origM "HsRnBrackedOut" $ tcUntypedBracket brack ps res_ty

{-
************************************************************************
*                                                                      *
                Catch-all
*                                                                      *
************************************************************************
-}

tcExpr other _ = pprPanic "tcMonoExpr" (ppr other)
  -- Include ArrForm, ArrApp, which shouldn't appear at all
  -- Also HsTcBracketOut, HsQuasiQuoteE


-- | Like 'return', but attaches 'Shouldn'tHappenOrigin'
no_orig :: String -> HsExpr TcId -> TcM (HsExpr TcId, CtOrigin)
no_orig str expr = return (expr, Shouldn'tHappenOrigin str)

-- | Run an type-checking action and attach a 'Shouldn'tHappenOrigin'
no_origM :: String -> TcM (HsExpr TcId) -> TcM (HsExpr TcId, CtOrigin)
no_origM str = fmap (, Shouldn'tHappenOrigin str)

{-
************************************************************************
*                                                                      *
                Arithmetic sequences [a..b] etc
*                                                                      *
************************************************************************
-}

tcArithSeq :: Maybe (SyntaxExpr Name) -> ArithSeqInfo Name -> TcRhoType
           -> TcM (HsExpr TcId)

tcArithSeq witness seq@(From expr) res_ty
  = do { (coi, elt_ty, wit') <- arithSeqEltType witness res_ty
       ; expr' <- tcPolyExpr expr elt_ty
       ; enum_from <- newMethodFromName (ArithSeqOrigin seq)
                              enumFromName elt_ty
       ; return $ mkHsWrapCo coi (ArithSeq enum_from wit' (From expr')) }

tcArithSeq witness seq@(FromThen expr1 expr2) res_ty
  = do { (coi, elt_ty, wit') <- arithSeqEltType witness res_ty
       ; expr1' <- tcPolyExpr expr1 elt_ty
       ; expr2' <- tcPolyExpr expr2 elt_ty
       ; enum_from_then <- newMethodFromName (ArithSeqOrigin seq)
                              enumFromThenName elt_ty
       ; return $ mkHsWrapCo coi (ArithSeq enum_from_then wit' (FromThen expr1' expr2')) }

tcArithSeq witness seq@(FromTo expr1 expr2) res_ty
  = do { (coi, elt_ty, wit') <- arithSeqEltType witness res_ty
       ; expr1' <- tcPolyExpr expr1 elt_ty
       ; expr2' <- tcPolyExpr expr2 elt_ty
       ; enum_from_to <- newMethodFromName (ArithSeqOrigin seq)
                              enumFromToName elt_ty
       ; return $ mkHsWrapCo coi (ArithSeq enum_from_to wit' (FromTo expr1' expr2')) }

tcArithSeq witness seq@(FromThenTo expr1 expr2 expr3) res_ty
  = do { (coi, elt_ty, wit') <- arithSeqEltType witness res_ty
        ; expr1' <- tcPolyExpr expr1 elt_ty
        ; expr2' <- tcPolyExpr expr2 elt_ty
        ; expr3' <- tcPolyExpr expr3 elt_ty
        ; eft <- newMethodFromName (ArithSeqOrigin seq)
                              enumFromThenToName elt_ty
        ; return $ mkHsWrapCo coi (ArithSeq eft wit' (FromThenTo expr1' expr2' expr3')) }

-----------------
arithSeqEltType :: Maybe (SyntaxExpr Name) -> TcRhoType
                -> TcM (TcCoercionN, TcType, Maybe (SyntaxExpr Id))
arithSeqEltType Nothing res_ty
  = do { (coi, elt_ty) <- matchExpectedListTy res_ty
       ; return (coi, elt_ty, Nothing) }
arithSeqEltType (Just fl) res_ty
  = do { list_ty <- newFlexiTyVarTy liftedTypeKind
       ; fl' <- tcSyntaxOp ListOrigin fl (mkFunTy list_ty res_ty)
       ; (coi, elt_ty) <- matchExpectedListTy list_ty
       ; return (coi, elt_ty, Just fl') }

{-
************************************************************************
*                                                                      *
                Applications
*                                                                      *
************************************************************************
-}

<<<<<<< HEAD
tcApp :: LHsExpr Name -> [LHsExpr Name] -- Function and args
      -> TcRhoType -> TcM (HsExpr TcId) -- Translated fun and args

tcApp (L _ (HsPar e)) args res_ty
  = tcApp e args res_ty

tcApp (L _ (HsApp e1 e2)) args res_ty
  = tcApp e1 (e2:args) res_ty   -- Accumulate the arguments

tcApp (L loc (HsVar (L _ fun))) args res_ty
  | fun `hasKey` tagToEnumKey
  , [arg] <- args
  = tcTagToEnum loc fun arg res_ty

  | fun `hasKey` seqIdKey
  , [arg1,arg2] <- args
  = tcSeq loc fun arg1 arg2 res_ty

-- Look for applications of ambiguous record selectors to arguments
-- with type signatures, see Note [Disambiguating record fields]
tcApp (L loc (HsRecFld (Ambiguous lbl _))) args@(L _ arg:_) res_ty
  | Just sig_ty <- obviousSig arg
  = do { sig_tc_ty <- tcHsSigWcType ExprSigCtxt sig_ty
       ; sel_name <- disambiguateSelector lbl sig_tc_ty
       ; tcApp (L loc (HsRecFld (Unambiguous lbl sel_name))) args res_ty }

tcApp fun args res_ty
  = do  {   -- Type-check the function
        ; (fun1, fun_tau) <- tcInferFun fun
=======
tcApp :: Maybe SDoc  -- like "The function `f' is applied to"
                     -- or leave out to get exactly that message
      -> LHsExpr Name -> [LHsExpr Name] -- Function and args
      -> TcRhoType -> TcM (HsWrapper, LHsExpr TcId, [LHsExpr TcId], CtOrigin)
           -- (wrap, fun, args). For an ordinary function application,
           -- these should be assembled as (wrap (fun args)).
           -- But OpApp is slightly different, so that's why the caller
           -- must assemble

tcApp m_herald orig_fun orig_args res_ty
  = go orig_fun orig_args
  where
    go (L _ (HsPar e))     args = go e  args
    go (L _ (HsApp e1 e2)) args = go e1 (e2:args)
>>>>>>> cd82a2e1

    go (L loc (HsVar fun)) args
      | fun `hasKey` tagToEnumKey
      , count (not . isLHsTypeExpr) args == 1
      = do { (wrap, expr, args) <- tcTagToEnum loc fun args res_ty
           ; return (wrap, expr, args, Shouldn'tHappenOrigin "tcApp tagToEnum") }

<<<<<<< HEAD
        -- Typecheck the result, thereby propagating
        -- info (if any) from result into the argument types
        -- Both actual_res_ty and res_ty are deeply skolemised
        -- Rather like tcWrapResult, but (perhaps for historical reasons)
        -- we do this before typechecking the arguments
        ; wrap_res <- addErrCtxtM (funResCtxt True (unLoc fun) actual_res_ty res_ty) $
                      tcSubTypeDS_NC GenSigCtxt (Just $ foldl mkHsApp fun args)
                                     actual_res_ty res_ty
=======
      | fun `hasKey` seqIdKey
      , count (not . isLHsTypeExpr) args == 2
      = do { (wrap, expr, args) <- tcSeq loc fun args res_ty
           ; return (wrap, expr, args, Shouldn'tHappenOrigin "tcApp seq") }
>>>>>>> cd82a2e1

    go fun args
      = do {   -- Type-check the function
           ; (fun1, fun_sigma, orig) <- tcInferFun fun

           ; (wrap_fun, args1, actual_res_ty)
               <- tcArgs fun fun_sigma orig args
                         (m_herald `orElse` mk_app_msg fun)

                -- this is just like tcWrapResult, but the types don't line
                -- up to call that function
           ; wrap_res <- addFunResCtxt True (unLoc fun) actual_res_ty res_ty $
                         tcSubTypeDS_NC_O orig GenSigCtxt actual_res_ty res_ty

           ; return (wrap_res, mkLHsWrap wrap_fun fun1, args1, orig) }

mk_app_msg :: LHsExpr Name -> SDoc
mk_app_msg fun = sep [ ptext (sLit "The function") <+> quotes (ppr fun)
                     , ptext (sLit "is applied to")]

mk_op_msg :: LHsExpr Name -> SDoc
mk_op_msg op = text "The operator" <+> quotes (ppr op) <+> text "takes"

----------------
<<<<<<< HEAD
tcInferFun :: LHsExpr Name -> TcM (LHsExpr TcId, TcRhoType)
-- Infer and instantiate the type of a function
tcInferFun (L loc (HsVar (L _ name)))
=======
tcInferFun :: LHsExpr Name -> TcM (LHsExpr TcId, TcSigmaType, CtOrigin)
-- Infer type of a function
tcInferFun (L loc (HsVar name))
>>>>>>> cd82a2e1
  = do { (fun, ty) <- setSrcSpan loc (tcInferId name)
               -- Don't wrap a context around a plain Id
       ; return (L loc fun, ty, OccurrenceOf name) }

tcInferFun (L loc (HsRecFld f))
  = do { (fun, ty) <- setSrcSpan loc (tcInferRecSelId f)
               -- Don't wrap a context around a plain Id
       ; return (L loc fun, ty) }

tcInferFun fun
  = do { (fun, fun_ty, orig) <- tcInferSigma fun

         -- Zonk the function type carefully, to expose any polymorphism
         -- E.g. (( \(x::forall a. a->a). blah ) e)
         -- We can see the rank-2 type of the lambda in time to generalise e
       ; fun_ty' <- zonkTcType fun_ty

       ; return (fun, fun_ty', orig) }

----------------
-- | Type-check the arguments to a function, possibly including visible type
-- applications
tcArgs :: LHsExpr Name   -- ^ The function itself (for err msgs only)
       -> TcSigmaType    -- ^ the (uninstantiated) type of the function
       -> CtOrigin       -- ^ the origin for the function's type
       -> [LHsExpr Name] -- ^ the args
       -> SDoc           -- ^ the herald for matchExpectedFunTys
       -> TcM (HsWrapper, [LHsExpr TcId], TcSigmaType)
          -- ^ (a wrapper for the function, the tc'd args, result type)
tcArgs fun orig_fun_ty fun_orig orig_args herald
  = go id 1 orig_fun_ty orig_args
  where
    go _ _ fun_ty [] = return (idHsWrapper, [], fun_ty)

    go mk_full_ty n fun_ty (arg:args)
      | Just hs_ty_arg@(hs_ty, _wcs) <- isLHsTypeExpr_maybe arg
      = do { (wrap1, upsilon_ty) <- topInstantiateInferred fun_orig fun_ty
               -- wrap1 :: fun_ty "->" upsilon_ty
           ; case tcSplitForAllTy_maybe upsilon_ty of
               Just (tv, inner_ty) ->
                 ASSERT( isSpecifiedTyVar tv )
                 do { let kind = tyVarKind tv
                    ; ty_arg <- tcHsTypeApp hs_ty_arg kind
                    ; let insted_ty = substTyWith [tv] [ty_arg] inner_ty
                    ; (inner_wrap, args', res_ty)
                        <- go mk_full_ty (n+1) insted_ty args
                   -- inner_wrap :: insted_ty "->" (map typeOf args') -> res_ty
                    ; let inst_wrap = mkWpTyApps [ty_arg]
                    ; return ( inner_wrap <.> inst_wrap <.> wrap1
                             , L (getLoc arg) (HsTypeOut hs_ty) : args'
                             , res_ty ) }
               Nothing -> ty_app_err upsilon_ty hs_ty }

      | otherwise   -- not a type application.
      = do { (wrap, [arg_ty], res_ty)
               <- matchExpectedFunTysPart (Actual fun_orig) herald 1 fun_ty
                                          mk_full_ty (length orig_args)
               -- wrap :: fun_ty "->" arg_ty -> res_ty
           ; arg' <- tcArg fun (arg, arg_ty, n)
           ; let mk_full_ty' res_ty' = mk_full_ty (mkFunTy arg_ty res_ty')
           ; (inner_wrap, args', inner_res_ty)
               <- go mk_full_ty' (n+1) res_ty args
               -- inner_wrap :: res_ty "->" (map typeOf args') -> inner_res_ty
           ; return ( mkWpFun idHsWrapper inner_wrap arg_ty res_ty <.> wrap
                    , arg' : args'
                    , inner_res_ty ) }

    ty_app_err ty arg
      = do { (_, ty) <- zonkTidyTcType emptyTidyEnv ty
           ; failWith $
               text "Cannot not apply expression of type" <+> quotes (ppr ty) $$
               text "to a visible type argument" <+> quotes (ppr arg) }

----------------
tcArg :: LHsExpr Name                           -- The function (for error messages)
       -> (LHsExpr Name, TcSigmaType, Int)      -- Actual argument and expected arg type
       -> TcM (LHsExpr TcId)                    -- Resulting argument
tcArg fun (arg, ty, arg_no) = addErrCtxt (funAppCtxt fun arg arg_no)
                                         (tcPolyExprNC arg ty)

----------------
tcTupArgs :: [LHsTupArg Name] -> [TcSigmaType] -> TcM [LHsTupArg TcId]
tcTupArgs args tys
  = ASSERT( equalLength args tys ) mapM go (args `zip` tys)
  where
    go (L l (Missing {}),   arg_ty) = return (L l (Missing arg_ty))
    go (L l (Present expr), arg_ty) = do { expr' <- tcPolyExpr expr arg_ty
                                         ; return (L l (Present expr')) }

---------------------------
tcSyntaxOp :: CtOrigin -> HsExpr Name -> TcType -> TcM (HsExpr TcId)
-- Typecheck a syntax operator, checking that it has the specified type
-- The operator is always a variable at this stage (i.e. renamer output)
-- This version assumes res_ty is a monotype
<<<<<<< HEAD
tcSyntaxOp orig (HsVar (L _ op)) res_ty
  = do { (expr, rho) <- tcInferIdWithOrig orig (nameRdrName op) op
       ; tcWrapResult expr rho res_ty }
tcSyntaxOp _ other _ = pprPanic "tcSyntaxOp" (ppr other)
=======
tcSyntaxOp orig (HsVar op) res_ty
  = do { (expr, rho) <- tcInferIdWithOrig orig op
       ; fst <$> tcWrapResult expr rho res_ty orig }

tcSyntaxOp _ other         _      = pprPanic "tcSyntaxOp" (ppr other)
>>>>>>> cd82a2e1

{-
Note [Push result type in]
~~~~~~~~~~~~~~~~~~~~~~~~~~
Unify with expected result before type-checking the args so that the
info from res_ty percolates to args.  This is when we might detect a
too-few args situation.  (One can think of cases when the opposite
order would give a better error message.)
experimenting with putting this first.

Here's an example where it actually makes a real difference

   class C t a b | t a -> b
   instance C Char a Bool

   data P t a = forall b. (C t a b) => MkP b
   data Q t   = MkQ (forall a. P t a)

   f1, f2 :: Q Char;
   f1 = MkQ (MkP True)
   f2 = MkQ (MkP True :: forall a. P Char a)

With the change, f1 will type-check, because the 'Char' info from
the signature is propagated into MkQ's argument. With the check
in the other order, the extra signature in f2 is reqd.

************************************************************************
*                                                                      *
                Expressions with a type signature
                        expr :: type
*                                                                      *
********************************************************************* -}

tcExprSig :: LHsExpr Name -> TcIdSigInfo -> TcM (LHsExpr TcId, TcType)
tcExprSig expr sig@(TISI { sig_bndr  = s_bndr
                         , sig_skols = skol_prs
                         , sig_theta = theta
                         , sig_tau   = tau })
  | null skol_prs  -- Fast path when there is no quantification at all
  , null theta
  , CompleteSig {} <- s_bndr
  = do { expr' <- tcPolyExprNC expr tau
       ; return (expr', tau) }

  | CompleteSig poly_id <- s_bndr
  = do { given <- newEvVars theta
       ; (ev_binds, expr') <- checkConstraints skol_info skol_tvs given $
                              tcExtendTyVarEnvFromSig sig $
                              tcPolyExprNC expr tau

       ; let poly_wrap = mkWpTyLams   skol_tvs
                         <.> mkWpLams given
                         <.> mkWpLet  ev_binds
       ; return (mkLHsWrap poly_wrap expr', idType poly_id) }

  | PartialSig { sig_name = name } <- s_bndr
  = do { (tclvl, wanted, expr') <- pushLevelAndCaptureConstraints  $
                                   tcExtendTyVarEnvFromSig sig $
                                   tcPolyExprNC expr tau
       ; (qtvs, givens, ev_binds)
                 <- simplifyInfer tclvl False [sig] [(name, tau)] wanted
       ; tau <- zonkTcType tau
       ; let inferred_theta = map evVarPred givens
             tau_tvs        = tyCoVarsOfType tau
       ; (my_tv_set, my_theta) <- chooseInferredQuantifiers inferred_theta tau_tvs (Just sig)
       ; let my_tvs = filter (`elemVarSet` my_tv_set) qtvs   -- Maintain original order
             inferred_sigma = mkInvSigmaTy qtvs   inferred_theta tau
             my_sigma       = mkInvSigmaTy my_tvs my_theta       tau
       ; wrap <- if inferred_sigma `eqType` my_sigma
                 then return idHsWrapper  -- Fast path; also avoids complaint when we infer
                                          -- an ambiguouse type and have AllowAmbiguousType
                                          -- e..g infer  x :: forall a. F a -> Int
                 else tcSubType_NC ExprSigCtxt inferred_sigma my_sigma

       ; let poly_wrap = wrap
                         <.> mkWpTyLams qtvs
                         <.> mkWpLams givens
                         <.> mkWpLet  ev_binds
       ; return (mkLHsWrap poly_wrap expr', mkInvSigmaTy qtvs theta tau) }

  | otherwise = panic "tcExprSig"   -- Can't happen
  where
    skol_info = SigSkol ExprSigCtxt (mkPhiTy theta tau)
    skol_tvs = map snd skol_prs

{- *********************************************************************
*                                                                      *
                 tcInferId
*                                                                      *
********************************************************************* -}

tcCheckId :: Name -> TcRhoType -> TcM (HsExpr TcId)
tcCheckId name res_ty
  = do { (expr, actual_res_ty) <- tcInferId name
       ; traceTc "tcCheckId" (vcat [ppr name, ppr actual_res_ty, ppr res_ty])
<<<<<<< HEAD
       ; addErrCtxtM (funResCtxt False (HsVar (noLoc name))
                                 actual_res_ty res_ty) $
         tcWrapResult expr actual_res_ty res_ty }
=======
       ; addFunResCtxt False (HsVar name) actual_res_ty res_ty $
         fst <$> tcWrapResult expr actual_res_ty res_ty (OccurrenceOf name) }
>>>>>>> cd82a2e1

tcCheckRecSelId :: AmbiguousFieldOcc Name -> TcRhoType -> TcM (HsExpr TcId)
tcCheckRecSelId f@(Unambiguous _ _) res_ty
  = do { (expr, actual_res_ty) <- tcInferRecSelId f
       ; addErrCtxtM (funResCtxt False (HsRecFld f) actual_res_ty res_ty) $
         tcWrapResult expr actual_res_ty res_ty }
tcCheckRecSelId (Ambiguous lbl _) res_ty
  = case tcSplitFunTy_maybe res_ty of
      Nothing       -> ambiguousSelector lbl
      Just (arg, _) -> do { sel_name <- disambiguateSelector lbl arg
                          ; tcCheckRecSelId (Unambiguous lbl sel_name) res_ty }

------------------------
tcInferId :: Name -> TcM (HsExpr TcId, TcSigmaType)
-- Infer type, and deeply instantiate
tcInferId n = tcInferIdWithOrig (OccurrenceOf n) (nameRdrName n) n

tcInferRecSelId :: AmbiguousFieldOcc Name -> TcM (HsExpr TcId, TcRhoType)
tcInferRecSelId (Unambiguous lbl sel)
  = tcInferIdWithOrig (OccurrenceOfRecSel lbl) lbl sel
tcInferRecSelId (Ambiguous lbl _)
  = ambiguousSelector lbl

------------------------
<<<<<<< HEAD
tcInferIdWithOrig :: CtOrigin -> RdrName -> Name ->
                         TcM (HsExpr TcId, TcRhoType)
-- Look up an occurrence of an Id, and instantiate it (deeply)
tcInferIdWithOrig orig lbl id_name
=======
tcInferIdWithOrig :: CtOrigin -> Name -> TcM (HsExpr TcId, TcSigmaType)
-- Look up an occurrence of an Id

tcInferIdWithOrig orig id_name
>>>>>>> cd82a2e1
  | id_name `hasKey` tagToEnumKey
  = failWithTc (ptext (sLit "tagToEnum# must appear applied to one argument"))
        -- tcApp catches the case (tagToEnum# arg)

  | id_name `hasKey` assertIdKey
  = do { dflags <- getDynFlags
       ; if gopt Opt_IgnoreAsserts dflags
         then tc_infer_id orig lbl id_name
         else tc_infer_assert orig }

  | otherwise
<<<<<<< HEAD
  = tc_infer_id orig lbl id_name

tc_infer_assert :: CtOrigin -> TcM (HsExpr TcId, TcRhoType)
-- Deal with an occurrence of 'assert'
-- See Note [Adding the implicit parameter to 'assert']
tc_infer_assert orig
  = do { assert_error_id <- tcLookupId assertErrorName
       ; (wrap, id_rho) <- deeplyInstantiate orig (idType assert_error_id)
       ; return (mkHsWrap wrap (HsVar (noLoc assert_error_id)), id_rho)
       }

tc_infer_id :: CtOrigin -> RdrName -> Name -> TcM (HsExpr TcId, TcRhoType)
=======
  = do { (expr, ty) <- tc_infer_id orig id_name
       ; traceTc "tcInferIdWithOrig" (ppr id_name <+> dcolon <+> ppr ty)
       ; return (expr, ty) }

tc_infer_assert :: DynFlags -> CtOrigin -> TcM (HsExpr TcId, TcSigmaType)
-- Deal with an occurrence of 'assert'
-- See Note [Adding the implicit parameter to 'assert']
tc_infer_assert dflags orig
  = do { sloc <- getSrcSpanM
       ; assert_error_id <- tcLookupId assertErrorName
       ; (wrap, id_rho) <- topInstantiate orig (idType assert_error_id)
       ; let (arg_ty, res_ty) = case tcSplitFunTy_maybe id_rho of
                                   Nothing      -> pprPanic "assert type" (ppr id_rho)
                                   Just arg_res -> arg_res
       ; ASSERT( arg_ty `tcEqType` addrPrimTy )
         return (HsApp (L sloc (mkHsWrap wrap (HsVar assert_error_id)))
                       (L sloc (srcSpanPrimLit dflags sloc))
                , res_ty) }

tc_infer_id :: CtOrigin -> Name -> TcM (HsExpr TcId, TcSigmaType)
>>>>>>> cd82a2e1
-- Return type is deeply instantiated
tc_infer_id orig lbl id_name
 = do { thing <- tcLookup id_name
      ; case thing of
             ATcId { tct_id = id }
               -> do { check_naughty id        -- Note [Local record selectors]
                     ; checkThLocalId id
                     ; return_id id }

             AGlobal (AnId id)
               -> do { check_naughty id
                     ; return_id id }
                    -- A global cannot possibly be ill-staged
                    -- nor does it need the 'lifting' treatment
                    -- hence no checkTh stuff here

             AGlobal (AConLike cl) -> case cl of
                 RealDataCon con -> return_data_con con
                 PatSynCon ps    -> tcPatSynBuilderOcc orig ps

             _ -> failWithTc $
                  ppr thing <+> ptext (sLit "used where a value identifier was expected") }
  where
<<<<<<< HEAD
    inst_normal_id id
      = do { (wrap, rho) <- deeplyInstantiate orig (idType id)
           ; return (mkHsWrap wrap (HsVar (noLoc id)), rho) }

    inst_data_con con
       -- For data constructors,
       --   * Must perform the stupid-theta check
       --   * No need to deeply instantiate because type has all foralls at top
       = do { let wrap_id           = dataConWrapId con
                  (tvs, theta, rho) = tcSplitSigmaTy (idType wrap_id)
            ; (subst, tvs') <- tcInstTyVars tvs
            ; let tys'   = mkTyVarTys tvs'
                  theta' = substTheta subst theta
                  rho'   = substTy subst rho
            ; wrap <- instCall orig tys' theta'
            ; addDataConStupidTheta con tys'
            ; return (mkHsWrap wrap (HsVar (noLoc wrap_id)), rho') }
=======
    return_id id = return (HsVar id, idType id)

    return_data_con con
       -- For data constructors, must perform the stupid-theta check
      | null stupid_theta
      = return_id con_wrapper_id

      | otherwise
       -- See Note [Instantiating stupid theta]
      = do { let (tvs, theta, rho) = tcSplitSigmaTy (idType con_wrapper_id)
           ; (subst, tvs') <- tcInstTyVars tvs
           ; let tys'   = mkTyVarTys tvs'
                 theta' = substTheta subst theta
                 rho'   = substTy subst rho
           ; wrap <- instCall orig tys' theta'
           ; addDataConStupidTheta con tys'
           ; return (mkHsWrap wrap (HsVar con_wrapper_id), rho') }

      where
        con_wrapper_id = dataConWrapId con
        stupid_theta   = dataConStupidTheta con
>>>>>>> cd82a2e1

    check_naughty id
      | isNaughtyRecordSelector id = failWithTc (naughtyRecordSel lbl)
      | otherwise                  = return ()

<<<<<<< HEAD
=======
srcSpanPrimLit :: DynFlags -> SrcSpan -> HsExpr TcId
srcSpanPrimLit dflags span
    = HsLit (HsStringPrim "" (unsafeMkByteString
                             (showSDocOneLine dflags (ppr span))))

tcUnboundId :: OccName -> TcRhoType -> TcM (HsExpr TcId, CtOrigin)
-- Typechedk an occurrence of an unbound Id
--
-- Some of these started life as a true hole "_".  Others might simply
-- be variables that accidentally have no binding site
--
-- We turn all of them into HsVar, since HsUnboundVar can't contain an
-- Id; and indeed the evidence for the CHoleCan does bind it, so it's
-- not unbound any more!
tcUnboundId occ res_ty
 = do { ty <- newFlexiTyVarTy liftedTypeKind
      ; name <- newSysName occ
      ; let ev = mkLocalId name ty NoSigId
      ; loc <- getCtLocM HoleOrigin
      ; let can = CHoleCan { cc_ev = CtWanted ty ev loc, cc_occ = occ
                           , cc_hole = ExprHole }
      ; emitInsoluble can
      ; tcWrapResult (HsVar ev) ty res_ty (UnboundOccurrenceOf occ) }

>>>>>>> cd82a2e1
{-
Note [Adding the implicit parameter to 'assert']
~~~~~~~~~~~~~~~~~~~~~~~~~~~~~~~~~~~~~~~~~~~~~~~~
The typechecker transforms (assert e1 e2) to (assertError e1 e2).
This isn't really the Right Thing because there's no way to "undo"
if you want to see the original source code in the typechecker
output.  We'll have fix this in due course, when we care more about
being able to reconstruct the exact original program.

Note [tagToEnum#]
~~~~~~~~~~~~~~~~~
Nasty check to ensure that tagToEnum# is applied to a type that is an
enumeration TyCon.  Unification may refine the type later, but this
check won't see that, alas.  It's crude, because it relies on our
knowing *now* that the type is ok, which in turn relies on the
eager-unification part of the type checker pushing enough information
here.  In theory the Right Thing to do is to have a new form of
constraint but I definitely cannot face that!  And it works ok as-is.

Here's are two cases that should fail
        f :: forall a. a
        f = tagToEnum# 0        -- Can't do tagToEnum# at a type variable

        g :: Int
        g = tagToEnum# 0        -- Int is not an enumeration

When data type families are involved it's a bit more complicated.
     data family F a
     data instance F [Int] = A | B | C
Then we want to generate something like
     tagToEnum# R:FListInt 3# |> co :: R:FListInt ~ F [Int]
Usually that coercion is hidden inside the wrappers for
constructors of F [Int] but here we have to do it explicitly.

It's all grotesquely complicated.

Note [Instantiating stupid theta]
~~~~~~~~~~~~~~~~~~~~~~~~~~~~~~~~~
Normally, when we infer the type of an Id, we don't instantiate,
because we wish to allow for visible type application later on.
But if a datacon has a stupid theta, we're a bit stuck. We need
to emit the stupid theta constraints with instantiated types. It's
difficult to defer this to the lazy instantiation, because a stupid
theta has no spot to put it in a type. So we just instantiate eagerly
in this case. Thus, users cannot use visible type application with
a data constructor sporting a stupid theta. I won't feel so bad for
the users that complain.

-}

tcSeq :: SrcSpan -> Name -> [LHsExpr Name]
      -> TcRhoType -> TcM (HsWrapper, LHsExpr TcId, [LHsExpr TcId])
-- (seq e1 e2) :: res_ty
-- We need a special typing rule because res_ty can be unboxed
-- See Note [Typing rule for seq]
tcSeq loc fun_name args res_ty
  = do  { fun <- tcLookupId fun_name
        ; (arg1_ty, args1) <- case args of
            (ty_arg_expr1 : args1)
              | Just hs_ty_arg1 <- isLHsTypeExpr_maybe ty_arg_expr1
              -> do { ty_arg1 <- tcHsTypeApp hs_ty_arg1 liftedTypeKind
                    ; return (ty_arg1, args1) }

            _ -> do { arg_ty1 <- newFlexiTyVarTy liftedTypeKind
                    ; return (arg_ty1, args) }

        ; (arg1, arg2) <- case args1 of
            [ty_arg_expr2, term_arg1, term_arg2]
              | Just hs_ty_arg2 <- isLHsTypeExpr_maybe ty_arg_expr2
              -> do { ty_arg2 <- tcHsTypeApp hs_ty_arg2 openTypeKind
                    ; _ <- unifyType ty_arg2 res_ty
                    ; return (term_arg1, term_arg2) }
            [term_arg1, term_arg2] -> return (term_arg1, term_arg2)
            _ -> too_many_args

        ; arg1' <- tcMonoExpr arg1 arg1_ty
        ; res_ty <- zonkTcType res_ty   -- just in case we learned something
                                        -- interesting about it
        ; arg2' <- tcMonoExpr arg2 res_ty
        ; let fun'    = L loc (HsWrap ty_args (HsVar (L loc fun)))
              ty_args = WpTyApp res_ty <.> WpTyApp arg1_ty
        ; return (idHsWrapper, fun', [arg1', arg2']) }
  where
    too_many_args :: TcM a
    too_many_args
      = failWith $
        hang (text "Too many type arguments to seq:")
           2 (sep (map pprParendExpr args))


tcTagToEnum :: SrcSpan -> Name -> [LHsExpr Name] -> TcRhoType
            -> TcM (HsWrapper, LHsExpr TcId, [LHsExpr TcId])
-- tagToEnum# :: forall a. Int# -> a
-- See Note [tagToEnum#]   Urgh!
<<<<<<< HEAD
tcTagToEnum loc fun_name arg res_ty
  = do  { fun <- tcLookupId fun_name
        ; ty' <- zonkTcType res_ty

        -- Check that the type is algebraic
        ; let mb_tc_app = tcSplitTyConApp_maybe ty'
              Just (tc, tc_args) = mb_tc_app
        ; checkTc (isJust mb_tc_app)
                  (mk_error ty' doc1)

        -- Look through any type family
        ; fam_envs <- tcGetFamInstEnvs
        ; let (rep_tc, rep_args, coi) = tcLookupDataFamInst fam_envs tc tc_args
             -- coi :: tc tc_args ~R rep_tc rep_args

        ; checkTc (isEnumerationTyCon rep_tc)
                  (mk_error ty' doc2)

        ; arg' <- tcMonoExpr arg intPrimTy
        ; let fun' = L loc (HsWrap (WpTyApp rep_ty) (HsVar (L loc fun)))
              rep_ty = mkTyConApp rep_tc rep_args

        ; return (mkHsWrapCoR (mkTcSymCo coi) $ HsApp fun' arg') }
                  -- coi is a Representational coercion
=======
tcTagToEnum loc fun_name args res_ty
  = do { fun <- tcLookupId fun_name

       ; arg <- case args of
           [ty_arg_expr, term_arg]
             | Just hs_ty_arg <- isLHsTypeExpr_maybe ty_arg_expr
             -> do { ty_arg <- tcHsTypeApp hs_ty_arg liftedTypeKind
                   ; _ <- unifyType ty_arg res_ty
                     -- other than influencing res_ty, we just
                     -- don't care about a type arg passed in.
                     -- So drop the evidence.
                   ; return term_arg }
           [term_arg] -> return term_arg
           _          -> too_many_args

       ; ty' <- zonkTcType res_ty

       -- Check that the type is algebraic
       ; let mb_tc_app = tcSplitTyConApp_maybe ty'
             Just (tc, tc_args) = mb_tc_app
       ; checkTc (isJust mb_tc_app)
                 (mk_error ty' doc1)

       -- Look through any type family
       ; fam_envs <- tcGetFamInstEnvs
       ; let (rep_tc, rep_args, coi)
               = tcLookupDataFamInst fam_envs tc tc_args
            -- coi :: tc tc_args ~R rep_tc rep_args

       ; checkTc (isEnumerationTyCon rep_tc)
                 (mk_error ty' doc2)

       ; arg' <- tcMonoExpr arg intPrimTy
       ; let fun' = L loc (HsWrap (WpTyApp rep_ty) (HsVar fun))
             rep_ty = mkTyConApp rep_tc rep_args

       ; return (coToHsWrapperR (mkTcSymCo $ TcCoercion coi), fun', [arg']) }
                 -- coi is a Representational coercion
>>>>>>> cd82a2e1
  where
    doc1 = vcat [ ptext (sLit "Specify the type by giving a type signature")
                , ptext (sLit "e.g. (tagToEnum# x) :: Bool") ]
    doc2 = ptext (sLit "Result type must be an enumeration type")

    mk_error :: TcType -> SDoc -> SDoc
    mk_error ty what
      = hang (ptext (sLit "Bad call to tagToEnum#")
               <+> ptext (sLit "at type") <+> ppr ty)
           2 what

    too_many_args :: TcM a
    too_many_args
      = failWith $
        hang (text "Too many type arguments to tagToEnum#:")
           2 (sep (map pprParendExpr args))

{-
************************************************************************
*                                                                      *
                 Template Haskell checks
*                                                                      *
************************************************************************
-}

checkThLocalId :: Id -> TcM ()
checkThLocalId id
  = do  { mb_local_use <- getStageAndBindLevel (idName id)
        ; case mb_local_use of
             Just (top_lvl, bind_lvl, use_stage)
                | thLevel use_stage > bind_lvl
                , isNotTopLevel top_lvl
                -> checkCrossStageLifting id use_stage
             _  -> return ()   -- Not a locally-bound thing, or
                               -- no cross-stage link
    }

--------------------------------------
checkCrossStageLifting :: Id -> ThStage -> TcM ()
-- If we are inside typed brackets, and (use_lvl > bind_lvl)
-- we must check whether there's a cross-stage lift to do
-- Examples   \x -> [|| x ||]
--            [|| map ||]
-- There is no error-checking to do, because the renamer did that
--
-- This is similar to checkCrossStageLifting in RnSplice, but
-- this code is applied to *typed* brackets.

checkCrossStageLifting id (Brack _ (TcPending ps_var lie_var))
  =     -- Nested identifiers, such as 'x' in
        -- E.g. \x -> [|| h x ||]
        -- We must behave as if the reference to x was
        --      h $(lift x)
        -- We use 'x' itself as the splice proxy, used by
        -- the desugarer to stitch it all back together.
        -- If 'x' occurs many times we may get many identical
        -- bindings of the same splice proxy, but that doesn't
        -- matter, although it's a mite untidy.
    do  { let id_ty = idType id
        ; checkTc (isTauTy id_ty) (polySpliceErr id)
               -- If x is polymorphic, its occurrence sites might
               -- have different instantiations, so we can't use plain
               -- 'x' as the splice proxy name.  I don't know how to
               -- solve this, and it's probably unimportant, so I'm
               -- just going to flag an error for now

        ; lift <- if isStringTy id_ty then
                     do { sid <- tcLookupId THNames.liftStringName
                                     -- See Note [Lifting strings]
                        ; return (HsVar (noLoc sid)) }
                  else
                     setConstraintVar lie_var   $
                          -- Put the 'lift' constraint into the right LIE
                     newMethodFromName (OccurrenceOf (idName id))
                                       THNames.liftName id_ty

                   -- Update the pending splices
        ; ps <- readMutVar ps_var
        ; let pending_splice = PendingTcSplice (idName id) (nlHsApp (noLoc lift) (nlHsVar id))
        ; writeMutVar ps_var (pending_splice : ps)

        ; return () }

checkCrossStageLifting _ _ = return ()

polySpliceErr :: Id -> SDoc
polySpliceErr id
  = ptext (sLit "Can't splice the polymorphic local variable") <+> quotes (ppr id)

{-
Note [Lifting strings]
~~~~~~~~~~~~~~~~~~~~~~
If we see $(... [| s |] ...) where s::String, we don't want to
generate a mass of Cons (CharL 'x') (Cons (CharL 'y') ...)) etc.
So this conditional short-circuits the lifting mechanism to generate
(liftString "xy") in that case.  I didn't want to use overlapping instances
for the Lift class in TH.Syntax, because that can lead to overlapping-instance
errors in a polymorphic situation.

If this check fails (which isn't impossible) we get another chance; see
Note [Converting strings] in Convert.hs

Local record selectors
~~~~~~~~~~~~~~~~~~~~~~
Record selectors for TyCons in this module are ordinary local bindings,
which show up as ATcIds rather than AGlobals.  So we need to check for
naughtiness in both branches.  c.f. TcTyClsBindings.mkAuxBinds.


************************************************************************
*                                                                      *
\subsection{Record bindings}
*                                                                      *
************************************************************************
-}

getFixedTyVars :: [FieldLabelString] -> [TyVar] -> [ConLike] -> TyVarSet
-- These tyvars must not change across the updates
getFixedTyVars upd_fld_occs univ_tvs cons
      = mkVarSet [tv1 | con <- cons
                      , let (u_tvs, _, eqspec, prov_theta
                             , req_theta, arg_tys, _)
                              = conLikeFullSig con
                            theta = eqSpecPreds eqspec
                                     ++ prov_theta
                                     ++ req_theta
                            flds = conLikeFieldLabels con
                            fixed_tvs = exactTyCoVarsOfTypes fixed_tys
                                    -- fixed_tys: See Note [Type of a record update]
                                        `unionVarSet` tyCoVarsOfTypes theta
                                    -- Universally-quantified tyvars that
                                    -- appear in any of the *implicit*
                                    -- arguments to the constructor are fixed
                                    -- See Note [Implict type sharing]

                            fixed_tys = [ty | (fl, ty) <- zip flds arg_tys
                                            , not (flLabel fl `elem` upd_fld_occs)]
                      , (tv1,tv) <- univ_tvs `zip` u_tvs
                      , tv `elemVarSet` fixed_tvs ]

{-
Note [Disambiguating record fields]
~~~~~~~~~~~~~~~~~~~~~~~~~~~~~~~~~~~
When the -XDuplicateRecordFields extension is used, and the renamer
encounters a record selector or update that it cannot immediately
disambiguate (because it involves fields that belong to multiple
datatypes), it will defer resolution of the ambiguity to the
typechecker.  In this case, the `Ambiguous` constructor of
`AmbiguousFieldOcc` is used.

Consider the following definitions:

        data S = MkS { foo :: Int }
        data T = MkT { foo :: Int, bar :: Int }
        data U = MkU { bar :: Int, baz :: Int }

When the renamer sees `foo` as a selector or an update, it will not
know which parent datatype is in use.

For selectors, there are two possible ways to disambiguate:

1. Check if the pushed-in type is a function whose domain is a
   datatype, for example:

       f s = (foo :: S -> Int) s

       g :: T -> Int
       g = foo

    This is checked by `tcCheckRecSelId` when checking `HsRecFld foo`.

2. Check if the selector is applied to an argument that has a type
   signature, for example:

       h = foo (s :: S)

    This is checked by `tcApp`.


Updates are slightly more complex.  The `disambiguateRecordBinds`
function tries to determine the parent datatype in three ways:

1. Check for types that have all the fields being updated. For example:

        f x = x { foo = 3, bar = 2 }

   Here `f` must be updating `T` because neither `S` nor `U` have
   both fields. This may also discover that no possible type exists.
   For example the following will be rejected:

        f' x = x { foo = 3, baz = 3 }

2. Use the type being pushed in, if it is already a TyConApp. The
   following are valid updates to `T`:

        g :: T -> T
        g x = x { foo = 3 }

        g' x = x { foo = 3 } :: T

3. Use the type signature of the record expression, if it exists and
   is a TyConApp. Thus this is valid update to `T`:

        h x = (x :: T) { foo = 3 }


Note that we do not look up the types of variables being updated, and
no constraint-solving is performed, so for example the following will
be rejected as ambiguous:

     let bad (s :: S) = foo s

     let r :: T
         r = blah
     in r { foo = 3 }

     \r. (r { foo = 3 },  r :: T )

We could add further tests, of a more heuristic nature. For example,
rather than looking for an explicit signature, we could try to infer
the type of the argument to a selector or the record expression being
updated, in case we are lucky enough to get a TyConApp straight
away. However, it might be hard for programmers to predict whether a
particular update is sufficiently obvious for the signature to be
omitted. Moreover, this might change the behaviour of typechecker in
non-obvious ways.

See also Note [HsRecField and HsRecUpdField] in HsPat.
-}

-- Given a RdrName that refers to multiple record fields, and the type
-- of its argument, try to determine the name of the selector that is
-- meant.
disambiguateSelector :: RdrName -> Type -> RnM Name
disambiguateSelector rdr parent_type
 = do { fam_inst_envs <- tcGetFamInstEnvs
      ; case tyConOf fam_inst_envs parent_type of
          Nothing -> ambiguousSelector rdr
          Just p  ->
            do { xs <- lookupParents rdr
               ; let parent = RecSelData p
               ; case lookup parent xs of
                   Just gre -> do { addUsedGRE True gre
                                  ; return (gre_name gre) }
                   Nothing  -> failWithTc (fieldNotInType parent rdr) } }

-- This field name really is ambiguous, so add a suitable "ambiguous
-- occurrence" error, then give up.
ambiguousSelector :: RdrName -> RnM a
ambiguousSelector rdr
  = do { env <- getGlobalRdrEnv
       ; let gres = lookupGRE_RdrName rdr env
       ; setErrCtxt [] $ addNameClashErrRn rdr gres
       ; failM }

-- Disambiguate the fields in a record update.
-- See Note [Disambiguating record fields]
disambiguateRecordBinds :: LHsExpr Name -> TcType
                        -> [LHsRecUpdField Name] -> Type
                        -> TcM [LHsRecField' (AmbiguousFieldOcc Id) (LHsExpr Name)]
disambiguateRecordBinds record_expr record_tau rbnds res_ty
    -- Are all the fields unambiguous?
  = case mapM isUnambiguous rbnds of
                     -- If so, just skip to looking up the Ids
                     -- Always the case if DuplicateRecordFields is off
      Just rbnds' -> mapM lookupSelector rbnds'
      Nothing     -> -- If not, try to identify a single parent
        do { fam_inst_envs <- tcGetFamInstEnvs
             -- Look up the possible parents for each field
           ; rbnds_with_parents <- getUpdFieldsParents
           ; let possible_parents = map (map fst . snd) rbnds_with_parents
             -- Identify a single parent
           ; p <- identifyParent fam_inst_envs possible_parents
             -- Pick the right selector with that parent for each field
           ; checkNoErrs $ mapM (pickParent p) rbnds_with_parents }
  where
    -- Extract the selector name of a field update if it is unambiguous
    isUnambiguous :: LHsRecUpdField Name -> Maybe (LHsRecUpdField Name, Name)
    isUnambiguous x = case unLoc (hsRecFieldLbl (unLoc x)) of
                        Unambiguous _ sel_name -> Just (x, sel_name)
                        Ambiguous{}            -> Nothing

    -- Look up the possible parents and selector GREs for each field
    getUpdFieldsParents :: TcM [(LHsRecUpdField Name
                                , [(RecSelParent, GlobalRdrElt)])]
    getUpdFieldsParents
      = fmap (zip rbnds) $ mapM
          (lookupParents . unLoc . hsRecUpdFieldRdr . unLoc)
          rbnds

    -- Given a the lists of possible parents for each field,
    -- identify a single parent
    identifyParent :: FamInstEnvs -> [[RecSelParent]] -> TcM RecSelParent
    identifyParent fam_inst_envs possible_parents
      = case foldr1 intersect possible_parents of
        -- No parents for all fields: record update is ill-typed
        []  -> failWithTc (noPossibleParents rbnds)

        -- Exactly one datatype with all the fields: use that
        [p] -> return p

        -- Multiple possible parents: try harder to disambiguate
        -- Can we get a parent TyCon from the pushed-in type?
        _:_ | Just p <- tyConOf fam_inst_envs res_ty -> return (RecSelData p)

        -- Does the expression being updated have a type signature?
        -- If so, try to extract a parent TyCon from it
            | Just {} <- obviousSig (unLoc record_expr)
            , Just tc <- tyConOf fam_inst_envs record_tau
            -> return (RecSelData tc)

        -- Nothing else we can try...
        _ -> failWithTc badOverloadedUpdate

    -- Make a field unambiguous by choosing the given parent.
    -- Emits an error if the field cannot have that parent,
    -- e.g. if the user writes
    --     r { x = e } :: T
    -- where T does not have field x.
    pickParent :: RecSelParent
               -> (LHsRecUpdField Name, [(RecSelParent, GlobalRdrElt)])
               -> TcM (LHsRecField' (AmbiguousFieldOcc Id) (LHsExpr Name))
    pickParent p (upd, xs)
      = case lookup p xs of
                      -- Phew! The parent is valid for this field.
                      -- Previously ambiguous fields must be marked as
                      -- used now that we know which one is meant, but
                      -- unambiguous ones shouldn't be recorded again
                      -- (giving duplicate deprecation warnings).
          Just gre -> do { unless (null (tail xs)) $ do
                             let L loc _ = hsRecFieldLbl (unLoc upd)
                             setSrcSpan loc $ addUsedGRE True gre
                         ; lookupSelector (upd, gre_name gre) }
                      -- The field doesn't belong to this parent, so report
                      -- an error but keep going through all the fields
          Nothing  -> do { addErrTc (fieldNotInType p
                                      (unLoc (hsRecUpdFieldRdr (unLoc upd))))
                         ; lookupSelector (upd, gre_name (snd (head xs))) }

    -- Given a (field update, selector name) pair, look up the
    -- selector to give a field update with an unambiguous Id
    lookupSelector :: (LHsRecUpdField Name, Name)
                   -> TcM (LHsRecField' (AmbiguousFieldOcc Id) (LHsExpr Name))
    lookupSelector (L l upd, n)
      = do { i <- tcLookupId n
           ; let L loc af = hsRecFieldLbl upd
                 lbl      = rdrNameAmbiguousFieldOcc af
           ; return $ L l upd { hsRecFieldLbl = L loc (Unambiguous lbl i) } }


-- Extract the outermost TyCon of a type, if there is one; for
-- data families this is the representation tycon (because that's
-- where the fields live).  Look inside sigma-types, so that
--   tyConOf _ (forall a. Q => T a) = T
tyConOf :: FamInstEnvs -> Type -> Maybe TyCon
tyConOf fam_inst_envs ty0 = case tcSplitTyConApp_maybe ty of
  Just (tc, tys) -> Just (fstOf3 (tcLookupDataFamInst fam_inst_envs tc tys))
  Nothing        -> Nothing
  where
    (_, _, ty) = tcSplitSigmaTy ty0

-- For an ambiguous record field, find all the candidate record
-- selectors (as GlobalRdrElts) and their parents.
lookupParents :: RdrName -> RnM [(RecSelParent, GlobalRdrElt)]
lookupParents rdr
  = do { env <- getGlobalRdrEnv
       ; let gres = lookupGRE_RdrName rdr env
       ; mapM lookupParent gres }
  where
    lookupParent :: GlobalRdrElt -> RnM (RecSelParent, GlobalRdrElt)
    lookupParent gre = do { id <- tcLookupId (gre_name gre)
                          ; if isRecordSelector id
                              then return (recordSelectorTyCon id, gre)
                              else failWithTc (notSelector (gre_name gre)) }

-- A type signature on the argument of an ambiguous record selector or
-- the record expression in an update must be "obvious", i.e. the
-- outermost constructor ignoring parentheses.
obviousSig :: HsExpr Name -> Maybe (LHsSigWcType Name)
obviousSig (ExprWithTySig _ ty) = Just ty
obviousSig (HsPar p)            = obviousSig (unLoc p)
obviousSig _                    = Nothing


{-
Game plan for record bindings
~~~~~~~~~~~~~~~~~~~~~~~~~~~~~
1. Find the TyCon for the bindings, from the first field label.

2. Instantiate its tyvars and unify (T a1 .. an) with expected_ty.

For each binding field = value

3. Instantiate the field type (from the field label) using the type
   envt from step 2.

4  Type check the value using tcArg, passing the field type as
   the expected argument type.

This extends OK when the field types are universally quantified.
-}

tcRecordBinds
        :: ConLike
        -> [TcType]     -- Expected type for each field
        -> HsRecordBinds Name
        -> TcM (HsRecordBinds TcId)

tcRecordBinds con_like arg_tys (HsRecFields rbinds dd)
  = do  { mb_binds <- mapM do_bind rbinds
        ; return (HsRecFields (catMaybes mb_binds) dd) }
  where
    fields = map flLabel $ conLikeFieldLabels con_like
    flds_w_tys = zipEqual "tcRecordBinds" fields arg_tys

    do_bind :: LHsRecField Name (LHsExpr Name)
            -> TcM (Maybe (LHsRecField TcId (LHsExpr TcId)))
    do_bind (L l fld@(HsRecField { hsRecFieldLbl = f
                                 , hsRecFieldArg = rhs }))

      = do { mb <- tcRecordField con_like flds_w_tys f rhs
           ; case mb of
               Nothing         -> return Nothing
               Just (f', rhs') -> return (Just (L l (fld { hsRecFieldLbl = f'
                                                          , hsRecFieldArg = rhs' }))) }

tcRecordUpd
        :: ConLike
        -> [TcType]     -- Expected type for each field
        -> [LHsRecField' (AmbiguousFieldOcc Id) (LHsExpr Name)]
        -> TcM [LHsRecUpdField TcId]

tcRecordUpd con_like arg_tys rbinds = fmap catMaybes $ mapM do_bind rbinds
  where
    flds_w_tys = zipEqual "tcRecordUpd" (map flLabel $ conLikeFieldLabels con_like) arg_tys

    do_bind :: LHsRecField' (AmbiguousFieldOcc Id) (LHsExpr Name) -> TcM (Maybe (LHsRecUpdField TcId))
    do_bind (L l fld@(HsRecField { hsRecFieldLbl = L loc af
                                 , hsRecFieldArg = rhs }))
      = do { let lbl = rdrNameAmbiguousFieldOcc af
                 sel_id = selectorAmbiguousFieldOcc af
                 f = L loc (FieldOcc lbl (idName sel_id))
           ; mb <- tcRecordField con_like flds_w_tys f rhs
           ; case mb of
               Nothing         -> return Nothing
               Just (f', rhs') -> return (Just (L l (fld { hsRecFieldLbl = L loc (Unambiguous lbl (selectorFieldOcc (unLoc f')))
                                                         , hsRecFieldArg = rhs' }))) }

tcRecordField :: ConLike -> Assoc FieldLabelString Type -> LFieldOcc Name -> LHsExpr Name
              -> TcM (Maybe (LFieldOcc Id, LHsExpr Id))
tcRecordField con_like flds_w_tys (L loc (FieldOcc lbl sel_name)) rhs
  | Just field_ty <- assocMaybe flds_w_tys field_lbl
      = addErrCtxt (fieldCtxt field_lbl) $
        do { rhs' <- tcPolyExprNC rhs field_ty
<<<<<<< HEAD
           ; let field_id = mkUserLocal (nameOccName sel_name)
                                        (nameUnique sel_name)
                                        field_ty loc
=======
           ; let field_id = mkUserLocal (nameOccName field_lbl)
                                        (nameUnique field_lbl)
                                        field_ty HasSigId loc
>>>>>>> cd82a2e1
                -- Yuk: the field_id has the *unique* of the selector Id
                --          (so we can find it easily)
                --      but is a LocalId with the appropriate type of the RHS
                --          (so the desugarer knows the type of local binder to make)
           ; return (Just (L loc (FieldOcc lbl field_id), rhs')) }
      | otherwise
      = do { addErrTc (badFieldCon con_like field_lbl)
           ; return Nothing }
  where
        field_lbl = occNameFS $ rdrNameOcc lbl


checkMissingFields ::  ConLike -> HsRecordBinds Name -> TcM ()
checkMissingFields con_like rbinds
  | null field_labels   -- Not declared as a record;
                        -- But C{} is still valid if no strict fields
  = if any isBanged field_strs then
        -- Illegal if any arg is strict
        addErrTc (missingStrictFields con_like [])
    else
        return ()

  | otherwise = do              -- A record
    unless (null missing_s_fields)
           (addErrTc (missingStrictFields con_like missing_s_fields))

    warn <- woptM Opt_WarnMissingFields
    unless (not (warn && notNull missing_ns_fields))
           (warnTc True (missingFields con_like missing_ns_fields))

  where
    missing_s_fields
        = [ flLabel fl | (fl, str) <- field_info,
                 isBanged str,
                 not (fl `elemField` field_names_used)
          ]
    missing_ns_fields
        = [ flLabel fl | (fl, str) <- field_info,
                 not (isBanged str),
                 not (fl `elemField` field_names_used)
          ]

    field_names_used = hsRecFields rbinds
    field_labels     = conLikeFieldLabels con_like

    field_info = zipEqual "missingFields"
                          field_labels
                          field_strs

    field_strs = conLikeImplBangs con_like

    fl `elemField` flds = any (\ fl' -> flSelector fl == fl') flds

{-
************************************************************************
*                                                                      *
\subsection{Errors and contexts}
*                                                                      *
************************************************************************

Boring and alphabetical:
-}

addExprErrCtxt :: LHsExpr Name -> TcM a -> TcM a
addExprErrCtxt expr = addErrCtxt (exprCtxt expr)

exprCtxt :: LHsExpr Name -> SDoc
exprCtxt expr
  = hang (ptext (sLit "In the expression:")) 2 (ppr expr)

fieldCtxt :: FieldLabelString -> SDoc
fieldCtxt field_name
  = ptext (sLit "In the") <+> quotes (ppr field_name) <+> ptext (sLit "field of a record")

<<<<<<< HEAD
funResCtxt :: Bool  -- There is at least one argument
           -> HsExpr Name -> TcType -> TcType
           -> TidyEnv -> TcM (TidyEnv, MsgDoc)
=======
funAppCtxt :: LHsExpr Name -> LHsExpr Name -> Int -> SDoc
funAppCtxt fun arg arg_no
  = hang (hsep [ ptext (sLit "In the"), speakNth arg_no, ptext (sLit "argument of"),
                    quotes (ppr fun) <> text ", namely"])
       2 (quotes (ppr arg))

addFunResCtxt :: Bool  -- There is at least one argument
              -> HsExpr Name -> TcType -> TcType
              -> TcM a -> TcM a
>>>>>>> cd82a2e1
-- When we have a mis-match in the return type of a function
-- try to give a helpful message about too many/few arguments
--
-- Used for naked variables too; but with has_args = False
addFunResCtxt has_args fun fun_res_ty env_ty
  = addLandmarkErrCtxtM (\env -> (env, ) <$> mk_msg)
      -- NB: use a landmark error context, so that an empty context
      -- doesn't suppress some more useful context
  where
    mk_msg
      = do { fun_res' <- zonkTcType fun_res_ty
           ; env'     <- zonkTcType env_ty
           ; let (_, _, fun_tau) = tcSplitSigmaTy fun_res'
                 (_, _, env_tau) = tcSplitSigmaTy env'
                 (args_fun, res_fun) = tcSplitFunTys fun_tau
                 (args_env, res_env) = tcSplitFunTys env_tau
                 n_fun = length args_fun
                 n_env = length args_env
                 info  | n_fun == n_env = Outputable.empty
                       | n_fun > n_env
                       , not_fun res_env
                       = ptext (sLit "Probable cause:") <+> quotes (ppr fun)
                         <+> ptext (sLit "is applied to too few arguments")

                       | has_args
                       , not_fun res_fun
                       = ptext (sLit "Possible cause:") <+> quotes (ppr fun)
                         <+> ptext (sLit "is applied to too many arguments")

                       | otherwise
                       = Outputable.empty  -- Never suggest that a naked variable is                                         -- applied to too many args!
           ; return info }
      where
        not_fun ty   -- ty is definitely not an arrow type,
                     -- and cannot conceivably become one
          = case tcSplitTyConApp_maybe ty of
              Just (tc, _) -> isAlgTyCon tc
              Nothing      -> False

badFieldTypes :: [(FieldLabelString,TcType)] -> SDoc
badFieldTypes prs
  = hang (ptext (sLit "Record update for insufficiently polymorphic field")
                         <> plural prs <> colon)
       2 (vcat [ ppr f <+> dcolon <+> ppr ty | (f,ty) <- prs ])

badFieldsUpd
  :: [LHsRecField' (AmbiguousFieldOcc Id) (LHsExpr Name)] -- Field names that don't belong to a single datacon
  -> [ConLike] -- Data cons of the type which the first field name belongs to
  -> SDoc
badFieldsUpd rbinds data_cons
  = hang (ptext (sLit "No constructor has all these fields:"))
       2 (pprQuotedList conflictingFields)
          -- See Note [Finding the conflicting fields]
  where
    -- A (preferably small) set of fields such that no constructor contains
    -- all of them.  See Note [Finding the conflicting fields]
    conflictingFields = case nonMembers of
        -- nonMember belongs to a different type.
        (nonMember, _) : _ -> [aMember, nonMember]
        [] -> let
            -- All of rbinds belong to one type. In this case, repeatedly add
            -- a field to the set until no constructor contains the set.

            -- Each field, together with a list indicating which constructors
            -- have all the fields so far.
            growingSets :: [(FieldLabelString, [Bool])]
            growingSets = scanl1 combine membership
            combine (_, setMem) (field, fldMem)
              = (field, zipWith (&&) setMem fldMem)
            in
            -- Fields that don't change the membership status of the set
            -- are redundant and can be dropped.
            map (fst . head) $ groupBy ((==) `on` snd) growingSets

    aMember = ASSERT( not (null members) ) fst (head members)
    (members, nonMembers) = partition (or . snd) membership

    -- For each field, which constructors contain the field?
    membership :: [(FieldLabelString, [Bool])]
    membership = sortMembership $
        map (\fld -> (fld, map (Set.member fld) fieldLabelSets)) $
          map (occNameFS . rdrNameOcc . rdrNameAmbiguousFieldOcc . unLoc . hsRecFieldLbl . unLoc) rbinds

    fieldLabelSets :: [Set.Set FieldLabelString]
    fieldLabelSets = map (Set.fromList . map flLabel . conLikeFieldLabels) data_cons

    -- Sort in order of increasing number of True, so that a smaller
    -- conflicting set can be found.
    sortMembership =
      map snd .
      sortBy (compare `on` fst) .
      map (\ item@(_, membershipRow) -> (countTrue membershipRow, item))

    countTrue = length . filter id

{-
Note [Finding the conflicting fields]
~~~~~~~~~~~~~~~~~~~~~~~~~~~~~~~~~~~~~
Suppose we have
  data A = A {a0, a1 :: Int}
         | B {b0, b1 :: Int}
and we see a record update
  x { a0 = 3, a1 = 2, b0 = 4, b1 = 5 }
Then we'd like to find the smallest subset of fields that no
constructor has all of.  Here, say, {a0,b0}, or {a0,b1}, etc.
We don't really want to report that no constructor has all of
{a0,a1,b0,b1}, because when there are hundreds of fields it's
hard to see what was really wrong.

We may need more than two fields, though; eg
  data T = A { x,y :: Int, v::Int }
          | B { y,z :: Int, v::Int }
          | C { z,x :: Int, v::Int }
with update
   r { x=e1, y=e2, z=e3 }, we

Finding the smallest subset is hard, so the code here makes
a decent stab, no more.  See Trac #7989.
-}

naughtyRecordSel :: RdrName -> SDoc
naughtyRecordSel sel_id
  = ptext (sLit "Cannot use record selector") <+> quotes (ppr sel_id) <+>
    ptext (sLit "as a function due to escaped type variables") $$
    ptext (sLit "Probable fix: use pattern-matching syntax instead")

notSelector :: Name -> SDoc
notSelector field
  = hsep [quotes (ppr field), ptext (sLit "is not a record selector")]

mixedSelectors :: [Id] -> [Id] -> SDoc
mixedSelectors data_sels@(dc_rep_id:_) pat_syn_sels@(ps_rep_id:_)
  = ptext
      (sLit "Cannot use a mixture of pattern synonym and record selectors") $$
    ptext (sLit "Record selectors defined by")
      <+> quotes (ppr (tyConName rep_dc))
      <> text ":"
      <+> pprWithCommas ppr data_sels $$
    ptext (sLit "Pattern synonym selectors defined by")
      <+> quotes (ppr (patSynName rep_ps))
      <> text ":"
      <+> pprWithCommas ppr pat_syn_sels
  where
    RecSelPatSyn rep_ps = recordSelectorTyCon ps_rep_id
    RecSelData rep_dc = recordSelectorTyCon dc_rep_id
mixedSelectors _ _ = panic "TcExpr: mixedSelectors emptylists"


missingStrictFields :: ConLike -> [FieldLabelString] -> SDoc
missingStrictFields con fields
  = header <> rest
  where
    rest | null fields = Outputable.empty  -- Happens for non-record constructors
                                           -- with strict fields
         | otherwise   = colon <+> pprWithCommas ppr fields

    header = ptext (sLit "Constructor") <+> quotes (ppr con) <+>
             ptext (sLit "does not have the required strict field(s)")

missingFields :: ConLike -> [FieldLabelString] -> SDoc
missingFields con fields
  = ptext (sLit "Fields of") <+> quotes (ppr con) <+> ptext (sLit "not initialised:")
        <+> pprWithCommas ppr fields

-- callCtxt fun args = ptext (sLit "In the call") <+> parens (ppr (foldl mkHsApp fun args))

noPossibleParents :: [LHsRecUpdField Name] -> SDoc
noPossibleParents rbinds
  = hang (ptext (sLit "No type has all these fields:"))
       2 (pprQuotedList fields)
  where
    fields = map (hsRecFieldLbl . unLoc) rbinds

badOverloadedUpdate :: SDoc
badOverloadedUpdate = ptext (sLit "Record update is ambiguous, and requires a type signature")

fieldNotInType :: RecSelParent -> RdrName -> SDoc
fieldNotInType p rdr
  = unknownSubordinateErr (ptext (sLit "field of type") <+> quotes (ppr p)) rdr<|MERGE_RESOLUTION|>--- conflicted
+++ resolved
@@ -6,22 +6,13 @@
 \section[TcExpr]{Typecheck an expression}
 -}
 
-<<<<<<< HEAD
-{-# LANGUAGE CPP #-}
-{-# LANGUAGE ScopedTypeVariables #-}
-=======
-{-# LANGUAGE CPP, TupleSections #-}
->>>>>>> cd82a2e1
+{-# LANGUAGE CPP, TupleSections, ScopedTypeVariables #-}
 
 module TcExpr ( tcPolyExpr, tcPolyExprNC, tcMonoExpr, tcMonoExpr_O, tcMonoExprNC,
                 tcInferSigma, tcInferSigmaNC, tcInferRho, tcInferRhoNC,
                 tcSyntaxOp, tcCheckId,
-<<<<<<< HEAD
                 addExprErrCtxt,
                 getFixedTyVars ) where
-=======
-                addExprErrCtxt ) where
->>>>>>> cd82a2e1
 
 #include "HsVersions.h"
 
@@ -163,30 +154,6 @@
        ; (wrap, rho) <- topInstantiate orig sigma
        ; return (mkLHsWrap wrap expr', rho) }
 
-<<<<<<< HEAD
-tcUnboundId :: OccName -> TcRhoType -> TcM (HsExpr TcId)
--- Typechedk an occurrence of an unbound Id
---
--- Some of these started life as a true hole "_".  Others might simply
--- be variables that accidentally have no binding site
---
--- We turn all of them into HsVar, since HsUnboundVar can't contain an
--- Id; and indeed the evidence for the CHoleCan does bind it, so it's
--- not unbound any more!
-tcUnboundId occ res_ty
- = do { ty <- newFlexiTyVarTy liftedTypeKind
-      ; name <- newSysName occ
-      ; let ev = mkLocalId name ty
-      ; loc <- getCtLocM HoleOrigin Nothing
-      ; let can = CHoleCan { cc_ev = CtWanted { ctev_pred = ty
-                                              , ctev_dest = EvVarDest ev
-                                              , ctev_loc  = loc}
-                           , cc_occ = occ
-                           , cc_hole = ExprHole }
-      ; emitInsoluble can
-      ; tcWrapResult (HsVar (noLoc ev)) ty res_ty }
-=======
->>>>>>> cd82a2e1
 
 {-
 ************************************************************************
@@ -198,14 +165,9 @@
 NB: The res_ty is always deeply skolemised.
 -}
 
-<<<<<<< HEAD
-tcExpr (HsVar (L _ name)) res_ty = tcCheckId name res_ty
+tcExpr :: HsExpr Name -> TcRhoType -> TcM (HsExpr TcId, CtOrigin)
+tcExpr (HsVar (L _ name)) res_ty = (, OccurrenceOf name) <$> tcCheckId name res_ty
 tcExpr (HsUnboundVar v)   res_ty = tcUnboundId v res_ty
-=======
-tcExpr :: HsExpr Name -> TcRhoType -> TcM (HsExpr TcId, CtOrigin)
-tcExpr (HsVar name)     res_ty = (, OccurrenceOf name) <$> tcCheckId name res_ty
-tcExpr (HsUnboundVar v) res_ty = tcUnboundId v res_ty
->>>>>>> cd82a2e1
 
 tcExpr (HsApp e1 e2) res_ty
   = do { (wrap, fun, args, orig) <- tcApp Nothing e1 [e2] res_ty
@@ -244,26 +206,15 @@
 
 tcExpr (HsIPVar x) res_ty
   = do { let origin = IPOccOrigin x
-<<<<<<< HEAD
-           {- Implicit parameters must have a *tau-type* not a.
-=======
-       ; ipClass <- tcLookupClass ipClassName
            {- Implicit parameters must have a *tau-type* not a
->>>>>>> cd82a2e1
               type scheme.  We enforce this by creating a fresh
               type variable as its type.  (Because res_ty may not
               be a tau-type.) -}
        ; ip_ty <- newOpenFlexiTyVarTy
        ; let ip_name = mkStrLitTy (hsIPNameFS x)
-<<<<<<< HEAD
        ; ip_var <- emitWantedEvVar origin (mkClassPred ipClass [ip_name, ip_ty])
        ; tcWrapResult (fromDict ipClass ip_name ip_ty (HsVar (noLoc ip_var)))
-                      ip_ty res_ty }
-=======
-       ; ip_var <- emitWanted origin (mkClassPred ipClass [ip_name, ip_ty])
-       ; tcWrapResult (fromDict ipClass ip_name ip_ty (HsVar ip_var))
                       ip_ty res_ty origin }
->>>>>>> cd82a2e1
   where
   -- Coerces a dictionary for `IP "x" t` into `t`.
   fromDict ipClass x ty = HsWrap $ mkWpCastR $
@@ -300,36 +251,12 @@
                   , ptext (sLit "requires")]
         match_ctxt = MC { mc_what = CaseAlt, mc_body = tcBody }
 
-<<<<<<< HEAD
 tcExpr (ExprWithTySig expr sig_ty) res_ty
   = do { sig_info <- checkNoErrs $  -- Avoid error cascade
                      tcUserTypeSig sig_ty Nothing
        ; (expr', poly_ty) <- tcExprSig expr sig_info
-       ; (inst_wrap, rho) <- deeplyInstantiate ExprSigOrigin poly_ty
-       ; let expr'' = mkHsWrap inst_wrap $
-                      ExprWithTySigOut expr' sig_ty
-       ; tcWrapResult expr'' rho res_ty }
-=======
-tcExpr (ExprWithTySig expr sig_ty wcs) res_ty
- = tcWildcardBinders wcs $ \ wc_prs ->
-   do { addErrCtxt (pprSigCtxt ExprSigCtxt empty (ppr sig_ty)) $
-        emitWildcardHoleConstraints wc_prs
-      ; sig_tc_ty <- tcHsSigType ExprSigCtxt sig_ty
-      ; (gen_fn, expr')
-            <- tcSkolemise ExprSigCtxt sig_tc_ty $
-               \ skol_tvs res_ty ->
-
-                  -- Remember to extend the lexical type-variable environment;
-                  -- indeed, this is the only reason we skolemise here at all
-               tcExtendTyVarEnv2
-                  [(n,tv) | (Just n, tv) <- findScopedTyVars sig_ty sig_tc_ty skol_tvs] $
-
-               tcPolyExprNC expr res_ty
-
-      ; let inner_expr = ExprWithTySigOut (mkLHsWrap gen_fn expr') sig_ty
-
-      ; tcWrapResult inner_expr sig_tc_ty res_ty ExprSigOrigin }
->>>>>>> cd82a2e1
+       ; let expr'' = ExprWithTySigOut expr' sig_ty
+       ; tcWrapResult expr'' poly_ty res_ty ExprSigOrigin }
 
 tcExpr (HsType ty _) _
   = failWithTc (sep [ text "Type argument used outside of a function argument:"
@@ -412,14 +339,9 @@
        ; arg1' <- tcArg op (arg1, arg1_ty, 1)
        ; arg2' <- tcArg op (arg2, arg2_ty, 2)
        ; op_id <- tcLookupId op_name
-<<<<<<< HEAD
        ; let op' = L loc (HsWrap (mkWpTyApps [arg1_ty, arg2_ty])
                                  (HsVar (L lv op_id)))
-       ; return $ OpApp arg1' op' fix arg2' }
-=======
-       ; let op' = L loc (HsWrap (mkWpTyApps [arg1_ty, arg2_ty]) (HsVar op_id))
-       ; no_orig "OpApp seq" (OpApp arg1' op' fix arg2') }
->>>>>>> cd82a2e1
+       ; no_orig "OpApp seq" $ OpApp arg1' op' fix arg2' }
 
   | (L loc (HsVar (L lv op_name))) <- op
   , op_name `hasKey` dollarIdKey        -- Note [Typing rule for ($)]
@@ -432,11 +354,9 @@
 
          -- We have (arg1 $ arg2)
          -- So: arg1_ty = arg2_ty -> op_res_ty
-<<<<<<< HEAD
-         -- where arg2_ty maybe polymorphic; that's the point
-
-       ; arg2'  <- tcArg op (arg2, arg2_ty, 2)
-       ; co_b   <- unifyType (Just expr) op_res_ty res_ty    -- op_res ~ res
+         -- where arg2_sigma maybe polymorphic; that's the point
+
+       ; arg2'  <- tcArg op (arg2, arg2_sigma, 2)
 
        -- Make sure that the argument type has kind '*'
        --   ($) :: forall (v:Levity) (a:*) (b:TYPE v). (a->b) -> a -> b
@@ -449,41 +369,16 @@
        -- so we don't need to check anything for that
        ; a2_tv <- newReturnTyVar liftedTypeKind
        ; let a2_ty = mkTyVarTy a2_tv
-       ; co_a <- unifyType (Just arg2) arg2_ty a2_ty     -- arg2 ~ a2
+       ; co_a <- unifyType (Just args2) arg2_sigma a2_ty    -- arg2_sigma ~N a2_ty
+
+       ; wrap_res <- tcSubTypeHR orig1 (Just expr) op_res_ty res_ty
+                       -- op_res -> res
 
        ; op_id  <- tcLookupId op_name
-
        ; let op' = L loc (HsWrap (mkWpTyApps [ getLevity "tcExpr ($)" res_ty
                                              , a2_ty
-                                             , res_ty ])
+                                             , res_ty])
                                  (HsVar (L lv op_id)))
-       ; return $
-         OpApp (mkLHsWrapCo (mkTcFunCo Nominal co_a co_b) $
-                mkLHsWrapCo co_arg1 arg1')
-               op' fix
-               (mkLHsWrapCo co_a arg2') }
-=======
-         -- where arg2_sigma maybe polymorphic; that's the point
-
-       ; arg2' <- tcArg op (arg2, arg2_sigma, 2)
-
-         -- Make sure that the argument type has kind '*'
-         --    ($) :: forall (a2:*) (r:Open). (a2->r) -> a2 -> r
-         -- Eg we do not want to allow  (D#  $  4.0#)   Trac #5570
-         --    (which gives a seg fault)
-         -- We do this by unifying with a MetaTv; but of course
-         -- it must allow foralls in the type it unifies with (hence ReturnTv)!
-         --
-         -- The *result* type can have any kind (Trac #8739),
-         -- so we don't need to check anything for that
-       ; a2_tv <- newReturnTyVar liftedTypeKind
-       ; let a2_ty = mkTyVarTy a2_tv
-       ; co_a <- unifyType arg2_sigma a2_ty    -- arg2_sigma ~N a2_ty
-
-       ; wrap_res <- tcSubTypeHR orig1 op_res_ty res_ty    -- op_res -> res
-
-       ; op_id  <- tcLookupId op_name
-       ; let op' = L loc (HsWrap (mkWpTyApps [a2_ty, res_ty]) (HsVar op_id))
              -- arg1' :: arg1_ty
              -- wrap_arg1 :: arg1_ty "->" (arg2_sigma -> op_res_ty)
              -- wrap_res :: op_res_ty "->" res_ty
@@ -500,7 +395,6 @@
                         op' fix
                         (mkLHsWrapCo co_a arg2')
                 , orig1 ) }
->>>>>>> cd82a2e1
 
   | (L loc (HsRecFld (Ambiguous lbl _))) <- op
   , Just sig_ty <- obviousSig (unLoc arg1)
@@ -513,60 +407,36 @@
 
   | otherwise
   = do { traceTc "Non Application rule" (ppr op)
-<<<<<<< HEAD
-       ; (op', op_ty) <- tcInferFun op
-       ; (co_fn, arg_tys, op_res_ty) <- unifyOpFunTysWrap op 2 op_ty
-       ; co_res <- unifyType (Just expr) op_res_ty res_ty
-       ; [arg1', arg2'] <- tcArgs op [arg1, arg2] arg_tys
-       ; return $ mkHsWrapCo co_res $
-         OpApp arg1' (mkLHsWrapCo co_fn op') fix arg2' }
-=======
        ; (wrap, op', [arg1', arg2'], orig)
            <- tcApp (Just $ mk_op_msg op)
                      op [arg1, arg2] res_ty
        ; return (mkHsWrap wrap $ OpApp arg1' op' fix arg2', orig) }
->>>>>>> cd82a2e1
 
 -- Right sections, equivalent to \ x -> x `op` expr, or
 --      \ x -> op x expr
 
-<<<<<<< HEAD
 tcExpr expr@(SectionR op arg2) res_ty
-  = do { (op', op_ty) <- tcInferFun op
-       ; (co_fn, [arg1_ty, arg2_ty], op_res_ty) <- unifyOpFunTysWrap op 2 op_ty
-       ; co_res <- unifyType (Just expr) (mkFunTy arg1_ty op_res_ty) res_ty
-=======
-tcExpr (SectionR op arg2) res_ty
   = do { (op', op_ty, _) <- tcInferFun op
        ; (wrap_fun, [arg1_ty, arg2_ty], op_res_ty) <-
            matchExpectedFunTys (Actual SectionOrigin) (mk_op_msg op) 2 op_ty
-       ; wrap_res <- tcSubTypeHR SectionOrigin (mkFunTy arg1_ty op_res_ty) res_ty
->>>>>>> cd82a2e1
+       ; wrap_res <- tcSubTypeHR SectionOrigin (Just expr)
+                                 (mkFunTy arg1_ty op_res_ty) res_ty
        ; arg2' <- tcArg op (arg2, arg2_ty, 2)
        ; return ( mkHsWrap wrap_res $
                   SectionR (mkLHsWrap wrap_fun op') arg2'
                 , SectionOrigin ) }
 
-<<<<<<< HEAD
 tcExpr expr@(SectionL arg1 op) res_ty
-  = do { (op', op_ty) <- tcInferFun op
-=======
-tcExpr (SectionL arg1 op) res_ty
   = do { (op', op_ty, _) <- tcInferFun op
->>>>>>> cd82a2e1
        ; dflags <- getDynFlags      -- Note [Left sections]
        ; let n_reqd_args | xopt LangExt.PostfixOperators dflags = 1
                          | otherwise                            = 2
 
-<<<<<<< HEAD
-       ; (co_fn, (arg1_ty:arg_tys), op_res_ty) <- unifyOpFunTysWrap op n_reqd_args op_ty
-       ; co_res <- unifyType (Just expr) (mkFunTys arg_tys op_res_ty) res_ty
-=======
        ; (wrap_fn, (arg1_ty:arg_tys), op_res_ty)
            <- matchExpectedFunTys (Actual SectionOrigin)
                 (mk_op_msg op) n_reqd_args op_ty
-       ; wrap_res <- tcSubTypeHR SectionOrigin (mkFunTys arg_tys op_res_ty) res_ty
->>>>>>> cd82a2e1
+       ; wrap_res <- tcSubTypeHR SectionOrigin (Just expr)
+                                 (mkFunTys arg_tys op_res_ty) res_ty
        ; arg1' <- tcArg op (arg1, arg1_ty, 1)
        ; return ( mkHsWrap wrap_res $
                   SectionL arg1' (mkLHsWrap wrap_fn op')
@@ -577,19 +447,14 @@
   = do { let arity  = length tup_args
              tup_tc = tupleTyCon boxity arity
        ; (coi, arg_tys) <- matchExpectedTyConApp tup_tc res_ty
-<<<<<<< HEAD
                            -- Unboxed tuples have levity vars, which we
                            -- don't care about here
                            -- See Note [Unboxed tuple levity vars] in TyCon
        ; let arg_tys' = case boxity of Unboxed -> drop arity arg_tys
                                        Boxed   -> arg_tys
        ; tup_args1 <- tcTupArgs tup_args arg_tys'
-       ; return $ mkHsWrapCo coi (ExplicitTuple tup_args1 boxity) }
-=======
-       ; tup_args1 <- tcTupArgs tup_args arg_tys
        ; no_orig "ExpTuple all present" $
          mkHsWrapCo coi (ExplicitTuple tup_args1 boxity) }
->>>>>>> cd82a2e1
 
   | otherwise
   = -- The tup_args are a mixture of Present and Missing (for tuple sections)
@@ -602,12 +467,9 @@
                  = mkFunTys [ty | (ty, (L _ (Missing _))) <- arg_tys `zip` tup_args]
                             (mkTupleTy boxity arg_tys)
 
-<<<<<<< HEAD
-       ; coi <- unifyType (Just expr) actual_res_ty res_ty
-=======
        ; wrap <- tcSubTypeHR (Shouldn'tHappenOrigin "ExpTuple")
+                             (Just expr)
                              actual_res_ty res_ty
->>>>>>> cd82a2e1
 
        -- Handle tuple sections where
        ; tup_args1 <- tcTupArgs tup_args arg_tys
@@ -646,17 +508,10 @@
 ************************************************************************
 -}
 
-<<<<<<< HEAD
 tcExpr (HsLet (L l binds) expr) res_ty
-  = do  { (binds', expr') <- tcLocalBinds binds $
-                             tcMonoExpr expr res_ty
-        ; return (HsLet (L l binds') expr') }
-=======
-tcExpr (HsLet binds expr) res_ty
   = do  { (binds', (expr', orig)) <- tcLocalBinds binds $
                                      tcMonoExpr_O expr res_ty
-        ; return (HsLet binds' expr', orig) }
->>>>>>> cd82a2e1
+        ; return (HsLet (L l binds') expr', orig) }
 
 tcExpr (HsCase scrut matches) exp_ty
   = do  {  -- We used to typecheck the case alternatives first.
@@ -680,27 +535,6 @@
 
 tcExpr (HsIf Nothing pred b1 b2) res_ty    -- Ordinary 'if'
   = do { pred' <- tcMonoExpr pred boolTy
-<<<<<<< HEAD
-       ; b1' <- tcMonoExpr b1 res_ty
-       ; b2' <- tcMonoExpr b2 res_ty
-       ; return (HsIf Nothing pred' b1' b2') }
-
-tcExpr (HsIf (Just fun) pred b1 b2) res_ty   -- Note [Rebindable syntax for if]
-  = do { pred_ty <- newOpenFlexiTyVarTy
-       ; b1_ty   <- newOpenFlexiTyVarTy
-       ; b2_ty   <- newOpenFlexiTyVarTy
-       ; let if_ty = mkFunTys [pred_ty, b1_ty, b2_ty] res_ty
-       ; fun'  <- tcSyntaxOp IfOrigin fun if_ty
-       ; pred' <- tcMonoExpr pred pred_ty
-       ; b1'   <- tcMonoExpr b1 b1_ty
-       ; b2'   <- tcMonoExpr b2 b2_ty
-       -- Fundamentally we are just typing (ifThenElse e1 e2 e3)
-       -- so maybe we should use the code for function applications
-       -- (which would allow ifThenElse to be higher rank).
-       -- But it's a little awkward, so I'm leaving it alone for now
-       -- and it maintains uniformity with other rebindable syntax
-       ; return (HsIf (Just fun') pred' b1' b2') }
-=======
             -- this forces the branches to be fully instantiated
             -- (See #10619)
        ; tau_ty <- tauTvsForReturnTvs res_ty
@@ -718,7 +552,6 @@
                 , orig ) }
   where
     herald = text "Rebindable" <+> quotes (text "if") <+> text "takes"
->>>>>>> cd82a2e1
 
 tcExpr (HsMultiIf _ alts) res_ty
   = do { (alts', origs)
@@ -788,37 +621,25 @@
         -- Check for missing fields
         ; checkMissingFields con_like rbinds
 
-<<<<<<< HEAD
-        ; (con_expr, con_tau) <- tcInferId con_name
+        ; (con_expr, con_sigma) <- tcInferId con_name
+        ; (con_wrap, con_tau) <-
+            topInstantiate (OccurrenceOf con_name) con_sigma
+              -- a shallow instantiation should really be enough for
+              -- a data constructor.
         ; let arity = conLikeArity con_like
               (arg_tys, actual_res_ty) = tcSplitFunTysN con_tau arity
         ; case conLikeWrapId_maybe con_like of
                Nothing -> nonBidirectionalErr (conLikeName con_like)
                Just con_id -> do {
-                  co_res <- unifyType (Just expr) actual_res_ty res_ty
+                  res_wrap <- tcSubTypeHR (Shouldn'tHappenOrigin "RecordCon")
+                                          (Just expr) actual_res_ty res_ty
                 ; rbinds' <- tcRecordBinds con_like arg_tys rbinds
-                ; return $ mkHsWrapCo co_res $
-                    RecordCon { rcon_con_name = L loc con_id
-                              , rcon_con_expr = con_expr
-                              , rcon_con_like = con_like
-                              , rcon_flds = rbinds' } } }
-=======
-        ; (con_expr, con_sigma) <- tcInferId con_name
-        ; (con_wrap, con_tau) <-
-            topInstantiate (OccurrenceOf con_name) con_sigma
-              -- a shallow instantiation should really be enough for
-              -- a data constructor.
-        ; let arity = dataConSourceArity data_con
-              (arg_tys, actual_res_ty) = tcSplitFunTysN con_tau arity
-              con_id = dataConWrapId data_con
-
-        ; res_wrap <- tcSubTypeHR (Shouldn'tHappenOrigin "RecordCon")
-                                  actual_res_ty res_ty
-        ; rbinds' <- tcRecordBinds data_con arg_tys rbinds
-        ; no_orig "RecordCon result" $
-          mkHsWrap res_wrap $ RecordCon (L loc con_id)
-                                        (mkHsWrap con_wrap con_expr) rbinds' }
->>>>>>> cd82a2e1
+                ; no_orig "RecordCon result" $
+                  mkHsWrap res_wrap $
+                  RecordCon { rcon_con_name = L loc con_id
+                            , rcon_con_expr = mkHsWrap con_wrap con_expr
+                            , rcon_con_like = con_like
+                            , rcon_flds = rbinds' } } }
 
 {-
 Note [Type of a record update]
@@ -1068,13 +889,9 @@
               scrut_ty      = TcType.substTy scrut_subst  con1_res_ty
               con1_arg_tys' = map (TcType.substTy result_subst) con1_arg_tys
 
-<<<<<<< HEAD
-        ; co_res   <- unifyType (Just expr) rec_res_ty res_ty
+        ; wrap_res <- tcSubTypeHR (Shouldn'tHappenOrigin "RecUpd")
+                                  (Just expr) rec_res_ty res_ty
         ; co_scrut <- unifyType (Just record_expr) record_tau scrut_ty
-=======
-        ; wrap_res <- tcSubTypeHR (Shouldn'tHappenOrigin "RecUpd")
-                                  rec_res_ty res_ty
->>>>>>> cd82a2e1
 
         -- STEP 5
         -- Typecheck the bindings
@@ -1100,34 +917,12 @@
         ; req_wrap <- instCallConstraints RecordUpdOrigin req_theta'
 
         -- Phew!
-<<<<<<< HEAD
-        ; return $ mkHsWrapCo co_res $
+        ; no_orig "RecUpd result" $
+          mkHsWrap wrap_res $
           RecordUpd { rupd_expr = mkLHsWrap fam_co (mkLHsWrapCo co_scrut record_expr')
                     , rupd_flds = rbinds'
                     , rupd_cons = relevant_cons, rupd_in_tys = scrut_inst_tys
                     , rupd_out_tys = result_inst_tys, rupd_wrap = req_wrap } }
-=======
-        ; no_orig "RecUpd result" $
-          mkHsWrap wrap_res $
-          RecordUpd (mkLHsWrap scrut_co record_expr') rbinds'
-                    relevant_cons scrut_inst_tys result_inst_tys }
-  where
-    upd_fld_names = hsRecFields rbinds
-
-    getFixedTyVars :: [TyVar] -> [DataCon] -> TyVarSet
-    -- These tyvars must not change across the updates
-    getFixedTyVars tvs1 cons
-      = mkVarSet [tv1 | con <- cons
-                      , let (tvs, theta, arg_tys, _) = dataConSig con
-                            flds = dataConFieldLabels con
-                            fixed_tvs = exactTyVarsOfTypes fixed_tys
-                                    -- fixed_tys: See Note [Type of a record update]
-                                        `unionVarSet` tyVarsOfTypes theta
-                                    -- Universally-quantified tyvars that
-                                    -- appear in any of the *implicit*
-                                    -- arguments to the constructor are fixed
-                                    -- See Note [Implicit type sharing]
->>>>>>> cd82a2e1
 
 tcExpr (HsRecFld f) res_ty
     = tcCheckRecSelId f res_ty
@@ -1271,37 +1066,6 @@
 ************************************************************************
 -}
 
-<<<<<<< HEAD
-tcApp :: LHsExpr Name -> [LHsExpr Name] -- Function and args
-      -> TcRhoType -> TcM (HsExpr TcId) -- Translated fun and args
-
-tcApp (L _ (HsPar e)) args res_ty
-  = tcApp e args res_ty
-
-tcApp (L _ (HsApp e1 e2)) args res_ty
-  = tcApp e1 (e2:args) res_ty   -- Accumulate the arguments
-
-tcApp (L loc (HsVar (L _ fun))) args res_ty
-  | fun `hasKey` tagToEnumKey
-  , [arg] <- args
-  = tcTagToEnum loc fun arg res_ty
-
-  | fun `hasKey` seqIdKey
-  , [arg1,arg2] <- args
-  = tcSeq loc fun arg1 arg2 res_ty
-
--- Look for applications of ambiguous record selectors to arguments
--- with type signatures, see Note [Disambiguating record fields]
-tcApp (L loc (HsRecFld (Ambiguous lbl _))) args@(L _ arg:_) res_ty
-  | Just sig_ty <- obviousSig arg
-  = do { sig_tc_ty <- tcHsSigWcType ExprSigCtxt sig_ty
-       ; sel_name <- disambiguateSelector lbl sig_tc_ty
-       ; tcApp (L loc (HsRecFld (Unambiguous lbl sel_name))) args res_ty }
-
-tcApp fun args res_ty
-  = do  {   -- Type-check the function
-        ; (fun1, fun_tau) <- tcInferFun fun
-=======
 tcApp :: Maybe SDoc  -- like "The function `f' is applied to"
                      -- or leave out to get exactly that message
       -> LHsExpr Name -> [LHsExpr Name] -- Function and args
@@ -1316,29 +1080,23 @@
   where
     go (L _ (HsPar e))     args = go e  args
     go (L _ (HsApp e1 e2)) args = go e1 (e2:args)
->>>>>>> cd82a2e1
-
-    go (L loc (HsVar fun)) args
+
+    go (L loc (HsVar (L _ fun))) args
       | fun `hasKey` tagToEnumKey
       , count (not . isLHsTypeExpr) args == 1
       = do { (wrap, expr, args) <- tcTagToEnum loc fun args res_ty
            ; return (wrap, expr, args, Shouldn'tHappenOrigin "tcApp tagToEnum") }
 
-<<<<<<< HEAD
-        -- Typecheck the result, thereby propagating
-        -- info (if any) from result into the argument types
-        -- Both actual_res_ty and res_ty are deeply skolemised
-        -- Rather like tcWrapResult, but (perhaps for historical reasons)
-        -- we do this before typechecking the arguments
-        ; wrap_res <- addErrCtxtM (funResCtxt True (unLoc fun) actual_res_ty res_ty) $
-                      tcSubTypeDS_NC GenSigCtxt (Just $ foldl mkHsApp fun args)
-                                     actual_res_ty res_ty
-=======
       | fun `hasKey` seqIdKey
       , count (not . isLHsTypeExpr) args == 2
       = do { (wrap, expr, args) <- tcSeq loc fun args res_ty
            ; return (wrap, expr, args, Shouldn'tHappenOrigin "tcApp seq") }
->>>>>>> cd82a2e1
+
+    go (L loc (HsRecFld (Ambiguous lbl _))) args@(L _ arg : _)
+      | Just sig_ty <- obviousSig arg
+      = do { sig_tc_ty <- tcHsSigWcType ExprSigCtxt sig_ty
+           ; sel_name  <- disambiguateSelector lbl sig_tc_ty
+           ; go (L loc (HsRecFld (Unambiguous lbl sel_name))) args }
 
     go fun args
       = do {   -- Type-check the function
@@ -1351,7 +1109,9 @@
                 -- this is just like tcWrapResult, but the types don't line
                 -- up to call that function
            ; wrap_res <- addFunResCtxt True (unLoc fun) actual_res_ty res_ty $
-                         tcSubTypeDS_NC_O orig GenSigCtxt actual_res_ty res_ty
+                         tcSubTypeDS_NC_O orig GenSigCtxt
+                           (Just $ foldl mkHsApp fun args)
+                           actual_res_ty res_ty
 
            ; return (wrap_res, mkLHsWrap wrap_fun fun1, args1, orig) }
 
@@ -1363,15 +1123,9 @@
 mk_op_msg op = text "The operator" <+> quotes (ppr op) <+> text "takes"
 
 ----------------
-<<<<<<< HEAD
-tcInferFun :: LHsExpr Name -> TcM (LHsExpr TcId, TcRhoType)
--- Infer and instantiate the type of a function
-tcInferFun (L loc (HsVar (L _ name)))
-=======
 tcInferFun :: LHsExpr Name -> TcM (LHsExpr TcId, TcSigmaType, CtOrigin)
 -- Infer type of a function
-tcInferFun (L loc (HsVar name))
->>>>>>> cd82a2e1
+tcInferFun (L loc (HsVar (L _ name)))
   = do { (fun, ty) <- setSrcSpan loc (tcInferId name)
                -- Don't wrap a context around a plain Id
        ; return (L loc fun, ty, OccurrenceOf name) }
@@ -1466,18 +1220,11 @@
 -- Typecheck a syntax operator, checking that it has the specified type
 -- The operator is always a variable at this stage (i.e. renamer output)
 -- This version assumes res_ty is a monotype
-<<<<<<< HEAD
 tcSyntaxOp orig (HsVar (L _ op)) res_ty
   = do { (expr, rho) <- tcInferIdWithOrig orig (nameRdrName op) op
-       ; tcWrapResult expr rho res_ty }
-tcSyntaxOp _ other _ = pprPanic "tcSyntaxOp" (ppr other)
-=======
-tcSyntaxOp orig (HsVar op) res_ty
-  = do { (expr, rho) <- tcInferIdWithOrig orig op
        ; fst <$> tcWrapResult expr rho res_ty orig }
 
 tcSyntaxOp _ other         _      = pprPanic "tcSyntaxOp" (ppr other)
->>>>>>> cd82a2e1
 
 {-
 Note [Push result type in]
@@ -1573,14 +1320,8 @@
 tcCheckId name res_ty
   = do { (expr, actual_res_ty) <- tcInferId name
        ; traceTc "tcCheckId" (vcat [ppr name, ppr actual_res_ty, ppr res_ty])
-<<<<<<< HEAD
-       ; addErrCtxtM (funResCtxt False (HsVar (noLoc name))
-                                 actual_res_ty res_ty) $
-         tcWrapResult expr actual_res_ty res_ty }
-=======
-       ; addFunResCtxt False (HsVar name) actual_res_ty res_ty $
+       ; addFunResCtxt False (HsVar (noLoc name)) actual_res_ty res_ty $
          fst <$> tcWrapResult expr actual_res_ty res_ty (OccurrenceOf name) }
->>>>>>> cd82a2e1
 
 tcCheckRecSelId :: AmbiguousFieldOcc Name -> TcRhoType -> TcM (HsExpr TcId)
 tcCheckRecSelId f@(Unambiguous _ _) res_ty
@@ -1605,17 +1346,10 @@
   = ambiguousSelector lbl
 
 ------------------------
-<<<<<<< HEAD
-tcInferIdWithOrig :: CtOrigin -> RdrName -> Name ->
-                         TcM (HsExpr TcId, TcRhoType)
--- Look up an occurrence of an Id, and instantiate it (deeply)
+tcInferIdWithOrig :: CtOrigin -> RdrName -> Name -> TcM (HsExpr TcId, TcSigmaType)
+-- Look up an occurrence of an Id
+
 tcInferIdWithOrig orig lbl id_name
-=======
-tcInferIdWithOrig :: CtOrigin -> Name -> TcM (HsExpr TcId, TcSigmaType)
--- Look up an occurrence of an Id
-
-tcInferIdWithOrig orig id_name
->>>>>>> cd82a2e1
   | id_name `hasKey` tagToEnumKey
   = failWithTc (ptext (sLit "tagToEnum# must appear applied to one argument"))
         -- tcApp catches the case (tagToEnum# arg)
@@ -1627,41 +1361,20 @@
          else tc_infer_assert orig }
 
   | otherwise
-<<<<<<< HEAD
-  = tc_infer_id orig lbl id_name
-
-tc_infer_assert :: CtOrigin -> TcM (HsExpr TcId, TcRhoType)
+  = do { (expr, ty) <- tc_infer_id orig lbl id_name
+       ; traceTc "tcInferIdWithOrig" (ppr id_name <+> dcolon <+> ppr ty)
+       ; return (expr, ty) }
+
+tc_infer_assert :: CtOrigin -> TcM (HsExpr TcId, TcSigmaType)
 -- Deal with an occurrence of 'assert'
 -- See Note [Adding the implicit parameter to 'assert']
 tc_infer_assert orig
   = do { assert_error_id <- tcLookupId assertErrorName
-       ; (wrap, id_rho) <- deeplyInstantiate orig (idType assert_error_id)
+       ; (wrap, id_rho) <- topInstantiate orig (idType assert_error_id)
        ; return (mkHsWrap wrap (HsVar (noLoc assert_error_id)), id_rho)
        }
 
-tc_infer_id :: CtOrigin -> RdrName -> Name -> TcM (HsExpr TcId, TcRhoType)
-=======
-  = do { (expr, ty) <- tc_infer_id orig id_name
-       ; traceTc "tcInferIdWithOrig" (ppr id_name <+> dcolon <+> ppr ty)
-       ; return (expr, ty) }
-
-tc_infer_assert :: DynFlags -> CtOrigin -> TcM (HsExpr TcId, TcSigmaType)
--- Deal with an occurrence of 'assert'
--- See Note [Adding the implicit parameter to 'assert']
-tc_infer_assert dflags orig
-  = do { sloc <- getSrcSpanM
-       ; assert_error_id <- tcLookupId assertErrorName
-       ; (wrap, id_rho) <- topInstantiate orig (idType assert_error_id)
-       ; let (arg_ty, res_ty) = case tcSplitFunTy_maybe id_rho of
-                                   Nothing      -> pprPanic "assert type" (ppr id_rho)
-                                   Just arg_res -> arg_res
-       ; ASSERT( arg_ty `tcEqType` addrPrimTy )
-         return (HsApp (L sloc (mkHsWrap wrap (HsVar assert_error_id)))
-                       (L sloc (srcSpanPrimLit dflags sloc))
-                , res_ty) }
-
-tc_infer_id :: CtOrigin -> Name -> TcM (HsExpr TcId, TcSigmaType)
->>>>>>> cd82a2e1
+tc_infer_id :: CtOrigin -> RdrName -> Name -> TcM (HsExpr TcId, TcSigmaType)
 -- Return type is deeply instantiated
 tc_infer_id orig lbl id_name
  = do { thing <- tcLookup id_name
@@ -1685,26 +1398,7 @@
              _ -> failWithTc $
                   ppr thing <+> ptext (sLit "used where a value identifier was expected") }
   where
-<<<<<<< HEAD
-    inst_normal_id id
-      = do { (wrap, rho) <- deeplyInstantiate orig (idType id)
-           ; return (mkHsWrap wrap (HsVar (noLoc id)), rho) }
-
-    inst_data_con con
-       -- For data constructors,
-       --   * Must perform the stupid-theta check
-       --   * No need to deeply instantiate because type has all foralls at top
-       = do { let wrap_id           = dataConWrapId con
-                  (tvs, theta, rho) = tcSplitSigmaTy (idType wrap_id)
-            ; (subst, tvs') <- tcInstTyVars tvs
-            ; let tys'   = mkTyVarTys tvs'
-                  theta' = substTheta subst theta
-                  rho'   = substTy subst rho
-            ; wrap <- instCall orig tys' theta'
-            ; addDataConStupidTheta con tys'
-            ; return (mkHsWrap wrap (HsVar (noLoc wrap_id)), rho') }
-=======
-    return_id id = return (HsVar id, idType id)
+    return_id id = return (HsVar (noLoc id), idType id)
 
     return_data_con con
        -- For data constructors, must perform the stupid-theta check
@@ -1720,23 +1414,16 @@
                  rho'   = substTy subst rho
            ; wrap <- instCall orig tys' theta'
            ; addDataConStupidTheta con tys'
-           ; return (mkHsWrap wrap (HsVar con_wrapper_id), rho') }
+           ; return (mkHsWrap wrap (HsVar (noLoc con_wrapper_id)), rho') }
 
       where
         con_wrapper_id = dataConWrapId con
         stupid_theta   = dataConStupidTheta con
->>>>>>> cd82a2e1
 
     check_naughty id
       | isNaughtyRecordSelector id = failWithTc (naughtyRecordSel lbl)
       | otherwise                  = return ()
 
-<<<<<<< HEAD
-=======
-srcSpanPrimLit :: DynFlags -> SrcSpan -> HsExpr TcId
-srcSpanPrimLit dflags span
-    = HsLit (HsStringPrim "" (unsafeMkByteString
-                             (showSDocOneLine dflags (ppr span))))
 
 tcUnboundId :: OccName -> TcRhoType -> TcM (HsExpr TcId, CtOrigin)
 -- Typechedk an occurrence of an unbound Id
@@ -1751,13 +1438,16 @@
  = do { ty <- newFlexiTyVarTy liftedTypeKind
       ; name <- newSysName occ
       ; let ev = mkLocalId name ty NoSigId
-      ; loc <- getCtLocM HoleOrigin
-      ; let can = CHoleCan { cc_ev = CtWanted ty ev loc, cc_occ = occ
+      ; loc <- getCtLocM HoleOrigin Nothing
+      ; let can = CHoleCan { cc_ev = CtWanted { ctev_pred = ty
+                                              , ctev_dest = EvVarDest ev
+                                              , ctev_loc  = loc}
+                           , cc_occ = occ
                            , cc_hole = ExprHole }
       ; emitInsoluble can
-      ; tcWrapResult (HsVar ev) ty res_ty (UnboundOccurrenceOf occ) }
-
->>>>>>> cd82a2e1
+      ; tcWrapResult (HsVar (noLoc ev)) ty res_ty (UnboundOccurrenceOf occ) }
+
+
 {-
 Note [Adding the implicit parameter to 'assert']
 ~~~~~~~~~~~~~~~~~~~~~~~~~~~~~~~~~~~~~~~~~~~~~~~~
@@ -1852,32 +1542,6 @@
             -> TcM (HsWrapper, LHsExpr TcId, [LHsExpr TcId])
 -- tagToEnum# :: forall a. Int# -> a
 -- See Note [tagToEnum#]   Urgh!
-<<<<<<< HEAD
-tcTagToEnum loc fun_name arg res_ty
-  = do  { fun <- tcLookupId fun_name
-        ; ty' <- zonkTcType res_ty
-
-        -- Check that the type is algebraic
-        ; let mb_tc_app = tcSplitTyConApp_maybe ty'
-              Just (tc, tc_args) = mb_tc_app
-        ; checkTc (isJust mb_tc_app)
-                  (mk_error ty' doc1)
-
-        -- Look through any type family
-        ; fam_envs <- tcGetFamInstEnvs
-        ; let (rep_tc, rep_args, coi) = tcLookupDataFamInst fam_envs tc tc_args
-             -- coi :: tc tc_args ~R rep_tc rep_args
-
-        ; checkTc (isEnumerationTyCon rep_tc)
-                  (mk_error ty' doc2)
-
-        ; arg' <- tcMonoExpr arg intPrimTy
-        ; let fun' = L loc (HsWrap (WpTyApp rep_ty) (HsVar (L loc fun)))
-              rep_ty = mkTyConApp rep_tc rep_args
-
-        ; return (mkHsWrapCoR (mkTcSymCo coi) $ HsApp fun' arg') }
-                  -- coi is a Representational coercion
-=======
 tcTagToEnum loc fun_name args res_ty
   = do { fun <- tcLookupId fun_name
 
@@ -1911,12 +1575,11 @@
                  (mk_error ty' doc2)
 
        ; arg' <- tcMonoExpr arg intPrimTy
-       ; let fun' = L loc (HsWrap (WpTyApp rep_ty) (HsVar fun))
+       ; let fun' = L loc (HsWrap (WpTyApp rep_ty) (HsVar (L loc fun)))
              rep_ty = mkTyConApp rep_tc rep_args
 
-       ; return (coToHsWrapperR (mkTcSymCo $ TcCoercion coi), fun', [arg']) }
+       ; return (coToHsWrapperR (mkTcSymCo coi), fun', [arg']) }
                  -- coi is a Representational coercion
->>>>>>> cd82a2e1
   where
     doc1 = vcat [ ptext (sLit "Specify the type by giving a type signature")
                 , ptext (sLit "e.g. (tagToEnum# x) :: Bool") ]
@@ -2371,15 +2034,9 @@
   | Just field_ty <- assocMaybe flds_w_tys field_lbl
       = addErrCtxt (fieldCtxt field_lbl) $
         do { rhs' <- tcPolyExprNC rhs field_ty
-<<<<<<< HEAD
            ; let field_id = mkUserLocal (nameOccName sel_name)
                                         (nameUnique sel_name)
                                         field_ty loc
-=======
-           ; let field_id = mkUserLocal (nameOccName field_lbl)
-                                        (nameUnique field_lbl)
-                                        field_ty HasSigId loc
->>>>>>> cd82a2e1
                 -- Yuk: the field_id has the *unique* of the selector Id
                 --          (so we can find it easily)
                 --      but is a LocalId with the appropriate type of the RHS
@@ -2454,21 +2111,9 @@
 fieldCtxt field_name
   = ptext (sLit "In the") <+> quotes (ppr field_name) <+> ptext (sLit "field of a record")
 
-<<<<<<< HEAD
-funResCtxt :: Bool  -- There is at least one argument
-           -> HsExpr Name -> TcType -> TcType
-           -> TidyEnv -> TcM (TidyEnv, MsgDoc)
-=======
-funAppCtxt :: LHsExpr Name -> LHsExpr Name -> Int -> SDoc
-funAppCtxt fun arg arg_no
-  = hang (hsep [ ptext (sLit "In the"), speakNth arg_no, ptext (sLit "argument of"),
-                    quotes (ppr fun) <> text ", namely"])
-       2 (quotes (ppr arg))
-
 addFunResCtxt :: Bool  -- There is at least one argument
               -> HsExpr Name -> TcType -> TcType
               -> TcM a -> TcM a
->>>>>>> cd82a2e1
 -- When we have a mis-match in the return type of a function
 -- try to give a helpful message about too many/few arguments
 --

{-
c%
(c) The University of Glasgow 2006
(c) The GRASP/AQUA Project, Glasgow University, 1992-1998

\section[TcExpr]{Typecheck an expression}
-}

{-# LANGUAGE CPP #-}
{-# LANGUAGE ScopedTypeVariables #-}

module TcExpr ( tcPolyExpr, tcPolyExprNC, tcMonoExpr, tcMonoExprNC,
                tcInferRho, tcInferRhoNC,
                tcSyntaxOp, tcCheckId,
                addExprErrCtxt,
                getFixedTyVars ) where

#include "HsVersions.h"

import {-# SOURCE #-}   TcSplice( tcSpliceExpr, tcTypedBracket, tcUntypedBracket )
import THNames( liftStringName, liftName )

import HsSyn
import TcHsSyn
import TcRnMonad
import TcUnify
import BasicTypes
import Inst
import TcBinds
import FamInst          ( tcGetFamInstEnvs, tcLookupDataFamInst )
import FamInstEnv       ( FamInstEnvs )
import RnEnv            ( addUsedGRE, addNameClashErrRn
                        , unknownSubordinateErr )
import TcEnv
import TcArrows
import TcMatches
import TcHsType
import TcPatSyn( tcPatSynBuilderOcc, nonBidirectionalErr )
import TcPat
import TcMType
import TcType
import DsMonad
import Id
import IdInfo
import ConLike
import DataCon
import PatSyn
import Name
import RdrName
import TyCon
import Type
import TcEvidence
import VarSet
import VarEnv
import TysWiredIn
import TysPrim( intPrimTy )
import PrimOp( tagToEnumKey )
import PrelNames
import MkId ( proxyHashId )
import DynFlags
import SrcLoc
import Util
import ListSetOps
import Maybes
import ErrUtils
import Outputable
import FastString
import Control.Monad
import Class(classTyCon)
import Data.Function
import Data.List
import qualified Data.Set as Set

{-
************************************************************************
*                                                                      *
\subsection{Main wrappers}
*                                                                      *
************************************************************************
-}

tcPolyExpr, tcPolyExprNC
         :: LHsExpr Name        -- Expression to type check
         -> TcSigmaType         -- Expected type (could be a polytype)
         -> TcM (LHsExpr TcId)  -- Generalised expr with expected type

-- tcPolyExpr is a convenient place (frequent but not too frequent)
-- place to add context information.
-- The NC version does not do so, usually because the caller wants
-- to do so himself.

tcPolyExpr expr res_ty
  = addExprErrCtxt expr $
    do { traceTc "tcPolyExpr" (ppr res_ty); tcPolyExprNC expr res_ty }

tcPolyExprNC expr res_ty
  = do { traceTc "tcPolyExprNC" (ppr res_ty)
       ; (gen_fn, expr') <- tcGen GenSigCtxt res_ty $ \ _ rho ->
                            tcMonoExprNC expr rho
       ; return (mkLHsWrap gen_fn expr') }

---------------
tcMonoExpr, tcMonoExprNC
    :: LHsExpr Name      -- Expression to type check
    -> TcRhoType         -- Expected type (could be a type variable)
                         -- Definitely no foralls at the top
    -> TcM (LHsExpr TcId)

tcMonoExpr expr res_ty
  = addErrCtxt (exprCtxt expr) $
    tcMonoExprNC expr res_ty

tcMonoExprNC (L loc expr) res_ty
  = ASSERT( not (isSigmaTy res_ty) )
    setSrcSpan loc $
    do  { expr' <- tcExpr expr res_ty
        ; return (L loc expr') }

---------------
tcInferRho, tcInferRhoNC :: LHsExpr Name -> TcM (LHsExpr TcId, TcRhoType)
-- Infer a *rho*-type.  This is, in effect, a special case
-- for ids and partial applications, so that if
--     f :: Int -> (forall a. a -> a) -> Int
-- then we can infer
--     f 3 :: (forall a. a -> a) -> Int
-- And that in turn is useful
--  (a) for the function part of any application (see tcApp)
--  (b) for the special rule for '$'
tcInferRho expr = addErrCtxt (exprCtxt expr) (tcInferRhoNC expr)

tcInferRhoNC (L loc expr)
  = setSrcSpan loc $
    do { (expr', rho) <- tcInfer (tcExpr expr)
       ; return (L loc expr', rho) }

tcUnboundId :: OccName -> TcRhoType -> TcM (HsExpr TcId)
-- Typechedk an occurrence of an unbound Id
--
-- Some of these started life as a true hole "_".  Others might simply
-- be variables that accidentally have no binding site
--
-- We turn all of them into HsVar, since HsUnboundVar can't contain an
-- Id; and indeed the evidence for the CHoleCan does bind it, so it's
-- not unbound any more!
tcUnboundId occ res_ty
 = do { ty <- newFlexiTyVarTy liftedTypeKind
      ; name <- newSysName occ
      ; let ev = mkLocalId name ty
      ; loc <- getCtLocM HoleOrigin
      ; let can = CHoleCan { cc_ev = CtWanted { ctev_pred = ty
                                              , ctev_dest = EvVarDest ev
                                              , ctev_loc  = loc}
                           , cc_occ = occ
                           , cc_hole = ExprHole }
      ; emitInsoluble can
      ; tcWrapResult (HsVar ev) ty res_ty }

{-
************************************************************************
*                                                                      *
        tcExpr: the main expression typechecker
*                                                                      *
************************************************************************
-}

tcExpr :: HsExpr Name -> TcRhoType -> TcM (HsExpr TcId)
tcExpr e res_ty | debugIsOn && isSigmaTy res_ty     -- Sanity check
                = pprPanic "tcExpr: sigma" (ppr res_ty $$ ppr e)

tcExpr (HsVar name)     res_ty = tcCheckId name res_ty
tcExpr (HsUnboundVar v) res_ty = tcUnboundId v res_ty

tcExpr (HsApp e1 e2) res_ty = tcApp e1 [e2] res_ty

tcExpr (HsLit lit)   res_ty = do { let lit_ty = hsLitType lit
                                 ; tcWrapResult (HsLit lit) lit_ty res_ty }

tcExpr (HsPar expr)  res_ty = do { expr' <- tcMonoExprNC expr res_ty
                                 ; return (HsPar expr') }

tcExpr (HsSCC src lbl expr) res_ty
  = do { expr' <- tcMonoExpr expr res_ty
       ; return (HsSCC src lbl expr') }

tcExpr (HsTickPragma src info expr) res_ty
  = do { expr' <- tcMonoExpr expr res_ty
       ; return (HsTickPragma src info expr') }

tcExpr (HsCoreAnn src lbl expr) res_ty
  = do  { expr' <- tcMonoExpr expr res_ty
        ; return (HsCoreAnn src lbl expr') }

tcExpr (HsOverLit lit) res_ty
  = do  { lit' <- newOverloadedLit (LiteralOrigin lit) lit res_ty
        ; return (HsOverLit lit') }

tcExpr (NegApp expr neg_expr) res_ty
  = do  { neg_expr' <- tcSyntaxOp NegateOrigin neg_expr
                                  (mkFunTy res_ty res_ty)
        ; expr' <- tcMonoExpr expr res_ty
        ; return (NegApp expr' neg_expr') }

tcExpr (HsIPVar x) res_ty
  = do { let origin = IPOccOrigin x
           {- Implicit parameters must have a *tau-type* not a.
              type scheme.  We enforce this by creating a fresh
              type variable as its type.  (Because res_ty may not
              be a tau-type.) -}
       ; ip_ty <- newOpenFlexiTyVarTy
       ; let ip_name = mkStrLitTy (hsIPNameFS x)
       ; ip_var <- emitWantedEvVar origin (mkClassPred ipClass [ip_name, ip_ty])
       ; tcWrapResult (fromDict ipClass ip_name ip_ty (HsVar ip_var)) ip_ty res_ty }
  where
  -- Coerces a dictionary for `IP "x" t` into `t`.
  fromDict ipClass x ty = HsWrap $ mkWpCast $
                          unwrapIP $ mkClassPred ipClass [x,ty]

tcExpr (HsOverLabel l) res_ty  -- See Note [Type-checking overloaded labels]
  = do { let origin = OverLabelOrigin l
       ; isLabelClass <- tcLookupClass isLabelClassName
       ; alpha <- newFlexiTyVarTy openTypeKind
       ; let lbl = mkStrLitTy l
             pred = mkClassPred isLabelClass [lbl, alpha]
       ; loc <- getSrcSpanM
       ; var <- emitWanted origin pred
       ; let proxy_arg = L loc (mkHsWrap (mkWpTyApps [typeSymbolKind, lbl])
                                         (HsVar proxyHashId))
             tm = L loc (fromDict pred (HsVar var)) `HsApp` proxy_arg
       ; tcWrapResult tm alpha res_ty }
  where
  -- Coerces a dictionary for `IsLabel "x" t` into `Proxy# x -> t`.
  fromDict pred = HsWrap $ mkWpCast $ TcCoercion $ unwrapIP pred

tcExpr (HsLam match) res_ty
  = do  { (co_fn, match') <- tcMatchLambda match res_ty
        ; return (mkHsWrap co_fn (HsLam match')) }

tcExpr e@(HsLamCase _ matches) res_ty
  = do  { (co_fn, [arg_ty], body_ty) <- matchExpectedFunTys msg 1 res_ty
        ; matches' <- tcMatchesCase match_ctxt arg_ty matches body_ty
        ; return $ mkHsWrapCo co_fn $ HsLamCase arg_ty matches' }
  where msg = sep [ ptext (sLit "The function") <+> quotes (ppr e)
                  , ptext (sLit "requires")]
        match_ctxt = MC { mc_what = CaseAlt, mc_body = tcBody }

tcExpr (ExprWithTySig expr sig_ty wcs) res_ty
 = tcWildcardBinders wcs $ \ wc_prs ->
   do { addErrCtxt (pprSigCtxt ExprSigCtxt empty (ppr sig_ty)) $
        emitWildcardHoleConstraints wc_prs
      ; sig_tc_ty <- tcHsSigType ExprSigCtxt sig_ty
      ; (gen_fn, expr')
            <- tcGen ExprSigCtxt sig_tc_ty $ \ skol_tvs res_ty ->

                  -- Remember to extend the lexical type-variable environment
                  -- See Note [More instantiated than scoped] in TcBinds
               tcExtendTyVarEnv2
                  [(n,tv) | (Just n, tv) <- findScopedTyVars sig_ty sig_tc_ty skol_tvs] $

               tcMonoExprNC expr res_ty

      ; let inner_expr = ExprWithTySigOut (mkLHsWrap gen_fn expr') sig_ty

      ; (inst_wrap, rho) <- deeplyInstantiate ExprSigOrigin sig_tc_ty
      ; tcWrapResult (mkHsWrap inst_wrap inner_expr) rho res_ty }

tcExpr (HsType ty) _
  = failWithTc (text "Can't handle type argument:" <+> ppr ty)
        -- This is the syntax for type applications that I was planning
        -- but there are difficulties (e.g. what order for type args)
        -- so it's not enabled yet.
        -- Can't eliminate it altogether from the parser, because the
        -- same parser parses *patterns*.


{-
Note [Type-checking overloaded labels]
~~~~~~~~~~~~~~~~~~~~~~~~~~~~~~~~~~~~~~
Recall that (in GHC.OverloadedLabels) we have

    class IsLabel (x :: Symbol) a where
      fromLabel :: Proxy# x -> a

When we see an overloaded label like `#foo`, we generate a fresh
variable `alpha` for the type and emit an `IsLabel "foo" alpha`
constraint.  Because the `IsLabel` class has a single method, it is
represented by a newtype, so we can coerce `IsLabel "foo" alpha` to
`Proxy# "foo" -> alpha` (just like for implicit parameters).  We then
apply it to `proxy#` of type `Proxy# "foo"`.

That is, we translate `#foo` to `fromLabel (proxy# :: Proxy# "foo")`.
-}


{-
************************************************************************
*                                                                      *
                Infix operators and sections
*                                                                      *
************************************************************************

Note [Left sections]
~~~~~~~~~~~~~~~~~~~~
Left sections, like (4 *), are equivalent to
        \ x -> (*) 4 x,
or, if PostfixOperators is enabled, just
        (*) 4
With PostfixOperators we don't actually require the function to take
two arguments at all.  For example, (x `not`) means (not x); you get
postfix operators!  Not Haskell 98, but it's less work and kind of
useful.

Note [Typing rule for ($)]
~~~~~~~~~~~~~~~~~~~~~~~~~~
People write
   runST $ blah
so much, where
   runST :: (forall s. ST s a) -> a
that I have finally given in and written a special type-checking
rule just for saturated appliations of ($).
  * Infer the type of the first argument
  * Decompose it; should be of form (arg2_ty -> res_ty),
       where arg2_ty might be a polytype
  * Use arg2_ty to typecheck arg2

Note [Typing rule for seq]
~~~~~~~~~~~~~~~~~~~~~~~~~~
We want to allow
       x `seq` (# p,q #)
which suggests this type for seq:
   seq :: forall (a:*) (b:Open). a -> b -> b,
with (b:Open) meaning that be can be instantiated with an unboxed
tuple.  The trouble is that this might accept a partially-applied
'seq', and I'm just not certain that would work.  I'm only sure it's
only going to work when it's fully applied, so it turns into
    case x of _ -> (# p,q #)

So it seems more uniform to treat 'seq' as it it was a language
construct.

See Note [seqId magic] in MkId, and
-}

tcExpr expr@(OpApp arg1 op fix arg2) res_ty
  | (L loc (HsVar op_name)) <- op
  , op_name `hasKey` seqIdKey           -- Note [Typing rule for seq]
  = do { arg1_ty <- newFlexiTyVarTy liftedTypeKind
       ; let arg2_ty = res_ty
       ; arg1' <- tcArg op (arg1, arg1_ty, 1)
       ; arg2' <- tcArg op (arg2, arg2_ty, 2)
       ; op_id <- tcLookupId op_name
       ; let op' = L loc (HsWrap (mkWpTyApps [arg1_ty, arg2_ty]) (HsVar op_id))
       ; return $ OpApp arg1' op' fix arg2' }

  | (L loc (HsVar op_name)) <- op
  , op_name `hasKey` dollarIdKey        -- Note [Typing rule for ($)]
  = do { traceTc "Application rule" (ppr op)
       ; (arg1', arg1_ty) <- tcInferRho arg1

       ; let doc = ptext (sLit "The first argument of ($) takes")
       ; (co_arg1, [arg2_ty], op_res_ty) <- matchExpectedFunTys doc 1 arg1_ty

         -- We have (arg1 $ arg2)
         -- So: arg1_ty = arg2_ty -> op_res_ty
         -- where arg2_ty maybe polymorphic; that's the point

       ; arg2'  <- tcArg op (arg2, arg2_ty, 2)
       ; co_b   <- unifyType (Just expr) op_res_ty res_ty    -- op_res ~ res

       -- Make sure that the argument type has kind '*'
       --   ($) :: forall (v:Levity) (a:*) (b:TYPE v). (a->b) -> a -> b
       -- Eg we do not want to allow  (D#  $  4.0#)   Trac #5570
       --    (which gives a seg fault)
       -- We do this by unifying with a MetaTv; but of course
       -- it must allow foralls in the type it unifies with (hence ReturnTv)!
       --
       -- The *result* type can have any kind (Trac #8739),
       -- so we don't need to check anything for that
       ; a2_tv <- newReturnTyVar liftedTypeKind
       ; let a2_ty = mkTyVarTy a2_tv
       ; co_a <- unifyType (Just arg2) arg2_ty a2_ty     -- arg2 ~ a2

       ; op_id  <- tcLookupId op_name

       ; let op' = L loc (HsWrap (mkWpTyApps [ getLevity "tcExpr ($)" res_ty
                                             , a2_ty
                                             , res_ty ])
                                 (HsVar op_id))
       ; return $
         OpApp (mkLHsWrapCo (mkFunCo Nominal co_a co_b) $
                mkLHsWrapCo co_arg1 arg1')
               op' fix
               (mkLHsWrapCo co_a arg2') }

  | otherwise
  = do { traceTc "Non Application rule" (ppr op)
       ; (op', op_ty) <- tcInferFun op
       ; (co_fn, arg_tys, op_res_ty) <- unifyOpFunTysWrap op 2 op_ty
       ; co_res <- unifyType (Just expr) op_res_ty res_ty
       ; [arg1', arg2'] <- tcArgs op [arg1, arg2] arg_tys
       ; return $ mkHsWrapCo co_res $
         OpApp arg1' (mkLHsWrapCo co_fn op') fix arg2' }

-- Right sections, equivalent to \ x -> x `op` expr, or
--      \ x -> op x expr

tcExpr expr@(SectionR op arg2) res_ty
  = do { (op', op_ty) <- tcInferFun op
       ; (co_fn, [arg1_ty, arg2_ty], op_res_ty) <- unifyOpFunTysWrap op 2 op_ty
       ; co_res <- unifyType (Just expr) (mkFunTy arg1_ty op_res_ty) res_ty
       ; arg2' <- tcArg op (arg2, arg2_ty, 2)
       ; return $ mkHsWrapCo co_res $
         SectionR (mkLHsWrapCo co_fn op') arg2' }

tcExpr expr@(SectionL arg1 op) res_ty
  = do { (op', op_ty) <- tcInferFun op
       ; dflags <- getDynFlags      -- Note [Left sections]
       ; let n_reqd_args | xopt Opt_PostfixOperators dflags = 1
                         | otherwise                        = 2

       ; (co_fn, (arg1_ty:arg_tys), op_res_ty) <- unifyOpFunTysWrap op n_reqd_args op_ty
       ; co_res <- unifyType (Just expr) (mkFunTys arg_tys op_res_ty) res_ty
       ; arg1' <- tcArg op (arg1, arg1_ty, 1)
       ; return $ mkHsWrapCo co_res $
         SectionL arg1' (mkLHsWrapCo co_fn op') }

tcExpr expr@(ExplicitTuple tup_args boxity) res_ty
  | all tupArgPresent tup_args
  = do { let arity  = length tup_args
             tup_tc = tupleTyCon boxity arity
       ; (coi, arg_tys) <- matchExpectedTyConApp tup_tc res_ty
                           -- Unboxed tuples have levity vars, which we
                           -- don't care about here
                           -- See Note [Unboxed tuple levity vars] in TyCon
       ; let arg_tys' = case boxity of Unboxed -> drop arity arg_tys
                                       Boxed   -> arg_tys
       ; tup_args1 <- tcTupArgs tup_args arg_tys'
       ; return $ mkHsWrapCo coi (ExplicitTuple tup_args1 boxity) }

  | otherwise
  = -- The tup_args are a mixture of Present and Missing (for tuple sections)
    do { let arity = length tup_args

       ; arg_tys <- case boxity of
           { Boxed   -> newFlexiTyVarTys arity liftedTypeKind
           ; Unboxed -> replicateM arity newOpenFlexiTyVarTy }
       ; let actual_res_ty
                 = mkFunTys [ty | (ty, (L _ (Missing _))) <- arg_tys `zip` tup_args]
                            (mkTupleTy boxity arg_tys)

       ; coi <- unifyType (Just expr) actual_res_ty res_ty

       -- Handle tuple sections where
       ; tup_args1 <- tcTupArgs tup_args arg_tys

       ; return $ mkHsWrapCo coi (ExplicitTuple tup_args1 boxity) }

tcExpr (ExplicitList _ witness exprs) res_ty
  = case witness of
      Nothing   -> do  { (coi, elt_ty) <- matchExpectedListTy res_ty
                       ; exprs' <- mapM (tc_elt elt_ty) exprs
                       ; return $ mkHsWrapCo coi (ExplicitList elt_ty Nothing exprs') }

      Just fln -> do  { list_ty <- newFlexiTyVarTy liftedTypeKind
                     ; fln' <- tcSyntaxOp ListOrigin fln (mkFunTys [intTy, list_ty] res_ty)
                     ; (coi, elt_ty) <- matchExpectedListTy list_ty
                     ; exprs' <- mapM (tc_elt elt_ty) exprs
                     ; return $ mkHsWrapCo coi (ExplicitList elt_ty (Just fln') exprs') }
     where tc_elt elt_ty expr = tcPolyExpr expr elt_ty

tcExpr (ExplicitPArr _ exprs) res_ty    -- maybe empty
  = do  { (coi, elt_ty) <- matchExpectedPArrTy res_ty
        ; exprs' <- mapM (tc_elt elt_ty) exprs
        ; return $ mkHsWrapCo coi (ExplicitPArr elt_ty exprs') }
  where
    tc_elt elt_ty expr = tcPolyExpr expr elt_ty

{-
************************************************************************
*                                                                      *
                Let, case, if, do
*                                                                      *
************************************************************************
-}

tcExpr (HsLet (L l binds) expr) res_ty
  = do  { (binds', expr') <- tcLocalBinds binds $
                             tcMonoExpr expr res_ty
        ; return (HsLet (L l binds') expr') }

tcExpr (HsCase scrut matches) exp_ty
  = do  {  -- We used to typecheck the case alternatives first.
           -- The case patterns tend to give good type info to use
           -- when typechecking the scrutinee.  For example
           --   case (map f) of
           --     (x:xs) -> ...
           -- will report that map is applied to too few arguments
           --
           -- But now, in the GADT world, we need to typecheck the scrutinee
           -- first, to get type info that may be refined in the case alternatives
          (scrut', scrut_ty) <- tcInferRho scrut

        ; traceTc "HsCase" (ppr scrut_ty)
        ; matches' <- tcMatchesCase match_ctxt scrut_ty matches exp_ty
        ; return (HsCase scrut' matches') }
 where
    match_ctxt = MC { mc_what = CaseAlt,
                      mc_body = tcBody }

tcExpr (HsIf Nothing pred b1 b2) res_ty    -- Ordinary 'if'
  = do { pred' <- tcMonoExpr pred boolTy
       ; b1' <- tcMonoExpr b1 res_ty
       ; b2' <- tcMonoExpr b2 res_ty
       ; return (HsIf Nothing pred' b1' b2') }

tcExpr (HsIf (Just fun) pred b1 b2) res_ty   -- Note [Rebindable syntax for if]
  = do { pred_ty <- newOpenFlexiTyVarTy
       ; b1_ty   <- newOpenFlexiTyVarTy
       ; b2_ty   <- newOpenFlexiTyVarTy
       ; let if_ty = mkFunTys [pred_ty, b1_ty, b2_ty] res_ty
       ; fun'  <- tcSyntaxOp IfOrigin fun if_ty
       ; pred' <- tcMonoExpr pred pred_ty
       ; b1'   <- tcMonoExpr b1 b1_ty
       ; b2'   <- tcMonoExpr b2 b2_ty
       -- Fundamentally we are just typing (ifThenElse e1 e2 e3)
       -- so maybe we should use the code for function applications
       -- (which would allow ifThenElse to be higher rank).
       -- But it's a little awkward, so I'm leaving it alone for now
       -- and it maintains uniformity with other rebindable syntax
       ; return (HsIf (Just fun') pred' b1' b2') }

tcExpr (HsMultiIf _ alts) res_ty
  = do { alts' <- mapM (wrapLocM $ tcGRHS match_ctxt res_ty) alts
       ; return $ HsMultiIf res_ty alts' }
  where match_ctxt = MC { mc_what = IfAlt, mc_body = tcBody }

tcExpr (HsDo do_or_lc stmts _) res_ty
  = tcDoStmts do_or_lc stmts res_ty

tcExpr (HsProc pat cmd) res_ty
  = do  { (pat', cmd', coi) <- tcProc pat cmd res_ty
        ; return $ mkHsWrapCo coi (HsProc pat' cmd') }

tcExpr (HsStatic expr) res_ty
  = do  { staticPtrTyCon  <- tcLookupTyCon staticPtrTyConName
        ; (co, [expr_ty]) <- matchExpectedTyConApp staticPtrTyCon res_ty
        ; (expr', lie)    <- captureConstraints $
            addErrCtxt (hang (ptext (sLit "In the body of a static form:"))
                             2 (ppr expr)
                       ) $
            tcPolyExprNC expr expr_ty
        -- Require the type of the argument to be Typeable.
        -- The evidence is not used, but asking the constraint ensures that
        -- the current implementation is as restrictive as future versions
        -- of the StaticPointers extension.
        ; typeableClass <- tcLookupClass typeableClassName
        ; _ <- emitWantedEvVar StaticOrigin $
                  mkTyConApp (classTyCon typeableClass)
                             [liftedTypeKind, expr_ty]
        -- Insert the static form in a global list for later validation.
        ; stWC <- tcg_static_wc <$> getGblEnv
        ; updTcRef stWC (andWC lie)
        ; return $ mkHsWrapCo co $ HsStatic expr'
        }

{-
Note [Rebindable syntax for if]
~~~~~~~~~~~~~~~~~~~~~~~~~~~~~~~
The rebindable syntax for 'if' uses the most flexible possible type
for conditionals:
  ifThenElse :: p -> b1 -> b2 -> res
to support expressions like this:

 ifThenElse :: Maybe a -> (a -> b) -> b -> b
 ifThenElse (Just a) f _ = f a
 ifThenElse Nothing  _ e = e

 example :: String
 example = if Just 2
              then \v -> show v
              else "No value"


************************************************************************
*                                                                      *
                Record construction and update
*                                                                      *
************************************************************************
-}

<<<<<<< HEAD
tcExpr expr@(RecordCon (L loc con_name) _ rbinds) res_ty
  = do  { data_con <- tcLookupDataCon con_name
=======
tcExpr (RecordCon { rcon_con_name = L loc con_name, rcon_flds = rbinds }) res_ty
  = do  { con_like <- tcLookupConLike con_name
>>>>>>> f40fe62d

        -- Check for missing fields
        ; checkMissingFields con_like rbinds

        ; (con_expr, con_tau) <- tcInferId con_name
        ; let arity = conLikeArity con_like
              (arg_tys, actual_res_ty) = tcSplitFunTysN con_tau arity
<<<<<<< HEAD
              con_id = dataConWrapId data_con

        ; co_res <- unifyType (Just expr) actual_res_ty res_ty
        ; rbinds' <- tcRecordBinds data_con arg_tys rbinds
        ; return $ mkHsWrapCo co_res $
          RecordCon (L loc con_id) con_expr rbinds' }
=======
        ; case conLikeWrapId_maybe con_like of
               Nothing -> nonBidirectionalErr (conLikeName con_like)
               Just con_id -> do {
                  co_res <- unifyType actual_res_ty res_ty
                ; rbinds' <- tcRecordBinds con_like arg_tys rbinds
                ; return $ mkHsWrapCo co_res $
                    RecordCon { rcon_con_name = L loc con_id
                              , rcon_con_expr = con_expr
                              , rcon_con_like = con_like
                              , rcon_flds = rbinds' } } }
>>>>>>> f40fe62d

{-
Note [Type of a record update]
~~~~~~~~~~~~~~~~~~~~~~~~~~~~~~
The main complication with RecordUpd is that we need to explicitly
handle the *non-updated* fields.  Consider:

        data T a b c = MkT1 { fa :: a, fb :: (b,c) }
                     | MkT2 { fa :: a, fb :: (b,c), fc :: c -> c }
                     | MkT3 { fd :: a }

        upd :: T a b c -> (b',c) -> T a b' c
        upd t x = t { fb = x}

The result type should be (T a b' c)
not (T a b c),   because 'b' *is not* mentioned in a non-updated field
not (T a b' c'), because 'c' *is*     mentioned in a non-updated field
NB that it's not good enough to look at just one constructor; we must
look at them all; cf Trac #3219

After all, upd should be equivalent to:
        upd t x = case t of
                        MkT1 p q -> MkT1 p x
                        MkT2 a b -> MkT2 p b
                        MkT3 d   -> error ...

So we need to give a completely fresh type to the result record,
and then constrain it by the fields that are *not* updated ("p" above).
We call these the "fixed" type variables, and compute them in getFixedTyVars.

Note that because MkT3 doesn't contain all the fields being updated,
its RHS is simply an error, so it doesn't impose any type constraints.
Hence the use of 'relevant_cont'.

Note [Implicit type sharing]
~~~~~~~~~~~~~~~~~~~~~~~~~~~
We also take into account any "implicit" non-update fields.  For example
        data T a b where { MkT { f::a } :: T a a; ... }
So the "real" type of MkT is: forall ab. (a~b) => a -> T a b

Then consider
        upd t x = t { f=x }
We infer the type
        upd :: T a b -> a -> T a b
        upd (t::T a b) (x::a)
           = case t of { MkT (co:a~b) (_:a) -> MkT co x }
We can't give it the more general type
        upd :: T a b -> c -> T c b

Note [Criteria for update]
~~~~~~~~~~~~~~~~~~~~~~~~~~
We want to allow update for existentials etc, provided the updated
field isn't part of the existential. For example, this should be ok.
  data T a where { MkT { f1::a, f2::b->b } :: T a }
  f :: T a -> b -> T b
  f t b = t { f1=b }

The criterion we use is this:

  The types of the updated fields
  mention only the universally-quantified type variables
  of the data constructor

NB: this is not (quite) the same as being a "naughty" record selector
(See Note [Naughty record selectors]) in TcTyClsDecls), at least
in the case of GADTs. Consider
   data T a where { MkT :: { f :: a } :: T [a] }
Then f is not "naughty" because it has a well-typed record selector.
But we don't allow updates for 'f'.  (One could consider trying to
allow this, but it makes my head hurt.  Badly.  And no one has asked
for it.)

In principle one could go further, and allow
  g :: T a -> T a
  g t = t { f2 = \x -> x }
because the expression is polymorphic...but that seems a bridge too far.

Note [Data family example]
~~~~~~~~~~~~~~~~~~~~~~~~~~
    data instance T (a,b) = MkT { x::a, y::b }
  --->
    data :TP a b = MkT { a::a, y::b }
    coTP a b :: T (a,b) ~ :TP a b

Suppose r :: T (t1,t2), e :: t3
Then  r { x=e } :: T (t3,t1)
  --->
      case r |> co1 of
        MkT x y -> MkT e y |> co2
      where co1 :: T (t1,t2) ~ :TP t1 t2
            co2 :: :TP t3 t2 ~ T (t3,t2)
The wrapping with co2 is done by the constructor wrapper for MkT

Outgoing invariants
~~~~~~~~~~~~~~~~~~~
In the outgoing (HsRecordUpd scrut binds cons in_inst_tys out_inst_tys):

  * cons are the data constructors to be updated

  * in_inst_tys, out_inst_tys have same length, and instantiate the
        *representation* tycon of the data cons.  In Note [Data
        family example], in_inst_tys = [t1,t2], out_inst_tys = [t3,t2]

Note [Mixed Record Field Updates]
~~~~~~~~~~~~~~~~~~~~~~~~~~~~

Consider the following pattern synonym.

  data MyRec = MyRec { foo :: Int, qux :: String }

  pattern HisRec{f1, f2} = MyRec{foo = f1, qux=f2}

This allows updates such as the following

  updater :: MyRec -> MyRec
  updater a = a {f1 = 1 }

It would also make sense to allow the following update (which we reject).

  updater a = a {f1 = 1, qux = "two" } ==? MyRec 1 "two"

This leads to confusing behaviour when the selectors in fact refer the same
field.

  updater a = a {f1 = 1, foo = 2} ==? ???

For this reason, we reject a mixture of pattern synonym and normal record
selectors in the same update block. Although of course we still allow the
following.

  updater a = (a {f1 = 1}) {foo = 2}

  > updater (MyRec 0 "str")
  MyRec 2 "str"

-}

<<<<<<< HEAD
tcExpr expr@(RecordUpd record_expr rbnds _ _ _) res_ty
  = ASSERT( notNull rbnds ) do {
        -- STEP -1  See Note [Disambiguating record updates]
=======
tcExpr (RecordUpd { rupd_expr = record_expr, rupd_flds = rbnds }) res_ty
  = ASSERT( notNull rbnds )
    do  {
        -- STEP -1  See Note [Disambiguating record fields]
>>>>>>> f40fe62d
        -- After this we know that rbinds is unambiguous
        rbinds <- disambiguateRecordBinds record_expr rbnds res_ty
        ; let upd_flds = map (unLoc . hsRecFieldLbl . unLoc) rbinds
              upd_fld_occs = map (occNameFS . rdrNameOcc . rdrNameAmbiguousFieldOcc) upd_flds
              sel_ids      = map selectorAmbiguousFieldOcc upd_flds
        -- STEP 0
        -- Check that the field names are really field names
        -- and they are all field names for proper records or
        -- all field names for pattern synonyms.
        ; let bad_guys = [ setSrcSpan loc $ addErrTc (notSelector fld_name)
                         | fld <- rbinds,
                           -- Excludes class ops
                           let L loc sel_id = hsRecUpdFieldId (unLoc fld),
                           not (isRecordSelector sel_id),
                           let fld_name = idName sel_id ]
        ; unless (null bad_guys) (sequence bad_guys >> failM)
        -- See note [Mixed Record Selectors]
        ; let (data_sels, pat_syn_sels) =
                partition isDataConRecordSelector sel_ids
        ; MASSERT( all isPatSynRecordSelector pat_syn_sels )
        ; checkTc ( null data_sels || null pat_syn_sels )
                  ( mixedSelectors data_sels pat_syn_sels )

        -- STEP 1
        -- Figure out the tycon and data cons from the first field name
        ; let   -- It's OK to use the non-tc splitters here (for a selector)
              sel_id : _  = sel_ids
              mtycon  =
                case idDetails sel_id of
                  RecSelId (RecSelData tycon) _ -> Just tycon
                  _ -> Nothing
              con_likes  =
                case idDetails sel_id of
                  RecSelId (RecSelData tc) _ ->
                    map RealDataCon (tyConDataCons tc)
                  RecSelId (RecSelPatSyn ps) _ ->
                    [PatSynCon ps]
                  _ -> panic "tcRecordUpd"
                -- NB: for a data type family, the tycon is the instance tycon

              relevant_cons   = conLikesWithFields con_likes upd_fld_occs
                -- A constructor is only relevant to this process if
                -- it contains *all* the fields that are being updated
                -- Other ones will cause a runtime error if they occur

        -- Step 2
        -- Check that at least one constructor has all the named fields
        -- i.e. has an empty set of bad fields returned by badFields
        ; checkTc (not (null relevant_cons)) (badFieldsUpd rbinds con_likes)

        -- Take apart a representative constructor
        ; let con1 = ASSERT( not (null relevant_cons) ) head relevant_cons
              (con1_tvs, _, _, _prov_theta, req_theta, con1_arg_tys, _) =
                conLikeFullSig con1
              con1_flds = map flLabel $ conLikeFieldLabels con1
              def_res_ty  = conLikeResTy con1
              con1_res_ty =
                (maybe def_res_ty mkFamilyTyConApp mtycon) (mkTyVarTys con1_tvs)

        -- Check that we're not dealing with a unidirectional pattern
        -- synonym
        ; unless (isJust $ conLikeWrapId_maybe con1)
                  (nonBidirectionalErr (conLikeName con1))

        -- STEP 3    Note [Criteria for update]
        -- Check that each updated field is polymorphic; that is, its type
        -- mentions only the universally-quantified variables of the data con
        ; let flds1_w_tys  = zipEqual "tcExpr:RecConUpd" con1_flds con1_arg_tys
              bad_upd_flds = filter bad_fld flds1_w_tys
              con1_tv_set  = mkVarSet con1_tvs
              bad_fld (fld, ty) = fld `elem` upd_fld_occs &&
                                      not (tyCoVarsOfType ty `subVarSet` con1_tv_set)
        ; checkTc (null bad_upd_flds) (badFieldTypes bad_upd_flds)

        -- STEP 4  Note [Type of a record update]
        -- Figure out types for the scrutinee and result
        -- Both are of form (T a b c), with fresh type variables, but with
        -- common variables where the scrutinee and result must have the same type
        -- These are variables that appear in *any* arg of *any* of the
        -- relevant constructors *except* in the updated fields
        --
        ; let fixed_tvs = getFixedTyVars upd_fld_occs con1_tvs relevant_cons
              is_fixed_tv tv = tv `elemVarSet` fixed_tvs

              mk_inst_ty :: TCvSubst -> (TyVar, TcType) -> TcM (TCvSubst, TcType)
              -- Deals with instantiation of kind variables
              --   c.f. TcMType.tcInstTyVars
              mk_inst_ty subst (tv, result_inst_ty)
                | is_fixed_tv tv   -- Same as result type
                = return (extendTCvSubst subst tv result_inst_ty, result_inst_ty)
                | otherwise        -- Fresh type, of correct kind
                = do { (subst', new_tv) <- tcInstTyVarX subst tv
                     ; return (subst', mkTyVarTy new_tv) }

        ; (result_subst, con1_tvs') <- tcInstTyVars con1_tvs
        ; let result_inst_tys = mkTyVarTys con1_tvs'

        ; (scrut_subst, scrut_inst_tys) <- mapAccumLM mk_inst_ty emptyTCvSubst
                                                      (con1_tvs `zip` result_inst_tys)

        ; let rec_res_ty    = TcType.substTy result_subst con1_res_ty
              scrut_ty      = TcType.substTy scrut_subst  con1_res_ty
              con1_arg_tys' = map (TcType.substTy result_subst) con1_arg_tys

        ; co_res <- unifyType (Just expr) rec_res_ty res_ty

        -- STEP 5
        -- Typecheck the thing to be updated, and the bindings
        ; record_expr' <- tcMonoExpr record_expr scrut_ty
        ; rbinds'      <- tcRecordUpd con1 con1_arg_tys' rbinds

        -- STEP 6: Deal with the stupid theta
        ; let theta' = substTheta scrut_subst (conLikeStupidTheta con1)
        ; instStupidTheta RecordUpdOrigin theta'

        -- Step 7: make a cast for the scrutinee, in the case that it's from a type family
<<<<<<< HEAD
        ; let scrut_co | Just co_con <- tyConFamilyCoercion_maybe tycon
                       = mkWpCast (mkUnbranchedAxInstCo Representational co_con scrut_inst_tys [])
=======
        ; let scrut_co | Just co_con <- tyConFamilyCoercion_maybe =<< mtycon
                       = mkWpCast (mkTcUnbranchedAxInstCo Representational co_con scrut_inst_tys)
>>>>>>> f40fe62d
                       | otherwise
                       = idHsWrapper

        -- Step 8: Check that the req constraints are satisfied
        -- For normal data constructors req_theta is empty but we must do
        -- this check for pattern synonyms.
        ; let req_theta' = substTheta scrut_subst req_theta
        ; req_wrap <- instCallConstraints RecordUpdOrigin req_theta'

        -- Phew!
        ; return $ mkHsWrapCo co_res $
          RecordUpd { rupd_expr = mkLHsWrap scrut_co record_expr'
                    , rupd_flds = rbinds'
                    , rupd_cons = relevant_cons, rupd_in_tys = scrut_inst_tys
                    , rupd_out_tys = result_inst_tys, rupd_wrap = req_wrap } }

tcExpr (HsRecFld f) res_ty
    = tcCheckRecSelId f res_ty

{-
************************************************************************
*                                                                      *
        Arithmetic sequences                    e.g. [a,b..]
        and their parallel-array counterparts   e.g. [: a,b.. :]

*                                                                      *
************************************************************************
-}

tcExpr (ArithSeq _ witness seq) res_ty
  = tcArithSeq witness seq res_ty

tcExpr (PArrSeq _ seq@(FromTo expr1 expr2)) res_ty
  = do  { (coi, elt_ty) <- matchExpectedPArrTy res_ty
        ; expr1' <- tcPolyExpr expr1 elt_ty
        ; expr2' <- tcPolyExpr expr2 elt_ty
        ; enumFromToP <- initDsTc $ dsDPHBuiltin enumFromToPVar
        ; enum_from_to <- newMethodFromName (PArrSeqOrigin seq)
                                 (idName enumFromToP) elt_ty
        ; return $ mkHsWrapCo coi
                     (PArrSeq enum_from_to (FromTo expr1' expr2')) }

tcExpr (PArrSeq _ seq@(FromThenTo expr1 expr2 expr3)) res_ty
  = do  { (coi, elt_ty) <- matchExpectedPArrTy res_ty
        ; expr1' <- tcPolyExpr expr1 elt_ty
        ; expr2' <- tcPolyExpr expr2 elt_ty
        ; expr3' <- tcPolyExpr expr3 elt_ty
        ; enumFromThenToP <- initDsTc $ dsDPHBuiltin enumFromThenToPVar
        ; eft <- newMethodFromName (PArrSeqOrigin seq)
                      (idName enumFromThenToP) elt_ty        -- !!!FIXME: chak
        ; return $ mkHsWrapCo coi
                     (PArrSeq eft (FromThenTo expr1' expr2' expr3')) }

tcExpr (PArrSeq _ _) _
  = panic "TcExpr.tcExpr: Infinite parallel array!"
    -- the parser shouldn't have generated it and the renamer shouldn't have
    -- let it through

{-
************************************************************************
*                                                                      *
                Template Haskell
*                                                                      *
************************************************************************
-}

tcExpr (HsSpliceE splice)        res_ty = tcSpliceExpr splice res_ty
tcExpr (HsBracket brack)         res_ty = tcTypedBracket   brack res_ty
tcExpr (HsRnBracketOut brack ps) res_ty = tcUntypedBracket brack ps res_ty

{-
************************************************************************
*                                                                      *
                Catch-all
*                                                                      *
************************************************************************
-}

tcExpr other _ = pprPanic "tcMonoExpr" (ppr other)
  -- Include ArrForm, ArrApp, which shouldn't appear at all
  -- Also HsTcBracketOut, HsQuasiQuoteE

{-
************************************************************************
*                                                                      *
                Arithmetic sequences [a..b] etc
*                                                                      *
************************************************************************
-}

tcArithSeq :: Maybe (SyntaxExpr Name) -> ArithSeqInfo Name -> TcRhoType
           -> TcM (HsExpr TcId)

tcArithSeq witness seq@(From expr) res_ty
  = do { (coi, elt_ty, wit') <- arithSeqEltType witness res_ty
       ; expr' <- tcPolyExpr expr elt_ty
       ; enum_from <- newMethodFromName (ArithSeqOrigin seq)
                              enumFromName elt_ty
       ; return $ mkHsWrapCo coi (ArithSeq enum_from wit' (From expr')) }

tcArithSeq witness seq@(FromThen expr1 expr2) res_ty
  = do { (coi, elt_ty, wit') <- arithSeqEltType witness res_ty
       ; expr1' <- tcPolyExpr expr1 elt_ty
       ; expr2' <- tcPolyExpr expr2 elt_ty
       ; enum_from_then <- newMethodFromName (ArithSeqOrigin seq)
                              enumFromThenName elt_ty
       ; return $ mkHsWrapCo coi (ArithSeq enum_from_then wit' (FromThen expr1' expr2')) }

tcArithSeq witness seq@(FromTo expr1 expr2) res_ty
  = do { (coi, elt_ty, wit') <- arithSeqEltType witness res_ty
       ; expr1' <- tcPolyExpr expr1 elt_ty
       ; expr2' <- tcPolyExpr expr2 elt_ty
       ; enum_from_to <- newMethodFromName (ArithSeqOrigin seq)
                              enumFromToName elt_ty
       ; return $ mkHsWrapCo coi (ArithSeq enum_from_to wit' (FromTo expr1' expr2')) }

tcArithSeq witness seq@(FromThenTo expr1 expr2 expr3) res_ty
  = do { (coi, elt_ty, wit') <- arithSeqEltType witness res_ty
        ; expr1' <- tcPolyExpr expr1 elt_ty
        ; expr2' <- tcPolyExpr expr2 elt_ty
        ; expr3' <- tcPolyExpr expr3 elt_ty
        ; eft <- newMethodFromName (ArithSeqOrigin seq)
                              enumFromThenToName elt_ty
        ; return $ mkHsWrapCo coi (ArithSeq eft wit' (FromThenTo expr1' expr2' expr3')) }

-----------------
arithSeqEltType :: Maybe (SyntaxExpr Name) -> TcRhoType
              -> TcM (TcCoercion, TcType, Maybe (SyntaxExpr Id))
arithSeqEltType Nothing res_ty
  = do { (coi, elt_ty) <- matchExpectedListTy res_ty
       ; return (coi, elt_ty, Nothing) }
arithSeqEltType (Just fl) res_ty
  = do { list_ty <- newFlexiTyVarTy liftedTypeKind
       ; fl' <- tcSyntaxOp ListOrigin fl (mkFunTy list_ty res_ty)
       ; (coi, elt_ty) <- matchExpectedListTy list_ty
       ; return (coi, elt_ty, Just fl') }

{-
************************************************************************
*                                                                      *
                Applications
*                                                                      *
************************************************************************
-}

tcApp :: LHsExpr Name -> [LHsExpr Name] -- Function and args
      -> TcRhoType -> TcM (HsExpr TcId) -- Translated fun and args

tcApp (L _ (HsPar e)) args res_ty
  = tcApp e args res_ty

tcApp (L _ (HsApp e1 e2)) args res_ty
  = tcApp e1 (e2:args) res_ty   -- Accumulate the arguments

tcApp (L loc (HsVar fun)) args res_ty
  | fun `hasKey` tagToEnumKey
  , [arg] <- args
  = tcTagToEnum loc fun arg res_ty

  | fun `hasKey` seqIdKey
  , [arg1,arg2] <- args
  = tcSeq loc fun arg1 arg2 res_ty

-- Look for applications of ambiguous record selectors to arguments
-- with type signatures, see Note [Disambiguating record fields]
tcApp (L loc (HsRecFld (Ambiguous lbl _))) args@(L _ arg:_) res_ty
  | Just sig_ty <- obviousSig arg
  = do { sig_tc_ty <- tcHsSigType ExprSigCtxt sig_ty
       ; sel_name <- disambiguateSelector lbl sig_tc_ty
       ; tcApp (L loc (HsRecFld (Unambiguous lbl sel_name))) args res_ty }

tcApp fun args res_ty
  = do  {   -- Type-check the function
        ; (fun1, fun_tau) <- tcInferFun fun

            -- Extract its argument types
        ; (co_fun, expected_arg_tys, actual_res_ty)
              <- matchExpectedFunTys (mk_app_msg fun) (length args) fun_tau

        -- Typecheck the result, thereby propagating
        -- info (if any) from result into the argument types
        -- Both actual_res_ty and res_ty are deeply skolemised
        -- Rather like tcWrapResult, but (perhaps for historical reasons)
        -- we do this before typechecking the arguments
        ; wrap_res <- addErrCtxtM (funResCtxt True (unLoc fun) actual_res_ty res_ty) $
                      tcSubTypeDS_NC GenSigCtxt (Just $ foldl mkHsApp fun args)
                                     actual_res_ty res_ty

        -- Typecheck the arguments
        ; args1 <- tcArgs fun args expected_arg_tys

        -- Assemble the result
        ; let fun2 = mkLHsWrapCo co_fun fun1
              app  = mkLHsWrap wrap_res (foldl mkHsApp fun2 args1)

        ; return (unLoc app) }


mk_app_msg :: LHsExpr Name -> SDoc
mk_app_msg fun = sep [ ptext (sLit "The function") <+> quotes (ppr fun)
                     , ptext (sLit "is applied to")]

----------------
tcInferFun :: LHsExpr Name -> TcM (LHsExpr TcId, TcRhoType)
-- Infer and instantiate the type of a function
tcInferFun (L loc (HsVar name))
  = do { (fun, ty) <- setSrcSpan loc (tcInferId name)
               -- Don't wrap a context around a plain Id
       ; return (L loc fun, ty) }

tcInferFun (L loc (HsRecFld f))
  = do { (fun, ty) <- setSrcSpan loc (tcInferRecSelId f)
               -- Don't wrap a context around a plain Id
       ; return (L loc fun, ty) }

tcInferFun fun
  = do { (fun, fun_ty) <- tcInfer (tcMonoExpr fun)

         -- Zonk the function type carefully, to expose any polymorphism
         -- E.g. (( \(x::forall a. a->a). blah ) e)
         -- We can see the rank-2 type of the lambda in time to generalise e
       ; fun_ty' <- zonkTcType fun_ty

       ; (wrap, rho) <- deeplyInstantiate AppOrigin fun_ty'
       ; return (mkLHsWrap wrap fun, rho) }

----------------
tcArgs :: LHsExpr Name                          -- The function (for error messages)
       -> [LHsExpr Name] -> [TcSigmaType]       -- Actual arguments and expected arg types
       -> TcM [LHsExpr TcId]                    -- Resulting args

tcArgs fun args expected_arg_tys
  = mapM (tcArg fun) (zip3 args expected_arg_tys [1..])

----------------
tcArg :: LHsExpr Name                           -- The function (for error messages)
       -> (LHsExpr Name, TcSigmaType, Int)      -- Actual argument and expected arg type
       -> TcM (LHsExpr TcId)                    -- Resulting argument
tcArg fun (arg, ty, arg_no) = addErrCtxt (funAppCtxt fun arg arg_no)
                                         (tcPolyExprNC arg ty)

----------------
tcTupArgs :: [LHsTupArg Name] -> [TcSigmaType] -> TcM [LHsTupArg TcId]
tcTupArgs args tys
  = ASSERT( equalLength args tys ) mapM go (args `zip` tys)
  where
    go (L l (Missing {}),   arg_ty) = return (L l (Missing arg_ty))
    go (L l (Present expr), arg_ty) = do { expr' <- tcPolyExpr expr arg_ty
                                         ; return (L l (Present expr')) }

----------------
unifyOpFunTysWrap :: LHsExpr Name -> Arity -> TcRhoType
                  -> TcM (TcCoercion, [TcSigmaType], TcRhoType)
-- A wrapper for matchExpectedFunTys
unifyOpFunTysWrap op arity ty = matchExpectedFunTys herald arity ty
  where
    herald = ptext (sLit "The operator") <+> quotes (ppr op) <+> ptext (sLit "takes")

---------------------------
tcSyntaxOp :: CtOrigin -> HsExpr Name -> TcType -> TcM (HsExpr TcId)
-- Typecheck a syntax operator, checking that it has the specified type
-- The operator is always a variable at this stage (i.e. renamer output)
-- This version assumes res_ty is a monotype
tcSyntaxOp orig (HsVar op) res_ty = do { (expr, rho) <- tcInferIdWithOrig orig (nameRdrName op) op
                                       ; tcWrapResult expr rho res_ty }
tcSyntaxOp _ other         _      = pprPanic "tcSyntaxOp" (ppr other)

{-
Note [Push result type in]
~~~~~~~~~~~~~~~~~~~~~~~~~~
Unify with expected result before type-checking the args so that the
info from res_ty percolates to args.  This is when we might detect a
too-few args situation.  (One can think of cases when the opposite
order would give a better error message.)
experimenting with putting this first.

Here's an example where it actually makes a real difference

   class C t a b | t a -> b
   instance C Char a Bool

   data P t a = forall b. (C t a b) => MkP b
   data Q t   = MkQ (forall a. P t a)

   f1, f2 :: Q Char;
   f1 = MkQ (MkP True)
   f2 = MkQ (MkP True :: forall a. P Char a)

With the change, f1 will type-check, because the 'Char' info from
the signature is propagated into MkQ's argument. With the check
in the other order, the extra signature in f2 is reqd.


************************************************************************
*                                                                      *
                 tcInferId
*                                                                      *
************************************************************************
-}

tcCheckId :: Name -> TcRhoType -> TcM (HsExpr TcId)
tcCheckId name res_ty
  = do { (expr, actual_res_ty) <- tcInferId name
       ; traceTc "tcCheckId" (vcat [ppr name, ppr actual_res_ty, ppr res_ty])
       ; addErrCtxtM (funResCtxt False (HsVar name) actual_res_ty res_ty) $
         tcWrapResult expr actual_res_ty res_ty }

tcCheckRecSelId :: AmbiguousFieldOcc Name -> TcRhoType -> TcM (HsExpr TcId)
tcCheckRecSelId f@(Unambiguous _ _) res_ty
  = do { (expr, actual_res_ty) <- tcInferRecSelId f
       ; addErrCtxtM (funResCtxt False (HsRecFld f) actual_res_ty res_ty) $
         tcWrapResult expr actual_res_ty res_ty }
tcCheckRecSelId (Ambiguous lbl _) res_ty
  = case tcSplitFunTy_maybe res_ty of
      Nothing       -> ambiguousSelector lbl
      Just (arg, _) -> do { sel_name <- disambiguateSelector lbl arg
                          ; tcCheckRecSelId (Unambiguous lbl sel_name) res_ty }

------------------------
tcInferId :: Name -> TcM (HsExpr TcId, TcRhoType)
-- Infer type, and deeply instantiate
tcInferId n = tcInferIdWithOrig (OccurrenceOf n) (nameRdrName n) n

tcInferRecSelId :: AmbiguousFieldOcc Name -> TcM (HsExpr TcId, TcRhoType)
tcInferRecSelId (Unambiguous lbl sel)
  = tcInferIdWithOrig (OccurrenceOfRecSel lbl) lbl sel
tcInferRecSelId (Ambiguous lbl _)
  = ambiguousSelector lbl

------------------------
tcInferIdWithOrig :: CtOrigin -> RdrName -> Name ->
                         TcM (HsExpr TcId, TcRhoType)
-- Look up an occurrence of an Id, and instantiate it (deeply)
tcInferIdWithOrig orig lbl id_name
  | id_name `hasKey` tagToEnumKey
  = failWithTc (ptext (sLit "tagToEnum# must appear applied to one argument"))
        -- tcApp catches the case (tagToEnum# arg)

  | id_name `hasKey` assertIdKey
  = do { dflags <- getDynFlags
       ; if gopt Opt_IgnoreAsserts dflags
         then tc_infer_id orig lbl id_name
         else tc_infer_assert orig }

  | otherwise
  = tc_infer_id orig lbl id_name

tc_infer_assert :: CtOrigin -> TcM (HsExpr TcId, TcRhoType)
-- Deal with an occurrence of 'assert'
-- See Note [Adding the implicit parameter to 'assert']
tc_infer_assert orig
  = do { assert_error_id <- tcLookupId assertErrorName
       ; (wrap, id_rho) <- deeplyInstantiate orig (idType assert_error_id)
       ; return (mkHsWrap wrap (HsVar assert_error_id), id_rho)
       }

tc_infer_id :: CtOrigin -> RdrName -> Name -> TcM (HsExpr TcId, TcRhoType)
-- Return type is deeply instantiated
tc_infer_id orig lbl id_name
 = do { thing <- tcLookup id_name
      ; case thing of
             ATcId { tct_id = id }
               -> do { check_naughty id        -- Note [Local record selectors]
                     ; checkThLocalId id
                     ; inst_normal_id id }

             AGlobal (AnId id)
               -> do { check_naughty id
                     ; inst_normal_id id }
                    -- A global cannot possibly be ill-staged
                    -- nor does it need the 'lifting' treatment
                    -- hence no checkTh stuff here

             AGlobal (AConLike cl) -> case cl of
                 RealDataCon con -> inst_data_con con
                 PatSynCon ps    -> tcPatSynBuilderOcc orig ps

             _ -> failWithTc $
                  ppr thing <+> ptext (sLit "used where a value identifier was expected") }
  where
    inst_normal_id id
      = do { (wrap, rho) <- deeplyInstantiate orig (idType id)
           ; return (mkHsWrap wrap (HsVar id), rho) }

    inst_data_con con
       -- For data constructors,
       --   * Must perform the stupid-theta check
       --   * No need to deeply instantiate because type has all foralls at top
       = do { let wrap_id           = dataConWrapId con
                  (tvs, theta, rho) = tcSplitSigmaTy (idType wrap_id)
            ; (subst, tvs') <- tcInstTyVars tvs
            ; let tys'   = mkTyVarTys tvs'
                  theta' = substTheta subst theta
                  rho'   = substTy subst rho
            ; wrap <- instCall orig tys' theta'
            ; addDataConStupidTheta con tys'
            ; return (mkHsWrap wrap (HsVar wrap_id), rho') }

    check_naughty id
      | isNaughtyRecordSelector id = failWithTc (naughtyRecordSel lbl)
      | otherwise                  = return ()

{-
Note [Adding the implicit parameter to 'assert']
~~~~~~~~~~~~~~~~~~~~~~~~~~~~~~~~~~~~~~~~~~~~~~~~
The typechecker transforms (assert e1 e2) to (assertError e1 e2).
This isn't really the Right Thing because there's no way to "undo"
if you want to see the original source code in the typechecker
output.  We'll have fix this in due course, when we care more about
being able to reconstruct the exact original program.

Note [tagToEnum#]
~~~~~~~~~~~~~~~~~
Nasty check to ensure that tagToEnum# is applied to a type that is an
enumeration TyCon.  Unification may refine the type later, but this
check won't see that, alas.  It's crude, because it relies on our
knowing *now* that the type is ok, which in turn relies on the
eager-unification part of the type checker pushing enough information
here.  In theory the Right Thing to do is to have a new form of
constraint but I definitely cannot face that!  And it works ok as-is.

Here's are two cases that should fail
        f :: forall a. a
        f = tagToEnum# 0        -- Can't do tagToEnum# at a type variable

        g :: Int
        g = tagToEnum# 0        -- Int is not an enumeration

When data type families are involved it's a bit more complicated.
     data family F a
     data instance F [Int] = A | B | C
Then we want to generate something like
     tagToEnum# R:FListInt 3# |> co :: R:FListInt ~ F [Int]
Usually that coercion is hidden inside the wrappers for
constructors of F [Int] but here we have to do it explicitly.

It's all grotesquely complicated.
-}

tcSeq :: SrcSpan -> Name -> LHsExpr Name -> LHsExpr Name
      -> TcRhoType -> TcM (HsExpr TcId)
-- (seq e1 e2) :: res_ty
-- We need a special typing rule because res_ty can be unboxed
-- See Note [Typing rule for seq]
tcSeq loc fun_name arg1 arg2 res_ty
  = do  { fun <- tcLookupId fun_name
        ; (arg1', arg1_ty) <- tcInfer (tcMonoExpr arg1)
        ; arg2' <- tcMonoExpr arg2 res_ty
        ; let fun'    = L loc (HsWrap ty_args (HsVar fun))
              ty_args = WpTyApp res_ty <.> WpTyApp arg1_ty
        ; return (HsApp (L loc (HsApp fun' arg1')) arg2') }

tcTagToEnum :: SrcSpan -> Name -> LHsExpr Name -> TcRhoType -> TcM (HsExpr TcId)
-- tagToEnum# :: forall a. Int# -> a
-- See Note [tagToEnum#]   Urgh!
tcTagToEnum loc fun_name arg res_ty
  = do  { fun <- tcLookupId fun_name
        ; ty' <- zonkTcType res_ty

        -- Check that the type is algebraic
        ; let mb_tc_app = tcSplitTyConApp_maybe ty'
              Just (tc, tc_args) = mb_tc_app
        ; checkTc (isJust mb_tc_app)
                  (mk_error ty' doc1)

        -- Look through any type family
        ; fam_envs <- tcGetFamInstEnvs
        ; let (rep_tc, rep_args, coi) = tcLookupDataFamInst fam_envs tc tc_args
             -- coi :: tc tc_args ~R rep_tc rep_args

        ; checkTc (isEnumerationTyCon rep_tc)
                  (mk_error ty' doc2)

        ; arg' <- tcMonoExpr arg intPrimTy
        ; let fun' = L loc (HsWrap (WpTyApp rep_ty) (HsVar fun))
              rep_ty = mkTyConApp rep_tc rep_args

        ; return (mkHsWrapCoR (mkSymCo coi) $ HsApp fun' arg') }
                  -- coi is a Representational coercion
  where
    doc1 = vcat [ ptext (sLit "Specify the type by giving a type signature")
                , ptext (sLit "e.g. (tagToEnum# x) :: Bool") ]
    doc2 = ptext (sLit "Result type must be an enumeration type")

    mk_error :: TcType -> SDoc -> SDoc
    mk_error ty what
      = hang (ptext (sLit "Bad call to tagToEnum#")
               <+> ptext (sLit "at type") <+> ppr ty)
           2 what

{-
************************************************************************
*                                                                      *
                 Template Haskell checks
*                                                                      *
************************************************************************
-}

checkThLocalId :: Id -> TcM ()
checkThLocalId id
  = do  { mb_local_use <- getStageAndBindLevel (idName id)
        ; case mb_local_use of
             Just (top_lvl, bind_lvl, use_stage)
                | thLevel use_stage > bind_lvl
                , isNotTopLevel top_lvl
                -> checkCrossStageLifting id use_stage
             _  -> return ()   -- Not a locally-bound thing, or
                               -- no cross-stage link
    }

--------------------------------------
checkCrossStageLifting :: Id -> ThStage -> TcM ()
-- If we are inside typed brackets, and (use_lvl > bind_lvl)
-- we must check whether there's a cross-stage lift to do
-- Examples   \x -> [|| x ||]
--            [|| map ||]
-- There is no error-checking to do, because the renamer did that
--
-- This is similar to checkCrossStageLifting in RnSplice, but
-- this code is applied to *typed* brackets.

checkCrossStageLifting id (Brack _ (TcPending ps_var lie_var))
  =     -- Nested identifiers, such as 'x' in
        -- E.g. \x -> [|| h x ||]
        -- We must behave as if the reference to x was
        --      h $(lift x)
        -- We use 'x' itself as the splice proxy, used by
        -- the desugarer to stitch it all back together.
        -- If 'x' occurs many times we may get many identical
        -- bindings of the same splice proxy, but that doesn't
        -- matter, although it's a mite untidy.
    do  { let id_ty = idType id
        ; checkTc (isTauTy id_ty) (polySpliceErr id)
               -- If x is polymorphic, its occurrence sites might
               -- have different instantiations, so we can't use plain
               -- 'x' as the splice proxy name.  I don't know how to
               -- solve this, and it's probably unimportant, so I'm
               -- just going to flag an error for now

        ; lift <- if isStringTy id_ty then
                     do { sid <- tcLookupId THNames.liftStringName
                                     -- See Note [Lifting strings]
                        ; return (HsVar sid) }
                  else
                     setConstraintVar lie_var   $
                          -- Put the 'lift' constraint into the right LIE
                     newMethodFromName (OccurrenceOf (idName id))
                                       THNames.liftName id_ty

                   -- Update the pending splices
        ; ps <- readMutVar ps_var
        ; let pending_splice = PendingTcSplice (idName id) (nlHsApp (noLoc lift) (nlHsVar id))
        ; writeMutVar ps_var (pending_splice : ps)

        ; return () }

checkCrossStageLifting _ _ = return ()

polySpliceErr :: Id -> SDoc
polySpliceErr id
  = ptext (sLit "Can't splice the polymorphic local variable") <+> quotes (ppr id)

{-
Note [Lifting strings]
~~~~~~~~~~~~~~~~~~~~~~
If we see $(... [| s |] ...) where s::String, we don't want to
generate a mass of Cons (CharL 'x') (Cons (CharL 'y') ...)) etc.
So this conditional short-circuits the lifting mechanism to generate
(liftString "xy") in that case.  I didn't want to use overlapping instances
for the Lift class in TH.Syntax, because that can lead to overlapping-instance
errors in a polymorphic situation.

If this check fails (which isn't impossible) we get another chance; see
Note [Converting strings] in Convert.hs

Local record selectors
~~~~~~~~~~~~~~~~~~~~~~
Record selectors for TyCons in this module are ordinary local bindings,
which show up as ATcIds rather than AGlobals.  So we need to check for
naughtiness in both branches.  c.f. TcTyClsBindings.mkAuxBinds.


************************************************************************
*                                                                      *
\subsection{Record bindings}
*                                                                      *
************************************************************************
-}

getFixedTyVars :: [FieldLabelString] -> [TyVar] -> [ConLike] -> TyVarSet
-- These tyvars must not change across the updates
getFixedTyVars upd_fld_occs univ_tvs cons
      = mkVarSet [tv1 | con <- cons
<<<<<<< HEAD
                      , let (tvs, theta, arg_tys, _) = dataConSig con
                            flds = dataConFieldLabels con
                            fixed_tvs = exactTyCoVarsOfTypes fixed_tys
=======
                      , let (u_tvs, _, eqspec, prov_theta
                             , req_theta, arg_tys, _)
                              = conLikeFullSig con
                            theta = eqSpecPreds eqspec
                                     ++ prov_theta
                                     ++ req_theta
                            flds = conLikeFieldLabels con
                            fixed_tvs = exactTyVarsOfTypes fixed_tys
>>>>>>> f40fe62d
                                    -- fixed_tys: See Note [Type of a record update]
                                        `unionVarSet` tyCoVarsOfTypes theta
                                    -- Universally-quantified tyvars that
                                    -- appear in any of the *implicit*
                                    -- arguments to the constructor are fixed
                                    -- See Note [Implict type sharing]

                            fixed_tys = [ty | (fl, ty) <- zip flds arg_tys
                                            , not (flLabel fl `elem` upd_fld_occs)]
                      , (tv1,tv) <- univ_tvs `zip` u_tvs
                      , tv `elemVarSet` fixed_tvs ]

{-
Note [Disambiguating record fields]
~~~~~~~~~~~~~~~~~~~~~~~~~~~~~~~~~~~

When the -XDuplicateRecordFields extension is used, and the renamer
encounters a record selector or update that it cannot immediately
disambiguate (because it involves fields that belong to multiple
datatypes), it will defer resolution of the ambiguity to the
typechecker.  In this case, the `Ambiguous` constructor of
`AmbiguousFieldOcc` is used.

Consider the following definitions:

        data S = MkS { foo :: Int }
        data T = MkT { foo :: Int, bar :: Int }
        data U = MkU { bar :: Int, baz :: Int }

When the renamer sees `foo` as a selector or an update, it will not
know which parent datatype is in use.

For selectors, there are two possible ways to disambiguate:

1. Check if the pushed-in type is a function whose domain is a
   datatype, for example:

       f s = (foo :: S -> Int) s

       g :: T -> Int
       g = foo

    This is checked by `tcCheckRecSelId` when checking `HsRecFld foo`.

2. Check if the selector is applied to an argument that has a type
   signature, for example:

       h = foo (s :: S)

    This is checked by `tcApp`.


Updates are slightly more complex.  The `disambiguateRecordBinds`
function tries to determine the parent datatype in three ways:

1. Check for types that have all the fields being updated. For example:

        f x = x { foo = 3, bar = 2 }

   Here `f` must be updating `T` because neither `S` nor `U` have
   both fields. This may also discover that no possible type exists.
   For example the following will be rejected:

        f' x = x { foo = 3, baz = 3 }

2. Use the type being pushed in, if it is already a TyConApp. The
   following are valid updates to `T`:

        g :: T -> T
        g x = x { foo = 3 }

        g' x = x { foo = 3 } :: T

3. Use the type signature of the record expression, if it exists and
   is a TyConApp. Thus this is valid update to `T`:

        h x = (x :: T) { foo = 3 }


Note that we do not look up the types of variables being updated, and
no constraint-solving is performed, so for example the following will
be rejected as ambiguous:

     let bad (s :: S) = foo s

     let r :: T
         r = blah
     in r { foo = 3 }

     \r. (r { foo = 3 },  r :: T )

We could add further tests, of a more heuristic nature. For example,
rather than looking for an explicit signature, we could try to infer
the type of the argument to a selector or the record expression being
updated, in case we are lucky enough to get a TyConApp straight
away. However, it might be hard for programmers to predict whether a
particular update is sufficiently obvious for the signature to be
omitted. Moreover, this might change the behaviour of typechecker in
non-obvious ways.

See also Note [HsRecField and HsRecUpdField] in HsPat.
-}

-- Given a RdrName that refers to multiple record fields, and the type
-- of its argument, try to determine the name of the selector that is
-- meant.
disambiguateSelector :: RdrName -> Type -> RnM Name
disambiguateSelector rdr parent_type
 = do { fam_inst_envs <- tcGetFamInstEnvs
      ; case tyConOf fam_inst_envs parent_type of
          Nothing -> ambiguousSelector rdr
          Just p  ->
            do { xs <- lookupParents rdr
               ; let parent = RecSelData p
               ; case lookup parent xs of
                   Just gre -> do { addUsedGRE True gre
                                  ; return (gre_name gre) }
                   Nothing  -> failWithTc (fieldNotInType parent rdr) } }

-- This field name really is ambiguous, so add a suitable "ambiguous
-- occurrence" error, then give up.
ambiguousSelector :: RdrName -> RnM a
ambiguousSelector rdr
  = do { env <- getGlobalRdrEnv
       ; let gres = lookupGRE_RdrName rdr env
       ; setErrCtxt [] $ addNameClashErrRn rdr gres
       ; failM }

-- Disambiguate the fields in a record update.
-- See Note [Disambiguating record fields]
disambiguateRecordBinds :: LHsExpr Name -> [LHsRecUpdField Name] -> Type
                                 -> TcM [LHsRecField' (AmbiguousFieldOcc Id) (LHsExpr Name)]
disambiguateRecordBinds record_expr rbnds res_ty
    -- Are all the fields unambiguous?
  = case mapM isUnambiguous rbnds of
                     -- If so, just skip to looking up the Ids
                     -- Always the case if DuplicateRecordFields is off
      Just rbnds' -> mapM lookupSelector rbnds'
      Nothing     -> -- If not, try to identify a single parent
        do { fam_inst_envs <- tcGetFamInstEnvs
             -- Look up the possible parents for each field
           ; rbnds_with_parents <- getUpdFieldsParents
           ; let possible_parents = map (map fst . snd) rbnds_with_parents
             -- Identify a single parent
           ; p <- identifyParent fam_inst_envs possible_parents
             -- Pick the right selector with that parent for each field
           ; checkNoErrs $ mapM (pickParent p) rbnds_with_parents }
  where
    -- Extract the selector name of a field update if it is unambiguous
    isUnambiguous :: LHsRecUpdField Name -> Maybe (LHsRecUpdField Name, Name)
    isUnambiguous x = case unLoc (hsRecFieldLbl (unLoc x)) of
                        Unambiguous _ sel_name -> Just (x, sel_name)
                        Ambiguous{}            -> Nothing

    -- Look up the possible parents and selector GREs for each field
    getUpdFieldsParents :: TcM [(LHsRecUpdField Name
                                , [(RecSelParent, GlobalRdrElt)])]
    getUpdFieldsParents
      = fmap (zip rbnds) $ mapM
          (lookupParents . unLoc . hsRecUpdFieldRdr . unLoc)
          rbnds

    -- Given a the lists of possible parents for each field,
    -- identify a single parent
    identifyParent :: FamInstEnvs -> [[RecSelParent]] -> TcM RecSelParent
    identifyParent fam_inst_envs possible_parents
      = case foldr1 intersect possible_parents of
        -- No parents for all fields: record update is ill-typed
        []  -> failWithTc (noPossibleParents rbnds)
        -- Exactly one datatype with all the fields: use that
        [p] -> return p
        -- Multiple possible parents: try harder to disambiguate
        -- Can we get a parent TyCon from the pushed-in type?
        _:_ | Just p <- tyConOf fam_inst_envs res_ty -> return (RecSelData p)
        -- Does the expression being updated have a type signature?
        -- If so, try to extract a parent TyCon from it
            | Just sig_ty <- obviousSig (unLoc record_expr)
            -> do { sig_tc_ty <- tcHsSigType ExprSigCtxt sig_ty
                  ; case tyConOf fam_inst_envs sig_tc_ty of
                      Just p  -> return (RecSelData p)
                      Nothing -> failWithTc badOverloadedUpdate }
        -- Nothing else we can try...
        _ -> failWithTc badOverloadedUpdate

    -- Make a field unambiguous by choosing the given parent.
    -- Emits an error if the field cannot have that parent,
    -- e.g. if the user writes
    --     r { x = e } :: T
    -- where T does not have field x.
    pickParent :: RecSelParent
               -> (LHsRecUpdField Name, [(RecSelParent, GlobalRdrElt)])
               -> TcM (LHsRecField' (AmbiguousFieldOcc Id) (LHsExpr Name))
    pickParent p (upd, xs)
      = case lookup p xs of
                      -- Phew! The parent is valid for this field.
                      -- Previously ambiguous fields must be marked as
                      -- used now that we know which one is meant, but
                      -- unambiguous ones shouldn't be recorded again
                      -- (giving duplicate deprecation warnings).
          Just gre -> do { unless (null (tail xs)) $ do
                             let L loc _ = hsRecFieldLbl (unLoc upd)
                             setSrcSpan loc $ addUsedGRE True gre
                         ; lookupSelector (upd, gre_name gre) }
                      -- The field doesn't belong to this parent, so report
                      -- an error but keep going through all the fields
          Nothing  -> do { addErrTc (fieldNotInType p
                                      (unLoc (hsRecUpdFieldRdr (unLoc upd))))
                         ; lookupSelector (upd, gre_name (snd (head xs))) }

    -- Given a (field update, selector name) pair, look up the
    -- selector to give a field update with an unambiguous Id
    lookupSelector :: (LHsRecUpdField Name, Name)
                   -> TcM (LHsRecField' (AmbiguousFieldOcc Id) (LHsExpr Name))
    lookupSelector (L l upd, n)
      = do { i <- tcLookupId n
           ; let L loc af = hsRecFieldLbl upd
                 lbl      = rdrNameAmbiguousFieldOcc af
           ; return $ L l upd { hsRecFieldLbl = L loc (Unambiguous lbl i) } }


-- Extract the outermost TyCon of a type, if there is one; for
-- data families this is the representation tycon (because that's
-- where the fields live).
tyConOf :: FamInstEnvs -> Type -> Maybe TyCon
tyConOf fam_inst_envs ty = case tcSplitTyConApp_maybe ty of
  Just (tc, tys) -> Just (fstOf3 (tcLookupDataFamInst fam_inst_envs tc tys))
  Nothing        -> Nothing

-- For an ambiguous record field, find all the candidate record
-- selectors (as GlobalRdrElts) and their parents.
lookupParents :: RdrName -> RnM [(RecSelParent, GlobalRdrElt)]
lookupParents rdr
  = do { env <- getGlobalRdrEnv
       ; let gres = lookupGRE_RdrName rdr env
       ; mapM lookupParent gres }
  where
    lookupParent :: GlobalRdrElt -> RnM (RecSelParent, GlobalRdrElt)
    lookupParent gre = do { id <- tcLookupId (gre_name gre)
                          ; if isRecordSelector id
                              then return (recordSelectorTyCon id, gre)
                              else failWithTc (notSelector (gre_name gre)) }

-- A type signature on the argument of an ambiguous record selector or
-- the record expression in an update must be "obvious", i.e. the
-- outermost constructor ignoring parentheses.
obviousSig :: HsExpr Name -> Maybe (LHsType Name)
obviousSig (ExprWithTySig _ ty _) = Just ty
obviousSig (HsPar p)              = obviousSig (unLoc p)
obviousSig _                      = Nothing


{-
Game plan for record bindings
~~~~~~~~~~~~~~~~~~~~~~~~~~~~~
1. Find the TyCon for the bindings, from the first field label.

2. Instantiate its tyvars and unify (T a1 .. an) with expected_ty.

For each binding field = value

3. Instantiate the field type (from the field label) using the type
   envt from step 2.

4  Type check the value using tcArg, passing the field type as
   the expected argument type.

This extends OK when the field types are universally quantified.
-}

tcRecordBinds
        :: ConLike
        -> [TcType]     -- Expected type for each field
        -> HsRecordBinds Name
        -> TcM (HsRecordBinds TcId)

tcRecordBinds con_like arg_tys (HsRecFields rbinds dd)
  = do  { mb_binds <- mapM do_bind rbinds
        ; return (HsRecFields (catMaybes mb_binds) dd) }
  where
    fields = map flLabel $ conLikeFieldLabels con_like
    flds_w_tys = zipEqual "tcRecordBinds" fields arg_tys

    do_bind :: LHsRecField Name (LHsExpr Name)
            -> TcM (Maybe (LHsRecField TcId (LHsExpr TcId)))
    do_bind (L l fld@(HsRecField { hsRecFieldLbl = f
                                 , hsRecFieldArg = rhs }))

      = do { mb <- tcRecordField con_like flds_w_tys f rhs
           ; case mb of
               Nothing         -> return Nothing
               Just (f', rhs') -> return (Just (L l (fld { hsRecFieldLbl = f'
                                                          , hsRecFieldArg = rhs' }))) }

tcRecordUpd
        :: ConLike
        -> [TcType]     -- Expected type for each field
        -> [LHsRecField' (AmbiguousFieldOcc Id) (LHsExpr Name)]
        -> TcM [LHsRecUpdField TcId]

tcRecordUpd con_like arg_tys rbinds = fmap catMaybes $ mapM do_bind rbinds
  where
    flds_w_tys = zipEqual "tcRecordUpd" (map flLabel $ conLikeFieldLabels con_like) arg_tys

    do_bind :: LHsRecField' (AmbiguousFieldOcc Id) (LHsExpr Name) -> TcM (Maybe (LHsRecUpdField TcId))
    do_bind (L l fld@(HsRecField { hsRecFieldLbl = L loc af
                                 , hsRecFieldArg = rhs }))
      = do { let lbl = rdrNameAmbiguousFieldOcc af
                 sel_id = selectorAmbiguousFieldOcc af
                 f = L loc (FieldOcc lbl (idName sel_id))
           ; mb <- tcRecordField con_like flds_w_tys f rhs
           ; case mb of
               Nothing         -> return Nothing
               Just (f', rhs') -> return (Just (L l (fld { hsRecFieldLbl = L loc (Unambiguous lbl (selectorFieldOcc (unLoc f')))
                                                         , hsRecFieldArg = rhs' }))) }

tcRecordField :: ConLike -> Assoc FieldLabelString Type -> LFieldOcc Name -> LHsExpr Name
              -> TcM (Maybe (LFieldOcc Id, LHsExpr Id))
tcRecordField con_like flds_w_tys (L loc (FieldOcc lbl sel_name)) rhs
  | Just field_ty <- assocMaybe flds_w_tys field_lbl
      = addErrCtxt (fieldCtxt field_lbl) $
        do { rhs' <- tcPolyExprNC rhs field_ty
           ; let field_id = mkUserLocal (nameOccName sel_name)
                                        (nameUnique sel_name)
                                        field_ty loc
                -- Yuk: the field_id has the *unique* of the selector Id
                --          (so we can find it easily)
                --      but is a LocalId with the appropriate type of the RHS
                --          (so the desugarer knows the type of local binder to make)
           ; return (Just (L loc (FieldOcc lbl field_id), rhs')) }
      | otherwise
      = do { addErrTc (badFieldCon con_like field_lbl)
           ; return Nothing }
  where
        field_lbl = occNameFS $ rdrNameOcc lbl


checkMissingFields ::  ConLike -> HsRecordBinds Name -> TcM ()
checkMissingFields con_like rbinds
  | null field_labels   -- Not declared as a record;
                        -- But C{} is still valid if no strict fields
  = if any isBanged field_strs then
        -- Illegal if any arg is strict
        addErrTc (missingStrictFields con_like [])
    else
        return ()

  | otherwise = do              -- A record
    unless (null missing_s_fields)
           (addErrTc (missingStrictFields con_like missing_s_fields))

    warn <- woptM Opt_WarnMissingFields
    unless (not (warn && notNull missing_ns_fields))
           (warnTc True (missingFields con_like missing_ns_fields))

  where
    missing_s_fields
        = [ flLabel fl | (fl, str) <- field_info,
                 isBanged str,
                 not (fl `elemField` field_names_used)
          ]
    missing_ns_fields
        = [ flLabel fl | (fl, str) <- field_info,
                 not (isBanged str),
                 not (fl `elemField` field_names_used)
          ]

    field_names_used = hsRecFields rbinds
    field_labels     = conLikeFieldLabels con_like

    field_info = zipEqual "missingFields"
                          field_labels
                          field_strs

    field_strs = conLikeImplBangs con_like

    fl `elemField` flds = any (\ fl' -> flSelector fl == fl') flds

{-
************************************************************************
*                                                                      *
\subsection{Errors and contexts}
*                                                                      *
************************************************************************

Boring and alphabetical:
-}

addExprErrCtxt :: LHsExpr Name -> TcM a -> TcM a
addExprErrCtxt expr = addErrCtxt (exprCtxt expr)

exprCtxt :: LHsExpr Name -> SDoc
exprCtxt expr
  = hang (ptext (sLit "In the expression:")) 2 (ppr expr)

fieldCtxt :: FieldLabelString -> SDoc
fieldCtxt field_name
  = ptext (sLit "In the") <+> quotes (ppr field_name) <+> ptext (sLit "field of a record")

funResCtxt :: Bool  -- There is at least one argument
           -> HsExpr Name -> TcType -> TcType
           -> TidyEnv -> TcM (TidyEnv, MsgDoc)
-- When we have a mis-match in the return type of a function
-- try to give a helpful message about too many/few arguments
--
-- Used for naked variables too; but with has_args = False
funResCtxt has_args fun fun_res_ty env_ty tidy_env
  = do { fun_res' <- zonkTcType fun_res_ty
       ; env'     <- zonkTcType env_ty
       ; let (args_fun, res_fun) = tcSplitFunTys fun_res'
             (args_env, res_env) = tcSplitFunTys env'
             n_fun = length args_fun
             n_env = length args_env
             info  | n_fun == n_env = Outputable.empty
                   | n_fun > n_env
                   , not_fun res_env = ptext (sLit "Probable cause:") <+> quotes (ppr fun)
                                       <+> ptext (sLit "is applied to too few arguments")
                   | has_args
                   , not_fun res_fun = ptext (sLit "Possible cause:") <+> quotes (ppr fun)
                                       <+> ptext (sLit "is applied to too many arguments")
                   | otherwise       = Outputable.empty  -- Never suggest that a naked variable is
                                                         -- applied to too many args!
       ; return (tidy_env, info) }
  where
    not_fun ty   -- ty is definitely not an arrow type,
                 -- and cannot conceivably become one
      = case tcSplitTyConApp_maybe ty of
          Just (tc, _) -> isAlgTyCon tc
          Nothing      -> False

badFieldTypes :: [(FieldLabelString,TcType)] -> SDoc
badFieldTypes prs
  = hang (ptext (sLit "Record update for insufficiently polymorphic field")
                         <> plural prs <> colon)
       2 (vcat [ ppr f <+> dcolon <+> ppr ty | (f,ty) <- prs ])

badFieldsUpd
  :: [LHsRecField' (AmbiguousFieldOcc Id) (LHsExpr Name)] -- Field names that don't belong to a single datacon
  -> [ConLike] -- Data cons of the type which the first field name belongs to
  -> SDoc
badFieldsUpd rbinds data_cons
  = hang (ptext (sLit "No constructor has all these fields:"))
       2 (pprQuotedList conflictingFields)
          -- See Note [Finding the conflicting fields]
  where
    -- A (preferably small) set of fields such that no constructor contains
    -- all of them.  See Note [Finding the conflicting fields]
    conflictingFields = case nonMembers of
        -- nonMember belongs to a different type.
        (nonMember, _) : _ -> [aMember, nonMember]
        [] -> let
            -- All of rbinds belong to one type. In this case, repeatedly add
            -- a field to the set until no constructor contains the set.

            -- Each field, together with a list indicating which constructors
            -- have all the fields so far.
            growingSets :: [(FieldLabelString, [Bool])]
            growingSets = scanl1 combine membership
            combine (_, setMem) (field, fldMem)
              = (field, zipWith (&&) setMem fldMem)
            in
            -- Fields that don't change the membership status of the set
            -- are redundant and can be dropped.
            map (fst . head) $ groupBy ((==) `on` snd) growingSets

    aMember = ASSERT( not (null members) ) fst (head members)
    (members, nonMembers) = partition (or . snd) membership

    -- For each field, which constructors contain the field?
    membership :: [(FieldLabelString, [Bool])]
    membership = sortMembership $
        map (\fld -> (fld, map (Set.member fld) fieldLabelSets)) $
          map (occNameFS . rdrNameOcc . rdrNameAmbiguousFieldOcc . unLoc . hsRecFieldLbl . unLoc) rbinds

    fieldLabelSets :: [Set.Set FieldLabelString]
    fieldLabelSets = map (Set.fromList . map flLabel . conLikeFieldLabels) data_cons

    -- Sort in order of increasing number of True, so that a smaller
    -- conflicting set can be found.
    sortMembership =
      map snd .
      sortBy (compare `on` fst) .
      map (\ item@(_, membershipRow) -> (countTrue membershipRow, item))

    countTrue = length . filter id

{-
Note [Finding the conflicting fields]
~~~~~~~~~~~~~~~~~~~~~~~~~~~~~~~~~~~~~
Suppose we have
  data A = A {a0, a1 :: Int}
         | B {b0, b1 :: Int}
and we see a record update
  x { a0 = 3, a1 = 2, b0 = 4, b1 = 5 }
Then we'd like to find the smallest subset of fields that no
constructor has all of.  Here, say, {a0,b0}, or {a0,b1}, etc.
We don't really want to report that no constructor has all of
{a0,a1,b0,b1}, because when there are hundreds of fields it's
hard to see what was really wrong.

We may need more than two fields, though; eg
  data T = A { x,y :: Int, v::Int }
          | B { y,z :: Int, v::Int }
          | C { z,x :: Int, v::Int }
with update
   r { x=e1, y=e2, z=e3 }, we

Finding the smallest subset is hard, so the code here makes
a decent stab, no more.  See Trac #7989.
-}

naughtyRecordSel :: RdrName -> SDoc
naughtyRecordSel sel_id
  = ptext (sLit "Cannot use record selector") <+> quotes (ppr sel_id) <+>
    ptext (sLit "as a function due to escaped type variables") $$
    ptext (sLit "Probable fix: use pattern-matching syntax instead")

notSelector :: Name -> SDoc
notSelector field
  = hsep [quotes (ppr field), ptext (sLit "is not a record selector")]

mixedSelectors :: [Id] -> [Id] -> SDoc
mixedSelectors data_sels@(dc_rep_id:_) pat_syn_sels@(ps_rep_id:_)
  = ptext
      (sLit "Cannot use a mixture of pattern synonym and record selectors") $$
    ptext (sLit "Record selectors defined by")
      <+> quotes (ppr (tyConName rep_dc))
      <> text ":"
      <+> pprWithCommas ppr data_sels $$
    ptext (sLit "Pattern synonym selectors defined by")
      <+> quotes (ppr (patSynName rep_ps))
      <> text ":"
      <+> pprWithCommas ppr pat_syn_sels
  where
    RecSelPatSyn rep_ps = recordSelectorTyCon ps_rep_id
    RecSelData rep_dc = recordSelectorTyCon dc_rep_id
mixedSelectors _ _ = panic "TcExpr: mixedSelectors emptylists"


missingStrictFields :: ConLike -> [FieldLabelString] -> SDoc
missingStrictFields con fields
  = header <> rest
  where
    rest | null fields = Outputable.empty  -- Happens for non-record constructors
                                           -- with strict fields
         | otherwise   = colon <+> pprWithCommas ppr fields

    header = ptext (sLit "Constructor") <+> quotes (ppr con) <+>
             ptext (sLit "does not have the required strict field(s)")

missingFields :: ConLike -> [FieldLabelString] -> SDoc
missingFields con fields
  = ptext (sLit "Fields of") <+> quotes (ppr con) <+> ptext (sLit "not initialised:")
        <+> pprWithCommas ppr fields

-- callCtxt fun args = ptext (sLit "In the call") <+> parens (ppr (foldl mkHsApp fun args))

noPossibleParents :: [LHsRecUpdField Name] -> SDoc
noPossibleParents rbinds
  = hang (ptext (sLit "No type has all these fields:"))
       2 (pprQuotedList fields)
  where
    fields = map (hsRecFieldLbl . unLoc) rbinds

badOverloadedUpdate :: SDoc
badOverloadedUpdate = ptext (sLit "Record update is ambiguous, and requires a type signature")

fieldNotInType :: RecSelParent -> RdrName -> SDoc
fieldNotInType p rdr
  = unknownSubordinateErr (ptext (sLit "field of type") <+> quotes (ppr p)) rdr<|MERGE_RESOLUTION|>--- conflicted
+++ resolved
@@ -1,5 +1,5 @@
 {-
-c%
+%
 (c) The University of Glasgow 2006
 (c) The GRASP/AQUA Project, Glasgow University, 1992-1998
 
@@ -587,13 +587,9 @@
 ************************************************************************
 -}
 
-<<<<<<< HEAD
-tcExpr expr@(RecordCon (L loc con_name) _ rbinds) res_ty
-  = do  { data_con <- tcLookupDataCon con_name
-=======
-tcExpr (RecordCon { rcon_con_name = L loc con_name, rcon_flds = rbinds }) res_ty
+tcExpr expr@(RecordCon { rcon_con_name = L loc con_name
+                       , rcon_flds = rbinds }) res_ty
   = do  { con_like <- tcLookupConLike con_name
->>>>>>> f40fe62d
 
         -- Check for missing fields
         ; checkMissingFields con_like rbinds
@@ -601,25 +597,16 @@
         ; (con_expr, con_tau) <- tcInferId con_name
         ; let arity = conLikeArity con_like
               (arg_tys, actual_res_ty) = tcSplitFunTysN con_tau arity
-<<<<<<< HEAD
-              con_id = dataConWrapId data_con
-
-        ; co_res <- unifyType (Just expr) actual_res_ty res_ty
-        ; rbinds' <- tcRecordBinds data_con arg_tys rbinds
-        ; return $ mkHsWrapCo co_res $
-          RecordCon (L loc con_id) con_expr rbinds' }
-=======
         ; case conLikeWrapId_maybe con_like of
                Nothing -> nonBidirectionalErr (conLikeName con_like)
                Just con_id -> do {
-                  co_res <- unifyType actual_res_ty res_ty
+                  co_res <- unifyType (Just expr) actual_res_ty res_ty
                 ; rbinds' <- tcRecordBinds con_like arg_tys rbinds
                 ; return $ mkHsWrapCo co_res $
                     RecordCon { rcon_con_name = L loc con_id
                               , rcon_con_expr = con_expr
                               , rcon_con_like = con_like
                               , rcon_flds = rbinds' } } }
->>>>>>> f40fe62d
 
 {-
 Note [Type of a record update]
@@ -757,16 +744,10 @@
 
 -}
 
-<<<<<<< HEAD
-tcExpr expr@(RecordUpd record_expr rbnds _ _ _) res_ty
-  = ASSERT( notNull rbnds ) do {
-        -- STEP -1  See Note [Disambiguating record updates]
-=======
-tcExpr (RecordUpd { rupd_expr = record_expr, rupd_flds = rbnds }) res_ty
+tcExpr expr@(RecordUpd { rupd_expr = record_expr, rupd_flds = rbnds }) res_ty
   = ASSERT( notNull rbnds )
     do  {
         -- STEP -1  See Note [Disambiguating record fields]
->>>>>>> f40fe62d
         -- After this we know that rbinds is unambiguous
         rbinds <- disambiguateRecordBinds record_expr rbnds res_ty
         ; let upd_flds = map (unLoc . hsRecFieldLbl . unLoc) rbinds
@@ -883,13 +864,8 @@
         ; instStupidTheta RecordUpdOrigin theta'
 
         -- Step 7: make a cast for the scrutinee, in the case that it's from a type family
-<<<<<<< HEAD
-        ; let scrut_co | Just co_con <- tyConFamilyCoercion_maybe tycon
+        ; let scrut_co | Just co_con <- tyConFamilyCoercion_maybe =<< mtycon
                        = mkWpCast (mkUnbranchedAxInstCo Representational co_con scrut_inst_tys [])
-=======
-        ; let scrut_co | Just co_con <- tyConFamilyCoercion_maybe =<< mtycon
-                       = mkWpCast (mkTcUnbranchedAxInstCo Representational co_con scrut_inst_tys)
->>>>>>> f40fe62d
                        | otherwise
                        = idHsWrapper
 
@@ -1483,11 +1459,6 @@
 -- These tyvars must not change across the updates
 getFixedTyVars upd_fld_occs univ_tvs cons
       = mkVarSet [tv1 | con <- cons
-<<<<<<< HEAD
-                      , let (tvs, theta, arg_tys, _) = dataConSig con
-                            flds = dataConFieldLabels con
-                            fixed_tvs = exactTyCoVarsOfTypes fixed_tys
-=======
                       , let (u_tvs, _, eqspec, prov_theta
                              , req_theta, arg_tys, _)
                               = conLikeFullSig con
@@ -1495,8 +1466,7 @@
                                      ++ prov_theta
                                      ++ req_theta
                             flds = conLikeFieldLabels con
-                            fixed_tvs = exactTyVarsOfTypes fixed_tys
->>>>>>> f40fe62d
+                            fixed_tvs = exactTyCoVarsOfTypes fixed_tys
                                     -- fixed_tys: See Note [Type of a record update]
                                         `unionVarSet` tyCoVarsOfTypes theta
                                     -- Universally-quantified tyvars that

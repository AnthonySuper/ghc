--- conflicted
+++ resolved
@@ -28,11 +28,7 @@
 import TcEnv
 import TcValidity
 import TcHsSyn
-<<<<<<< HEAD
 import TcSimplify( solveEqualities )
-import TcBinds( tcRecSelBinds )
-=======
->>>>>>> f40fe62d
 import TcTyDecls
 import TcClassDcl
 import TcUnify
@@ -68,10 +64,7 @@
 import Digraph
 import DynFlags
 import FastString
-<<<<<<< HEAD
 import Unique
-=======
->>>>>>> f40fe62d
 import BasicTypes
 
 import Control.Monad
@@ -619,28 +612,16 @@
   -- "type" synonym declaration
 tcTyClDecl1 _parent rec_info
             (SynDecl { tcdLName = L _ tc_name, tcdTyVars = tvs, tcdRhs = rhs })
-<<<<<<< HEAD
-  = ASSERT( isNoParent _parent )
+  = ASSERT( isNothing _parent )
     tcTyClTyVars tc_name tvs $ \ tvs' full_kind res_kind ->
     tcTySynRhs rec_info tc_name tvs' full_kind res_kind rhs
-=======
-  = ASSERT( isNothing _parent )
-    tcTyClTyVars tc_name tvs $ \ tvs' kind ->
-    tcTySynRhs rec_info tc_name tvs' kind rhs
->>>>>>> f40fe62d
 
   -- "data/newtype" declaration
 tcTyClDecl1 _parent rec_info
             (DataDecl { tcdLName = L _ tc_name, tcdTyVars = tvs, tcdDataDefn = defn })
-<<<<<<< HEAD
-  = ASSERT( isNoParent _parent )
+  = ASSERT( isNothing _parent )
     tcTyClTyVars tc_name tvs $ \ tvs' tycon_kind res_kind ->
     tcDataDefn rec_info tc_name tvs' tycon_kind res_kind defn
-=======
-  = ASSERT( isNothing _parent )
-    tcTyClTyVars tc_name tvs $ \ tvs' kind ->
-    tcDataDefn rec_info tc_name tvs' kind defn
->>>>>>> f40fe62d
 
 tcTyClDecl1 _parent rec_info
             (ClassDecl { tcdLName = L _ class_name, tcdTyVars = tvs
@@ -691,33 +672,11 @@
                                 ; tvs2' <- mapM (tcLookupTyVar . unLoc) tvs2 ;
                                 ; return (tvs1', tvs2') }
 
-<<<<<<< HEAD
-tcFamDecl1 :: TyConParent -> FamilyDecl Name -> TcM [TyThing]
+tcFamDecl1 :: Maybe Class -> FamilyDecl Name -> TcM [TyThing]
 tcFamDecl1 parent (FamilyDecl { fdInfo = OpenTypeFamily, fdLName = L _ tc_name
                               , fdTyVars = tvs, fdResultSig = L _ sig
                               , fdInjectivityAnn = inj })
   = tcTyClTyVars tc_name tvs $ \ tvs' full_kind _res_kind -> do
-=======
-tcFdTyVar :: Located Name -> TcM TcTyVar
--- Look up a type/kind variable in a functional dependency
--- or injectivity annotation.  In the case of kind variables,
--- the environment contains a binding of the kind var to a
--- a SigTv unification variables, which has now fixed.
--- So we must zonk to get the real thing.  Ugh!
-tcFdTyVar (L _ name)
-  = do { tv <- tcLookupTyVar name
-       ; ty <- zonkTyVarOcc emptyZonkEnv tv
-       ; case getTyVar_maybe ty of
-           Just tv' -> return tv'
-           Nothing  -> pprPanic "tcFdTyVar" (ppr name $$ ppr tv $$ ppr ty) }
-
-tcFamDecl1 :: Maybe Class -> FamilyDecl Name -> TcM [TyThing]
-tcFamDecl1 parent
-            (FamilyDecl { fdInfo = OpenTypeFamily, fdLName = L _ tc_name
-                        , fdTyVars = tvs, fdResultSig = L _ sig
-                        , fdInjectivityAnn = inj })
-  = tcTyClTyVars tc_name tvs $ \ tvs' kind -> do
->>>>>>> f40fe62d
   { traceTc "open type family:" (ppr tc_name)
   ; checkFamFlag tc_name
   ; inj' <- tcInjectivity tvs' inj
@@ -745,16 +704,11 @@
          -- If Nothing, this is an abstract family in a hs-boot file;
          -- but eqns might be empty in the Just case as well
        ; case mb_eqns of
-<<<<<<< HEAD
            Nothing   ->
-               return [ATyCon $ mkFamilyTyCon tc_name kind tvs' Nothing
+               return [ATyCon $ mkFamilyTyCon tc_name kind tvs'
+                                     (resultVariableName sig)
                                      AbstractClosedSynFamilyTyCon parent
-                                     NotInjective ]
-=======
-           Nothing   -> return
-               [ ATyCon $ buildFamilyTyCon tc_name tvs' (resultVariableName sig)
-                                 AbstractClosedSynFamilyTyCon kind parent inj' ]
->>>>>>> f40fe62d
+                                     inj' ]
            Just eqns -> do {
 
          -- Process the equations, creating CoAxBranches
@@ -790,35 +744,19 @@
 -- the tycon. Exception: checking equations overlap done by dropDominatedAxioms
 
 tcFamDecl1 parent
-<<<<<<< HEAD
-           (FamilyDecl {fdInfo = DataFamily, fdLName = L _ tc_name, fdTyVars = tvs})
+           (FamilyDecl { fdInfo = DataFamily, fdLName = L _ tc_name
+                       , fdTyVars = tvs, fdResultSig = L _ sig })
   = tcTyClTyVars tc_name tvs $ \ tvs' tycon_kind res_kind -> do
   { traceTc "data family:" (ppr tc_name)
   ; checkFamFlag tc_name
-  ; extra_tvs <- tcDataKindSig res_kind
+  ; extra_tvs   <- tcDataKindSig res_kind
+  ; tc_rep_name <- newTyConRepName tc_name
   ; let final_tvs = tvs' `chkAppend` extra_tvs    -- we may not need these
-        roles     = map (const Nominal) final_tvs
-        tycon = mkAlgTyCon tc_name tycon_kind final_tvs roles Nothing []
-                           DataFamilyTyCon parent Recursive
-                           True    -- GADT syntax
-
-=======
-           (FamilyDecl { fdInfo = DataFamily
-                       , fdLName = L _ tc_name, fdTyVars = tvs
-                       , fdResultSig = L _ sig })
-  = tcTyClTyVars tc_name tvs $ \ tvs' kind -> do
-  { traceTc "data family:" (ppr tc_name)
-  ; checkFamFlag tc_name
-  ; extra_tvs <- tcDataKindSig kind
-  ; tc_rep_name <- newTyConRepName tc_name
-  ; let final_tvs = tvs' ++ extra_tvs    -- we may not need these
-        tycon = buildFamilyTyCon tc_name final_tvs
-                                 (resultVariableName sig)
-                                 (DataFamilyTyCon tc_rep_name)
-                                 liftedTypeKind -- RHS kind
-                                 parent
-                                 NotInjective
->>>>>>> f40fe62d
+        tycon = mkFamilyTyCon tc_name tycon_kind final_tvs
+                              (resultVariableName sig)
+                              (DataFamilyTyCon tc_rep_name)
+                              parent NotInjective
+
   ; return [ATyCon tycon] }
 
 -- | Maybe return a list of Bools that say whether a type family was declared
@@ -877,32 +815,19 @@
            -> [TyVar] -> Kind -> Kind
            -> HsDataDefn Name -> TcM [TyThing]
   -- NB: not used for newtype/data instances (whether associated or not)
-<<<<<<< HEAD
-tcDataDefn rec_info tc_name tvs tycon_kind res_kind
+tcDataDefn rec_info     -- Knot-tied; don't look at this eagerly
+           tc_name tvs tycon_kind res_kind
          (HsDataDefn { dd_ND = new_or_data, dd_cType = cType
                      , dd_ctxt = ctxt, dd_kindSig = mb_ksig
                      , dd_cons = cons' })
-=======
-tcDataDefn rec_info          -- Knot-tied; don't look at this eagerly
-           tc_name tvs kind
-           (HsDataDefn { dd_ND = new_or_data, dd_cType = cType
-                       , dd_ctxt = ctxt, dd_kindSig = mb_ksig
-                       , dd_cons = cons' })
->>>>>>> f40fe62d
  = let cons = cons' -- AZ List monad coming
    in do { extra_tvs <- tcDataKindSig res_kind
        ; let final_tvs  = tvs `chkAppend` extra_tvs
              roles      = rti_roles rec_info tc_name
-<<<<<<< HEAD
 
        ; stupid_tc_theta <- solveEqualities $ tcHsContext ctxt
        ; stupid_theta    <- zonkTcTypeToTypes emptyZonkEnv
                                               stupid_tc_theta
-=======
-             is_prom    = rti_promotable rec_info  -- Knot-tied
-       ; stupid_tc_theta <- tcHsContext ctxt
-       ; stupid_theta    <- zonkTcTypeToTypes emptyZonkEnv stupid_tc_theta
->>>>>>> f40fe62d
        ; kind_signatures <- xoptM Opt_KindSignatures
        ; is_boot         <- tcIsHsBootOrSig -- Are we compiling an hs-boot file?
 
@@ -914,30 +839,15 @@
 
        ; tycon <- fixM $ \ tycon -> do
              { let res_ty = mkTyConApp tycon (mkTyVarTys final_tvs)
-<<<<<<< HEAD
-             ; data_cons <- tcConDecls new_or_data tycon (final_tvs, res_ty) cons
-             ; tc_rhs <-
-                 if null cons && is_boot              -- In a hs-boot file, empty cons means
-                 then return totallyAbstractTyConRhs  -- "don't know"; hence totally Abstract
-                 else case new_or_data of
-                   DataType -> return (mkDataTyConRhs data_cons)
-                   NewType  -> ASSERT( not (null data_cons) )
-                                    mkNewTyConRhs tc_name tycon (head data_cons)
-             ; return (mkAlgTyCon tc_name tycon_kind final_tvs roles
-                                  (fmap unLoc cType) stupid_theta tc_rhs
-                                  NoParentTyCon (rti_is_rec rec_info tc_name)
-                                  gadt_syntax) }
-=======
              ; data_cons <- tcConDecls new_or_data is_prom tycon (final_tvs, res_ty) cons
              ; tc_rhs    <- mk_tc_rhs is_boot tycon data_cons
              ; tc_rep_nm <- newTyConRepName tc_name
-             ; return (buildAlgTyCon tc_name final_tvs roles (fmap unLoc cType)
-                                     stupid_theta tc_rhs
-                                     (rti_is_rec rec_info tc_name)
-                                     is_prom
-                                     gadt_syntax
-                                     (VanillaAlgTyCon tc_rep_nm)) }
->>>>>>> f40fe62d
+             ; return (mkAlgTyCon tc_name tycon_kind final_tvs roles
+                                  (fmap unLoc cType)
+                                  stupid_theta tc_rhs
+                                  (VanillaAlgTyCon tc_rep_nm)
+                                  (rti_is_rec rec_info tc_name)
+                                  gadt_syntax) }
        ; return [ATyCon tycon] }
   where
     mk_tc_rhs is_boot tycon data_cons
@@ -2363,215 +2273,6 @@
 {-
 ************************************************************************
 *                                                                      *
-<<<<<<< HEAD
-                Building record selectors
-*                                                                      *
-************************************************************************
--}
-
-mkDefaultMethodIds :: [TyThing] -> [Id]
--- See Note [Default method Ids and Template Haskell]
-mkDefaultMethodIds things
-  = [ mkExportedLocalId VanillaId dm_name (idType sel_id)
-    | ATyCon tc <- things
-    , Just cls <- [tyConClass_maybe tc]
-    , (sel_id, DefMeth dm_name) <- classOpItems cls ]
-
-{-
-Note [Default method Ids and Template Haskell]
-~~~~~~~~~~~~~~~~~~~~~~~~~~~~~~~~~~~~~~~~~~~~~~
-Consider this (Trac #4169):
-   class Numeric a where
-     fromIntegerNum :: a
-     fromIntegerNum = ...
-
-   ast :: Q [Dec]
-   ast = [d| instance Numeric Int |]
-
-When we typecheck 'ast' we have done the first pass over the class decl
-(in tcTyClDecls), but we have not yet typechecked the default-method
-declarations (because they can mention value declarations).  So we
-must bring the default method Ids into scope first (so they can be seen
-when typechecking the [d| .. |] quote, and typecheck them later.
--}
-
-mkRecSelBinds :: [TyThing] -> HsValBinds Name
--- NB We produce *un-typechecked* bindings, rather like 'deriving'
---    This makes life easier, because the later type checking will add
---    all necessary type abstractions and applications
-mkRecSelBinds tycons
-  = ValBindsOut [(NonRecursive, b) | b <- binds] sigs
-  where
-    (sigs, binds) = unzip rec_sels
-    rec_sels = map mkRecSelBind [ (tc,fld)
-                                | ATyCon tc <- tycons
-                                , fld <- tyConFieldLabels tc ]
-
-
-mkRecSelBind :: (TyCon, FieldLabel) -> (LSig Name, LHsBinds Name)
-mkRecSelBind (tycon, fl)
-  = (L loc (IdSig sel_id), unitBag (L loc sel_bind))
-  where
-    loc    = getSrcSpan sel_name
-    sel_id = mkExportedLocalId rec_details sel_name sel_ty
-    lbl      = flLabel fl
-    sel_name = flSelector fl
-    rec_details = RecSelId { sel_tycon = tycon, sel_naughty = is_naughty }
-
-    -- Find a representative constructor, con1
-    all_cons     = tyConDataCons tycon
-    cons_w_field = tyConDataConsWithFields tycon [lbl]
-    con1 = ASSERT( not (null cons_w_field) ) head cons_w_field
-
-    -- Selector type; Note [Polymorphic selectors]
-    field_ty   = dataConFieldType con1 lbl
-    data_ty    = dataConOrigResTy con1
-    data_tvs   = tyCoVarsOfType data_ty
-    is_naughty = not (tyCoVarsOfType field_ty `subVarSet` data_tvs)
-    (field_tvs, field_theta, field_tau) = tcSplitSigmaTy field_ty
-    all_tvs    = varSetElemsWellScoped $ data_tvs `extendVarSetList` field_tvs
-    sel_ty | is_naughty = unitTy  -- See Note [Naughty record selectors]
-           | otherwise  = ASSERT( all isTyVar all_tvs )
-                          mkInvForAllTys all_tvs $
-                          mkPhiTy (dataConStupidTheta con1) $   -- Urgh!
-                          mkPhiTy field_theta               $   -- Urgh!
-                          mkFunTy data_ty field_tau
-
-    -- Make the binding: sel (C2 { fld = x }) = x
-    --                   sel (C7 { fld = x }) = x
-    --    where cons_w_field = [C2,C7]
-    sel_bind = mkTopFunBind Generated sel_lname alts
-      where
-        alts | is_naughty = [mkSimpleMatch [] unit_rhs]
-             | otherwise =  map mk_match cons_w_field ++ deflt
-    mk_match con = mkSimpleMatch [L loc (mk_sel_pat con)]
-                                 (L loc (HsVar field_var))
-    mk_sel_pat con = ConPatIn (L loc (getName con)) (RecCon rec_fields)
-    rec_fields = HsRecFields { rec_flds = [rec_field], rec_dotdot = Nothing }
-    rec_field  = noLoc (HsRecField { hsRecFieldLbl = L loc (FieldOcc (mkVarUnqual lbl) sel_name)
-                                   , hsRecFieldArg = L loc (VarPat field_var)
-                                   , hsRecPun = False })
-    sel_lname = L loc sel_name
-    field_var = mkInternalName (mkBuiltinUnique 1) (getOccName sel_name) loc
-
-    -- Add catch-all default case unless the case is exhaustive
-    -- We do this explicitly so that we get a nice error message that
-    -- mentions this particular record selector
-    deflt | all dealt_with all_cons = []
-          | otherwise = [mkSimpleMatch [L loc (WildPat placeHolderType)]
-                            (mkHsApp (L loc (HsVar (getName rEC_SEL_ERROR_ID)))
-                                     (L loc (HsLit msg_lit)))]
-
-        -- Do not add a default case unless there are unmatched
-        -- constructors.  We must take account of GADTs, else we
-        -- get overlap warning messages from the pattern-match checker
-        -- NB: we need to pass type args for the *representation* TyCon
-        --     to dataConCannotMatch, hence the calculation of inst_tys
-        --     This matters in data families
-        --              data instance T Int a where
-        --                 A :: { fld :: Int } -> T Int Bool
-        --                 B :: { fld :: Int } -> T Int Char
-    dealt_with con = con `elem` cons_w_field || dataConCannotMatch inst_tys con
-    inst_tys = substTyVars (mkTopTCvSubst (map eqSpecPair (dataConEqSpec con1)))
-                           (dataConUnivTyVars con1)
-
-    unit_rhs = mkLHsTupleExpr []
-    msg_lit = HsStringPrim "" (fastStringToByteString lbl)
-
-{-
-Note [Polymorphic selectors]
-~~~~~~~~~~~~~~~~~~~~~~~~~~~~
-When a record has a polymorphic field, we pull the foralls out to the front.
-   data T = MkT { f :: forall a. [a] -> a }
-Then f :: forall a. T -> [a] -> a
-NOT  f :: T -> forall a. [a] -> a
-
-This is horrid.  It's only needed in deeply obscure cases, which I hate.
-The only case I know is test tc163, which is worth looking at.  It's far
-from clear that this test should succeed at all!
-
-Note [Naughty record selectors]
-~~~~~~~~~~~~~~~~~~~~~~~~~~~~~~~
-A "naughty" field is one for which we can't define a record
-selector, because an existential type variable would escape.  For example:
-        data T = forall a. MkT { x,y::a }
-We obviously can't define
-        x (MkT v _) = v
-Nevertheless we *do* put a RecSelId into the type environment
-so that if the user tries to use 'x' as a selector we can bleat
-helpfully, rather than saying unhelpfully that 'x' is not in scope.
-Hence the sel_naughty flag, to identify record selectors that don't really exist.
-
-In general, a field is "naughty" if its type mentions a type variable that
-isn't in the result type of the constructor.  Note that this *allows*
-GADT record selectors (Note [GADT record selectors]) whose types may look
-like     sel :: T [a] -> a
-
-For naughty selectors we make a dummy binding
-   sel = ()
-for naughty selectors, so that the later type-check will add them to the
-environment, and they'll be exported.  The function is never called, because
-the tyepchecker spots the sel_naughty field.
-
-Note [GADT record selectors]
-~~~~~~~~~~~~~~~~~~~~~~~~~~~~
-For GADTs, we require that all constructors with a common field 'f' have the same
-result type (modulo alpha conversion).  [Checked in TcTyClsDecls.checkValidTyCon]
-E.g.
-        data T where
-          T1 { f :: Maybe a } :: T [a]
-          T2 { f :: Maybe a, y :: b  } :: T [a]
-          T3 :: T Int
-
-and now the selector takes that result type as its argument:
-   f :: forall a. T [a] -> Maybe a
-
-Details: the "real" types of T1,T2 are:
-   T1 :: forall r a.   (r~[a]) => a -> T r
-   T2 :: forall r a b. (r~[a]) => a -> b -> T r
-
-So the selector loooks like this:
-   f :: forall a. T [a] -> Maybe a
-   f (a:*) (t:T [a])
-     = case t of
-         T1 c   (g:[a]~[c]) (v:Maybe c)       -> v `cast` Maybe (right (sym g))
-         T2 c d (g:[a]~[c]) (v:Maybe c) (w:d) -> v `cast` Maybe (right (sym g))
-         T3 -> error "T3 does not have field f"
-
-Note the forall'd tyvars of the selector are just the free tyvars
-of the result type; there may be other tyvars in the constructor's
-type (e.g. 'b' in T2).
-
-Note the need for casts in the result!
-
-Note [Selector running example]
-~~~~~~~~~~~~~~~~~~~~~~~~~~~~~~~
-It's OK to combine GADTs and type families.  Here's a running example:
-
-        data instance T [a] where
-          T1 { fld :: b } :: T [Maybe b]
-
-The representation type looks like this
-        data :R7T a where
-          T1 { fld :: b } :: :R7T (Maybe b)
-
-and there's coercion from the family type to the representation type
-        :CoR7T a :: T [a] ~ :R7T a
-
-The selector we want for fld looks like this:
-
-        fld :: forall b. T [Maybe b] -> b
-        fld = /\b. \(d::T [Maybe b]).
-              case d `cast` :CoR7T (Maybe b) of
-                T1 (x::b) -> x
-
-The scrutinee of the case has type :R7T (Maybe b), which can be
-gotten by appying the eq_spec to the univ_tvs of the data con.
-
-************************************************************************
-*                                                                      *
-=======
->>>>>>> f40fe62d
                 Error messages
 *                                                                      *
 ************************************************************************

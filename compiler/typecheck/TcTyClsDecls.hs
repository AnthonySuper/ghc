{-
(c) The University of Glasgow 2006
(c) The AQUA Project, Glasgow University, 1996-1998


TcTyClsDecls: Typecheck type and class declarations
-}

{-# LANGUAGE CPP, TupleSections #-}

module TcTyClsDecls (
        tcTyAndClassDecls, tcAddImplicits,

        -- Functions used by TcInstDcls to check
        -- data/type family instance declarations
        kcDataDefn, tcConDecls, dataDeclChecks, checkValidTyCon,
        tcFamTyPats, tcTyFamInstEqn, famTyConShape,
        tcAddTyFamInstCtxt, tcMkDataFamInstCtxt, tcAddDataFamInstCtxt,
        wrongKindOfFamily, dataConCtxt, badDataConTyCon
    ) where

#include "HsVersions.h"

import HsSyn hiding ( Implicit, Explicit )
import HscTypes
import BuildTyCl
import TcRnMonad
import TcEnv
import TcValidity
import TcHsSyn
<<<<<<< HEAD
import TcSimplify( growThetaTyVars, solveTopConstraints )
=======
>>>>>>> 96dc041a
import TcBinds( tcRecSelBinds )
import TcTyDecls
import TcClassDcl
import TcUnify
import TcHsType
import TcMType
import TcType
import TysWiredIn( unitTy )
import FamInst
<<<<<<< HEAD
import FamInstEnv( isDominatedBy, mkCoAxBranch, mkBranchedCoAxiom )
import Coercion
=======
import FamInstEnv
import Coercion( ltRole )
>>>>>>> 96dc041a
import Type
import TyCoRep   -- for checkValidRoles
import Kind
import Class
import CoAxiom
import TyCon
import DataCon
import Id
import MkCore           ( rEC_SEL_ERROR_ID )
import IdInfo
import Var
import VarEnv
import VarSet
import Module
import Name
import NameSet
import NameEnv
import RdrName
import RnEnv
import Outputable
import Maybes
import Unify
import Util
import SrcLoc
import ListSetOps
import Digraph
import DynFlags
import FastString
import Unique
import BasicTypes

import Bag
import Control.Monad
import Data.List

{-
************************************************************************
*                                                                      *
\subsection{Type checking for type and class declarations}
*                                                                      *
************************************************************************

Note [Grouping of type and class declarations]
~~~~~~~~~~~~~~~~~~~~~~~~~~~~~~~~~~~~~~~~~~~~~~
tcTyAndClassDecls is called on a list of `TyClGroup`s. Each group is a strongly
connected component of mutually dependent types and classes. We kind check and
type check each group separately to enhance kind polymorphism. Take the
following example:

  type Id a = a
  data X = X (Id Int)

If we were to kind check the two declarations together, we would give Id the
kind * -> *, since we apply it to an Int in the definition of X. But we can do
better than that, since Id really is kind polymorphic, and should get kind
forall (k::*). k -> k. Since it does not depend on anything else, it can be
kind-checked by itself, hence getting the most general kind. We then kind check
X, which works fine because we then know the polymorphic kind of Id, and simply
instantiate k to *.

Note [Check role annotations in a second pass]
~~~~~~~~~~~~~~~~~~~~~~~~~~~~~~~~~~~~~~~~~~~~~~
Role inference potentially depends on the types of all of the datacons declared
in a mutually recursive group. The validity of a role annotation, in turn,
depends on the result of role inference. Because the types of datacons might
be ill-formed (see #7175 and Note [Checking GADT return types]) we must check
*all* the tycons in a group for validity before checking *any* of the roles.
Thus, we take two passes over the resulting tycons, first checking for general
validity and then checking for valid role annotations.
-}

tcTyAndClassDecls :: [TyClGroup Name]   -- Mutually-recursive groups in dependency order
                  -> TcM TcGblEnv       -- Input env extended by types and classes
                                        -- and their implicit Ids,DataCons
-- Fails if there are any errors
tcTyAndClassDecls tyclds_s
  = checkNoErrs $       -- The code recovers internally, but if anything gave rise to
                        -- an error we'd better stop now, to avoid a cascade
    fold_env tyclds_s   -- Type check each group in dependency order folding the global env
  where
    fold_env :: [TyClGroup Name] -> TcM TcGblEnv
    fold_env [] = getGblEnv
    fold_env (tyclds:tyclds_s)
      = do { tcg_env <- tcTyClGroup tyclds
           ; setGblEnv tcg_env $ fold_env tyclds_s }
             -- remaining groups are typecheck in the extended global env

tcTyClGroup :: TyClGroup Name -> TcM TcGblEnv
-- Typecheck one strongly-connected component of type and class decls
tcTyClGroup tyclds
  = do {    -- Step 1: kind-check this group and returns the final
            -- (possibly-polymorphic) kind of each TyCon and Class
            -- See Note [Kind checking for type and class decls]
         names_w_poly_kinds <- kcTyClGroup tyclds
       ; traceTc "tcTyAndCl generalized kinds" (ppr names_w_poly_kinds)

            -- Step 2: type-check all groups together, returning
            -- the final TyCons and Classes
       ; let role_annots = extractRoleAnnots tyclds
             decls = group_tyclds tyclds
       ; tyclss <- fixM $ \ ~rec_tyclss -> do
           { is_boot   <- tcIsHsBootOrSig
           ; self_boot <- tcSelfBootInfo
           ; let rec_flags = calcRecFlags self_boot is_boot
                                          role_annots rec_tyclss

                 -- Populate environment with knot-tied ATyCon for TyCons
                 -- NB: if the decls mention any ill-staged data cons
                 -- (see Note [Recusion and promoting data constructors])
                 -- we will have failed already in kcTyClGroup, so no worries here
           ; tcExtendRecEnv (zipRecTyClss names_w_poly_kinds rec_tyclss) $

                 -- Also extend the local type envt with bindings giving
                 -- the (polymorphic) kind of each knot-tied TyCon or Class
                 -- See Note [Type checking recursive type and class declarations]
             tcExtendKindEnv names_w_poly_kinds              $

                 -- Kind and type check declarations for this group
             concatMapM (tcTyClDecl rec_flags) decls }

           -- Step 3: Perform the validity check
           -- We can do this now because we are done with the recursive knot
           -- Do it before Step 4 (adding implicit things) because the latter
           -- expects well-formed TyCons
       ; tcExtendGlobalEnv tyclss $ do
       { traceTc "Starting validity check" (ppr tyclss)
       ; mapM_ (recoverM (return ()) . checkValidTyCl) tyclss
           -- We recover, which allows us to report multiple validity errors
       ; mapM_ (recoverM (return ()) . checkValidRoleAnnots role_annots) tyclss
           -- See Note [Check role annotations in a second pass]

           -- Step 4: Add the implicit things;
           -- we want them in the environment because
           -- they may be mentioned in interface files
       ; tcExtendGlobalValEnv (mkDefaultMethodIds tyclss) $
         tcAddImplicits tyclss } }

tcAddImplicits :: [TyThing] -> TcM TcGblEnv
tcAddImplicits tyclss
 = tcExtendGlobalEnvImplicit implicit_things $
   tcRecSelBinds rec_sel_binds
 where
   implicit_things = concatMap implicitTyThings tyclss
   rec_sel_binds   = mkRecSelBinds tyclss

zipRecTyClss :: [(Name, Kind)]
             -> [TyThing]           -- Knot-tied
             -> [(Name,TyThing)]
-- Build a name-TyThing mapping for the things bound by decls
-- being careful not to look at the [TyThing]
-- The TyThings in the result list must have a visible ATyCon,
-- because typechecking types (in, say, tcTyClDecl) looks at this outer constructor
zipRecTyClss kind_pairs rec_things
  = [ (name, ATyCon (get name)) | (name, _kind) <- kind_pairs ]
  where
    rec_type_env :: TypeEnv
    rec_type_env = mkTypeEnv rec_things

    get name = case lookupTypeEnv rec_type_env name of
                 Just (ATyCon tc) -> tc
                 other            -> pprPanic "zipRecTyClss" (ppr name <+> ppr other)

{-
************************************************************************
*                                                                      *
                Kind checking
*                                                                      *
************************************************************************

Note [Kind checking for type and class decls]
~~~~~~~~~~~~~~~~~~~~~~~~~~~~~~~~~~~~~~~~~~~~~~
Kind checking is done thus:

   1. Make up a kind variable for each parameter of the *data* type, class,
      and closed type family decls, and extend the kind environment (which is
      in the TcLclEnv)

   2. Dependency-analyse the type *synonyms* (which must be non-recursive),
      and kind-check them in dependency order.  Extend the kind envt.

   3. Kind check the data type and class decls

We need to kind check all types in the mutually recursive group
before we know the kind of the type variables.  For example:

  class C a where
     op :: D b => a -> b -> b

  class D c where
     bop :: (Monad c) => ...

Here, the kind of the locally-polymorphic type variable "b"
depends on *all the uses of class D*.  For example, the use of
Monad c in bop's type signature means that D must have kind Type->Type.

However type synonyms work differently.  They can have kinds which don't
just involve (->) and *:
        type R = Int#           -- Kind #
        type S a = Array# a     -- Kind * -> #
        type T a b = (# a,b #)  -- Kind * -> * -> (# a,b #)
and a kind variable can't unify with UnboxedTypeKind.

So we must infer the kinds of type synonyms from their right-hand
sides *first* and then use them, whereas for the mutually recursive
data types D we bring into scope kind bindings D -> k, where k is a
kind variable, and do inference.

NB: synonyms can be mutually recursive with data type declarations though!
   type T = D -> D
   data D = MkD Int T

Open type families
~~~~~~~~~~~~~~~~~~
This treatment of type synonyms only applies to Haskell 98-style synonyms.
General type functions can be recursive, and hence, appear in `alg_decls'.

The kind of an open type family is solely determinded by its kind signature;
hence, only kind signatures participate in the construction of the initial
kind environment (as constructed by `getInitialKind'). In fact, we ignore
instances of families altogether in the following. However, we need to include
the kinds of *associated* families into the construction of the initial kind
environment. (This is handled by `allDecls').
-}

kcTyClGroup :: TyClGroup Name -> TcM [(Name,Kind)]
-- Kind check this group, kind generalize, and return the resulting local env
-- This bindds the TyCons and Classes of the group, but not the DataCons
-- See Note [Kind checking for type and class decls]
kcTyClGroup (TyClGroup { group_tyclds = decls })
  = do  { mod <- getModule
        ; traceTc "kcTyClGroup" (ptext (sLit "module") <+> ppr mod $$ vcat (map ppr decls))

          -- Kind checking;
          --    1. Bind kind variables for non-synonyms
          --    2. Kind-check synonyms, and bind kinds of those synonyms
          --    3. Kind-check non-synonyms
          --    4. Generalise the inferred kinds
          -- See Note [Kind checking for type and class decls]

        ; (lcl_env, ev_binds) <- solveTopConstraints $
          do {
               -- Step 1: Bind kind variables for non-synonyms
               let (syn_decls, non_syn_decls) = partition (isSynDecl . unLoc) decls
             ; initial_kinds <- getInitialKinds non_syn_decls
             ; traceTc "kcTyClGroup: initial kinds" (ppr initial_kinds)

             -- Step 2: Set initial envt, kind-check the synonyms
             ; lcl_env <- tcExtendKindEnv2 initial_kinds $
                          kcSynDecls (calcSynCycles syn_decls)

             -- Step 3: Set extended envt, kind-check the non-synonyms
             ; setLclEnv lcl_env $
               mapM_ kcLTyClDecl non_syn_decls

             ; return lcl_env }

        ; failIfErrsM   -- if we take the second pass, we'll get duplicate errors

             -- Step 4: generalisation
             -- Kind checking done for this group
             -- Now we have to kind generalize the flexis
        ; env <- zonkedEvBindsCvSubstEnv ev_binds
        ; res <- concatMapM (generaliseTCD env (tcl_env lcl_env)) decls

        ; traceTc "kcTyClGroup result" (ppr res)
        ; return res }

  where
    generalise :: CvSubstEnv -> TcTypeEnv -> Name -> TcM (Name, Kind)
    -- For polymorphic things this is a no-op
    generalise env kind_env name
      = do { let kc_kind = case lookupNameEnv kind_env name of
                               Just (AThing k) -> k
                               _ -> pprPanic "kcTyClGroup" (ppr name $$ ppr kind_env)
           ; kvs <- kindGeneralize env (tyCoVarsOfType kc_kind)
           ; kc_kind' <- zonkTcTypeToType (mkZonkEnv env) kc_kind
                         -- TODO (RAE): but the kvs aren't fully zonked to Type

                      -- Make sure kc_kind' has the final, zonked kind variables
           ; traceTc "Generalise kind" (vcat [ ppr name, ppr kc_kind, ppr kvs, ppr kc_kind' ])
           ; return (name, mkInvForAllTys kvs kc_kind') }

    generaliseTCD :: CvSubstEnv -> TcTypeEnv
                  -> LTyClDecl Name -> TcM [(Name, Kind)]
    generaliseTCD co_env kind_env (L _ decl)
      | ClassDecl { tcdLName = (L _ name), tcdATs = ats } <- decl
      = do { first <- generalise co_env kind_env name
           ; rest <- mapM ((generaliseFamDecl co_env kind_env) . unLoc) ats
           ; return (first : rest) }

      | FamDecl { tcdFam = fam } <- decl
      = do { res <- generaliseFamDecl co_env kind_env fam
           ; return [res] }

      | otherwise
      = do { res <- generalise co_env kind_env (tcdName decl)
           ; return [res] }

    generaliseFamDecl :: CvSubstEnv -> TcTypeEnv
                      -> FamilyDecl Name -> TcM (Name, Kind)
    generaliseFamDecl co_env kind_env (FamilyDecl { fdLName = L _ name })
      = generalise co_env kind_env name

mk_thing_env :: [LTyClDecl Name] -> [(Name, TcTyThing)]
mk_thing_env [] = []
mk_thing_env (decl : decls)
  | L _ (ClassDecl { tcdLName = L _ nm, tcdATs = ats }) <- decl
  = (nm, APromotionErr ClassPE) :
    (map (, APromotionErr TyConPE) $ map (unLoc . fdLName . unLoc) ats) ++
    (mk_thing_env decls)

  | otherwise
  = (tcdName (unLoc decl), APromotionErr TyConPE) :
    (mk_thing_env decls)

getInitialKinds :: [LTyClDecl Name] -> TcM [(Name, TcTyThing)]
getInitialKinds decls
  = tcExtendKindEnv2 (mk_thing_env decls) $
    do { pairss <- mapM (addLocM getInitialKind) decls
       ; return (concat pairss) }

getInitialKind :: TyClDecl Name -> TcM [(Name, TcTyThing)]
-- Allocate a fresh kind variable for each TyCon and Class
-- For each tycon, return   (tc, AThing k)
--                 where k is the kind of tc, derived from the LHS
--                       of the definition (and probably including
--                       kind unification variables)
--      Example: data T a b = ...
--      return (T, kv1 -> kv2 -> kv3)
--
-- This pass deals with (ie incorporates into the kind it produces)
--   * The kind signatures on type-variable binders
--   * The result kinds signature on a TyClDecl
--
-- ALSO for each datacon, return (dc, APromotionErr RecDataConPE)
-- Note [ARecDataCon: Recursion and promoting data constructors]
--
-- No family instances are passed to getInitialKinds

getInitialKind decl@(ClassDecl { tcdLName = L _ name, tcdTyVars = ktvs, tcdATs = ats })
  = do { (cl_kind, inner_prs) <-
           kcHsTyVarBndrs (hsDeclHasCusk decl) ktvs $
           do { inner_prs <- getFamDeclInitialKinds ats
              ; return (constraintKind, inner_prs) }
       ; cl_kind <- zonkTcType cl_kind
       ; let main_pr = (name, AThing cl_kind)
       ; return (main_pr : inner_prs) }

getInitialKind decl@(DataDecl { tcdLName = L _ name
                              , tcdTyVars = ktvs
                              , tcdDataDefn = HsDataDefn { dd_kindSig = m_sig
                                                         , dd_cons = cons' } })
  = let cons = cons' -- AZ list monad coming
    in
     do { (decl_kind, _) <-
           kcHsTyVarBndrs (hsDeclHasCusk decl) ktvs $
           do { res_k <- case m_sig of
                           Just ksig -> tcLHsKind ksig
                           Nothing   -> return liftedTypeKind
              ; return (res_k, ()) }
        ; decl_kind <- zonkTcType decl_kind
        ; let main_pr = (name, AThing decl_kind)
              inner_prs = [ (unLoc con, APromotionErr RecDataConPE)
                          | L _ con' <- cons, con <- con_names con' ]
        ; return (main_pr : inner_prs) }

getInitialKind (FamDecl { tcdFam = decl })
  = getFamDeclInitialKind decl

getInitialKind decl@(SynDecl {})
  = pprPanic "getInitialKind" (ppr decl)

---------------------------------
getFamDeclInitialKinds :: [LFamilyDecl Name] -> TcM [(Name, TcTyThing)]
getFamDeclInitialKinds decls
  = tcExtendKindEnv2 [ (n, APromotionErr TyConPE)
                     | L _ (FamilyDecl { fdLName = L _ n }) <- decls] $
    concatMapM (addLocM getFamDeclInitialKind) decls

getFamDeclInitialKind :: FamilyDecl Name
                      -> TcM [(Name, TcTyThing)]
getFamDeclInitialKind decl@(FamilyDecl { fdLName     = L _ name
                                       , fdTyVars    = ktvs
                                       , fdResultSig = L _ resultSig })
  = do { (fam_kind, _) <-
           kcHsTyVarBndrs (famDeclHasCusk decl) ktvs $
           do { res_k <- case resultSig of
                      KindSig ki                        -> tcLHsKind ki
                      TyVarSig (L _ (KindedTyVar _ ki)) -> tcLHsKind ki
                      _ -- open type families have * return kind by default
                        | famDeclHasCusk decl      -> return liftedTypeKind
                        -- closed type families have their return kind inferred
                        -- by default
                        | otherwise                -> newMetaKindVar
              ; return (res_k, ()) }
       ; fam_kind <- zonkTcType fam_kind
       ; return [ (name, AThing fam_kind) ] }

----------------
kcSynDecls :: [SCC (LTyClDecl Name)]
           -> TcM TcLclEnv -- Kind bindings
kcSynDecls [] = getLclEnv
kcSynDecls (group : groups)
  = do  { (n,k) <- kcSynDecl1 group
        ; lcl_env <- tcExtendKindEnv [(n,k)] (kcSynDecls groups)
        ; return lcl_env }

kcSynDecl1 :: SCC (LTyClDecl Name)
           -> TcM (Name,TcKind) -- Kind bindings
kcSynDecl1 (AcyclicSCC (L _ decl)) = kcSynDecl decl
kcSynDecl1 (CyclicSCC decls)       = do { recSynErr decls; failM }
                                     -- Fail here to avoid error cascade
                                     -- of out-of-scope tycons

kcSynDecl :: TyClDecl Name -> TcM (Name, TcKind)
kcSynDecl decl@(SynDecl { tcdTyVars = hs_tvs, tcdLName = L _ name
                        , tcdRhs = rhs })
  -- Returns a possibly-unzonked kind
  = tcAddDeclCtxt decl $
    do { (syn_kind, _) <-
           kcHsTyVarBndrs (hsDeclHasCusk decl) hs_tvs $
           do { traceTc "kcd1" (ppr name <+> brackets (ppr hs_tvs))
              ; (_, rhs_kind) <- tcLHsType rhs
              ; traceTc "kcd2" (ppr name)
              ; return (rhs_kind, ()) }
       ; return (name, syn_kind) }
kcSynDecl decl = pprPanic "kcSynDecl" (ppr decl)

------------------------------------------------------------------------
kcLTyClDecl :: LTyClDecl Name -> TcM ()
  -- See Note [Kind checking for type and class decls]
kcLTyClDecl (L loc decl)
  = setSrcSpan loc $ tcAddDeclCtxt decl $ kcTyClDecl decl

kcTyClDecl :: TyClDecl Name -> TcM ()
-- This function is used solely for its side effect on kind variables
-- NB kind signatures on the type variables and
--    result kind signature have already been dealt with
--    by getInitialKind, so we can ignore them here.

kcTyClDecl (DataDecl { tcdLName = L _ name, tcdTyVars = hs_tvs, tcdDataDefn = defn })
  | HsDataDefn { dd_cons = cons, dd_kindSig = Just _ } <- defn
  = mapM_ (wrapLocM kcConDecl) cons
    -- hs_tvs and dd_kindSig already dealt with in getInitialKind
    -- If dd_kindSig is Just, this must be a GADT-style decl,
    --        (see invariants of DataDefn declaration)
    -- so (a) we don't need to bring the hs_tvs into scope, because the
    --        ConDecls bind all their own variables
    --    (b) dd_ctxt is not allowed for GADT-style decls, so we can ignore it

  | HsDataDefn { dd_ctxt = ctxt, dd_cons = cons } <- defn
  = kcTyClTyVars name hs_tvs $
    do  { _ <- tcHsContext ctxt
        ; mapM_ (wrapLocM kcConDecl) cons }

kcTyClDecl decl@(SynDecl {}) = pprPanic "kcTyClDecl" (ppr decl)

kcTyClDecl (ClassDecl { tcdLName = L _ name, tcdTyVars = hs_tvs
                       , tcdCtxt = ctxt, tcdSigs = sigs })
  = kcTyClTyVars name hs_tvs $
    do  { _ <- tcHsContext ctxt
        ; mapM_ (wrapLocM kc_sig)     sigs }
  where
    kc_sig (TypeSig _ op_ty _)  = discardResult (tcHsLiftedType op_ty)
    kc_sig (GenericSig _ op_ty) = discardResult (tcHsLiftedType op_ty)
    kc_sig _                    = return ()

-- closed type families look at their equations, but other families don't
-- do anything here
kcTyClDecl (FamDecl (FamilyDecl { fdLName  = L _ fam_tc_name
                                , fdTyVars = hs_tvs
                                , fdInfo   = ClosedTypeFamily (Just eqns) }))
  = do { tc_kind <- kcLookupKind fam_tc_name
       ; let fam_tc_shape = ( fam_tc_name, length $ hsQTvExplicit hs_tvs, tc_kind )
       ; mapM_ (kcTyFamInstEqn fam_tc_shape) eqns }
kcTyClDecl (FamDecl {})    = return ()

-------------------
kcConDecl :: ConDecl Name -> TcM ()
kcConDecl (ConDecl { con_names = names, con_qvars = ex_tvs
                   , con_cxt = ex_ctxt, con_details = details
                   , con_res = res })
  = addErrCtxt (dataConCtxtName names) $
         -- the 'False' says that the existentials don't have a CUSK, as the
         -- concept doesn't really apply here. We just need to bring the variables
         -- into scope!
    do { _ <- kcHsTyVarBndrs False ex_tvs $
              do { _ <- tcHsContext ex_ctxt
                 ; mapM_ (tcHsOpenType . getBangType) (hsConDeclArgTys details)
                 ; _ <- tcConRes res
                 ; return (panic "kcConDecl", ()) }
       ; return () }

{-
Note [Recursion and promoting data constructors]
~~~~~~~~~~~~~~~~~~~~~~~~~~~~~~~~~~~~~~~~~~~~~~~~
We don't want to allow promotion in a strongly connected component
when kind checking.

Consider:
  data T f = K (f (K Any))

When kind checking the `data T' declaration the local env contains the
mappings:
  T -> AThing <some initial kind>
  K -> ARecDataCon

ANothing is only used for DataCons, and only used during type checking
in tcTyClGroup.


************************************************************************
*                                                                      *
\subsection{Type checking}
*                                                                      *
************************************************************************

Note [Type checking recursive type and class declarations]
~~~~~~~~~~~~~~~~~~~~~~~~~~~~~~~~~~~~~~~~~~~~~~~~~~~~~~~~~~~
At this point we have completed *kind-checking* of a mutually
recursive group of type/class decls (done in kcTyClGroup). However,
we discarded the kind-checked types (eg RHSs of data type decls);
note that kcTyClDecl returns ().  There are two reasons:

  * It's convenient, because we don't have to rebuild a
    kinded HsDecl (a fairly elaborate type)

  * It's necessary, because after kind-generalisation, the
    TyCons/Classes may now be kind-polymorphic, and hence need
    to be given kind arguments.

Example:
       data T f a = MkT (f a) (T f a)
During kind-checking, we give T the kind T :: k1 -> k2 -> *
and figure out constraints on k1, k2 etc. Then we generalise
to get   T :: forall k. (k->*) -> k -> *
So now the (T f a) in the RHS must be elaborated to (T k f a).

However, during tcTyClDecl of T (above) we will be in a recursive
"knot". So we aren't allowed to look at the TyCon T itself; we are only
allowed to put it (lazily) in the returned structures.  But when
kind-checking the RHS of T's decl, we *do* need to know T's kind (so
that we can correctly elaboarate (T k f a).  How can we get T's kind
without looking at T?  Delicate answer: during tcTyClDecl, we extend

  *Global* env with T -> ATyCon (the (not yet built) TyCon for T)
  *Local*  env with T -> AThing (polymorphic kind of T)

Then:

  * During TcHsType.kcTyVar we look in the *local* env, to get the
    known kind for T.

  * But in TcHsType.ds_type (and ds_var_app in particular) we look in
    the *global* env to get the TyCon. But we must be careful not to
    force the TyCon or we'll get a loop.

This fancy footwork (with two bindings for T) is only necessary for the
TyCons or Classes of this recursive group.  Earlier, finished groups,
live in the global env only.

Note [Declarations for wired-in things]
~~~~~~~~~~~~~~~~~~~~~~~~~~~~~~~~~~~~~~~
For wired-in things we simply ignore the declaration
and take the wired-in information.  That avoids complications.
e.g. the need to make the data constructor worker name for
     a constraint tuple match the wired-in one
-}

tcTyClDecl :: RecTyInfo -> LTyClDecl Name -> TcM [TyThing]
tcTyClDecl rec_info (L loc decl)
  | Just thing <- wiredInNameTyThing_maybe (tcdName decl)
  = return [thing]  -- See Note [Declarations for wired-in things]

  | otherwise
  = setSrcSpan loc $ tcAddDeclCtxt decl $
    do { traceTc "tcTyAndCl-x" (ppr decl)
       ; tcTyClDecl1 NoParentTyCon rec_info decl }

  -- "type family" declarations
tcTyClDecl1 :: TyConParent -> RecTyInfo -> TyClDecl Name -> TcM [TyThing]
tcTyClDecl1 parent _rec_info (FamDecl { tcdFam = fd })
  = tcFamDecl1 parent fd

  -- "type" synonym declaration
tcTyClDecl1 _parent rec_info
            (SynDecl { tcdLName = L _ tc_name, tcdTyVars = tvs, tcdRhs = rhs })
  = ASSERT( isNoParent _parent )
    tcTyClTyVars tc_name tvs $ \ tvs' full_kind res_kind ->
    tcTySynRhs rec_info tc_name tvs' full_kind res_kind rhs

  -- "data/newtype" declaration
tcTyClDecl1 _parent rec_info
            (DataDecl { tcdLName = L _ tc_name, tcdTyVars = tvs, tcdDataDefn = defn })
  = ASSERT( isNoParent _parent )
    tcTyClTyVars tc_name tvs $ \ tvs' tycon_kind res_kind ->
    tcDataDefn rec_info tc_name tvs' tycon_kind res_kind defn

tcTyClDecl1 _parent rec_info
            (ClassDecl { tcdLName = L _ class_name, tcdTyVars = tvs
            , tcdCtxt = ctxt, tcdMeths = meths
            , tcdFDs = fundeps, tcdSigs = sigs
            , tcdATs = ats, tcdATDefs = at_defs })
  = ASSERT( isNoParent _parent )
    do { (clas, tvs', gen_dm_env) <- fixM $ \ ~(clas,_,_) ->
            tcTyClTyVars class_name tvs $ \ tvs' full_kind res_kind ->
            do { MASSERT( isConstraintKind res_kind )
                 -- This little knot is just so we can get
                 -- hold of the name of the class TyCon, which we
                 -- need to look up its recursiveness
               ; traceTc "tcClassDecl 1" (ppr class_name $$ ppr tvs' $$ ppr kind)
               ; let tycon_name = tyConName (classTyCon clas)
                     tc_isrec = rti_is_rec rec_info tycon_name
                     roles = rti_roles rec_info tycon_name

               ; (ctxt', ev_binds) <- solveTopConstraints $ tcHsContext ctxt
               ; ctxt' <- zonkTcTypeToTypes (mkEvBindsZonkEnv ev_binds) ctxt'
                       -- Squeeze out any kind unification variables
               ; fds'  <- mapM (addLocM tc_fundep) fundeps
               ; (sig_stuff, gen_dm_env) <- tcClassSigs class_name sigs meths
               ; at_stuff <- tcClassATs class_name (AssocFamilyTyCon clas) ats at_defs
               ; mindef <- tcClassMinimalDef class_name sigs sig_stuff
               ; clas <- buildClass
                            class_name tvs' roles ctxt' full_kind fds' at_stuff
                            sig_stuff mindef tc_isrec
               ; traceTc "tcClassDecl" (ppr fundeps $$ ppr tvs' $$ ppr fds')
               ; return (clas, tvs', gen_dm_env) }

       ; let { gen_dm_ids = [ AnId (mkExportedLocalId VanillaId gen_dm_name gen_dm_ty)
                            | (sel_id, GenDefMeth gen_dm_name) <- classOpItems clas
                            , let gen_dm_tau = expectJust "tcTyClDecl1" $
                                               lookupNameEnv gen_dm_env (idName sel_id)
                            , let gen_dm_ty = mkInvSigmaTy tvs'
                                                      [mkClassPred clas (mkTyVarTys tvs')]
                                                      gen_dm_tau
                            ]
             ; class_ats = map ATyCon (classATs clas) }

       ; return (ATyCon (classTyCon clas) : gen_dm_ids ++ class_ats ) }
         -- NB: Order is important due to the call to `mkGlobalThings' when
         --     tying the the type and class declaration type checking knot.
  where
<<<<<<< HEAD
    tc_fundep (tvs1, tvs2) = do { tvs1' <- mapM tcLookupTyVar tvs1 ;
                                ; tvs2' <- mapM tcLookupTyVar tvs2 ;
                                ; return (tvs1', tvs2') }

tcFamDecl1 :: TyConParent -> FamilyDecl Name -> TcM [TyThing]
tcFamDecl1 parent
            (FamilyDecl {fdInfo = OpenTypeFamily, fdLName = L _ tc_name, fdTyVars = tvs})
  = tcTyClTyVars tc_name tvs $ \ tvs' full_kind _res_kind ->
    do { traceTc "open type family:" (ppr tc_name)
       ; checkFamFlag tc_name
       ; let tycon = mkFamilyTyCon tc_name full_kind tvs' OpenSynFamilyTyCon parent
       ; return [ATyCon tycon] }
=======
    tc_fundep (tvs1, tvs2) = do { tvs1' <- mapM tcFdTyVar tvs1
                                ; tvs2' <- mapM tcFdTyVar tvs2
                                ; return (tvs1', tvs2') }

tcFdTyVar :: Located Name -> TcM TcTyVar
-- Look up a type/kind variable in a functional dependency
-- or injectivity annotation.  In the case of kind variables,
-- the environment contains a binding of the kind var to a
-- a SigTv unification variables, which has now fixed.
-- So we must zonk to get the real thing.  Ugh!
tcFdTyVar (L _ name)
  = do { tv <- tcLookupTyVar name
       ; ty <- zonkTyVarOcc emptyZonkEnv tv
       ; case getTyVar_maybe ty of
           Just tv' -> return tv'
           Nothing  -> pprPanic "tcFdTyVar" (ppr name $$ ppr tv $$ ppr ty) }

tcFamDecl1 :: TyConParent -> FamilyDecl Name -> TcM [TyThing]
tcFamDecl1 parent (FamilyDecl { fdInfo = OpenTypeFamily, fdLName = L _ tc_name
                              , fdTyVars = tvs, fdResultSig = L _ sig
                              , fdInjectivityAnn = inj })
  = tcTyClTyVars tc_name tvs $ \ tvs' kind -> do
  { traceTc "open type family:" (ppr tc_name)
  ; checkFamFlag tc_name
  ; inj' <- tcInjectivity tvs' inj
  ; let tycon = buildFamilyTyCon tc_name tvs' (resultVariableName sig)
                                 OpenSynFamilyTyCon kind parent inj'
  ; return [ATyCon tycon] }
>>>>>>> 96dc041a

tcFamDecl1 parent
            (FamilyDecl { fdInfo = ClosedTypeFamily mb_eqns
                        , fdLName = L _ tc_name, fdTyVars = tvs
                        , fdResultSig = L _ sig, fdInjectivityAnn = inj })
-- Closed type families are a little tricky, because they contain the definition
-- of both the type family and the equations for a CoAxiom.
<<<<<<< HEAD
-- Note: eqns might be empty, in a hs-boot file!
  = do { traceTc "closed type family:" (ppr tc_name)
         -- the variables in the header have no scope:
       ; (tvs', kind) <- tcTyClTyVars tc_name tvs $ \ tvs' full_kind _res_kind ->
                         return (tvs', full_kind)
=======
  = do { traceTc "Closed type family:" (ppr tc_name)
         -- the variables in the header scope only over the injectivity
         -- declaration but this is not involved here
       ; (tvs', inj', kind) <- tcTyClTyVars tc_name tvs $ \ tvs' kind ->
                               do { inj' <- tcInjectivity tvs' inj
                                  ; return (tvs', inj', kind) }
>>>>>>> 96dc041a

       ; checkFamFlag tc_name -- make sure we have -XTypeFamilies

         -- If Nothing, this is an abstract family in a hs-boot file;
         -- but eqns might be empty in the Just case as well
       ; case mb_eqns of
           Nothing   ->
               return [ATyCon $ buildFamilyTyCon tc_name tvs' Nothing
                                     AbstractClosedSynFamilyTyCon kind parent
                                     NotInjective ]
           Just eqns -> do {

         -- Process the equations, creating CoAxBranches
       ; let fam_tc_shape = (tc_name, length $ hsQTvExplicit tvs, kind)

       ; branches <- mapM (tcTyFamInstEqn fam_tc_shape Nothing) eqns
         -- Do not attempt to drop equations dominated by earlier
         -- ones here; in the case of mutual recursion with a data
         -- type, we get a knot-tying failure.  Instead we check
         -- for this afterwards, in TcValidity.checkValidCoAxiom
         -- Example: tc265

         -- Create a CoAxiom, with the correct src location. It is Vitally
         -- Important that we do not pass the branches into
         -- newFamInstAxiomName. They have types that have been zonked inside
         -- the knot and we will die if we look at them. This is OK here
         -- because there will only be one axiom, so we don't need to
         -- differentiate names.
         -- See [Zonking inside the knot] in TcHsType
       ; loc <- getSrcSpanM
       ; co_ax_name <- newFamInstAxiomName loc tc_name []

       ; let mb_co_ax
              | null eqns = Nothing   -- mkBranchedCoAxiom fails on empty list
              | otherwise = Just (mkBranchedCoAxiom co_ax_name fam_tc branches)

             fam_tc = buildFamilyTyCon tc_name tvs' (resultVariableName sig)
                      (ClosedSynFamilyTyCon mb_co_ax) kind parent inj'

<<<<<<< HEAD
         -- now, finally, build the TyCon
       ; let syn_rhs = if null eqns
                       then AbstractClosedSynFamilyTyCon
                       else ClosedSynFamilyTyCon co_ax
             tycon   = mkFamilyTyCon tc_name kind tvs' syn_rhs parent
=======
       ; return $ ATyCon fam_tc : maybeToList (fmap ACoAxiom mb_co_ax) } }
>>>>>>> 96dc041a

-- We check for instance validity later, when doing validity checking for
-- the tycon. Exception: checking equations overlap done by dropDominatedAxioms

tcFamDecl1 parent
           (FamilyDecl {fdInfo = DataFamily, fdLName = L _ tc_name, fdTyVars = tvs})
  = tcTyClTyVars tc_name tvs $ \ tvs' tycon_kind res_kind -> do
  { traceTc "data family:" (ppr tc_name)
  ; checkFamFlag tc_name
  ; extra_tvs <- tcDataKindSig res_kind
  ; let final_tvs = tvs' `chkAppend` extra_tvs    -- we may not need these
        roles     = map (const Nominal) final_tvs
        tycon = mkAlgTyCon tc_name tycon_kind final_tvs roles Nothing []
                           DataFamilyTyCon parent Recursive
                           True    -- GADT syntax

  ; return [ATyCon tycon] }

-- | Maybe return a list of Bools that say whether a type family was declared
-- injective in the corresponding type arguments. Length of the list is equal to
-- the number of arguments (including implicit kind arguments). True on position
-- N means that a function is injective in its Nth argument. False means it is
-- not.
tcInjectivity :: [TyVar] -> Maybe (LInjectivityAnn Name)
              -> TcM Injectivity
tcInjectivity _ Nothing
  = return NotInjective

  -- User provided an injectivity annotation, so for each tyvar argument we
  -- check whether a type family was declared injective in that argument. We
  -- return a list of Bools, where True means that corresponding type variable
  -- was mentioned in lInjNames (type family is injective in that argument) and
  -- False means that it was not mentioned in lInjNames (type family is not
  -- injective in that type variable). We also extend injectivity information to
  -- kind variables, so if a user declares:
  --
  --   type family F (a :: k1) (b :: k2) = (r :: k3) | r -> a
  --
  -- then we mark both `a` and `k1` as injective.
  -- NB: the return kind is considered to be *input* argument to a type family.
  -- Since injectivity allows to infer input arguments from the result in theory
  -- we should always mark the result kind variable (`k3` in this example) as
  -- injective.  The reason is that result type has always an assigned kind and
  -- therefore we can always infer the result kind if we know the result type.
  -- But this does not seem to be useful in any way so we don't do it.  (Another
  -- reason is that the implementation would not be straightforward.)
tcInjectivity tvs (Just (L loc (InjectivityAnn _ lInjNames)))
  = setSrcSpan loc $
    do { inj_tvs <- mapM tcFdTyVar lInjNames
       ; let inj_ktvs = closeOverKinds (mkVarSet inj_tvs)
       ; let inj_bools = map (`elemVarSet` inj_ktvs) tvs
       ; traceTc "tcInjectivity" (vcat [ ppr tvs, ppr lInjNames, ppr inj_tvs
                                       , ppr inj_ktvs, ppr inj_bools ])
       ; return $ Injective inj_bools }

tcTySynRhs :: RecTyInfo
           -> Name
           -> [TyVar] -> Kind -> Kind
           -> LHsType Name -> TcM [TyThing]
tcTySynRhs rec_info tc_name tvs full_kind res_kind hs_ty
  = do { env <- getLclEnv
       ; traceTc "tc-syn" (ppr tc_name $$ ppr (tcl_env env))
       ; (rhs_ty, ev_binds) <- solveTopConstraints $ tcCheckLHsType hs_ty res_kind
       ; rhs_ty <- zonkTcTypeToType (mkEvBindsZonkEnv ev_binds) rhs_ty
       ; let roles = rti_roles rec_info tc_name
<<<<<<< HEAD
             tycon = mkSynonymTyCon tc_name full_kind tvs roles rhs_ty
=======
             tycon = buildSynonymTyCon tc_name tvs roles rhs_ty kind
>>>>>>> 96dc041a
       ; return [ATyCon tycon] }

tcDataDefn :: RecTyInfo -> Name
           -> [TyVar] -> Kind -> Kind
           -> HsDataDefn Name -> TcM [TyThing]
  -- NB: not used for newtype/data instances (whether associated or not)
tcDataDefn rec_info tc_name tvs tycon_kind res_kind
         (HsDataDefn { dd_ND = new_or_data, dd_cType = cType
                     , dd_ctxt = ctxt, dd_kindSig = mb_ksig
                     , dd_cons = cons' })
 = let cons = cons' -- AZ List monad coming
   in do { extra_tvs <- tcDataKindSig res_kind
       ; let final_tvs  = tvs `chkAppend` extra_tvs
             roles      = rti_roles rec_info tc_name

       ; (stupid_tc_theta, stupid_ev_binds) <- solveTopConstraints $
                                               tcHsContext ctxt
       ; stupid_theta    <- zonkTcTypeToTypes (mkEvBindsZonkEnv stupid_ev_binds)
                                              stupid_tc_theta
       ; kind_signatures <- xoptM Opt_KindSignatures
       ; is_boot         <- tcIsHsBootOrSig -- Are we compiling an hs-boot file?

             -- Check that we don't use kind signatures without Glasgow extensions
       ; when (isJust mb_ksig) $
         checkTc (kind_signatures) (badSigTyDecl tc_name)

       ; gadt_syntax <- dataDeclChecks tc_name new_or_data stupid_theta cons

       ; tycon <- fixM $ \ tycon -> do
             { let res_ty = mkTyConApp tycon (mkTyVarTys final_tvs)
             ; data_cons <- tcConDecls new_or_data tycon (final_tvs, res_ty) cons
             ; tc_rhs <-
                 if null cons && is_boot              -- In a hs-boot file, empty cons means
                 then return totallyAbstractTyConRhs  -- "don't know"; hence totally Abstract
                 else case new_or_data of
                   DataType -> return (mkDataTyConRhs data_cons)
                   NewType  -> ASSERT( not (null data_cons) )
<<<<<<< HEAD
                                    mkNewTyConRhs tc_name tycon (head data_cons)
             ; return (mkAlgTyCon tc_name tycon_kind final_tvs roles
                                  (fmap unLoc cType) stupid_theta tc_rhs
                                  NoParentTyCon (rti_is_rec rec_info tc_name)
                                  gadt_syntax) }
=======
                               mkNewTyConRhs tc_name tycon (head data_cons)
             ; return (buildAlgTyCon tc_name final_tvs roles (fmap unLoc cType)
                                     stupid_theta tc_rhs
                                     (rti_is_rec rec_info tc_name)
                                     (rti_promotable rec_info)
                                     gadt_syntax NoParentTyCon) }
>>>>>>> 96dc041a
       ; return [ATyCon tycon] }

{-
************************************************************************
*                                                                      *
               Typechecking associated types (in class decls)
               (including the associated-type defaults)
*                                                                      *
************************************************************************

Note [Associated type defaults]
~~~~~~~~~~~~~~~~~~~~~~~~~~~~~~~

The following is an example of associated type defaults:
             class C a where
               data D a

               type F a b :: *
               type F a b = [a]        -- Default

Note that we can get default definitions only for type families, not data
families.
-}

tcClassATs :: Name                  -- The class name (not knot-tied)
           -> TyConParent           -- The class parent of this associated type
           -> [LFamilyDecl Name]    -- Associated types.
           -> [LTyFamDefltEqn Name] -- Associated type defaults.
           -> TcM [ClassATItem]
tcClassATs class_name parent ats at_defs
  = do {  -- Complain about associated type defaults for non associated-types
         sequence_ [ failWithTc (badATErr class_name n)
                   | n <- map at_def_tycon at_defs
                   , not (n `elemNameSet` at_names) ]
       ; mapM tc_at ats }
  where
    at_def_tycon :: LTyFamDefltEqn Name -> Name
    at_def_tycon (L _ eqn) = unLoc (tfe_tycon eqn)

    at_fam_name :: LFamilyDecl Name -> Name
    at_fam_name (L _ decl) = unLoc (fdLName decl)

    at_names = mkNameSet (map at_fam_name ats)

    at_defs_map :: NameEnv [LTyFamDefltEqn Name]
    -- Maps an AT in 'ats' to a list of all its default defs in 'at_defs'
    at_defs_map = foldr (\at_def nenv -> extendNameEnv_C (++) nenv
                                          (at_def_tycon at_def) [at_def])
                        emptyNameEnv at_defs

    tc_at at = do { [ATyCon fam_tc] <- addLocM (tcFamDecl1 parent) at
                  ; let at_defs = lookupNameEnv at_defs_map (at_fam_name at)
                                  `orElse` []
                  ; atd <- tcDefaultAssocDecl fam_tc at_defs
                  ; return (ATI fam_tc atd) }

-------------------------
tcDefaultAssocDecl :: TyCon                         -- ^ Family TyCon
                   -> [LTyFamDefltEqn Name]         -- ^ Defaults
                   -> TcM (Maybe (Type, SrcSpan))   -- ^ Type checked RHS
tcDefaultAssocDecl _ []
  = return Nothing  -- No default declaration

tcDefaultAssocDecl _ (d1:_:_)
  = failWithTc (ptext (sLit "More than one default declaration for")
                <+> ppr (tfe_tycon (unLoc d1)))

tcDefaultAssocDecl fam_tc [L loc (TyFamEqn { tfe_tycon = L _ tc_name
                                           , tfe_pats = hs_tvs
                                           , tfe_rhs = rhs })]
  = setSrcSpan loc $
    tcAddFamInstCtxt (ptext (sLit "default type instance")) tc_name $
    do { let (fam_name, fam_pat_arity, _) = famTyConShape fam_tc
       ; ASSERT( fam_name == tc_name )
         checkTc (length (hsQTvExplicit hs_tvs) == fam_pat_arity)
                 (wrongNumberOfParmsErr fam_pat_arity)
       ; tcTyClTyVars tc_name hs_tvs $ \ tvs _full_kind rhs_kind ->
    do { traceTc "tcDefaultAssocDecl" (ppr tc_name)
       ; checkTc (isTypeFamilyTyCon fam_tc) (wrongKindOfFamily fam_tc)
       ; (rhs_ty, ev_binds) <- solveTopConstraints $ tcCheckLHsType rhs rhs_kind
       ; rhs_ty <- zonkTcTypeToType (mkEvBindsZonkEnv ev_binds) rhs_ty
       ; let fam_tc_tvs = tyConTyVars fam_tc
<<<<<<< HEAD
             subst = zipTopTCvSubst tvs (mkTyVarTys fam_tc_tvs)
       ; return $ Just (substTy subst rhs_ty) } }
=======
             subst = zipTopTvSubst tvs (mkTyVarTys fam_tc_tvs)
       ; return ( ASSERT( equalLength fam_tc_tvs tvs )
                  Just (substTy subst rhs_ty, loc) ) }
>>>>>>> 96dc041a
    -- We check for well-formedness and validity later, in checkValidClass

-------------------------
kcTyFamInstEqn :: FamTyConShape -> LTyFamInstEqn Name -> TcM ()
kcTyFamInstEqn fam_tc_shape
    (L loc (TyFamEqn { tfe_pats = pats, tfe_rhs = hs_ty }))
  = setSrcSpan loc $
    discardResult $
    tc_fam_ty_pats fam_tc_shape Nothing -- not an associated type
                   pats (discardResult . (tcCheckLHsType hs_ty))

tcTyFamInstEqn :: FamTyConShape -> Maybe ClsInfo -> LTyFamInstEqn Name -> TcM CoAxBranch
-- Needs to be here, not in TcInstDcls, because closed families
-- (typechecked here) have TyFamInstEqns
tcTyFamInstEqn fam_tc_shape@(fam_tc_name,_,_) mb_clsinfo
    (L loc (TyFamEqn { tfe_tycon = L _ eqn_tc_name
                     , tfe_pats  = pats
                     , tfe_rhs   = hs_ty }))
  = setSrcSpan loc $
<<<<<<< HEAD
    tcFamTyPats fam_tc_shape pats (discardResult . (tcCheckLHsType hs_ty)) $
       \tvs' cvs' pats' res_kind ->
=======
    tcFamTyPats fam_tc_shape mb_clsinfo pats (discardResult . (tcCheckLHsType hs_ty)) $
       \tvs' pats' res_kind ->
>>>>>>> 96dc041a
    do { checkTc (fam_tc_name == eqn_tc_name)
                 (wrongTyFamName fam_tc_name eqn_tc_name)
       ; (rhs_ty, ev_binds) <- solveTopConstraints $ tcCheckLHsType hs_ty res_kind
       ; rhs_ty <- zonkTcTypeToType (mkEvBindsZonkEnv ev_binds) rhs_ty
       ; traceTc "tcTyFamInstEqn" (ppr fam_tc_name <+> pprTvBndrs (tvs' ++ cvs'))
          -- don't print out the pats here, as they might be zonked inside the knot
       ; return (mkCoAxBranch tvs' cvs' pats' rhs_ty loc) }

kcDataDefn :: Name                -- ^ the family name, for error msgs only
           -> HsTyPats Name       -- ^ the patterns, for error msgs only
           -> HsDataDefn Name     -- ^ the RHS
           -> TcKind              -- ^ the expected kind
           -> TcM ()
-- Used for 'data instance' only
-- Ordinary 'data' is handled by kcTyClDec
kcDataDefn fam_name (HsWB { hswb_cts = pats })
           (HsDataDefn { dd_ctxt = ctxt, dd_cons = cons, dd_kindSig = mb_kind }) res_k
  = do  { _ <- tcHsContext ctxt
        ; checkNoErrs $ mapM_ (wrapLocM kcConDecl) cons
          -- See Note [Failing early in kcDataDefn]
        ; case mb_kind of
            Nothing -> unifyKind (Just hs_ty_pats) res_k liftedTypeKind
            Just k  -> do { k' <- tcLHsKind k
                          ; unifyKind (Just hs_ty_pats) res_k k' } }
  where
    hs_ty_pats = mkHsAppTys (noLoc $ HsTyVar fam_name) pats

{-
Kind check type patterns and kind annotate the embedded type variables.
     type instance F [a] = rhs

 * Here we check that a type instance matches its kind signature, but we do
   not check whether there is a pattern for each type index; the latter
   check is only required for type synonym instances.

Note [tc_fam_ty_pats vs tcFamTyPats]
~~~~~~~~~~~~~~~~~~~~~~~~~~~~~~~~~~~~
tc_fam_ty_pats does the type checking of the patterns, but it doesn't
zonk or generate any desugaring. It is used when kind-checking closed
type families.

tcFamTyPats type checks the patterns, zonks, and then calls thing_inside
to generate a desugaring. It is used during type-checking (not kind-checking).

Note [Type-checking type patterns]
~~~~~~~~~~~~~~~~~~~~~~~~~~~~~~~~~~
When typechecking the patterns of a family instance declaration, we can't
rely on using the family TyCon, because this is sometimes called
from within a type-checking knot. (Specifically for closed type families.)
The type FamTyConShape gives just enough information to do the job.

See also Note [tc_fam_ty_pats vs tcFamTyPats]

Note [Failing early in kcDataDefn]
~~~~~~~~~~~~~~~~~~~~~~~~~~~~~~~~~~
We need to use checkNoErrs when calling kcConDecl. This is because kcConDecl
calls tcConDecl, which checks that the return type of a GADT-like constructor
is actually an instance of the type head. Without the checkNoErrs, potentially
two bad things could happen:

 1) Duplicate error messages, because tcConDecl will be called again during
    *type* checking (as opposed to kind checking)
 2) If we just keep blindly forging forward after both kind checking and type
    checking, we can get a panic in rejigConRes. See Trac #8368.
-}

-----------------
type FamTyConShape = (Name, Arity, Kind) -- See Note [Type-checking type patterns]

famTyConShape :: TyCon -> FamTyConShape
famTyConShape fam_tc
  = ( tyConName fam_tc
    , length $ filterInvisibles fam_tc (tyConTyVars fam_tc)
    , tyConKind fam_tc )

tc_fam_ty_pats :: FamTyConShape
               -> Maybe ClsInfo
               -> HsWithBndrs Name [LHsType Name] -- Patterns
               -> (TcKind -> TcM ())              -- Kind checker for RHS
                                                  -- result is ignored
               -> TcM ([Type], Kind)
-- Check the type patterns of a type or data family instance
--     type instance F <pat1> <pat2> = <type>
-- The 'tyvars' are the free type variables of pats
--
-- NB: The family instance declaration may be an associated one,
-- nested inside an instance decl, thus
--        instance C [a] where
--          type F [a] = ...
-- In that case, the type variable 'a' will *already be in scope*
-- (and, if C is poly-kinded, so will its kind parameter).

<<<<<<< HEAD
tc_fam_ty_pats (name, _, kind)
               (HsWB { hswb_cts = arg_pats, hswb_vars = vars })
               kind_checker
  = do { loc <- getSrcSpanM
       ; let hs_tvs = mkHsQTvs (userHsTyVarBndrs loc vars)
=======
tc_fam_ty_pats (name, arity, kind) mb_clsinfo
               (HsWB { hswb_cts = arg_pats, hswb_kvs = kvars
                     , hswb_tvs = tvars, hswb_wcs = wcs })
               kind_checker
  = do { let (fam_kvs, fam_body) = splitForAllTys kind

         -- The splitKindFunTysN below will panic
         -- if there are too many patterns. So, we do a validity check here.
       ; checkTc (length arg_pats == arity) $
         wrongNumberOfParmsErr arity

         -- Instantiate with meta kind vars (or instance kinds)
       ; fam_arg_kinds <- case mb_clsinfo of
           Nothing            -> mapM (const newMetaKindVar) fam_kvs
           Just (_, mini_env) -> mapM mk_arg_kind fam_kvs
             where
               mk_arg_kind kv
                 | Just kind <- lookupVarEnv mini_env kv
                 = return kind
                 | otherwise
                 = newMetaKindVar

       ; loc <- getSrcSpanM
       ; let (arg_kinds, res_kind)
                 = splitKindFunTysN (length arg_pats) $
                   substKiWith fam_kvs fam_arg_kinds fam_body
             -- Treat (anonymous) wild cards as type variables without a name.
             -- See Note [Wild cards in family instances]
             anon_tvs = [L (nameSrcSpan wc) (UserTyVar wc) | wc <- wcs]
             hs_tvs = HsQTvs { hsq_kvs = kvars
                             , hsq_tvs = anon_tvs ++ userHsTyVarBndrs loc tvars }
>>>>>>> 96dc041a

         -- Kind-check and quantify
         -- See Note [Quantifying over family patterns]
       ; (res_kind, typats) <- tcHsTyVarBndrs hs_tvs $ \ _ ->
         do { (res_kind, args, leftovers, n)
                <- tcInferArgs True name kind arg_pats 1
            ; case leftovers of
                hs_ty:_ -> addErrTc $ too_many_args hs_ty n
                _       -> return ()
            ; kind_checker res_kind
            ; return (res_kind, args) }

       ; return (typats, res_kind) }
  where
    too_many_args hs_ty n
      = hang (text "Too many parameters to" <+> ppr name <> colon)
           2 (vcat [ ppr hs_ty <+> text "is unexpected;"
                   , text "expected only" <+>
                     speakNOf (n-1) (text "parameter") ])

-- See Note [tc_fam_ty_pats vs tcFamTyPats]
tcFamTyPats :: FamTyConShape
            -> Maybe ClsInfo
            -> HsWithBndrs Name [LHsType Name] -- patterns
            -> (TcKind -> TcM ())              -- kind-checker for RHS
            -> (   [TyVar]           -- Kind and type variables
                -> [CoVar]           -- coercion variables
                -> [TcType]          -- Kind and type arguments
                -> Kind -> TcM a)  -- NB: You can use solveTopConstraints here.
            -> TcM a
<<<<<<< HEAD
tcFamTyPats fam_shape@(name,_,_) pats kind_checker thing_inside
  = do { ((typats, res_kind), ev_binds)
            <- solveTopConstraints $  -- See Note [Constraints in patterns]
               tc_fam_ty_pats fam_shape pats kind_checker
          {- TODO (RAE): This should be cleverer. Consider this:

               type family F a

               type family Blah (x :: k) :: F k

               data Foo :: forall k. k -> F k -> * -> *

               type family G a
               type instance G (Foo @k a (Blah a) (Blah a)) = Int

             This should probably be accepted. Yet the solveTopConstraints
             will fail, unable to solve (F k ~ *) arising from the second
             appearance of (Blah a). We want to quantify over that proof.
             So we need something that consults quantifyPred here if there
             are unsolved wanteds. But see Note [Constraints in patterns]
             below, which I still think is right. So we don't want
             the full glory of simplifyInfer, but more than just
             solveTopConstraints, which is quite naive. -}
=======
tcFamTyPats fam_shape@(name,_,_) mb_clsinfo pats kind_checker thing_inside
  = do { (fam_arg_kinds, typats, res_kind)
            <- tc_fam_ty_pats fam_shape mb_clsinfo pats kind_checker
       ; let all_args = fam_arg_kinds ++ typats
>>>>>>> 96dc041a

            -- Find free variables (after zonking) and turn
            -- them into skolems, so that we don't subsequently
            -- replace a meta kind var with (Any *)
            -- Very like kindGeneralize
       ; cv_env <- zonkedEvBindsCvSubstEnv ev_binds
       ; qtkvs <- quantifyTyVars cv_env emptyVarSet $
                                 splitDepVarsOfTypes typats

       ; MASSERT( isEmptyVarSet $ coVarsOfTypes $ map tyVarKind qtkvs )
           -- This should be the case, because otherwise the solveTopConstraints
           -- above would fail. TODO (RAE): Update once the solveTopConstraints
           -- bit is cleverer.

            -- Zonk the patterns etc into the Type world
       ; (ze, qtkvs') <- zonkTyBndrsX (mkZonkEnv cv_env) qtkvs
       ; typats'      <- zonkTcTypeToTypes ze typats
       ; res_kind'    <- zonkTcTypeToType  ze res_kind

              -- TODO (RAE): squash away all coercions in typats, replacing
              -- them with variables. Be careful about squashing away coercion
              -- **variables**, as these may also appear legitimately on the
              -- RHS.
       ; let cvs = varSetElemsWellScoped $ coVarsOfTypes typats'

       ; traceTc "tcFamTyPats" (ppr name $$ ppr typats)
            -- don't print out too much, as we might be in the knot
       ; tcExtendTyVarEnv qtkvs' $
         thing_inside qtkvs' cvs typats' res_kind' }

{-
Note [Constraints in patterns]
~~~~~~~~~~~~~~~~~~~~~~~~~~~~~~
At first glance, it seems there is a complicated story to tell in tcFamTyPats
around constraint solving. After all, type family patterns can now do
GADT pattern-matching, which is jolly complicated. But, there's a key fact
which makes this all simple: everything is at top level! There cannot
be untouchable type variables. There can't be weird interaction between
case branches. There can't be global skolems.

This means that the semantics of type-level GADT matching is a little
different than term level. If we have

  data G a where
    MkGBool :: G Bool

And then

  type family F (a :: G k) :: k
  type instance F MkGBool = True

we get

  axF : F Bool (MkGBool <Bool>) ~ True

Simple! No casting on the RHS, because we can affect the kind parameter
to F.

If we ever introduce local type families, this all gets a lot more
complicated, and will end up looking awfully like term-level GADT
pattern-matching.

Note [Quantifying over family patterns]
~~~~~~~~~~~~~~~~~~~~~~~~~~~~~~~~~~~~~~~
We need to quantify over two different lots of kind variables:

First, the ones that come from the kinds of the tyvar args of
tcTyVarBndrsKindGen, as usual
  data family Dist a

  -- Proxy :: forall k. k -> *
  data instance Dist (Proxy a) = DP
  -- Generates  data DistProxy = DP
  --            ax8 k (a::k) :: Dist * (Proxy k a) ~ DistProxy k a
  -- The 'k' comes from the tcTyVarBndrsKindGen (a::k)

Second, the ones that come from the kind argument of the type family
which we pick up using the (tyCoVarsOfTypes typats) in the result of
the thing_inside of tcHsTyvarBndrsGen.
  -- Any :: forall k. k
  data instance Dist Any = DA
  -- Generates  data DistAny k = DA
  --            ax7 k :: Dist k (Any k) ~ DistAny k
  -- The 'k' comes from kindGeneralizeKinds (Any k)

Note [Quantified kind variables of a family pattern]
~~~~~~~~~~~~~~~~~~~~~~~~~~~~~~~~~~~~~~~~~~~~~~~~~~~~
Consider   type family KindFam (p :: k1) (q :: k1)
           data T :: Maybe k1 -> k2 -> *
           type instance KindFam (a :: Maybe k) b = T a b -> Int
The HsBSig for the family patterns will be ([k], [a])

Then in the family instance we want to
  * Bring into scope [ "k" -> k:*, "a" -> a:k ]
  * Kind-check the RHS
  * Quantify the type instance over k and k', as well as a,b, thus
       type instance [k, k', a:Maybe k, b:k']
                     KindFam (Maybe k) k' a b = T k k' a b -> Int

Notice that in the third step we quantify over all the visibly-mentioned
type variables (a,b), but also over the implicitly mentioned kind variables
(k, k').  In this case one is bound explicitly but often there will be
none. The role of the kind signature (a :: Maybe k) is to add a constraint
that 'a' must have that kind, and to bring 'k' into scope.


Note [Wild cards in family instances]
~~~~~~~~~~~~~~~~~~~~~~~~~~~~~~~~~~~~~

Wild cards can be used in type/data family instance declarations to indicate
that the name of a type variable doesn't matter. Each wild card will be
replaced with a new unique type variable. For instance:

    type family F a b :: *
    type instance F Int _ = Int

is the same as

    type family F a b :: *
    type instance F Int b = Int

This is implemented as follows: during renaming anonymous wild cards are given
freshly generated names. These names are collected after renaming
(rnFamInstDecl) and used to make new type variables during type checking
(tc_fam_ty_pats). One should not confuse these wild cards with the ones from
partial type signatures. The latter generate fresh meta-variables whereas the
former generate fresh skolems.

Named and extra-constraints wild cards are not supported in type/data family
instance declarations.

Relevant tickets: #3699 and #10586.

************************************************************************
*                                                                      *
               Data types
*                                                                      *
************************************************************************
-}

dataDeclChecks :: Name -> NewOrData -> ThetaType -> [LConDecl Name] -> TcM Bool
dataDeclChecks tc_name new_or_data stupid_theta cons
  = do {   -- Check that we don't use GADT syntax in H98 world
         gadtSyntax_ok <- xoptM Opt_GADTSyntax
       ; let gadt_syntax = consUseGadtSyntax cons
       ; checkTc (gadtSyntax_ok || not gadt_syntax) (badGadtDecl tc_name)

           -- Check that the stupid theta is empty for a GADT-style declaration
       ; checkTc (null stupid_theta || not gadt_syntax) (badStupidTheta tc_name)

         -- Check that a newtype has exactly one constructor
         -- Do this before checking for empty data decls, so that
         -- we don't suggest -XEmptyDataDecls for newtypes
       ; checkTc (new_or_data == DataType || isSingleton cons)
                (newtypeConError tc_name (length cons))

                -- Check that there's at least one condecl,
         -- or else we're reading an hs-boot file, or -XEmptyDataDecls
       ; empty_data_decls <- xoptM Opt_EmptyDataDecls
       ; is_boot <- tcIsHsBootOrSig  -- Are we compiling an hs-boot file?
       ; checkTc (not (null cons) || empty_data_decls || is_boot)
                 (emptyConDeclsErr tc_name)
       ; return gadt_syntax }


-----------------------------------
consUseGadtSyntax :: [LConDecl a] -> Bool
consUseGadtSyntax (L _ (ConDecl { con_res = ResTyGADT _ _ }) : _) = True
consUseGadtSyntax _                                               = False
                 -- All constructors have same shape

-----------------------------------
tcConDecls :: NewOrData -> TyCon -> ([TyVar], Type)
           -> [LConDecl Name] -> TcM [DataCon]
tcConDecls new_or_data rep_tycon (tmpl_tvs, res_tmpl) cons
  = concatMapM (addLocM  $ tcConDecl new_or_data rep_tycon tmpl_tvs res_tmpl)
               cons

tcConDecl :: NewOrData
          -> TyCon             -- Representation tycon
          -> [TyVar] -> Type   -- Return type template (with its template tyvars)
                               --    (tvs, T tys), where T is the family TyCon
          -> ConDecl Name
          -> TcM [DataCon]

tcConDecl new_or_data rep_tycon tmpl_tvs res_tmpl        -- Data types
          (ConDecl { con_names = names
                   , con_qvars = hs_tvs, con_cxt = hs_ctxt
                   , con_details = hs_details, con_res = hs_res_ty })
  = addErrCtxt (dataConCtxtName names) $
    do { traceTc "tcConDecl 1" (ppr names)
       ; ((ctxt, arg_tys, res_ty, field_lbls, stricts), ev_binds)
           <- solveTopConstraints $
              tcHsTyVarBndrs hs_tvs $ \ _ ->
              do { ctxt    <- tcHsContext hs_ctxt
                 ; btys    <- tcConArgs new_or_data hs_details
                 ; res_ty  <- tcConRes hs_res_ty
                 ; field_lbls <- lookupConstructorFields (unLoc $ head names)
                 ; let (arg_tys, stricts) = unzip btys
                 ; return (ctxt, arg_tys, res_ty, field_lbls, stricts)
                 }

       ; co_env <- zonkedEvBindsCvSubstEnv ev_binds

             -- Generalise the kind variables (returning quantified TcKindVars)
             -- and quantify the type variables (substituting their kinds)
             -- REMEMBER: 'tkvs' are:
             --    ResTyH98:  the *existential* type variables only
             --    ResTyGADT: *all* the quantified type variables
             -- c.f. the comment on con_qvars in HsDecls
       ; tkvs <- case res_ty of
<<<<<<< HEAD
                   ResTyH98
                     -> quantifyTyVars co_env gbl_tvs (splitDepVarsOfTypes (ctxt++arg_tys))
                     where
                       gbl_tvs = mkVarSet tmpl_tvs
                   ResTyGADT res_ty -> quantifyTyVars co_env emptyVarSet (splitDepVarsOfTypes (res_ty:ctxt++arg_tys))
=======
                   ResTyH98           -> quantifyTyVars (mkVarSet tmpl_tvs)
                                                 (tyVarsOfTypes (ctxt++arg_tys))
                   ResTyGADT _ res_ty -> quantifyTyVars emptyVarSet
                                          (tyVarsOfTypes (res_ty:ctxt++arg_tys))
>>>>>>> 96dc041a

             -- Zonk to Types
       ; let ze = mkZonkEnv co_env
       ; (ze, qtkvs) <- zonkTyBndrsX ze tkvs
       ; arg_tys <- zonkTcTypeToTypes ze arg_tys
       ; ctxt    <- zonkTcTypeToTypes ze ctxt
       ; res_ty  <- case res_ty of
<<<<<<< HEAD
                      ResTyH98     -> return ResTyH98
                      ResTyGADT ty -> ResTyGADT <$> zonkTcTypeToType ze ty
       ; let (univ_tvs, ex_tvs, eq_preds, res_ty', arg_subst)
               = rejigConRes tmpl_tvs res_tmpl qtkvs res_ty
                    -- TODO (RAE): Make sure that the types are of kind *!
=======
                      ResTyH98        -> return ResTyH98
                      ResTyGADT ls ty -> ResTyGADT ls <$> zonkTcTypeToType ze ty

       ; let (univ_tvs, ex_tvs, eq_preds, res_ty') = rejigConRes tmpl_tvs res_tmpl qtkvs res_ty
             -- NB: this is a /lazy/ binding, so we pass four thunks to buildDataCon
             --     without yet forcing the guards in rejigConRes
             -- See Note [Checking GADT return types]
>>>>>>> 96dc041a

       ; fam_envs <- tcGetFamInstEnvs
       ; let
           buildOneDataCon (L _ name) = do
             { is_infix <- tcConIsInfix name hs_details res_ty
             ; buildDataCon fam_envs name is_infix
<<<<<<< HEAD
                            stricts field_lbls
                            univ_tvs ex_tvs eq_preds
                            (substTys arg_subst ctxt)
                            (substTys arg_subst arg_tys)
                            (substTy  arg_subst res_ty')
                            rep_tycon
=======
                            stricts Nothing field_lbls
                            univ_tvs ex_tvs eq_preds ctxt arg_tys
                            res_ty' rep_tycon
>>>>>>> 96dc041a
                  -- NB:  we put data_tc, the type constructor gotten from the
                  --      constructor type signature into the data constructor;
                  --      that way checkValidDataCon can complain if it's wrong.
             }
       ; mapM buildOneDataCon names
       }


tcConIsInfix :: Name
             -> HsConDetails (LHsType Name) (Located [LConDeclField Name])
             -> ResType Type
             -> TcM Bool
tcConIsInfix _   details ResTyH98
  = case details of
           InfixCon {}  -> return True
           _            -> return False
tcConIsInfix con details (ResTyGADT _ _)
  = case details of
           InfixCon {}  -> return True
           RecCon {}    -> return False
           PrefixCon arg_tys           -- See Note [Infix GADT cons]
               | isSymOcc (getOccName con)
               , [_ty1,_ty2] <- arg_tys
                  -> do { fix_env <- getFixityEnv
                        ; return (con `elemNameEnv` fix_env) }
               | otherwise -> return False



tcConArgs :: NewOrData -> HsConDeclDetails Name
          -> TcM [(TcType, HsSrcBang)]
tcConArgs new_or_data (PrefixCon btys)
  = mapM (tcConArg new_or_data) btys
tcConArgs new_or_data (InfixCon bty1 bty2)
  = do { bty1' <- tcConArg new_or_data bty1
       ; bty2' <- tcConArg new_or_data bty2
       ; return [bty1', bty2'] }
tcConArgs new_or_data (RecCon fields)
  = mapM (tcConArg new_or_data) btys
  where
    -- We need a one-to-one mapping from field_names to btys
    combined = map (\(L _ f) -> (cd_fld_names f,cd_fld_type f)) (unLoc fields)
    explode (ns,ty) = zip ns (repeat ty)
    exploded = concatMap explode combined
    (_,btys) = unzip exploded


tcConArg :: NewOrData -> LHsType Name -> TcM (TcType, HsSrcBang)
tcConArg new_or_data bty
  = do  { traceTc "tcConArg 1" (ppr bty)
        ; arg_ty <- tcHsConArgType new_or_data bty
        ; traceTc "tcConArg 2" (ppr bty)
        ; return (arg_ty, getBangStrictness bty) }

tcConRes :: ResType (LHsType Name) -> TcM (ResType Type)
tcConRes ResTyH98           = return ResTyH98
tcConRes (ResTyGADT ls res_ty) = do { res_ty' <- tcHsLiftedType res_ty
                                    ; return (ResTyGADT ls res_ty') }

{-
Note [Infix GADT constructors]
~~~~~~~~~~~~~~~~~~~~~~~~~~~~~~
We do not currently have syntax to declare an infix constructor in GADT syntax,
but it makes a (small) difference to the Show instance.  So as a slightly
ad-hoc solution, we regard a GADT data constructor as infix if
  a) it is an operator symbol
  b) it has two arguments
  c) there is a fixity declaration for it
For example:
   infix 6 (:--:)
   data T a where
     (:--:) :: t1 -> t2 -> T Int


Note [Checking GADT return types]
~~~~~~~~~~~~~~~~~~~~~~~~~~~~~~~~~
TODO (RAE): Check note.
There is a delicacy around checking the return types of a datacon. The
central problem is dealing with a declaration like

  data T a where
    MkT :: T a -> Q a

Note that the return type of MkT is totally bogus. When creating the T
tycon, we also need to create the MkT datacon, which must have a "rejigged"
return type. That is, the MkT datacon's type must be transformed to have
a uniform return type with explicit coercions for GADT-like type parameters.
This rejigging is what rejigConRes does. The problem is, though, that checking
that the return type is appropriate is much easier when done over *Type*,
<<<<<<< HEAD
not *HsType*.

So, we want to make rejigConRes lazy and then check the validity of the return
type in checkValidDataCon. But, if the return type is bogus, rejigConRes can't
work -- it will have a failed pattern match. Luckily, if we run
checkValidDataCon before ever looking at the rejigged return type
(checkValidDataCon checks bits of the type which are not rejigged!), we
catch the error before forcing the rejigged type and panicking.
=======
not *HsType*, and doing a call to tcMatchTy will loop because T isn't fully
defined yet.

So, we want to make rejigConRes lazy and then check the validity of
the return type in checkValidDataCon.  To do this we /always/ return a
4-tuple from rejigConRes (so that we can extract ret_ty from it, which
checkValidDataCon needs), but the first three fields may be bogus if
the return type isn't valid (the last equation for rejigConRes).

This is better than an earlier solution which reduced the number of
errors reported in one pass.  See Trac #7175, and #10836.
>>>>>>> 96dc041a
-}

-- Example
--   data instance T (b,c) where
--      TI :: forall e. e -> T (e,e)
--
-- The representation tycon looks like this:
--   data :R7T b c where
--      TI :: forall b1 c1. (b1 ~ c1) => b1 -> :R7T b1 c1
-- In this case orig_res_ty = T (e,e)

rejigConRes :: [TyVar] -> Type    -- Template for result type; e.g.
                                  -- data instance T [a] b c = ...
                                  --      gives template ([a,b,c], T [a] b c)
                                  -- Type must be of kind *!
            -> [TyVar]            -- where MkT :: forall x y z. ...
            -> ResType Type       -- ResTyGADT type must be of kind *!
            -> ([TyVar],          -- Universal
                [TyVar],          -- Existential (distinct OccNames from univs)
                [EqSpec],      -- Equality predicates
                Type,          -- Typechecked return type
                TCvSubst)      -- Substitution to apply to argument types
        -- We don't check that the TyCon given in the ResTy is
        -- the same as the parent tycon, because checkValidDataCon will do it

rejigConRes tmpl_tvs res_ty dc_tvs ResTyH98
  = (tmpl_tvs, dc_tvs, [], res_ty, emptyTCvSubst)
        -- In H98 syntax the dc_tvs are the existential ones
        --      data T a b c = forall d e. MkT ...
        -- The universals {a,b,c} are tc_tvs, and the existentials {d,e} are dc_tvs

rejigConRes tmpl_tvs res_tmpl dc_tvs (ResTyGADT _ res_ty)
        -- E.g.  data T [a] b c where
        --         MkT :: forall x y z. T [(x,y)] z z
        -- The {a,b,c} are the tmpl_tvs, and the {x,y,z} are the dc_tvs
        --     (NB: unlike the H98 case, the dc_tvs are not all existential)
        -- Then we generate
        --      Univ tyvars     Eq-spec
        --          a              a~(x,y)
        --          b              b~z
        --          z
        -- Existentials are the leftover type vars: [x,y]
        -- So we return ([a,b,z], [x,y], [a~(x,y),b~z], T [(x,y)] z z)
<<<<<<< HEAD
  = (univ_tvs, substed_ex_tvs, substed_eqs, res_ty, arg_subst)
  where
    Just (subst, _) = ASSERT( isLiftedTypeKind (typeKind res_ty) )
                      ASSERT( isLiftedTypeKind (typeKind res_tmpl) )
                      tcMatchTy (mkVarSet tmpl_tvs) res_tmpl res_ty
                -- This 'Just' pattern is sure to match, because if not
                -- checkValidDataCon will complain first.
               -- See Note [Checking GADT return types]

                -- /Lazily/ figure out the univ_tvs etc
                -- Each univ_tv is either a dc_tv or a tmpl_tv
    (univ_tvs, raw_eqs, kind_subst) = mkGADTVars tmpl_tvs dc_tvs subst
    raw_ex_tvs = dc_tvs `minusList` univ_tvs
    (arg_subst, substed_ex_tvs) = mapAccumL substTyVarBndr kind_subst raw_ex_tvs

       -- don't use substCoVarBndr because we don't want fresh uniques!
       -- substed_ex_tvs and raw_eq_cvs may dependent on one another
    substed_eqs = map (substEqSpec arg_subst) raw_eqs

{-
Note [mkGADTVars]
~~~~~~~~~~~~~~~~~

Running example:

data T (k1 :: *) (k2 :: *) (a :: k2) (b :: k2) where
  MkT :: T x1 * (Proxy (y :: x1), z) z

We need the rejigged type to be

  MkT :: forall (x1 :: *) (k2 :: *) (a :: k2) (z :: k2).
         forall (y :: x1) (c1 :: k2 ~# *)
                (c2 :: a ~# ((Proxy x1 y, z |> c1) |> sym c1)).
         T x1 k2 a z

The HsTypes have already been desugared to proper Types:

  T x1 * (Proxy (y :: x1), z) z
becomes
  [x1 :: *, y :: x1, z :: *]. T x1 * (Proxy x1 y, z) z

We start off by matching (T k1 k2 a b) with (T x1 * (Proxy x1 y, z) z). We
know this match will succeed because of the validity check (actually done
later, but laziness saves us -- see Note [Checking GADT return types]
in TcTyClsDecls). Thus, we get

  subst := { k1 |-> x1, k2 |-> *, a |-> (Proxy x1 y, z), b |-> z }

Now, we need to figure out what the GADT equalities should be. In this case,
we *don't* want (k1 ~ x1) to be a GADT equality: it should just be a
renaming. The others should be GADT equalities, but they need to be
homogeneous so that the solver can make sense of them. We also need to make
sure that the universally-quantified variables of the datacon match up
with the tyvars of the tycon, as required for Core context well-formedness.
(This last bit is why we have to rejig at all!)

`choose` walks down the tycon tyvars, figuring out what to do with each one.
It carries three substitutions:
  - t_sub's domain is *template* or *tycon* tyvars, mapping them to variables
    mentioned in the datacon signature.
  - r_sub's domain is *result* tyvars, names written by the programmer in
    the datacon signature. The final rejigged type will use these names, but
    the subst is still needed because sometimes the kind of these variables
    is different than what the user wrote.
  - lc is a lifting context -- that is, a mapping from type variables to
    coercions -- that maps from *tycon* tyvars to coercion variables witnessing
    the relevant GADT equality.

Before explaining the details of `choose`, let's just look at its operation
on our example:

  choose [] [] {} {} {} [k1, k2, a, b]
  -->          -- first branch of `case` statement
  choose
    univ_tvs: [x1 :: *]
    covars:   []
    t_sub:    {k1 |-> x1}
    r_sub:    {x1 |-> x1 |> <*>}
    lc:       {}
    t_tvs:    [k2, a, b]
  -->          -- second branch of `case` statement
  choose
    univ_tvs: [k2 :: *, x1 :: *]
    covars:   [c1 :: k2 ~# (* |> sym <*>)]
    t_sub:    {k1 |-> x1, k2 |-> k2}
    r_sub:    {x1 |-> x1 |> <*>}
    lc:       {k2 |-> c1}
    t_tvs:    [a, b]
  -->          -- second branch of `case` statement
  choose
    univ_tvs: [a :: k2, k2 :: *, x1 :: *]
    covars:   [ c2 :: a ~# ((Proxy x1 y, z) |> sym c1)
              , c1 :: k2 ~# (* |> sym <*>) ]
    t_sub:    {k1 |-> x1, k2 |-> k2, a |-> a}
    r_sub:    {x1 |-> x1 |> <*>}
    lc:       {k2 |-> c1, a |-> c2}
    t_tvs:    [b]
  -->          -- first branch of `case` statement
  choose
    univ_tvs: [z :: k2, a :: k2, k2 :: *, x1 :: *]
    covars:   [ c2 :: a ~# ((Proxy x1 y, z |> c1) |> sym c1)
              , c1 :: k2 ~# (* |> sym <*>) ]
    t_sub:    {k1 |-> x1, k2 |-> k2, a |-> a, b |-> z}
    r_sub:    {x1 |-> x1 |> <*>, z |-> z |> c1}
    lc:       {k2 |-> c1, a |-> c2}
    t_tvs:    []
  -->          -- end of recursion
  ([x1, k2, a, z], [c1, c2], {x1 |-> x1 |> <*>, z |-> z |> c1})

`choose` looks up each tycon tyvar in the matching (it *must* be matched!). If
it finds a bare result tyvar (the first branch of the `case` statement), it
checks to make sure that the result tyvar isn't yet in the list of univ_tvs.
If it is in that list, then we have a repeated variable in the return type,
and we in fact need a GADT equality. Assuming no repeated variables, we wish
to use the variable name given in the datacon signature (that is, `x1` not
`k1` and `z` not `b`), not the tycon signature (which may have been made up by
GHC!). So, we add a mapping from the tycon tyvar to the result tyvar to t_sub.
But, it's essential that the kind of the result tyvar (which is now becoming a
proper universally- quantified variable) match the tycon tyvar. Thus, the
setTyVarKind in the definition of r_tv'. This last step is necessary in
fixing the kind of the universally-quantified `z`.

However, because later uses of the result tyvar will expect it to have
the user-supplied kind (that is, (z :: *) instead of (z :: k2)), we also
must extend r_sub appropriately. This work with r_sub must take into account
that some of the covars may mention the variables in question. Thus,
the `mapAccumR substCoVarBndr`.

If we discover that a mapping in `subst` gives us a non-tyvar (the second
branch of the `case` statement), then we have a GADT equality to create.
We create a fresh coercion variable and extend the substitutions accordingly,
being careful to apply the correct substitutions built up from previous
variables.

This whole algorithm is quite delicate, indeed. I (Richard E.) see two ways
of simplifying it:

1) The first branch of the `case` statement is really an optimization, used
in order to get fewer GADT equalities. It might be possible to make a GADT
equality for *every* univ. tyvar, even if the equality is trivial, and then
either deal with the bigger type or somehow reduce it later.

2) This algorithm strives to use the names for type variables as specified
by the user in the datacon signature. If we always used the tycon tyvar
names, for example, this would be simplified. This change would almost
certainly degrade error messages a bit, though.
-}

-- ^ From information about a source datacon definition, extract out
-- what the universal variables and the GADT equalities should be.
-- Called from TcTyClsDecls.rejigConRes, but it gets so involved with
-- lifting and coercions that it seemed to belong here.
-- See Note [mkGADTVars].   TODO (RAE): Update note to remove LCs
mkGADTVars :: [TyVar]    -- ^ The tycon vars
           -> [TyVar]    -- ^ The datacon vars
           -> TCvSubst   -- ^ The matching between the template result type
                         -- and the actual result type
           -> ( [TyVar]
              , [EqSpec]
              , TCvSubst ) -- ^ The univ. variables, the GADT equalities,
                           -- and a subst to apply to the GADT equalities
                           -- and existentials.
mkGADTVars tmpl_tvs dc_tvs subst
  = choose [] [] empty_subst empty_subst tmpl_tvs
  where
    in_scope = mkInScopeSet (mkVarSet tmpl_tvs `unionVarSet` mkVarSet dc_tvs)
    empty_subst = mkEmptyTCvSubst in_scope

    choose :: [TyVar]           -- accumulator of univ tvs, reversed
           -> [EqSpec]          -- accumulator of GADT equalities, reversed
           -> TCvSubst          -- template substutition
           -> TCvSubst          -- res. substitution
           -> [TyVar]           -- template tvs (the univ tvs passed in)
           -> ( [TyVar]         -- the univ_tvs
              , [EqSpec]        -- GADT equalities
              , TCvSubst )       -- a substitution to fix kinds in ex_tvs

    choose univs eqs _     r_sub []
      = (reverse univs, reverse eqs, r_sub)
    choose univs eqs t_sub r_sub (t_tv:t_tvs)
      | Just r_ty <- lookupTyVar subst t_tv
      = case getTyVar_maybe r_ty of
          Just r_tv
            |  not (r_tv `elem` univs)
            -> -- simple variable substitution. we should continue to subst.
               choose (r_tv':univs) eqs
                      (extendTCvSubst t_sub t_tv r_ty')
                      (extendTCvSubst r_sub r_tv r_ty')
                      t_tvs
            where
              r_tv1  = setTyVarName r_tv (choose_tv_name r_tv t_tv)
              r_tv'  = setTyVarKind r_tv1 (substTy t_sub (tyVarKind t_tv))
              r_ty'  = mkTyVarTy r_tv'

               -- not a simple substitution. make an equality predicate
          _ -> choose (t_tv':univs) (mkEqSpec t_tv' r_ty : eqs)
                      (extendTCvSubst t_sub t_tv (mkTyVarTy t_tv'))
                      r_sub t_tvs
            where t_tv' = updateTyVarKind (substTy t_sub) t_tv

      | otherwise
      = pprPanic "mkGADTVars" (ppr tmpl_tvs $$ ppr subst)

      -- choose an appropriate name for a univ tyvar.
      -- This *must* preserve the Unique of the result tv, so that we
      -- can detect repeated variables. It prefers user-specified names
      -- over system names, but never outputs a System name, because
      -- those print terribly.
    choose_tv_name :: TyVar -> TyVar -> Name
    choose_tv_name r_tv t_tv
      | isSystemName r_tv_name
      = setNameUnique t_tv_name (getUnique r_tv_name)

      | otherwise
      = r_tv_name

      where
        r_tv_name = getName r_tv
        t_tv_name = getName t_tv
=======
  | Just subst <- tcMatchTy (mkVarSet tmpl_tvs) res_tmpl res_ty
  , (univ_tvs, eq_spec) <- foldr (choose subst) ([], []) tmpl_tvs
  , let ex_tvs = dc_tvs `minusList` univ_tvs
  = (univ_tvs, ex_tvs, eq_spec, res_ty)

  | otherwise
        -- If the return type of the data constructor doesn't match the parent
        -- type constructor, or the arity is wrong, the tcMatchTy will fail
        --    e.g   data T a b where
        --            T1 :: Maybe a   -- Wrong tycon
        --            T2 :: T [a]     -- Wrong arity
        -- We are detect that later, in checkValidDataCon, but meanwhile
        -- we must do *something*, not just crash.  So we do something simple
        -- albeit bogus, relying on checkValidDataCon to check the
        --  bad-result-type error before seeing that the other fields look odd
        -- See Note [Checking GADT return types]
  = (tmpl_tvs, dc_tvs `minusList` tmpl_tvs, [], res_ty)
  where
    -- Figure out the univ_tvs etc
    -- Each univ_tv is either a dc_tv or a tmpl_tv
    choose subst tmpl (univs, eqs)
      | Just ty <- lookupTyVar subst tmpl
      = case tcGetTyVar_maybe ty of
          Just tv | not (tv `elem` univs)
            -> (tv:univs,   eqs)
          _other  -> (new_tmpl:univs, (new_tmpl,ty):eqs)
                     where  -- see Note [Substitution in template variables kinds]
                       new_tmpl = updateTyVarKind (substTy subst) tmpl
      | otherwise = pprPanic "tcResultType" (ppr res_ty)
>>>>>>> 96dc041a

{-
Note [Substitution in template variables kinds]
~~~~~~~~~~~~~~~~~~~~~~~~~~~~~~~~~~~~~~~~~~~~~~~

data G (a :: Maybe k) where
  MkG :: G Nothing

With explicit kind variables

data G k (a :: Maybe k) where
  MkG :: G k1 (Nothing k1)

Note how k1 is distinct from k. So, when we match the template
`G k a` against `G k1 (Nothing k1)`, we get a subst
[ k |-> k1, a |-> Nothing k1 ]. Even though this subst has two
mappings, we surely don't want to add (k, k1) to the list of
GADT equalities -- that would be overly complex and would create
more untouchable variables than we need. So, when figuring out
which tyvars are GADT-like and which aren't (the fundamental
job of `choose`), we want to treat `k` as *not* GADT-like.
Instead, we wish to substitute in `a`'s kind, to get (a :: Maybe k1)
instead of (a :: Maybe k). This is the reason for dealing
with a substitution in here.

However, we do not *always* want to substitute. Consider

data H (a :: k) where
  MkH :: H Int

With explicit kind variables:

data H k (a :: k) where
  MkH :: H * Int

Here, we have a kind-indexed GADT. The subst in question is
[ k |-> *, a |-> Int ]. Now, we *don't* want to substitute in `a`'s
kind, because that would give a constructor with the type

MkH :: forall (k :: *) (a :: *). (k ~ *) -> (a ~ Int) -> H k a

The problem here is that a's kind is wrong -- it needs to be k, not *!
So, if the matching for a variable is anything but another bare variable,
we drop the mapping from the substitution before proceeding. This
was not an issue before kind-indexed GADTs because this case could
never happen.

************************************************************************
*                                                                      *
                Validity checking
*                                                                      *
************************************************************************

Validity checking is done once the mutually-recursive knot has been
tied, so we can look at things freely.
-}

checkClassCycleErrs :: Class -> TcM ()
checkClassCycleErrs cls = mapM_ recClsErr (calcClassCycles cls)

checkValidTyCl :: TyThing -> TcM ()
checkValidTyCl thing
  = setSrcSpan (getSrcSpan thing) $
    addTyThingCtxt thing $
    case thing of
      ATyCon tc -> checkValidTyCon tc
      AnId _    -> return ()  -- Generic default methods are checked
                              -- with their parent class
      ACoAxiom _ -> return () -- Axioms checked with their parent
                              -- closed family tycon
      _         -> pprTrace "checkValidTyCl" (ppr thing) $ return ()

-------------------------
-- For data types declared with record syntax, we require
-- that each constructor that has a field 'f'
--      (a) has the same result type
--      (b) has the same type for 'f'
-- module alpha conversion of the quantified type variables
-- of the constructor.
--
-- Note that we allow existentials to match because the
-- fields can never meet. E.g
--      data T where
--        T1 { f1 :: b, f2 :: a, f3 ::Int } :: T
--        T2 { f1 :: c, f2 :: c, f3 ::Int } :: T
-- Here we do not complain about f1,f2 because they are existential

checkValidTyCon :: TyCon -> TcM ()
checkValidTyCon tc
  | isPrimTyCon tc   -- Happens when Haddock'ing GHC.Prim
  = return ()

  | Just cl <- tyConClass_maybe tc
  = checkValidClass cl

  | Just syn_rhs <- synTyConRhs_maybe tc
  = checkValidType syn_ctxt syn_rhs

  | Just fam_flav <- famTyConFlav_maybe tc
  = case fam_flav of
    { ClosedSynFamilyTyCon (Just ax) -> tcAddClosedTypeFamilyDeclCtxt tc $
                                        checkValidCoAxiom ax
    ; ClosedSynFamilyTyCon Nothing   -> return ()
    ; AbstractClosedSynFamilyTyCon ->
      do { hsBoot <- tcIsHsBootOrSig
         ; checkTc hsBoot $
           ptext (sLit "You may define an abstract closed type family") $$
           ptext (sLit "only in a .hs-boot file") }
    ; OpenSynFamilyTyCon           -> return ()
    ; BuiltInSynFamTyCon _         -> return () }

  | otherwise
  = do { -- Check the context on the data decl
         traceTc "cvtc1" (ppr tc)
       ; checkValidTheta (DataTyCtxt name) (tyConStupidTheta tc)

       ; traceTc "cvtc2" (ppr tc)

       ; dflags          <- getDynFlags
       ; existential_ok  <- xoptM Opt_ExistentialQuantification
       ; gadt_ok         <- xoptM Opt_GADTs
       ; let ex_ok = existential_ok || gadt_ok  -- Data cons can have existential context
       ; mapM_ (checkValidDataCon dflags ex_ok tc) data_cons

        -- Check that fields with the same name share a type
       ; mapM_ check_fields groups }

  where
    syn_ctxt  = TySynCtxt name
    name      = tyConName tc
    data_cons = tyConDataCons tc

    groups = equivClasses cmp_fld (concatMap get_fields data_cons)
    cmp_fld (f1,_) (f2,_) = flLabel f1 `compare` flLabel f2
    get_fields con = dataConFieldLabels con `zip` repeat con
        -- dataConFieldLabels may return the empty list, which is fine

    -- See Note [GADT record selectors] in MkId.hs
    -- We must check (a) that the named field has the same
    --                   type in each constructor
    --               (b) that those constructors have the same result type
    --
    -- However, the constructors may have differently named type variable
    -- and (worse) we don't know how the correspond to each other.  E.g.
    --     C1 :: forall a b. { f :: a, g :: b } -> T a b
    --     C2 :: forall d c. { f :: c, g :: c } -> T c d
    --
    -- So what we do is to ust Unify.tcMatchTys to compare the first candidate's
    -- result type against other candidates' types BOTH WAYS ROUND.
    -- If they magically agrees, take the substitution and
    -- apply them to the latter ones, and see if they match perfectly.
    check_fields ((label, con1) : other_fields)
        -- These fields all have the same name, but are from
        -- different constructors in the data type
        = recoverM (return ()) $ mapM_ checkOne other_fields
                -- Check that all the fields in the group have the same type
                -- NB: this check assumes that all the constructors of a given
                -- data type use the same type variables
        where
        (tvs1, _, _, res1) = dataConSig con1
        ts1 = mkVarSet tvs1
        fty1 = dataConFieldType con1 lbl
        lbl = flLabel label

        checkOne (_, con2)    -- Do it bothways to ensure they are structurally identical
            = do { checkFieldCompat lbl con1 con2 ts1 res1 res2 fty1 fty2
                 ; checkFieldCompat lbl con2 con1 ts2 res2 res1 fty2 fty1 }
            where
                (tvs2, _, _, res2) = dataConSig con2
                ts2 = mkVarSet tvs2
                fty2 = dataConFieldType con2 lbl
    check_fields [] = panic "checkValidTyCon/check_fields []"

checkFieldCompat :: FieldLabelString -> DataCon -> DataCon -> TyVarSet
                 -> Type -> Type -> Type -> Type -> TcM ()
checkFieldCompat fld con1 con2 tvs1 res1 res2 fty1 fty2
  = do  { checkTc (isJust mb_subst1) (resultTypeMisMatch fld con1 con2)
        ; checkTc (isJust mb_subst2) (fieldTypeMisMatch fld con1 con2) }
  where
    mb_subst1 = tcMatchTy tvs1 res1 res2
    mb_subst2 = tcMatchTyX tvs1 (fst $
                                 expectJust "checkFieldCompat" mb_subst1) fty1 fty2

-------------------------------
checkValidDataCon :: DynFlags -> Bool -> TyCon -> DataCon -> TcM ()
checkValidDataCon dflags existential_ok tc con
  = setSrcSpan (srcLocSpan (getSrcLoc con))     $
    addErrCtxt (dataConCtxt con)                $
    do  { -- Check that the return type of the data constructor
          -- matches the type constructor; eg reject this:
          --   data T a where { MkT :: Bogus a }
          -- It's important to do this first:
          --  see Note [Checking GADT return types]
          --  and c.f. Note [Check role annotations in a second pass]
          let tc_tvs      = tyConTyVars tc
              res_ty_tmpl = mkFamilyTyConApp tc (mkTyVarTys tc_tvs)
              orig_res_ty = dataConOrigResTy con
        ; traceTc "checkValidDataCon" (vcat
              [ ppr con, ppr tc, ppr tc_tvs
              , ppr res_ty_tmpl <+> dcolon <+> ppr (typeKind res_ty_tmpl)
              , ppr orig_res_ty <+> dcolon <+> ppr (typeKind orig_res_ty)])
-- TODO (RAE): This is still broken. HELP!
        ; checkTc (isJust (tcMatchTy (mkVarSet tc_tvs)
                                     res_ty_tmpl
                                     orig_res_ty))
                  (badDataConTyCon con res_ty_tmpl orig_res_ty)
            -- Note that checkTc aborts if it finds an error. This is
            -- critical to avoid panicking when we call dataConWrapperType
            -- on an un-rejiggable datacon!

          -- Check that the result type is a *monotype*
          --  e.g. reject this:   MkT :: T (forall a. a->a)
          -- Reason: it's really the argument of an equality constraint
        ; checkValidMonoType orig_res_ty

          -- Check all argument types for validity
        ; checkValidType ctxt (dataConWrapperType con)

          -- Extra checks for newtype data constructors
        ; when (isNewTyCon tc) (checkNewDataCon con)

          -- Check that UNPACK pragmas and bangs work out
          -- E.g.  reject   data T = MkT {-# UNPACK #-} Int     -- No "!"
          --                data T = MkT {-# UNPACK #-} !a      -- Can't unpack
        ; mapM_ check_bang (zip3 (dataConSrcBangs con) (dataConImplBangs con) [1..])

          -- Check that existentials are allowed if they are used
        ; checkTc (existential_ok || isVanillaDataCon con)
                  (badExistential con)

        ; traceTc "Done validity of data con" (ppr con <+> ppr (dataConRepType con))
    }
  where
    ctxt = ConArgCtxt (dataConName con)

    check_bang (HsSrcBang _ _ SrcLazy, _, n)
      | not (xopt Opt_StrictData dflags)
      = addErrTc
          (bad_bang n (ptext (sLit "Lazy annotation (~) without StrictData")))
    check_bang (HsSrcBang _ want_unpack strict_mark, rep_bang, n)
      | isSrcUnpacked want_unpack, not is_strict
      = addWarnTc (bad_bang n (ptext (sLit "UNPACK pragma lacks '!'")))
      | isSrcUnpacked want_unpack
      , case rep_bang of { HsUnpack {} -> False; _ -> True }
      , not (gopt Opt_OmitInterfacePragmas dflags)
           -- If not optimising, se don't unpack, so don't complain!
           -- See MkId.dataConArgRep, the (HsBang True) case
      = addWarnTc (bad_bang n (ptext (sLit "Ignoring unusable UNPACK pragma")))
      where
        is_strict = case strict_mark of
                      NoSrcStrict -> xopt Opt_StrictData dflags
                      bang        -> isSrcStrict bang

    check_bang _
      = return ()

    bad_bang n herald
      = hang herald 2 (ptext (sLit "on the") <+> speakNth n
                       <+> ptext (sLit "argument of") <+> quotes (ppr con))
-------------------------------
checkNewDataCon :: DataCon -> TcM ()
-- Further checks for the data constructor of a newtype
checkNewDataCon con
  = do  { checkTc (isSingleton arg_tys) (newtypeFieldErr con (length arg_tys))
              -- One argument

        ; check_con (null eq_spec) $
          ptext (sLit "A newtype constructor must have a return type of form T a1 ... an")
                -- Return type is (T a b c)

        ; check_con (null theta) $
          ptext (sLit "A newtype constructor cannot have a context in its type")

        ; check_con (null ex_tvs) $
          ptext (sLit "A newtype constructor cannot have existential type variables")
                -- No existentials

        ; checkTc (all ok_bang (dataConSrcBangs con))
                  (newtypeStrictError con)
                -- No strictness annotations
    }
  where
<<<<<<< HEAD
    (_univ_tvs, ex_tvs, eq_spec, theta, arg_tys, _res_ty)
      = dataConFullSig con
=======
    (_univ_tvs, ex_tvs, eq_spec, theta, arg_tys, _res_ty) = dataConFullSig con

>>>>>>> 96dc041a
    check_con what msg
       = checkTc what (msg $$ ppr con <+> dcolon <+> ppr (dataConUserType con))

    ok_bang (HsSrcBang _ _ SrcStrict) = False
    ok_bang (HsSrcBang _ _ SrcLazy)   = False
    ok_bang _                         = True

-------------------------------
checkValidClass :: Class -> TcM ()
checkValidClass cls
  = do  { constrained_class_methods <- xoptM Opt_ConstrainedClassMethods
        ; multi_param_type_classes <- xoptM Opt_MultiParamTypeClasses
        ; nullary_type_classes <- xoptM Opt_NullaryTypeClasses
        ; fundep_classes <- xoptM Opt_FunctionalDependencies

        -- Check that the class is unary, unless multiparameter type classes
        -- are enabled; also recognize deprecated nullary type classes
        -- extension (subsumed by multiparameter type classes, Trac #8993)
        ; checkTc (multi_param_type_classes || cls_arity == 1 ||
                    (nullary_type_classes && cls_arity == 0))
                  (classArityErr cls_arity cls)
        ; checkTc (fundep_classes || null fundeps) (classFunDepsErr cls)

        -- Check the super-classes
        ; checkValidTheta (ClassSCCtxt (className cls)) theta

          -- Now check for cyclic superclasses
          -- If there are superclass cycles, checkClassCycleErrs bails.
        ; checkClassCycleErrs cls

        -- Check the class operations.
        -- But only if there have been no earlier errors
        -- See Note [Abort when superclass cycle is detected]
        ; whenNoErrs $
          mapM_ (check_op constrained_class_methods) op_stuff

        -- Check the associated type defaults are well-formed and instantiated
        ; mapM_ check_at at_stuff  }
  where
    (tyvars, fundeps, theta, _, at_stuff, op_stuff) = classExtraBigSig cls
<<<<<<< HEAD
    arity = length $ filterInvisibles (classTyCon cls) tyvars
       -- Ignore imp. variables
=======
    cls_arity = count isTypeVar tyvars    -- Ignore kind variables
    cls_tv_set = mkVarSet tyvars
>>>>>>> 96dc041a

    check_op constrained_class_methods (sel_id, dm)
      = setSrcSpan (getSrcSpan sel_id) $
        addErrCtxt (classOpCtxt sel_id op_ty) $ do
        { traceTc "class op type" (ppr op_ty)
        ; checkValidType ctxt op_ty
                -- This implements the ambiguity check, among other things
                -- Example: tc223
                --   class Error e => Game b mv e | b -> mv e where
                --      newBoard :: MonadState b m => m ()
                -- Here, MonadState has a fundep m->b, so newBoard is fine
<<<<<<< HEAD
                -- The check is disabled for nullary type classes,
                -- since there is no possible ambiguity
        ; let grown_tyvars = growThetaTyVars theta (mkVarSet tyvars)
        ; checkTc (arity == 0 || tyCoVarsOfType tau `intersectsVarSet` grown_tyvars)
                  (noClassTyVarErr cls (ptext (sLit "class method") <+> quotes (ppr sel_id)))
=======

        ; unless constrained_class_methods $
          mapM_ check_constraint (tail (theta1 ++ theta2))
>>>>>>> 96dc041a

        ; case dm of
            GenDefMeth dm_name -> do { dm_id <- tcLookupId dm_name
                                     ; checkValidType ctxt (idType dm_id) }
            _                  -> return ()
        }
        where
          ctxt    = FunSigCtxt op_name True -- Report redundant class constraints
          op_name = idName sel_id
          op_ty   = idType sel_id
          (_,theta1,tau1) = tcSplitSigmaTy op_ty
<<<<<<< HEAD
          (_,theta2,tau2) = tcSplitSigmaTy tau1
          (theta,tau) | constrained_class_methods = (theta1 ++ theta2, tau2)
                      | otherwise = (theta1, mkPhiTy (tail theta1) tau1)
                -- Ugh!  The function might have a type like
                --      op :: forall a. C a => forall b. (Eq b, Eq a) => tau2
                -- With -XConstrainedClassMethods, we want to allow this, even though the inner
                -- forall has an (Eq a) constraint.  Whereas in general, each constraint
                -- in the context of a for-all must mention at least one quantified
                -- type variable.  What a mess!

    check_at_defs (ATI fam_tc _)
      = do { traceTc "check-at" (ppr fam_tc $$ ppr (tyConTyVars fam_tc) $$ ppr tyvars)
           ; checkTc (any (`elem` tyvars) (tyConTyVars fam_tc))
                     (noClassTyVarErr cls (ptext (sLit "associated type") <+> quotes (ppr fam_tc))) }
=======
          (_,theta2,_)    = tcSplitSigmaTy tau1

          check_constraint :: TcPredType -> TcM ()
          check_constraint pred
            = when (tyVarsOfType pred `subVarSet` cls_tv_set)
                   (addErrTc (badMethPred sel_id pred))

    check_at (ATI fam_tc m_dflt_rhs)
      = do { checkTc (cls_arity == 0 || any (`elemVarSet` cls_tv_set) fam_tvs)
                     (noClassTyVarErr cls fam_tc)
                        -- Check that the associated type mentions at least
                        -- one of the class type variables
                        -- The check is disabled for nullary type classes,
                        -- since there is no possible ambiguity (Trac #10020)
           ; whenIsJust m_dflt_rhs $ \ (rhs, loc) ->
             checkValidTyFamEqn (Just (cls, mini_env)) fam_tc
                                fam_tvs (mkTyVarTys fam_tvs) rhs loc }
        where
          fam_tvs = tyConTyVars fam_tc
    mini_env = zipVarEnv tyvars (mkTyVarTys tyvars)
>>>>>>> 96dc041a

checkFamFlag :: Name -> TcM ()
-- Check that we don't use families without -XTypeFamilies
-- The parser won't even parse them, but I suppose a GHC API
-- client might have a go!
checkFamFlag tc_name
  = do { idx_tys <- xoptM Opt_TypeFamilies
       ; checkTc idx_tys err_msg }
  where
    err_msg = hang (ptext (sLit "Illegal family declaration for") <+> quotes (ppr tc_name))
                 2 (ptext (sLit "Use TypeFamilies to allow indexed type families"))

{-
Note [Abort when superclass cycle is detected]
~~~~~~~~~~~~~~~~~~~~~~~~~~~~~~~~~~~~~~~~~~~~~~
We must avoid doing the ambiguity check for the methods (in
checkValidClass.check_op) when there are already errors accumulated.
This is because one of the errors may be a superclass cycle, and
superclass cycles cause canonicalization to loop. Here is a
representative example:

  class D a => C a where
    meth :: D a => ()
  class C a => D a

This fixes Trac #9415, #9739

************************************************************************
*                                                                      *
                Checking role validity
*                                                                      *
************************************************************************
-}

checkValidRoleAnnots :: RoleAnnots -> TyThing -> TcM ()
checkValidRoleAnnots role_annots thing
  = case thing of
    { ATyCon tc
        | isTypeSynonymTyCon tc -> check_no_roles
        | isFamilyTyCon tc      -> check_no_roles
        | isAlgTyCon tc         -> check_roles
        where
          name                   = tyConName tc

     -- Role annotations are given only on *explicit* variables,
     -- but a tycon stores
     -- roles for all variables. So, we drop the implicit roles.
          tyvars                 = tyConTyVars tc
          roles                  = tyConRoles tc
          (exp_roles, exp_vars)  = unzip $ filterInvisibles tc $ zip roles tyvars
          role_annot_decl_maybe  = lookupRoleAnnots role_annots name

          check_roles
            = whenIsJust role_annot_decl_maybe $
                \decl@(L loc (RoleAnnotDecl _ the_role_annots)) ->
                addRoleAnnotCtxt name $
                setSrcSpan loc $ do
                { role_annots_ok <- xoptM Opt_RoleAnnotations
                ; checkTc role_annots_ok $ needXRoleAnnotations tc
                ; checkTc (exp_vars `equalLength` the_role_annots)
                          (wrongNumberOfRoles exp_vars decl)
                ; _ <- zipWith3M checkRoleAnnot exp_vars the_role_annots exp_roles
                -- Representational or phantom roles for class parameters
                -- quickly lead to incoherence. So, we require
                -- IncoherentInstances to have them. See #8773.
                ; incoherent_roles_ok <- xoptM Opt_IncoherentInstances
                ; checkTc (  incoherent_roles_ok
                          || (not $ isClassTyCon tc)
                          || (all (== Nominal) exp_roles))
                          incoherentRoles

                ; lint <- goptM Opt_DoCoreLinting
                ; when lint $ checkValidRoles tc }

          check_no_roles
            = whenIsJust role_annot_decl_maybe illegalRoleAnnotDecl
    ; _ -> return () }

checkRoleAnnot :: TyVar -> Located (Maybe Role) -> Role -> TcM ()
checkRoleAnnot _  (L _ Nothing)   _  = return ()
checkRoleAnnot tv (L _ (Just r1)) r2
  = when (r1 /= r2) $
    addErrTc $ badRoleAnnot (tyVarName tv) r1 r2

-- This is a double-check on the role inference algorithm. It is only run when
-- -dcore-lint is enabled. See Note [Role inference] in TcTyDecls
checkValidRoles :: TyCon -> TcM ()
-- If you edit this function, you may need to update the GHC formalism
-- See Note [GHC Formalism] in CoreLint
checkValidRoles tc
  | isAlgTyCon tc
    -- tyConDataCons returns an empty list for data families
  = mapM_ check_dc_roles (tyConDataCons tc)
  | Just rhs <- synTyConRhs_maybe tc
  = check_ty_roles (zipVarEnv (tyConTyVars tc) (tyConRoles tc)) Representational rhs
  | otherwise
  = return ()
  where
    check_dc_roles datacon
      = do { traceTc "check_dc_roles" (ppr datacon <+> ppr (tyConRoles tc))
           ; mapM_ (check_ty_roles role_env Representational) $
                    eqSpecPreds eq_spec ++ theta ++ arg_tys }
                    -- See Note [Role-checking data constructor arguments] in TcTyDecls
      where
        (univ_tvs, ex_tvs, eq_spec, theta, arg_tys, _res_ty)
          = dataConFullSig datacon
        univ_roles = zipVarEnv univ_tvs (tyConRoles tc)
              -- zipVarEnv uses zipEqual, but we don't want that for ex_tvs
        ex_roles   = mkVarEnv (map (, Nominal) ex_tvs)
        role_env   = univ_roles `plusVarEnv` ex_roles

    check_ty_roles env role (TyVarTy tv)
      = case lookupVarEnv env tv of
          Just role' -> unless (role' `ltRole` role || role' == role) $
                        report_error $ ptext (sLit "type variable") <+> quotes (ppr tv) <+>
                                       ptext (sLit "cannot have role") <+> ppr role <+>
                                       ptext (sLit "because it was assigned role") <+> ppr role'
          Nothing    -> report_error $ ptext (sLit "type variable") <+> quotes (ppr tv) <+>
                                       ptext (sLit "missing in environment")

    check_ty_roles env Representational (TyConApp tc tys)
      = let roles' = tyConRoles tc in
        zipWithM_ (maybe_check_ty_roles env) roles' tys

    check_ty_roles env Nominal (TyConApp _ tys)
      = mapM_ (check_ty_roles env Nominal) tys

    check_ty_roles _   Phantom ty@(TyConApp {})
      = pprPanic "check_ty_roles" (ppr ty)

    check_ty_roles env role (AppTy ty1 ty2)
      =  check_ty_roles env role    ty1
      >> check_ty_roles env Nominal ty2

    check_ty_roles env role (ForAllTy (Anon ty1) ty2)
      =  check_ty_roles env role ty1
      >> check_ty_roles env role ty2

      -- TODO (RAE): Is this right??
    check_ty_roles env role (ForAllTy (Named tv _) ty)
      = check_ty_roles (extendVarEnv env tv Nominal) role ty

    check_ty_roles _   _    (LitTy {}) = return ()

    check_ty_roles env role (CastTy t _)
      = check_ty_roles env role t

    check_ty_roles _   role (CoercionTy co)
      = unless (role == Phantom) $
        report_error $ text "coercion" <+> ppr co <+> text "has bad role" <+> ppr role

    maybe_check_ty_roles env role ty
      = when (role == Nominal || role == Representational) $
        check_ty_roles env role ty

    report_error doc
      = addErrTc $ vcat [ptext (sLit "Internal error in role inference:"),
                         doc,
                         ptext (sLit "Please report this as a GHC bug: http://www.haskell.org/ghc/reportabug")]

{-
************************************************************************
*                                                                      *
                Building record selectors
*                                                                      *
************************************************************************
-}

mkDefaultMethodIds :: [TyThing] -> [Id]
-- See Note [Default method Ids and Template Haskell]
mkDefaultMethodIds things
  = [ mkExportedLocalId VanillaId dm_name (idType sel_id)
    | ATyCon tc <- things
    , Just cls <- [tyConClass_maybe tc]
    , (sel_id, DefMeth dm_name) <- classOpItems cls ]

{-
Note [Default method Ids and Template Haskell]
~~~~~~~~~~~~~~~~~~~~~~~~~~~~~~~~~~~~~~~~~~~~~~
Consider this (Trac #4169):
   class Numeric a where
     fromIntegerNum :: a
     fromIntegerNum = ...

   ast :: Q [Dec]
   ast = [d| instance Numeric Int |]

When we typecheck 'ast' we have done the first pass over the class decl
(in tcTyClDecls), but we have not yet typechecked the default-method
declarations (because they can mention value declarations).  So we
must bring the default method Ids into scope first (so they can be seen
when typechecking the [d| .. |] quote, and typecheck them later.
-}

mkRecSelBinds :: [TyThing] -> HsValBinds Name
-- NB We produce *un-typechecked* bindings, rather like 'deriving'
--    This makes life easier, because the later type checking will add
--    all necessary type abstractions and applications
mkRecSelBinds tycons
  = ValBindsOut [(NonRecursive, b) | b <- binds] sigs
  where
    (sigs, binds) = unzip rec_sels
    rec_sels = map mkRecSelBind [ (tc,fld)
                                | ATyCon tc <- tycons
                                , fld <- tyConFieldLabels tc ]


mkRecSelBind :: (TyCon, FieldLabel) -> (LSig Name, LHsBinds Name)
mkRecSelBind (tycon, fl)
  = (L loc (IdSig sel_id), unitBag (L loc sel_bind))
  where
    loc    = getSrcSpan sel_name
    sel_id = mkExportedLocalId rec_details sel_name sel_ty
    lbl      = flLabel fl
    sel_name = flSelector fl
    rec_details = RecSelId { sel_tycon = tycon, sel_naughty = is_naughty }

    -- Find a representative constructor, con1
    all_cons     = tyConDataCons tycon
    cons_w_field = tyConDataConsWithFields tycon [lbl]
    con1 = ASSERT( not (null cons_w_field) ) head cons_w_field

    -- Selector type; Note [Polymorphic selectors]
    field_ty   = dataConFieldType con1 lbl
    data_ty    = dataConOrigResTy con1
    data_tvs   = tyCoVarsOfType data_ty
    is_naughty = not (tyCoVarsOfType field_ty `subVarSet` data_tvs)
    (field_tvs, field_theta, field_tau) = tcSplitSigmaTy field_ty
    all_tvs    = varSetElemsWellScoped $ data_tvs `extendVarSetList` field_tvs
    sel_ty | is_naughty = unitTy  -- See Note [Naughty record selectors]
           | otherwise  = ASSERT( all isTyVar all_tvs )
                          mkInvForAllTys all_tvs $
                          mkPhiTy (dataConStupidTheta con1) $   -- Urgh!
                          mkPhiTy field_theta               $   -- Urgh!
                          mkFunTy data_ty field_tau

    -- Make the binding: sel (C2 { fld = x }) = x
    --                   sel (C7 { fld = x }) = x
    --    where cons_w_field = [C2,C7]
    sel_bind = mkTopFunBind Generated sel_lname alts
      where
        alts | is_naughty = [mkSimpleMatch [] unit_rhs]
             | otherwise =  map mk_match cons_w_field ++ deflt
    mk_match con = mkSimpleMatch [L loc (mk_sel_pat con)]
                                 (L loc (HsVar field_var))
    mk_sel_pat con = ConPatIn (L loc (getName con)) (RecCon rec_fields)
    rec_fields = HsRecFields { rec_flds = [rec_field], rec_dotdot = Nothing }
    rec_field  = noLoc (HsRecField { hsRecFieldLbl = L loc (FieldOcc (mkVarUnqual lbl) sel_name)
                                   , hsRecFieldArg = L loc (VarPat field_var)
                                   , hsRecPun = False })
    sel_lname = L loc sel_name
    field_var = mkInternalName (mkBuiltinUnique 1) (getOccName sel_name) loc

    -- Add catch-all default case unless the case is exhaustive
    -- We do this explicitly so that we get a nice error message that
    -- mentions this particular record selector
    deflt | all dealt_with all_cons = []
          | otherwise = [mkSimpleMatch [L loc (WildPat placeHolderType)]
                            (mkHsApp (L loc (HsVar (getName rEC_SEL_ERROR_ID)))
                                     (L loc (HsLit msg_lit)))]

        -- Do not add a default case unless there are unmatched
        -- constructors.  We must take account of GADTs, else we
        -- get overlap warning messages from the pattern-match checker
        -- NB: we need to pass type args for the *representation* TyCon
        --     to dataConCannotMatch, hence the calculation of inst_tys
        --     This matters in data families
        --              data instance T Int a where
        --                 A :: { fld :: Int } -> T Int Bool
        --                 B :: { fld :: Int } -> T Int Char
    dealt_with con = con `elem` cons_w_field || dataConCannotMatch inst_tys con
    inst_tys = substTyVars (mkTopTCvSubst (map eqSpecPair (dataConEqSpec con1)))
                           (dataConUnivTyVars con1)

    unit_rhs = mkLHsTupleExpr []
    msg_lit = HsStringPrim "" (fastStringToByteString lbl)

{-
Note [Polymorphic selectors]
~~~~~~~~~~~~~~~~~~~~~~~~~~~~
When a record has a polymorphic field, we pull the foralls out to the front.
   data T = MkT { f :: forall a. [a] -> a }
Then f :: forall a. T -> [a] -> a
NOT  f :: T -> forall a. [a] -> a

This is horrid.  It's only needed in deeply obscure cases, which I hate.
The only case I know is test tc163, which is worth looking at.  It's far
from clear that this test should succeed at all!

Note [Naughty record selectors]
~~~~~~~~~~~~~~~~~~~~~~~~~~~~~~~
A "naughty" field is one for which we can't define a record
selector, because an existential type variable would escape.  For example:
        data T = forall a. MkT { x,y::a }
We obviously can't define
        x (MkT v _) = v
Nevertheless we *do* put a RecSelId into the type environment
so that if the user tries to use 'x' as a selector we can bleat
helpfully, rather than saying unhelpfully that 'x' is not in scope.
Hence the sel_naughty flag, to identify record selectors that don't really exist.

In general, a field is "naughty" if its type mentions a type variable that
isn't in the result type of the constructor.  Note that this *allows*
GADT record selectors (Note [GADT record selectors]) whose types may look
like     sel :: T [a] -> a

For naughty selectors we make a dummy binding
   sel = ()
for naughty selectors, so that the later type-check will add them to the
environment, and they'll be exported.  The function is never called, because
the tyepchecker spots the sel_naughty field.

Note [GADT record selectors]
~~~~~~~~~~~~~~~~~~~~~~~~~~~~
For GADTs, we require that all constructors with a common field 'f' have the same
result type (modulo alpha conversion).  [Checked in TcTyClsDecls.checkValidTyCon]
E.g.
        data T where
          T1 { f :: Maybe a } :: T [a]
          T2 { f :: Maybe a, y :: b  } :: T [a]
          T3 :: T Int

and now the selector takes that result type as its argument:
   f :: forall a. T [a] -> Maybe a

Details: the "real" types of T1,T2 are:
   T1 :: forall r a.   (r~[a]) => a -> T r
   T2 :: forall r a b. (r~[a]) => a -> b -> T r

So the selector loooks like this:
   f :: forall a. T [a] -> Maybe a
   f (a:*) (t:T [a])
     = case t of
         T1 c   (g:[a]~[c]) (v:Maybe c)       -> v `cast` Maybe (right (sym g))
         T2 c d (g:[a]~[c]) (v:Maybe c) (w:d) -> v `cast` Maybe (right (sym g))
         T3 -> error "T3 does not have field f"

Note the forall'd tyvars of the selector are just the free tyvars
of the result type; there may be other tyvars in the constructor's
type (e.g. 'b' in T2).

Note the need for casts in the result!

Note [Selector running example]
~~~~~~~~~~~~~~~~~~~~~~~~~~~~~~~
It's OK to combine GADTs and type families.  Here's a running example:

        data instance T [a] where
          T1 { fld :: b } :: T [Maybe b]

The representation type looks like this
        data :R7T a where
          T1 { fld :: b } :: :R7T (Maybe b)

and there's coercion from the family type to the representation type
        :CoR7T a :: T [a] ~ :R7T a

The selector we want for fld looks like this:

        fld :: forall b. T [Maybe b] -> b
        fld = /\b. \(d::T [Maybe b]).
              case d `cast` :CoR7T (Maybe b) of
                T1 (x::b) -> x

The scrutinee of the case has type :R7T (Maybe b), which can be
gotten by appying the eq_spec to the univ_tvs of the data con.

************************************************************************
*                                                                      *
                Error messages
*                                                                      *
************************************************************************
-}

tcAddTyFamInstCtxt :: TyFamInstDecl Name -> TcM a -> TcM a
tcAddTyFamInstCtxt decl
  = tcAddFamInstCtxt (ptext (sLit "type instance")) (tyFamInstDeclName decl)

tcMkDataFamInstCtxt :: DataFamInstDecl Name -> SDoc
tcMkDataFamInstCtxt decl
  = tcMkFamInstCtxt (pprDataFamInstFlavour decl <+> text "instance")
                    (unLoc (dfid_tycon decl))

tcAddDataFamInstCtxt :: DataFamInstDecl Name -> TcM a -> TcM a
tcAddDataFamInstCtxt decl
  = addErrCtxt (tcMkDataFamInstCtxt decl)

tcMkFamInstCtxt :: SDoc -> Name -> SDoc
tcMkFamInstCtxt flavour tycon
  = hsep [ text "In the" <+> flavour <+> text "declaration for"
         , quotes (ppr tycon) ]

tcAddFamInstCtxt :: SDoc -> Name -> TcM a -> TcM a
tcAddFamInstCtxt flavour tycon thing_inside
  = addErrCtxt (tcMkFamInstCtxt flavour tycon) thing_inside

tcAddClosedTypeFamilyDeclCtxt :: TyCon -> TcM a -> TcM a
tcAddClosedTypeFamilyDeclCtxt tc
  = addErrCtxt ctxt
  where
    ctxt = ptext (sLit "In the equations for closed type family") <+>
           quotes (ppr tc)

resultTypeMisMatch :: FieldLabelString -> DataCon -> DataCon -> SDoc
resultTypeMisMatch field_name con1 con2
  = vcat [sep [ptext (sLit "Constructors") <+> ppr con1 <+> ptext (sLit "and") <+> ppr con2,
                ptext (sLit "have a common field") <+> quotes (ppr field_name) <> comma],
          nest 2 $ ptext (sLit "but have different result types")]

fieldTypeMisMatch :: FieldLabelString -> DataCon -> DataCon -> SDoc
fieldTypeMisMatch field_name con1 con2
  = sep [ptext (sLit "Constructors") <+> ppr con1 <+> ptext (sLit "and") <+> ppr con2,
         ptext (sLit "give different types for field"), quotes (ppr field_name)]

dataConCtxtName :: [Located Name] -> SDoc
dataConCtxtName [con]
   = ptext (sLit "In the definition of data constructor") <+> quotes (ppr con)
dataConCtxtName con
   = ptext (sLit "In the definition of data constructors") <+> interpp'SP con

dataConCtxt :: Outputable a => a -> SDoc
dataConCtxt con = ptext (sLit "In the definition of data constructor") <+> quotes (ppr con)

classOpCtxt :: Var -> Type -> SDoc
classOpCtxt sel_id tau = sep [ptext (sLit "When checking the class method:"),
                              nest 2 (pprPrefixOcc sel_id <+> dcolon <+> ppr tau)]

classArityErr :: Int -> Class -> SDoc
classArityErr n cls
    | n == 0 = mkErr "No" "no-parameter"
    | otherwise = mkErr "Too many" "multi-parameter"
  where
    mkErr howMany allowWhat =
        vcat [ptext (sLit $ howMany ++ " parameters for class") <+> quotes (ppr cls),
              parens (ptext (sLit $ "Use MultiParamTypeClasses to allow "
                                    ++ allowWhat ++ " classes"))]

classFunDepsErr :: Class -> SDoc
classFunDepsErr cls
  = vcat [ptext (sLit "Fundeps in class") <+> quotes (ppr cls),
          parens (ptext (sLit "Use FunctionalDependencies to allow fundeps"))]

badMethPred :: Id -> TcPredType -> SDoc
badMethPred sel_id pred
  = vcat [ hang (ptext (sLit "Constraint") <+> quotes (ppr pred)
                 <+> ptext (sLit "in the type of") <+> quotes (ppr sel_id))
              2 (ptext (sLit "constrains only the class type variables"))
         , ptext (sLit "Use ConstrainedClassMethods to allow it") ]

noClassTyVarErr :: Class -> TyCon -> SDoc
noClassTyVarErr clas fam_tc
  = sep [ ptext (sLit "The associated type") <+> quotes (ppr fam_tc)
        , ptext (sLit "mentions none of the type or kind variables of the class") <+>
                quotes (ppr clas <+> hsep (map ppr (classTyVars clas)))]

recSynErr :: [LTyClDecl Name] -> TcRn ()
recSynErr syn_decls
  = setSrcSpan (getLoc (head sorted_decls)) $
    addErr (sep [ptext (sLit "Cycle in type synonym declarations:"),
                 nest 2 (vcat (map ppr_decl sorted_decls))])
  where
    sorted_decls = sortLocated syn_decls
    ppr_decl (L loc decl) = ppr loc <> colon <+> ppr decl

recClsErr :: [TyCon] -> TcRn ()
recClsErr cycles
  = addErr (sep [ptext (sLit "Cycle in class declaration (via superclasses):"),
                 nest 2 (hsep (intersperse (text "->") (map ppr cycles)))])

badDataConTyCon :: DataCon -> Type -> Type -> SDoc
badDataConTyCon data_con res_ty_tmpl actual_res_ty
  = hang (ptext (sLit "Data constructor") <+> quotes (ppr data_con) <+>
                ptext (sLit "returns type") <+> quotes (ppr actual_res_ty))
       2 (ptext (sLit "instead of an instance of its parent type") <+> quotes (ppr res_ty_tmpl))

badGadtDecl :: Name -> SDoc
badGadtDecl tc_name
  = vcat [ ptext (sLit "Illegal generalised algebraic data declaration for") <+> quotes (ppr tc_name)
         , nest 2 (parens $ ptext (sLit "Use GADTs to allow GADTs")) ]

badExistential :: DataCon -> SDoc
badExistential con
  = hang (ptext (sLit "Data constructor") <+> quotes (ppr con) <+>
                ptext (sLit "has existential type variables, a context, or a specialised result type"))
       2 (vcat [ ppr con <+> dcolon <+> ppr (dataConUserType con)
               , parens $ ptext (sLit "Use ExistentialQuantification or GADTs to allow this") ])

badStupidTheta :: Name -> SDoc
badStupidTheta tc_name
  = ptext (sLit "A data type declared in GADT style cannot have a context:") <+> quotes (ppr tc_name)

newtypeConError :: Name -> Int -> SDoc
newtypeConError tycon n
  = sep [ptext (sLit "A newtype must have exactly one constructor,"),
         nest 2 $ ptext (sLit "but") <+> quotes (ppr tycon) <+> ptext (sLit "has") <+> speakN n ]

newtypeStrictError :: DataCon -> SDoc
newtypeStrictError con
  = sep [ptext (sLit "A newtype constructor cannot have a strictness annotation,"),
         nest 2 $ ptext (sLit "but") <+> quotes (ppr con) <+> ptext (sLit "does")]

newtypeFieldErr :: DataCon -> Int -> SDoc
newtypeFieldErr con_name n_flds
  = sep [ptext (sLit "The constructor of a newtype must have exactly one field"),
         nest 2 $ ptext (sLit "but") <+> quotes (ppr con_name) <+> ptext (sLit "has") <+> speakN n_flds]

badSigTyDecl :: Name -> SDoc
badSigTyDecl tc_name
  = vcat [ ptext (sLit "Illegal kind signature") <+>
           quotes (ppr tc_name)
         , nest 2 (parens $ ptext (sLit "Use KindSignatures to allow kind signatures")) ]

emptyConDeclsErr :: Name -> SDoc
emptyConDeclsErr tycon
  = sep [quotes (ppr tycon) <+> ptext (sLit "has no constructors"),
         nest 2 $ ptext (sLit "(EmptyDataDecls permits this)")]

wrongKindOfFamily :: TyCon -> SDoc
wrongKindOfFamily family
  = ptext (sLit "Wrong category of family instance; declaration was for a")
    <+> kindOfFamily
  where
    kindOfFamily | isTypeFamilyTyCon family = text "type family"
                 | isDataFamilyTyCon family = text "data family"
                 | otherwise = pprPanic "wrongKindOfFamily" (ppr family)

wrongNumberOfParmsErr :: Arity -> SDoc
wrongNumberOfParmsErr max_args
  = ptext (sLit "Number of parameters must match family declaration; expected")
    <+> ppr max_args

wrongTyFamName :: Name -> Name -> SDoc
wrongTyFamName fam_tc_name eqn_tc_name
  = hang (ptext (sLit "Mismatched type name in type family instance."))
       2 (vcat [ ptext (sLit "Expected:") <+> ppr fam_tc_name
               , ptext (sLit "  Actual:") <+> ppr eqn_tc_name ])

badRoleAnnot :: Name -> Role -> Role -> SDoc
badRoleAnnot var annot inferred
  = hang (ptext (sLit "Role mismatch on variable") <+> ppr var <> colon)
       2 (sep [ ptext (sLit "Annotation says"), ppr annot
              , ptext (sLit "but role"), ppr inferred
              , ptext (sLit "is required") ])

wrongNumberOfRoles :: [a] -> LRoleAnnotDecl Name -> SDoc
wrongNumberOfRoles tyvars d@(L _ (RoleAnnotDecl _ annots))
  = hang (ptext (sLit "Wrong number of roles listed in role annotation;") $$
          ptext (sLit "Expected") <+> (ppr $ length tyvars) <> comma <+>
          ptext (sLit "got") <+> (ppr $ length annots) <> colon)
       2 (ppr d)

illegalRoleAnnotDecl :: LRoleAnnotDecl Name -> TcM ()
illegalRoleAnnotDecl (L loc (RoleAnnotDecl tycon _))
  = setErrCtxt [] $
    setSrcSpan loc $
    addErrTc (ptext (sLit "Illegal role annotation for") <+> ppr tycon <> char ';' $$
              ptext (sLit "they are allowed only for datatypes and classes."))

needXRoleAnnotations :: TyCon -> SDoc
needXRoleAnnotations tc
  = ptext (sLit "Illegal role annotation for") <+> ppr tc <> char ';' $$
    ptext (sLit "did you intend to use RoleAnnotations?")

incoherentRoles :: SDoc
incoherentRoles = (text "Roles other than" <+> quotes (text "nominal") <+>
                   text "for class parameters can lead to incoherence.") $$
                  (text "Use IncoherentInstances to allow this; bad role found")

addTyThingCtxt :: TyThing -> TcM a -> TcM a
addTyThingCtxt thing
  = addErrCtxt ctxt
  where
    name = getName thing
    flav = case thing of
             ATyCon tc -> text (tyConFlavour tc)
             _ -> pprTrace "addTyThingCtxt strange" (ppr thing)
                  Outputable.empty

    ctxt = hsep [ ptext (sLit "In the"), flav
                , ptext (sLit "declaration for"), quotes (ppr name) ]

addRoleAnnotCtxt :: Name -> TcM a -> TcM a
addRoleAnnotCtxt name
  = addErrCtxt $
    text "while checking a role annotation for" <+> quotes (ppr name)<|MERGE_RESOLUTION|>--- conflicted
+++ resolved
@@ -28,10 +28,7 @@
 import TcEnv
 import TcValidity
 import TcHsSyn
-<<<<<<< HEAD
-import TcSimplify( growThetaTyVars, solveTopConstraints )
-=======
->>>>>>> 96dc041a
+import TcSimplify( solveTopConstraints )
 import TcBinds( tcRecSelBinds )
 import TcTyDecls
 import TcClassDcl
@@ -41,13 +38,8 @@
 import TcType
 import TysWiredIn( unitTy )
 import FamInst
-<<<<<<< HEAD
-import FamInstEnv( isDominatedBy, mkCoAxBranch, mkBranchedCoAxiom )
+import FamInstEnv
 import Coercion
-=======
-import FamInstEnv
-import Coercion( ltRole )
->>>>>>> 96dc041a
 import Type
 import TyCoRep   -- for checkValidRoles
 import Kind
@@ -690,49 +682,21 @@
          -- NB: Order is important due to the call to `mkGlobalThings' when
          --     tying the the type and class declaration type checking knot.
   where
-<<<<<<< HEAD
     tc_fundep (tvs1, tvs2) = do { tvs1' <- mapM tcLookupTyVar tvs1 ;
                                 ; tvs2' <- mapM tcLookupTyVar tvs2 ;
                                 ; return (tvs1', tvs2') }
-
-tcFamDecl1 :: TyConParent -> FamilyDecl Name -> TcM [TyThing]
-tcFamDecl1 parent
-            (FamilyDecl {fdInfo = OpenTypeFamily, fdLName = L _ tc_name, fdTyVars = tvs})
-  = tcTyClTyVars tc_name tvs $ \ tvs' full_kind _res_kind ->
-    do { traceTc "open type family:" (ppr tc_name)
-       ; checkFamFlag tc_name
-       ; let tycon = mkFamilyTyCon tc_name full_kind tvs' OpenSynFamilyTyCon parent
-       ; return [ATyCon tycon] }
-=======
-    tc_fundep (tvs1, tvs2) = do { tvs1' <- mapM tcFdTyVar tvs1
-                                ; tvs2' <- mapM tcFdTyVar tvs2
-                                ; return (tvs1', tvs2') }
-
-tcFdTyVar :: Located Name -> TcM TcTyVar
--- Look up a type/kind variable in a functional dependency
--- or injectivity annotation.  In the case of kind variables,
--- the environment contains a binding of the kind var to a
--- a SigTv unification variables, which has now fixed.
--- So we must zonk to get the real thing.  Ugh!
-tcFdTyVar (L _ name)
-  = do { tv <- tcLookupTyVar name
-       ; ty <- zonkTyVarOcc emptyZonkEnv tv
-       ; case getTyVar_maybe ty of
-           Just tv' -> return tv'
-           Nothing  -> pprPanic "tcFdTyVar" (ppr name $$ ppr tv $$ ppr ty) }
 
 tcFamDecl1 :: TyConParent -> FamilyDecl Name -> TcM [TyThing]
 tcFamDecl1 parent (FamilyDecl { fdInfo = OpenTypeFamily, fdLName = L _ tc_name
                               , fdTyVars = tvs, fdResultSig = L _ sig
                               , fdInjectivityAnn = inj })
-  = tcTyClTyVars tc_name tvs $ \ tvs' kind -> do
+  = tcTyClTyVars tc_name tvs $ \ tvs' full_kind _res_kind -> do
   { traceTc "open type family:" (ppr tc_name)
   ; checkFamFlag tc_name
   ; inj' <- tcInjectivity tvs' inj
-  ; let tycon = buildFamilyTyCon tc_name tvs' (resultVariableName sig)
-                                 OpenSynFamilyTyCon kind parent inj'
+  ; let tycon = mkFamilyTyCon tc_name full_kind tvs' OpenSynFamilyTyCon
+                               (resultVariableName sig) parent inj'
   ; return [ATyCon tycon] }
->>>>>>> 96dc041a
 
 tcFamDecl1 parent
             (FamilyDecl { fdInfo = ClosedTypeFamily mb_eqns
@@ -740,20 +704,13 @@
                         , fdResultSig = L _ sig, fdInjectivityAnn = inj })
 -- Closed type families are a little tricky, because they contain the definition
 -- of both the type family and the equations for a CoAxiom.
-<<<<<<< HEAD
--- Note: eqns might be empty, in a hs-boot file!
-  = do { traceTc "closed type family:" (ppr tc_name)
-         -- the variables in the header have no scope:
-       ; (tvs', kind) <- tcTyClTyVars tc_name tvs $ \ tvs' full_kind _res_kind ->
-                         return (tvs', full_kind)
-=======
   = do { traceTc "Closed type family:" (ppr tc_name)
          -- the variables in the header scope only over the injectivity
          -- declaration but this is not involved here
-       ; (tvs', inj', kind) <- tcTyClTyVars tc_name tvs $ \ tvs' kind ->
+       ; (tvs', inj', kind) <- tcTyClTyVars tc_name tvs
+                               $ \ tvs' full_kind _res_kind ->
                                do { inj' <- tcInjectivity tvs' inj
-                                  ; return (tvs', inj', kind) }
->>>>>>> 96dc041a
+                                  ; return (tvs', inj', full_kind) }
 
        ; checkFamFlag tc_name -- make sure we have -XTypeFamilies
 
@@ -761,8 +718,8 @@
          -- but eqns might be empty in the Just case as well
        ; case mb_eqns of
            Nothing   ->
-               return [ATyCon $ buildFamilyTyCon tc_name tvs' Nothing
-                                     AbstractClosedSynFamilyTyCon kind parent
+               return [ATyCon $ mkFamilyTyCon tc_name kind tvs' Nothing
+                                     AbstractClosedSynFamilyTyCon parent
                                      NotInjective ]
            Just eqns -> do {
 
@@ -790,18 +747,10 @@
               | null eqns = Nothing   -- mkBranchedCoAxiom fails on empty list
               | otherwise = Just (mkBranchedCoAxiom co_ax_name fam_tc branches)
 
-             fam_tc = buildFamilyTyCon tc_name tvs' (resultVariableName sig)
-                      (ClosedSynFamilyTyCon mb_co_ax) kind parent inj'
-
-<<<<<<< HEAD
-         -- now, finally, build the TyCon
-       ; let syn_rhs = if null eqns
-                       then AbstractClosedSynFamilyTyCon
-                       else ClosedSynFamilyTyCon co_ax
-             tycon   = mkFamilyTyCon tc_name kind tvs' syn_rhs parent
-=======
+             fam_tc = mkFamilyTyCon tc_name kind tvs' (resultVariableName sig)
+                      (ClosedSynFamilyTyCon mb_co_ax) parent inj'
+
        ; return $ ATyCon fam_tc : maybeToList (fmap ACoAxiom mb_co_ax) } }
->>>>>>> 96dc041a
 
 -- We check for instance validity later, when doing validity checking for
 -- the tycon. Exception: checking equations overlap done by dropDominatedAxioms
@@ -867,11 +816,7 @@
        ; (rhs_ty, ev_binds) <- solveTopConstraints $ tcCheckLHsType hs_ty res_kind
        ; rhs_ty <- zonkTcTypeToType (mkEvBindsZonkEnv ev_binds) rhs_ty
        ; let roles = rti_roles rec_info tc_name
-<<<<<<< HEAD
              tycon = mkSynonymTyCon tc_name full_kind tvs roles rhs_ty
-=======
-             tycon = buildSynonymTyCon tc_name tvs roles rhs_ty kind
->>>>>>> 96dc041a
        ; return [ATyCon tycon] }
 
 tcDataDefn :: RecTyInfo -> Name
@@ -909,20 +854,11 @@
                  else case new_or_data of
                    DataType -> return (mkDataTyConRhs data_cons)
                    NewType  -> ASSERT( not (null data_cons) )
-<<<<<<< HEAD
                                     mkNewTyConRhs tc_name tycon (head data_cons)
              ; return (mkAlgTyCon tc_name tycon_kind final_tvs roles
                                   (fmap unLoc cType) stupid_theta tc_rhs
                                   NoParentTyCon (rti_is_rec rec_info tc_name)
                                   gadt_syntax) }
-=======
-                               mkNewTyConRhs tc_name tycon (head data_cons)
-             ; return (buildAlgTyCon tc_name final_tvs roles (fmap unLoc cType)
-                                     stupid_theta tc_rhs
-                                     (rti_is_rec rec_info tc_name)
-                                     (rti_promotable rec_info)
-                                     gadt_syntax NoParentTyCon) }
->>>>>>> 96dc041a
        ; return [ATyCon tycon] }
 
 {-
@@ -1005,14 +941,8 @@
        ; (rhs_ty, ev_binds) <- solveTopConstraints $ tcCheckLHsType rhs rhs_kind
        ; rhs_ty <- zonkTcTypeToType (mkEvBindsZonkEnv ev_binds) rhs_ty
        ; let fam_tc_tvs = tyConTyVars fam_tc
-<<<<<<< HEAD
              subst = zipTopTCvSubst tvs (mkTyVarTys fam_tc_tvs)
-       ; return $ Just (substTy subst rhs_ty) } }
-=======
-             subst = zipTopTvSubst tvs (mkTyVarTys fam_tc_tvs)
-       ; return ( ASSERT( equalLength fam_tc_tvs tvs )
-                  Just (substTy subst rhs_ty, loc) ) }
->>>>>>> 96dc041a
+       ; return $ Just (substTy subst rhs_ty, loc) } }
     -- We check for well-formedness and validity later, in checkValidClass
 
 -------------------------
@@ -1032,13 +962,8 @@
                      , tfe_pats  = pats
                      , tfe_rhs   = hs_ty }))
   = setSrcSpan loc $
-<<<<<<< HEAD
-    tcFamTyPats fam_tc_shape pats (discardResult . (tcCheckLHsType hs_ty)) $
+    tcFamTyPats fam_tc_shape mb_clsinfo pats (discardResult . (tcCheckLHsType hs_ty)) $
        \tvs' cvs' pats' res_kind ->
-=======
-    tcFamTyPats fam_tc_shape mb_clsinfo pats (discardResult . (tcCheckLHsType hs_ty)) $
-       \tvs' pats' res_kind ->
->>>>>>> 96dc041a
     do { checkTc (fam_tc_name == eqn_tc_name)
                  (wrongTyFamName fam_tc_name eqn_tc_name)
        ; (rhs_ty, ev_binds) <- solveTopConstraints $ tcCheckLHsType hs_ty res_kind
@@ -1131,51 +1056,18 @@
 -- In that case, the type variable 'a' will *already be in scope*
 -- (and, if C is poly-kinded, so will its kind parameter).
 
-<<<<<<< HEAD
-tc_fam_ty_pats (name, _, kind)
-               (HsWB { hswb_cts = arg_pats, hswb_vars = vars })
+tc_fam_ty_pats (name, _, kind) mb_clsinfo
+               (HsWB { hswb_cts = arg_pats, hswb_vars = vars, hswb_wcs = wcs })
                kind_checker
   = do { loc <- getSrcSpanM
-       ; let hs_tvs = mkHsQTvs (userHsTyVarBndrs loc vars)
-=======
-tc_fam_ty_pats (name, arity, kind) mb_clsinfo
-               (HsWB { hswb_cts = arg_pats, hswb_kvs = kvars
-                     , hswb_tvs = tvars, hswb_wcs = wcs })
-               kind_checker
-  = do { let (fam_kvs, fam_body) = splitForAllTys kind
-
-         -- The splitKindFunTysN below will panic
-         -- if there are too many patterns. So, we do a validity check here.
-       ; checkTc (length arg_pats == arity) $
-         wrongNumberOfParmsErr arity
-
-         -- Instantiate with meta kind vars (or instance kinds)
-       ; fam_arg_kinds <- case mb_clsinfo of
-           Nothing            -> mapM (const newMetaKindVar) fam_kvs
-           Just (_, mini_env) -> mapM mk_arg_kind fam_kvs
-             where
-               mk_arg_kind kv
-                 | Just kind <- lookupVarEnv mini_env kv
-                 = return kind
-                 | otherwise
-                 = newMetaKindVar
-
-       ; loc <- getSrcSpanM
-       ; let (arg_kinds, res_kind)
-                 = splitKindFunTysN (length arg_pats) $
-                   substKiWith fam_kvs fam_arg_kinds fam_body
-             -- Treat (anonymous) wild cards as type variables without a name.
-             -- See Note [Wild cards in family instances]
-             anon_tvs = [L (nameSrcSpan wc) (UserTyVar wc) | wc <- wcs]
-             hs_tvs = HsQTvs { hsq_kvs = kvars
-                             , hsq_tvs = anon_tvs ++ userHsTyVarBndrs loc tvars }
->>>>>>> 96dc041a
+               -- See Note [Wild cards in family instances]
+       ; let hs_tvs = mkHsQTvs (userHsTyVarBndrs loc (vars ++ wcs))
 
          -- Kind-check and quantify
          -- See Note [Quantifying over family patterns]
        ; (res_kind, typats) <- tcHsTyVarBndrs hs_tvs $ \ _ ->
          do { (res_kind, args, leftovers, n)
-                <- tcInferArgs True name kind arg_pats 1
+                <- tcInferArgs True name kind (snd <$> mb_clsinfo) arg_pats 1
             ; case leftovers of
                 hs_ty:_ -> addErrTc $ too_many_args hs_ty n
                 _       -> return ()
@@ -1200,11 +1092,10 @@
                 -> [TcType]          -- Kind and type arguments
                 -> Kind -> TcM a)  -- NB: You can use solveTopConstraints here.
             -> TcM a
-<<<<<<< HEAD
-tcFamTyPats fam_shape@(name,_,_) pats kind_checker thing_inside
+tcFamTyPats fam_shape@(name,_,_) mb_clsinfo pats kind_checker thing_inside
   = do { ((typats, res_kind), ev_binds)
             <- solveTopConstraints $  -- See Note [Constraints in patterns]
-               tc_fam_ty_pats fam_shape pats kind_checker
+               tc_fam_ty_pats fam_shape mb_clsinfo pats kind_checker
           {- TODO (RAE): This should be cleverer. Consider this:
 
                type family F a
@@ -1224,12 +1115,6 @@
              below, which I still think is right. So we don't want
              the full glory of simplifyInfer, but more than just
              solveTopConstraints, which is quite naive. -}
-=======
-tcFamTyPats fam_shape@(name,_,_) mb_clsinfo pats kind_checker thing_inside
-  = do { (fam_arg_kinds, typats, res_kind)
-            <- tc_fam_ty_pats fam_shape mb_clsinfo pats kind_checker
-       ; let all_args = fam_arg_kinds ++ typats
->>>>>>> 96dc041a
 
             -- Find free variables (after zonking) and turn
             -- them into skolems, so that we don't subsequently
@@ -1441,18 +1326,11 @@
              --    ResTyGADT: *all* the quantified type variables
              -- c.f. the comment on con_qvars in HsDecls
        ; tkvs <- case res_ty of
-<<<<<<< HEAD
                    ResTyH98
                      -> quantifyTyVars co_env gbl_tvs (splitDepVarsOfTypes (ctxt++arg_tys))
                      where
                        gbl_tvs = mkVarSet tmpl_tvs
-                   ResTyGADT res_ty -> quantifyTyVars co_env emptyVarSet (splitDepVarsOfTypes (res_ty:ctxt++arg_tys))
-=======
-                   ResTyH98           -> quantifyTyVars (mkVarSet tmpl_tvs)
-                                                 (tyVarsOfTypes (ctxt++arg_tys))
-                   ResTyGADT _ res_ty -> quantifyTyVars emptyVarSet
-                                          (tyVarsOfTypes (res_ty:ctxt++arg_tys))
->>>>>>> 96dc041a
+                   ResTyGADT _ res_ty -> quantifyTyVars co_env emptyVarSet (splitDepVarsOfTypes (res_ty:ctxt++arg_tys))
 
              -- Zonk to Types
        ; let ze = mkZonkEnv co_env
@@ -1460,39 +1338,27 @@
        ; arg_tys <- zonkTcTypeToTypes ze arg_tys
        ; ctxt    <- zonkTcTypeToTypes ze ctxt
        ; res_ty  <- case res_ty of
-<<<<<<< HEAD
-                      ResTyH98     -> return ResTyH98
-                      ResTyGADT ty -> ResTyGADT <$> zonkTcTypeToType ze ty
+                      ResTyH98        -> return ResTyH98
+                      ResTyGADT ls ty -> ResTyGADT ls <$> zonkTcTypeToType ze ty
+
+                    -- TODO (RAE): Make sure that the types are of kind *!
        ; let (univ_tvs, ex_tvs, eq_preds, res_ty', arg_subst)
                = rejigConRes tmpl_tvs res_tmpl qtkvs res_ty
-                    -- TODO (RAE): Make sure that the types are of kind *!
-=======
-                      ResTyH98        -> return ResTyH98
-                      ResTyGADT ls ty -> ResTyGADT ls <$> zonkTcTypeToType ze ty
-
-       ; let (univ_tvs, ex_tvs, eq_preds, res_ty') = rejigConRes tmpl_tvs res_tmpl qtkvs res_ty
              -- NB: this is a /lazy/ binding, so we pass four thunks to buildDataCon
              --     without yet forcing the guards in rejigConRes
              -- See Note [Checking GADT return types]
->>>>>>> 96dc041a
 
        ; fam_envs <- tcGetFamInstEnvs
        ; let
            buildOneDataCon (L _ name) = do
              { is_infix <- tcConIsInfix name hs_details res_ty
              ; buildDataCon fam_envs name is_infix
-<<<<<<< HEAD
-                            stricts field_lbls
+                            stricts Nothing field_lbls
                             univ_tvs ex_tvs eq_preds
                             (substTys arg_subst ctxt)
                             (substTys arg_subst arg_tys)
                             (substTy  arg_subst res_ty')
                             rep_tycon
-=======
-                            stricts Nothing field_lbls
-                            univ_tvs ex_tvs eq_preds ctxt arg_tys
-                            res_ty' rep_tycon
->>>>>>> 96dc041a
                   -- NB:  we put data_tc, the type constructor gotten from the
                   --      constructor type signature into the data constructor;
                   --      that way checkValidDataCon can complain if it's wrong.
@@ -1582,16 +1448,6 @@
 a uniform return type with explicit coercions for GADT-like type parameters.
 This rejigging is what rejigConRes does. The problem is, though, that checking
 that the return type is appropriate is much easier when done over *Type*,
-<<<<<<< HEAD
-not *HsType*.
-
-So, we want to make rejigConRes lazy and then check the validity of the return
-type in checkValidDataCon. But, if the return type is bogus, rejigConRes can't
-work -- it will have a failed pattern match. Luckily, if we run
-checkValidDataCon before ever looking at the rejigged return type
-(checkValidDataCon checks bits of the type which are not rejigged!), we
-catch the error before forcing the rejigged type and panicking.
-=======
 not *HsType*, and doing a call to tcMatchTy will loop because T isn't fully
 defined yet.
 
@@ -1603,7 +1459,6 @@
 
 This is better than an earlier solution which reduced the number of
 errors reported in one pass.  See Trac #7175, and #10836.
->>>>>>> 96dc041a
 -}
 
 -- Example
@@ -1647,26 +1502,34 @@
         --          z
         -- Existentials are the leftover type vars: [x,y]
         -- So we return ([a,b,z], [x,y], [a~(x,y),b~z], T [(x,y)] z z)
-<<<<<<< HEAD
-  = (univ_tvs, substed_ex_tvs, substed_eqs, res_ty, arg_subst)
-  where
-    Just (subst, _) = ASSERT( isLiftedTypeKind (typeKind res_ty) )
-                      ASSERT( isLiftedTypeKind (typeKind res_tmpl) )
-                      tcMatchTy (mkVarSet tmpl_tvs) res_tmpl res_ty
-                -- This 'Just' pattern is sure to match, because if not
-                -- checkValidDataCon will complain first.
-               -- See Note [Checking GADT return types]
-
-                -- /Lazily/ figure out the univ_tvs etc
-                -- Each univ_tv is either a dc_tv or a tmpl_tv
-    (univ_tvs, raw_eqs, kind_subst) = mkGADTVars tmpl_tvs dc_tvs subst
-    raw_ex_tvs = dc_tvs `minusList` univ_tvs
-    (arg_subst, substed_ex_tvs) = mapAccumL substTyVarBndr kind_subst raw_ex_tvs
+  | Just (subst, _) <- ASSERT( isLiftedTypeKind (typeKind res_ty) )
+                       ASSERT( isLiftedTypeKind (typeKind res_tmpl) )
+                       tcMatchTy (mkVarSet tmpl_tvs) res_tmpl res_ty
+  = let (univ_tvs, raw_eqs, kind_subst) = mkGADTVars tmpl_tvs dc_tvs subst
+        raw_ex_tvs = dc_tvs `minusList` univ_tvs
+        (arg_subst, substed_ex_tvs)
+          = mapAccumL substTyVarBndr kind_subst raw_ex_tvs
 
        -- don't use substCoVarBndr because we don't want fresh uniques!
        -- substed_ex_tvs and raw_eq_cvs may dependent on one another
-    substed_eqs = map (substEqSpec arg_subst) raw_eqs
-
+        substed_eqs = map (substEqSpec arg_subst) raw_eqs
+    in
+    (univ_tvs, substed_ex_tvs, substed_eqs, res_ty, arg_subst)
+
+  | otherwise
+        -- If the return type of the data constructor doesn't match the parent
+        -- type constructor, or the arity is wrong, the tcMatchTy will fail
+        --    e.g   data T a b where
+        --            T1 :: Maybe a   -- Wrong tycon
+        --            T2 :: T [a]     -- Wrong arity
+        -- We are detect that later, in checkValidDataCon, but meanwhile
+        -- we must do *something*, not just crash.  So we do something simple
+        -- albeit bogus, relying on checkValidDataCon to check the
+        --  bad-result-type error before seeing that the other fields look odd
+        -- See Note [Checking GADT return types]
+  = (tmpl_tvs, dc_tvs `minusList` tmpl_tvs, [], res_ty, emptyTCvSubst)
+
+  where
 {-
 Note [mkGADTVars]
 ~~~~~~~~~~~~~~~~~
@@ -1867,37 +1730,6 @@
       where
         r_tv_name = getName r_tv
         t_tv_name = getName t_tv
-=======
-  | Just subst <- tcMatchTy (mkVarSet tmpl_tvs) res_tmpl res_ty
-  , (univ_tvs, eq_spec) <- foldr (choose subst) ([], []) tmpl_tvs
-  , let ex_tvs = dc_tvs `minusList` univ_tvs
-  = (univ_tvs, ex_tvs, eq_spec, res_ty)
-
-  | otherwise
-        -- If the return type of the data constructor doesn't match the parent
-        -- type constructor, or the arity is wrong, the tcMatchTy will fail
-        --    e.g   data T a b where
-        --            T1 :: Maybe a   -- Wrong tycon
-        --            T2 :: T [a]     -- Wrong arity
-        -- We are detect that later, in checkValidDataCon, but meanwhile
-        -- we must do *something*, not just crash.  So we do something simple
-        -- albeit bogus, relying on checkValidDataCon to check the
-        --  bad-result-type error before seeing that the other fields look odd
-        -- See Note [Checking GADT return types]
-  = (tmpl_tvs, dc_tvs `minusList` tmpl_tvs, [], res_ty)
-  where
-    -- Figure out the univ_tvs etc
-    -- Each univ_tv is either a dc_tv or a tmpl_tv
-    choose subst tmpl (univs, eqs)
-      | Just ty <- lookupTyVar subst tmpl
-      = case tcGetTyVar_maybe ty of
-          Just tv | not (tv `elem` univs)
-            -> (tv:univs,   eqs)
-          _other  -> (new_tmpl:univs, (new_tmpl,ty):eqs)
-                     where  -- see Note [Substitution in template variables kinds]
-                       new_tmpl = updateTyVarKind (substTy subst) tmpl
-      | otherwise = pprPanic "tcResultType" (ppr res_ty)
->>>>>>> 96dc041a
 
 {-
 Note [Substitution in template variables kinds]
@@ -2180,13 +2012,8 @@
                 -- No strictness annotations
     }
   where
-<<<<<<< HEAD
     (_univ_tvs, ex_tvs, eq_spec, theta, arg_tys, _res_ty)
       = dataConFullSig con
-=======
-    (_univ_tvs, ex_tvs, eq_spec, theta, arg_tys, _res_ty) = dataConFullSig con
-
->>>>>>> 96dc041a
     check_con what msg
        = checkTc what (msg $$ ppr con <+> dcolon <+> ppr (dataConUserType con))
 
@@ -2227,13 +2054,9 @@
         ; mapM_ check_at at_stuff  }
   where
     (tyvars, fundeps, theta, _, at_stuff, op_stuff) = classExtraBigSig cls
-<<<<<<< HEAD
-    arity = length $ filterInvisibles (classTyCon cls) tyvars
-       -- Ignore imp. variables
-=======
-    cls_arity = count isTypeVar tyvars    -- Ignore kind variables
+    cls_arity = length $ filterInvisibles (classTyCon cls) tyvars
+       -- Ignore invisible variables
     cls_tv_set = mkVarSet tyvars
->>>>>>> 96dc041a
 
     check_op constrained_class_methods (sel_id, dm)
       = setSrcSpan (getSrcSpan sel_id) $
@@ -2245,17 +2068,9 @@
                 --   class Error e => Game b mv e | b -> mv e where
                 --      newBoard :: MonadState b m => m ()
                 -- Here, MonadState has a fundep m->b, so newBoard is fine
-<<<<<<< HEAD
-                -- The check is disabled for nullary type classes,
-                -- since there is no possible ambiguity
-        ; let grown_tyvars = growThetaTyVars theta (mkVarSet tyvars)
-        ; checkTc (arity == 0 || tyCoVarsOfType tau `intersectsVarSet` grown_tyvars)
-                  (noClassTyVarErr cls (ptext (sLit "class method") <+> quotes (ppr sel_id)))
-=======
 
         ; unless constrained_class_methods $
           mapM_ check_constraint (tail (theta1 ++ theta2))
->>>>>>> 96dc041a
 
         ; case dm of
             GenDefMeth dm_name -> do { dm_id <- tcLookupId dm_name
@@ -2267,22 +2082,6 @@
           op_name = idName sel_id
           op_ty   = idType sel_id
           (_,theta1,tau1) = tcSplitSigmaTy op_ty
-<<<<<<< HEAD
-          (_,theta2,tau2) = tcSplitSigmaTy tau1
-          (theta,tau) | constrained_class_methods = (theta1 ++ theta2, tau2)
-                      | otherwise = (theta1, mkPhiTy (tail theta1) tau1)
-                -- Ugh!  The function might have a type like
-                --      op :: forall a. C a => forall b. (Eq b, Eq a) => tau2
-                -- With -XConstrainedClassMethods, we want to allow this, even though the inner
-                -- forall has an (Eq a) constraint.  Whereas in general, each constraint
-                -- in the context of a for-all must mention at least one quantified
-                -- type variable.  What a mess!
-
-    check_at_defs (ATI fam_tc _)
-      = do { traceTc "check-at" (ppr fam_tc $$ ppr (tyConTyVars fam_tc) $$ ppr tyvars)
-           ; checkTc (any (`elem` tyvars) (tyConTyVars fam_tc))
-                     (noClassTyVarErr cls (ptext (sLit "associated type") <+> quotes (ppr fam_tc))) }
-=======
           (_,theta2,_)    = tcSplitSigmaTy tau1
 
           check_constraint :: TcPredType -> TcM ()
@@ -2303,7 +2102,6 @@
         where
           fam_tvs = tyConTyVars fam_tc
     mini_env = zipVarEnv tyvars (mkTyVarTys tyvars)
->>>>>>> 96dc041a
 
 checkFamFlag :: Name -> TcM ()
 -- Check that we don't use families without -XTypeFamilies

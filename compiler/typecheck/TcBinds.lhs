--- conflicted
+++ resolved
@@ -34,10 +34,6 @@
 import FamInstEnv( normaliseType )
 import FamInst( tcGetFamInstEnvs )
 import Type( tidyOpenType )
-<<<<<<< HEAD
-import FunDeps( growThetaTyCoVars )
-=======
->>>>>>> ce9d6f25
 import TyCon
 import TcType
 import TysPrim
@@ -682,17 +678,6 @@
 -- the right type variables and theta to quantify over
 -- See Note [Validity of inferred types]
 mkInferredPolyId poly_name qtvs theta mono_ty
-<<<<<<< HEAD
-  = addErrCtxtM (mk_bind_msg True False poly_name inferred_poly_ty) $
-    do { checkValidType (InfSigCtxt poly_name) inferred_poly_ty
-       ; return (mkLocalId poly_name inferred_poly_ty) }
-  where
-    my_tvs2 = closeOverKinds (growThetaTyCoVars theta (tyCoVarsOfType mono_ty))
-                  -- Include kind variables!  Trac #7916
-    my_tvs   = filter (`elemVarSet` my_tvs2) qtvs   -- Maintain original order
-    my_theta = filter (quantifyPred my_tvs2) theta
-    inferred_poly_ty = mkInvSigmaTy my_tvs my_theta mono_ty
-=======
   = do { fam_envs <- tcGetFamInstEnvs
 
        ; let (_co, norm_mono_ty) = normaliseType fam_envs Nominal mono_ty
@@ -700,16 +685,15 @@
                -- here to make it as uncomplicated as possible.
                -- Example: f :: [F Int] -> Bool
                -- should be rewritten to f :: [Char] -> Bool, if possible
-             my_tvs2 = closeOverKinds (growThetaTyVars theta (tyVarsOfType norm_mono_ty))
+             my_tvs2 = closeOverKinds (growThetaTyCoVars theta (tyCoVarsOfType norm_mono_ty))
                   -- Include kind variables!  Trac #7916
              my_tvs   = filter (`elemVarSet` my_tvs2) qtvs   -- Maintain original order
              my_theta = filter (quantifyPred my_tvs2) theta
-             inferred_poly_ty = mkSigmaTy my_tvs my_theta norm_mono_ty
+             inferred_poly_ty = mkInvSigmaTy my_tvs my_theta norm_mono_ty
 
        ; addErrCtxtM (mk_bind_msg True False poly_name inferred_poly_ty) $
          checkValidType (InfSigCtxt poly_name) inferred_poly_ty
        ; return (mkLocalId poly_name inferred_poly_ty) }
->>>>>>> ce9d6f25
 
 mk_bind_msg :: Bool -> Bool -> Name -> TcType -> TidyEnv -> TcM (TidyEnv, SDoc)
 mk_bind_msg inferred want_ambig poly_name poly_ty tidy_env

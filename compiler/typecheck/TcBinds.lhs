--- conflicted
+++ resolved
@@ -632,25 +632,9 @@
 
 mkExport prag_fn qtvs theta (poly_name, mb_sig, mono_id)
   = do  { mono_ty <- zonkTcType (idType mono_id)
-<<<<<<< HEAD
-        ; let poly_id  = case mb_sig of
-                           Nothing  -> mkLocalId poly_name inferred_poly_ty
-                           Just sig -> sig_id sig
-                -- poly_id has a zonked type
-
-              -- In the inference case (no signature) this stuff figures out
-              -- the right type variables and theta to quantify over
-              -- See Note [Impedence matching]
-              my_tvs2 = closeOverKinds (growThetaTyCoVars theta (tyCoVarsOfType mono_ty))
-                            -- Include kind variables!  Trac #7916
-              my_tvs   = filter (`elemVarSet` my_tvs2) qtvs   -- Maintain original order
-              my_theta = filter (quantifyPred my_tvs2) theta
-              inferred_poly_ty = mkInvSigmaTy my_tvs my_theta mono_ty
-=======
         ; poly_id <- case mb_sig of
                        Just sig -> return (sig_id sig)
                        Nothing  -> mkInferredPolyId poly_name qtvs theta mono_ty
->>>>>>> 0a6cfb57
 
         -- NB: poly_id has a zonked type
         ; poly_id <- addInlinePrags poly_id prag_sigs
@@ -696,7 +680,7 @@
                   -- Include kind variables!  Trac #7916
     my_tvs   = filter (`elemVarSet` my_tvs2) qtvs   -- Maintain original order
     my_theta = filter (quantifyPred my_tvs2) theta
-    inferred_poly_ty = mkSigmaTy my_tvs my_theta mono_ty
+    inferred_poly_ty = mkInvSigmaTy my_tvs my_theta mono_ty
 
 mk_bind_msg :: Bool -> Bool -> Name -> TcType -> TidyEnv -> TcM (TidyEnv, SDoc)
 mk_bind_msg inferred want_ambig poly_name poly_ty tidy_env
@@ -1005,12 +989,7 @@
     is_closed poly_id = isEmptyVarSet (tyCoVarsOfType (idType poly_id))
 
 forall_a_a :: TcType
-<<<<<<< HEAD
-forall_a_a = mkNamedForAllTy openAlphaTyVar Invisible $
-             mkOnlyTyVarTy openAlphaTyVar
-=======
-forall_a_a = mkForAllTys [levity1TyVar, openAlphaTyVar] openAlphaTy
->>>>>>> 0a6cfb57
+forall_a_a = mkInvForAllTys [levity1TyVar, openAlphaTyVar] openAlphaTy
 \end{code}
 
 Note [SPECIALISE pragmas]
@@ -1332,24 +1311,6 @@
                            , sig_loc = loc
                            , sig_tvs = findScopedTyVars hs_ty sigma_ty inst_tvs
                            , sig_theta = theta, sig_tau = tau }) }
-<<<<<<< HEAD
-  where
-    poly_id      = mkLocalId name sigma_ty
-
-    scoped_names  = hsExplicitTvs hs_ty
-    (sig_tvs,_)   = tcSplitNamedForAllTys sigma_ty
-
-    scoped_tvs :: [Maybe Name]
-    scoped_tvs = mk_scoped scoped_names sig_tvs
-
-    mk_scoped :: [Name] -> [TyCoVar] -> [Maybe Name]
-    mk_scoped []     tvs      = [Nothing | _ <- tvs]
-    mk_scoped (n:ns) (tv:tvs) 
-           | n == tyVarName tv = Just n  : mk_scoped ns     tvs
-           | otherwise         = Nothing : mk_scoped (n:ns) tvs
-    mk_scoped (n:ns) [] = pprPanic "mk_scoped" (ppr name $$ ppr (n:ns) $$ ppr hs_ty $$ ppr sigma_ty)
-=======
->>>>>>> 0a6cfb57
 
 -------------------------------
 data GeneralisationPlan

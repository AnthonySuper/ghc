%
% (c) The University of Glasgow 2006
% (c) The GRASP/AQUA Project, Glasgow University, 1992-1998
%

The @Inst@ type: dictionaries or method instances

\begin{code}
{-# LANGUAGE CPP #-}
{-# OPTIONS_GHC -fno-warn-tabs #-}
-- The above warning supression flag is a temporary kludge.
-- While working on this module you are encouraged to remove it and
-- detab the module (please do the detabbing in a separate patch). See
--     http://ghc.haskell.org/trac/ghc/wiki/Commentary/CodingStyle#TabsvsSpaces
-- for details

module Inst ( 
       deeplySkolemise, 
       deeplyInstantiate, instCall, instStupidTheta,
       emitWanted, emitWanteds,

       newOverloadedLit, mkOverLit, 
     
       tcGetInsts, tcGetInstEnvs, getOverlapFlag,
       tcExtendLocalInstEnv, instCallConstraints, newMethodFromName,
       tcSyntaxName,

       -- Simple functions over evidence variables
       tyCoVarsOfWC,
       tyCoVarsOfCt, tyCoVarsOfCts, 

       tidyEvVar, tidyCt, tidySkolemInfo
    ) where

#include "HsVersions.h"

import {-# SOURCE #-}   TcExpr( tcPolyExpr, tcSyntaxOp )
import {-# SOURCE #-}   TcUnify( unifyType )

import FastString
import HsSyn
import TcHsSyn
import TcRnMonad
import TcEnv
import TcEvidence
import InstEnv
import FunDeps
import TcMType
import Type
import Coercion ( Role(..) )
import TcType
import HscTypes
import Id
import Name
import Var      ( EvVar, varType, setVarType, isCoVar )
import VarEnv
import VarSet
import PrelNames
import SrcLoc
import DynFlags
import Bag
import Util
import Outputable
import Control.Monad( unless )
import Data.List( mapAccumL )
\end{code}



%************************************************************************
%*									*
		Emitting constraints
%*									*
%************************************************************************

\begin{code}
emitWanteds :: CtOrigin -> TcThetaType -> TcM [EvVar]
emitWanteds origin theta = mapM (emitWanted origin) theta

emitWanted :: CtOrigin -> TcPredType -> TcM EvVar
emitWanted origin pred 
  = do { loc <- getCtLoc origin
       ; ev  <- newWantedEvVar pred
       ; emitFlat $ mkNonCanonical $
             CtWanted { ctev_pred = pred, ctev_evar = ev, ctev_loc = loc }
       ; return ev }

newMethodFromName :: CtOrigin -> Name -> TcRhoType -> TcM (HsExpr TcId)
-- Used when Name is the wired-in name for a wired-in class method,
-- so the caller knows its type for sure, which should be of form
--    forall a. C a => <blah>
-- newMethodFromName is supposed to instantiate just the outer 
-- type variable and constraint

newMethodFromName origin name inst_ty
  = do { id <- tcLookupId name
 	      -- Use tcLookupId not tcLookupGlobalId; the method is almost
	      -- always a class op, but with -XRebindableSyntax GHC is
	      -- meant to find whatever thing is in scope, and that may
	      -- be an ordinary function. 

       ; let ty = applyTy (idType id) inst_ty
             (theta, _caller_knows_this) = tcSplitPhiTy ty
       ; wrap <- ASSERT( not (isNamedForAllTy ty) && isSingleton theta )
                 instCall origin [inst_ty] theta

       ; return (mkHsWrap wrap (HsVar id)) }
\end{code}


%************************************************************************
%*									*
	Deep instantiation and skolemisation
%*									*
%************************************************************************

Note [Deep skolemisation]
~~~~~~~~~~~~~~~~~~~~~~~~~
deeplySkolemise decomposes and skolemises a type, returning a type
with all its arrows visible (ie not buried under foralls)

Examples:

  deeplySkolemise (Int -> forall a. Ord a => blah)  
    =  ( wp, [a], [d:Ord a], Int -> blah )
    where wp = \x:Int. /\a. \(d:Ord a). <hole> x

  deeplySkolemise  (forall a. Ord a => Maybe a -> forall b. Eq b => blah)  
    =  ( wp, [a,b], [d1:Ord a,d2:Eq b], Maybe a -> blah )
    where wp = /\a.\(d1:Ord a).\(x:Maybe a)./\b.\(d2:Ord b). <hole> x

In general,
  if      deeplySkolemise ty = (wrap, tvs, evs, rho)
    and   e :: rho
  then    wrap e :: ty
    and   'wrap' binds tvs, evs

ToDo: this eta-abstraction plays fast and loose with termination,
      because it can introduce extra lambdas.  Maybe add a `seq` to
      fix this


\begin{code}
deeplySkolemise
  :: TcSigmaType
  -> TcM ( HsWrapper
         , [TyCoVar]   -- all skolemised variables, including covars
         , [EvVar]     -- all "given"s, including dependent covars
                  -- This means that the dependent covars are returned *twice*
         , TcRhoType)

deeplySkolemise ty
  | Just (arg_tys, tvs, theta, ty') <- tcDeepSplitSigmaTy_maybe ty
  = do { ids1 <- newSysLocalIds (fsLit "dk") arg_tys
       ; (subst, tvs1) <- tcInstSkolTyCoVars tvs
       ; let ev_vars0 = filter isCoVar tvs1
       ; ev_vars1 <- newEvVars (substTheta subst theta)
       ; (wrap, tvs2, ev_vars2, rho) <- deeplySkolemise (substTy subst ty')
       ; return ( mkWpLams ids1
                   <.> mkWpTyLams tvs1
                   <.> mkWpLams ev_vars1
                   <.> wrap
                   <.> mkWpEvVarApps ids1
                , tvs1     ++ tvs2
                , ev_vars0 ++ ev_vars1 ++ ev_vars2
                , mkFunTys arg_tys rho ) }

  | otherwise
  = return (idHsWrapper, [], [], ty)

deeplyInstantiate :: CtOrigin -> TcSigmaType -> TcM (HsWrapper, TcRhoType)
--   Int -> forall a. a -> a  ==>  (\x:Int. [] x alpha) :: Int -> alpha
-- In general if
-- if    deeplyInstantiate ty = (wrap, rho)
-- and   e :: ty
-- then  wrap e :: rho

deeplyInstantiate orig ty
  | Just (arg_tys, tvs, theta, rho) <- tcDeepSplitSigmaTy_maybe ty
  = do { (_, tys, subst) <- tcInstTyCoVars orig tvs
       ; ids1  <- newSysLocalIds (fsLit "di") (substTys subst arg_tys)
       ; wrap1 <- instCall orig tys (substTheta subst theta)
       ; (wrap2, rho2) <- deeplyInstantiate orig (substTy subst rho)
       ; return (mkWpLams ids1 
                    <.> wrap2
                    <.> wrap1 
                    <.> mkWpEvVarApps ids1,
                 mkFunTys arg_tys rho2) }

  | otherwise = return (idHsWrapper, ty)
\end{code}


%************************************************************************
%*									*
            Instantiating a call
%*									*
%************************************************************************

\begin{code}
----------------
instCall :: CtOrigin -> [TcType] -> TcThetaType -> TcM HsWrapper
-- Instantiate the constraints of a call
--	(instCall o tys theta)
-- (a) Makes fresh dictionaries as necessary for the constraints (theta)
-- (b) Throws these dictionaries into the LIE
-- (c) Returns an HsWrapper ([.] tys dicts)

instCall orig tys theta 
  = do	{ dict_app <- instCallConstraints orig theta
	; return (dict_app <.> mkWpTyApps tys) }

----------------
instCallConstraints :: CtOrigin -> TcThetaType -> TcM HsWrapper
-- Instantiates the TcTheta, puts all constraints thereby generated
-- into the LIE, and returns a HsWrapper to enclose the call site.

instCallConstraints orig preds
  | null preds 
  = return idHsWrapper
  | otherwise
  = do { evs <- mapM go preds
       ; traceTc "instCallConstraints" (ppr evs)
       ; return (mkWpEvApps evs) }
  where
    go pred 
     | Just (Nominal, ty1, ty2) <- getEqPredTys_maybe pred -- Try short-cut
     = do  { co <- unifyType ty1 ty2
           ; return (EvCoercion co) }
     | otherwise
     = do { ev_var <- emitWanted orig pred
     	  ; return (EvId ev_var) }

----------------
instStupidTheta :: CtOrigin -> TcThetaType -> TcM ()
-- Similar to instCall, but only emit the constraints in the LIE
-- Used exclusively for the 'stupid theta' of a data constructor
instStupidTheta orig theta
  = do	{ _co <- instCallConstraints orig theta -- Discard the coercion
	; return () }
\end{code}

%************************************************************************
%*									*
		Literals
%*									*
%************************************************************************

In newOverloadedLit we convert directly to an Int or Integer if we
know that's what we want.  This may save some time, by not
temporarily generating overloaded literals, but it won't catch all
cases (the rest are caught in lookupInst).

\begin{code}
newOverloadedLit :: CtOrigin
                 -> HsOverLit Name
                 -> TcRhoType
                 -> TcM (HsOverLit TcId)
newOverloadedLit orig lit res_ty
    = do dflags <- getDynFlags
         newOverloadedLit' dflags orig lit res_ty

newOverloadedLit' :: DynFlags
                  -> CtOrigin
                  -> HsOverLit Name
                  -> TcRhoType
                  -> TcM (HsOverLit TcId)
newOverloadedLit' dflags orig
  lit@(OverLit { ol_val = val, ol_rebindable = rebindable
	       , ol_witness = meth_name }) res_ty

  | not rebindable
  , Just expr <- shortCutLit dflags val res_ty 
	-- Do not generate a LitInst for rebindable syntax.  
	-- Reason: If we do, tcSimplify will call lookupInst, which
	--	   will call tcSyntaxName, which does unification, 
	--	   which tcSimplify doesn't like
  = return (lit { ol_witness = expr, ol_type = res_ty
                , ol_rebindable = rebindable })

  | otherwise
  = do	{ hs_lit <- mkOverLit val
	; let lit_ty = hsLitType hs_lit
	; fi' <- tcSyntaxOp orig meth_name (mkFunTy lit_ty res_ty)
	 	-- Overloaded literals must have liftedTypeKind, because
	 	-- we're instantiating an overloaded function here,
	 	-- whereas res_ty might be openTypeKind. This was a bug in 6.2.2
		-- However this'll be picked up by tcSyntaxOp if necessary
	; let witness = HsApp (noLoc fi') (noLoc (HsLit hs_lit))
	; return (lit { ol_witness = witness, ol_type = res_ty
                      , ol_rebindable = rebindable }) }

------------
mkOverLit :: OverLitVal -> TcM HsLit
mkOverLit (HsIntegral i) 
  = do	{ integer_ty <- tcMetaTy integerTyConName
	; return (HsInteger i integer_ty) }

mkOverLit (HsFractional r)
  = do	{ rat_ty <- tcMetaTy rationalTyConName
	; return (HsRat r rat_ty) }

mkOverLit (HsIsString s) = return (HsString s)
\end{code}




%************************************************************************
%*									*
		Re-mappable syntax
    
     Used only for arrow syntax -- find a way to nuke this
%*									*
%************************************************************************

Suppose we are doing the -XRebindableSyntax thing, and we encounter
a do-expression.  We have to find (>>) in the current environment, which is
done by the rename. Then we have to check that it has the same type as
Control.Monad.(>>).  Or, more precisely, a compatible type. One 'customer' had
this:

  (>>) :: HB m n mn => m a -> n b -> mn b

So the idea is to generate a local binding for (>>), thus:

	let then72 :: forall a b. m a -> m b -> m b
	    then72 = ...something involving the user's (>>)...
	in
	...the do-expression...

Now the do-expression can proceed using then72, which has exactly
the expected type.

In fact tcSyntaxName just generates the RHS for then72, because we only
want an actual binding in the do-expression case. For literals, we can 
just use the expression inline.

\begin{code}
tcSyntaxName :: CtOrigin
	     -> TcType			-- Type to instantiate it at
	     -> (Name, HsExpr Name)	-- (Standard name, user name)
	     -> TcM (Name, HsExpr TcId)	-- (Standard name, suitable expression)
-- USED ONLY FOR CmdTop (sigh) ***
-- See Note [CmdSyntaxTable] in HsExpr

tcSyntaxName orig ty (std_nm, HsVar user_nm)
  | std_nm == user_nm
  = do rhs <- newMethodFromName orig std_nm ty
       return (std_nm, rhs)

tcSyntaxName orig ty (std_nm, user_nm_expr) = do
    std_id <- tcLookupId std_nm
    let	
	-- C.f. newMethodAtLoc
	([tv], _, tau) = tcSplitSigmaTy (idType std_id)
 	sigma1	       = substTyWith [tv] [ty] tau
	-- Actually, the "tau-type" might be a sigma-type in the
	-- case of locally-polymorphic methods.

    addErrCtxtM (syntaxNameCtxt user_nm_expr orig sigma1) $ do

	-- Check that the user-supplied thing has the
	-- same type as the standard one.  
	-- Tiresome jiggling because tcCheckSigma takes a located expression
     span <- getSrcSpanM
     expr <- tcPolyExpr (L span user_nm_expr) sigma1
     return (std_nm, unLoc expr)

syntaxNameCtxt :: HsExpr Name -> CtOrigin -> Type -> TidyEnv
               -> TcRn (TidyEnv, SDoc)
syntaxNameCtxt name orig ty tidy_env
  = do { inst_loc <- getCtLoc orig
       ; let msg = vcat [ ptext (sLit "When checking that") <+> quotes (ppr name)
			  <+> ptext (sLit "(needed by a syntactic construct)")
		        , nest 2 (ptext (sLit "has the required type:")
                                  <+> ppr (tidyType tidy_env ty))
		        , nest 2 (pprArisingAt inst_loc) ]
       ; return (tidy_env, msg) }
\end{code}


%************************************************************************
%*									*
		Instances
%*									*
%************************************************************************

\begin{code}
getOverlapFlag :: TcM OverlapFlag
getOverlapFlag
  = do  { dflags <- getDynFlags
        ; let overlap_ok    = xopt Opt_OverlappingInstances dflags
              incoherent_ok = xopt Opt_IncoherentInstances  dflags
              use x = OverlapFlag { isSafeOverlap = safeLanguageOn dflags
                                  , overlapMode   = x }
              overlap_flag | incoherent_ok = use Incoherent
                           | overlap_ok    = use Overlaps
                           | otherwise     = use NoOverlap

        ; return overlap_flag }

tcGetInstEnvs :: TcM (InstEnv, InstEnv)
-- Gets both the external-package inst-env
-- and the home-pkg inst env (includes module being compiled)
tcGetInstEnvs = do { eps <- getEps; env <- getGblEnv;
		     return (eps_inst_env eps, tcg_inst_env env) }

tcGetInsts :: TcM [ClsInst]
-- Gets the local class instances.
tcGetInsts = fmap tcg_insts getGblEnv

tcExtendLocalInstEnv :: [ClsInst] -> TcM a -> TcM a
  -- Add new locally-defined instances
tcExtendLocalInstEnv dfuns thing_inside
 = do { traceDFuns dfuns
      ; env <- getGblEnv
      ; (inst_env', cls_insts') <- foldlM addLocalInst
                                          (tcg_inst_env env, tcg_insts env)
                                          dfuns
      ; let env' = env { tcg_insts    = cls_insts'
		       , tcg_inst_env = inst_env' }
      ; setGblEnv env' thing_inside }

addLocalInst :: (InstEnv, [ClsInst]) -> ClsInst -> TcM (InstEnv, [ClsInst])
-- Check that the proposed new instance is OK,
-- and then add it to the home inst env
-- If overwrite_inst, then we can overwrite a direct match
addLocalInst (home_ie, my_insts) ispec
   = do {
<<<<<<< HEAD
=======
         -- Instantiate the dfun type so that we extend the instance
         -- envt with completely fresh template variables
         -- This is important because the template variables must
         -- not overlap with anything in the things being looked up
         -- (since we do unification).
             --
             -- We use tcInstSkolType because we don't want to allocate fresh
             --  *meta* type variables.
             --
             -- We use UnkSkol --- and *not* InstSkol or PatSkol --- because
             -- these variables must be bindable by tcUnifyTys.  See
             -- the call to tcUnifyTys in InstEnv, and the special
             -- treatment that instanceBindFun gives to isOverlappableTyVar
             -- This is absurdly delicate.

>>>>>>> d5e48748
             -- Load imported instances, so that we report
             -- duplicates correctly

             -- 'matches'  are existing instance declarations that are less
             --            specific than the new one
             -- 'dups'     are those 'matches' that are equal to the new one
         ; isGHCi <- getIsGHCi
         ; eps    <- getEps
         ; let (home_ie', my_insts')
                 | isGHCi    = ( deleteFromInstEnv home_ie ispec
                               , filterOut (identicalInstHead ispec) my_insts)
                 | otherwise = (home_ie, my_insts)
               -- If there is a home-package duplicate instance,
               -- silently delete it

               (_tvs, cls, tys) = instanceHead ispec
               inst_envs       = (eps_inst_env eps, home_ie')
               (matches, _, _) = lookupInstEnv inst_envs cls tys
               dups            = filter (identicalInstHead ispec) (map fst matches)

             -- Check functional dependencies
         ; case checkFunDeps inst_envs ispec of
             Just specs -> funDepErr ispec specs
             Nothing    -> return ()

             -- Check for duplicate instance decls
         ; unless (null dups) $
           dupInstErr ispec (head dups)

         ; return (extendInstEnv home_ie' ispec, ispec:my_insts') }

traceDFuns :: [ClsInst] -> TcRn ()
traceDFuns ispecs
  = traceTc "Adding instances:" (vcat (map pp ispecs))
  where
    pp ispec = hang (ppr (instanceDFunId ispec) <+> colon)
                  2 (ppr ispec)
	-- Print the dfun name itself too

funDepErr :: ClsInst -> [ClsInst] -> TcRn ()
funDepErr ispec ispecs
  = addClsInstsErr (ptext (sLit "Functional dependencies conflict between instance declarations:"))
                    (ispec : ispecs)

dupInstErr :: ClsInst -> ClsInst -> TcRn ()
dupInstErr ispec dup_ispec
  = addClsInstsErr (ptext (sLit "Duplicate instance declarations:"))
	            [ispec, dup_ispec]

addClsInstsErr :: SDoc -> [ClsInst] -> TcRn ()
addClsInstsErr herald ispecs
  = setSrcSpan (getSrcSpan (head sorted)) $
    addErr (hang herald 2 (pprInstances sorted))
 where
   sorted = sortWith getSrcLoc ispecs
   -- The sortWith just arranges that instances are dislayed in order
   -- of source location, which reduced wobbling in error messages,
   -- and is better for users
\end{code}

%************************************************************************
%*									*
	Simple functions over evidence variables
%*									*
%************************************************************************

\begin{code}
---------------- Getting free tyvars -------------------------
tyCoVarsOfCt :: Ct -> TcTyVarSet
-- NB: the 
tyCoVarsOfCt (CTyEqCan { cc_tyvar = tv, cc_rhs = xi })    = extendVarSet (tyCoVarsOfType xi) tv
tyCoVarsOfCt (CFunEqCan { cc_tyargs = tys, cc_rhs = xi }) = tyCoVarsOfTypes (xi:tys)
tyCoVarsOfCt (CDictCan { cc_tyargs = tys }) 	          = tyCoVarsOfTypes tys
tyCoVarsOfCt (CIrredEvCan { cc_ev = ev })                 = tyCoVarsOfType (ctEvPred ev)
tyCoVarsOfCt (CHoleCan { cc_ev = ev })                    = tyCoVarsOfType (ctEvPred ev)
tyCoVarsOfCt (CNonCanonical { cc_ev = ev })               = tyCoVarsOfType (ctEvPred ev)

tyCoVarsOfCts :: Cts -> TcTyVarSet
tyCoVarsOfCts = foldrBag (unionVarSet . tyCoVarsOfCt) emptyVarSet

tyCoVarsOfWC :: WantedConstraints -> TyVarSet
-- Only called on *zonked* things, hence no need to worry about flatten-skolems
tyCoVarsOfWC (WC { wc_flat = flat, wc_impl = implic, wc_insol = insol })
  = tyCoVarsOfCts flat `unionVarSet`
    tyCoVarsOfBag tyCoVarsOfImplic implic `unionVarSet`
    tyCoVarsOfCts insol

tyCoVarsOfImplic :: Implication -> TyCoVarSet
-- Only called on *zonked* things, hence no need to worry about flatten-skolems
tyCoVarsOfImplic (Implic { ic_skols = skols, ic_fsks = fsks
                             , ic_given = givens, ic_wanted = wanted })
  = (tyCoVarsOfWC wanted `unionVarSet` tyCoVarsOfTypes (map evVarPred givens))
    `delVarSetList` skols `delVarSetList` fsks

tyCoVarsOfBag :: (a -> TyVarSet) -> Bag a -> TyVarSet
tyCoVarsOfBag tvs_of = foldrBag (unionVarSet . tvs_of) emptyVarSet

---------------- Tidying -------------------------

tidyCt :: TidyEnv -> Ct -> Ct
-- Used only in error reporting
-- Also converts it to non-canonical
tidyCt env ct 
  = case ct of
     CHoleCan { cc_ev = ev }
       -> ct { cc_ev = tidy_ev env ev }
     _ -> mkNonCanonical (tidy_ev env (ctEvidence ct))
  where 
    tidy_ev :: TidyEnv -> CtEvidence -> CtEvidence
     -- NB: we do not tidy the ctev_evtm/var field because we don't 
     --     show it in error messages
    tidy_ev env ctev@(CtGiven { ctev_pred = pred })
      = ctev { ctev_pred = tidyType env pred }
    tidy_ev env ctev@(CtWanted { ctev_pred = pred })
      = ctev { ctev_pred = tidyType env pred }
    tidy_ev env ctev@(CtDerived { ctev_pred = pred })
      = ctev { ctev_pred = tidyType env pred }

tidyEvVar :: TidyEnv -> EvVar -> EvVar
tidyEvVar env var = setVarType var (tidyType env (varType var))

tidySkolemInfo :: TidyEnv -> SkolemInfo -> (TidyEnv, SkolemInfo)
tidySkolemInfo env (SigSkol cx ty) 
  = (env', SigSkol cx ty')
  where
    (env', ty') = tidyOpenType env ty

tidySkolemInfo env (InferSkol ids) 
  = (env', InferSkol ids')
  where
    (env', ids') = mapAccumL do_one env ids
    do_one env (name, ty) = (env', (name, ty'))
       where
         (env', ty') = tidyOpenType env ty

tidySkolemInfo env (UnifyForAllSkol skol_tvs ty) 
  = (env1, UnifyForAllSkol skol_tvs' ty')
  where
    env1 = tidyFreeTyCoVars env (tyCoVarsOfType ty `delVarSetList` skol_tvs)
    (env2, skol_tvs') = tidyTyCoVarBndrs env1 skol_tvs
    ty'               = tidyType env2 ty

tidySkolemInfo env info = (env, info)
\end{code}<|MERGE_RESOLUTION|>--- conflicted
+++ resolved
@@ -428,24 +428,6 @@
 -- If overwrite_inst, then we can overwrite a direct match
 addLocalInst (home_ie, my_insts) ispec
    = do {
-<<<<<<< HEAD
-=======
-         -- Instantiate the dfun type so that we extend the instance
-         -- envt with completely fresh template variables
-         -- This is important because the template variables must
-         -- not overlap with anything in the things being looked up
-         -- (since we do unification).
-             --
-             -- We use tcInstSkolType because we don't want to allocate fresh
-             --  *meta* type variables.
-             --
-             -- We use UnkSkol --- and *not* InstSkol or PatSkol --- because
-             -- these variables must be bindable by tcUnifyTys.  See
-             -- the call to tcUnifyTys in InstEnv, and the special
-             -- treatment that instanceBindFun gives to isOverlappableTyVar
-             -- This is absurdly delicate.
-
->>>>>>> d5e48748
              -- Load imported instances, so that we report
              -- duplicates correctly
 

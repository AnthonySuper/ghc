%
% (c) The University of Glasgow 2006
% (c) The GRASP/AQUA Project, Glasgow University, 1992-1998
%

The @Inst@ type: dictionaries or method instances

\begin{code}
{-# LANGUAGE CPP #-}

module Inst ( 
       deeplySkolemise, 
       deeplyInstantiate, instCall, instStupidTheta,
       emitWanted, emitWanteds,

<<<<<<< HEAD
       newOverloadedLit, mkOverLit, 
     
=======
       newOverloadedLit, mkOverLit,

       newClsInst,
>>>>>>> ce9d6f25
       tcGetInsts, tcGetInstEnvs, getOverlapFlag,
       tcExtendLocalInstEnv, instCallConstraints, newMethodFromName,
       tcSyntaxName,

       -- Simple functions over evidence variables
       tyCoVarsOfWC,
       tyCoVarsOfCt, tyCoVarsOfCts, 

       tidyEvVar, tidyCt, tidySkolemInfo
    ) where

#include "HsVersions.h"

import {-# SOURCE #-}   TcExpr( tcPolyExpr, tcSyntaxOp )
import {-# SOURCE #-}   TcUnify( unifyType )

import FastString
import HsSyn
import TcHsSyn
import TcRnMonad
import TcEnv
import TcEvidence
import InstEnv
import FunDeps
import TcMType
import Type
import Coercion ( Role(..) )
import TcType
import HscTypes
import Class( Class )
import MkId( mkDictFunId )
import Id
import Name
import Var      ( EvVar, varType, setVarType, isCoVar )
import VarEnv
import VarSet
import PrelNames
import SrcLoc
import DynFlags
import Bag
import Util
import BasicTypes ( Boxity(..) )
import Outputable
import Control.Monad( unless )
import Data.List( mapAccumL )
import Data.Maybe( isJust )
\end{code}



%************************************************************************
%*                                                                      *
                Emitting constraints
%*                                                                      *
%************************************************************************

\begin{code}
emitWanteds :: CtOrigin -> TcThetaType -> TcM [EvVar]
emitWanteds origin theta = mapM (emitWanted origin) theta

emitWanted :: CtOrigin -> TcPredType -> TcM EvVar
emitWanted origin pred 
  = do { loc <- getCtLoc origin
       ; ev  <- newWantedEvVar pred
       ; emitFlat $ mkNonCanonical $
             CtWanted { ctev_pred = pred, ctev_evar = ev, ctev_loc = loc }
       ; return ev }

newMethodFromName :: CtOrigin -> Name -> TcRhoType -> TcM (HsExpr TcId)
-- Used when Name is the wired-in name for a wired-in class method,
-- so the caller knows its type for sure, which should be of form
--    forall a. C a => <blah>
-- newMethodFromName is supposed to instantiate just the outer 
-- type variable and constraint

newMethodFromName origin name inst_ty
  = do { id <- tcLookupId name
              -- Use tcLookupId not tcLookupGlobalId; the method is almost
              -- always a class op, but with -XRebindableSyntax GHC is
              -- meant to find whatever thing is in scope, and that may
              -- be an ordinary function. 

       ; let ty = applyTy (idType id) inst_ty
             (theta, _caller_knows_this) = tcSplitPhiTy ty
       ; wrap <- ASSERT( not (isNamedForAllTy ty) && isSingleton theta )
                 instCall origin [inst_ty] theta

       ; return (mkHsWrap wrap (HsVar id)) }
\end{code}


%************************************************************************
%*                                                                      *
        Deep instantiation and skolemisation
%*                                                                      *
%************************************************************************

Note [Deep skolemisation]
~~~~~~~~~~~~~~~~~~~~~~~~~
deeplySkolemise decomposes and skolemises a type, returning a type
with all its arrows visible (ie not buried under foralls)

Examples:

  deeplySkolemise (Int -> forall a. Ord a => blah)  
    =  ( wp, [a], [d:Ord a], Int -> blah )
    where wp = \x:Int. /\a. \(d:Ord a). <hole> x

  deeplySkolemise  (forall a. Ord a => Maybe a -> forall b. Eq b => blah)  
    =  ( wp, [a,b], [d1:Ord a,d2:Eq b], Maybe a -> blah )
    where wp = /\a.\(d1:Ord a).\(x:Maybe a)./\b.\(d2:Ord b). <hole> x

In general,
  if      deeplySkolemise ty = (wrap, tvs, evs, rho)
    and   e :: rho
  then    wrap e :: ty
    and   'wrap' binds tvs, evs

ToDo: this eta-abstraction plays fast and loose with termination,
      because it can introduce extra lambdas.  Maybe add a `seq` to
      fix this


\begin{code}
deeplySkolemise
  :: TcSigmaType
  -> TcM ( HsWrapper
         , [TyCoVar]   -- all skolemised variables, including covars
         , [EvVar]     -- all "given"s, including dependent covars
                  -- This means that the dependent covars are returned *twice*
         , TcRhoType)

deeplySkolemise ty
  | Just (arg_tys, tvs, theta, ty') <- tcDeepSplitSigmaTy_maybe ty
  = do { ids1 <- newSysLocalIds (fsLit "dk") arg_tys
       ; (subst, tvs1) <- tcInstSkolTyCoVars tvs
       ; let ev_vars0 = filter isCoVar tvs1
       ; ev_vars1 <- newEvVars (substTheta subst theta)
       ; (wrap, tvs2, ev_vars2, rho) <- deeplySkolemise (substTy subst ty')
       ; return ( mkWpLams ids1
                   <.> mkWpTyLams tvs1
                   <.> mkWpLams ev_vars1
                   <.> wrap
                   <.> mkWpEvVarApps ids1
                , tvs1     ++ tvs2
                , ev_vars0 ++ ev_vars1 ++ ev_vars2
                , mkFunTys arg_tys rho ) }

  | otherwise
  = return (idHsWrapper, [], [], ty)

deeplyInstantiate :: CtOrigin -> TcSigmaType -> TcM (HsWrapper, TcRhoType)
--   Int -> forall a. a -> a  ==>  (\x:Int. [] x alpha) :: Int -> alpha
-- In general if
-- if    deeplyInstantiate ty = (wrap, rho)
-- and   e :: ty
-- then  wrap e :: rho

deeplyInstantiate orig ty
  | Just (arg_tys, tvs, theta, rho) <- tcDeepSplitSigmaTy_maybe ty
<<<<<<< HEAD
  = do { (_, tys, subst) <- tcInstTyCoVars orig tvs
=======
  = do { (subst, tvs') <- tcInstTyVars tvs
>>>>>>> ce9d6f25
       ; ids1  <- newSysLocalIds (fsLit "di") (substTys subst arg_tys)
       ; let theta' = substTheta subst theta
       ; wrap1 <- instCall orig (mkTyVarTys tvs') theta'
       ; traceTc "Instantiating (deply)" (vcat [ ppr ty
                                               , text "with" <+> ppr tvs'
                                               , text "args:" <+> ppr ids1
                                               , text "theta:" <+>  ppr theta' ])
       ; (wrap2, rho2) <- deeplyInstantiate orig (substTy subst rho)
       ; return (mkWpLams ids1 
                    <.> wrap2
                    <.> wrap1 
                    <.> mkWpEvVarApps ids1,
                 mkFunTys arg_tys rho2) }

  | otherwise = return (idHsWrapper, ty)
\end{code}


%************************************************************************
%*                                                                      *
            Instantiating a call
%*                                                                      *
%************************************************************************

\begin{code}
----------------
instCall :: CtOrigin -> [TcType] -> TcThetaType -> TcM HsWrapper
-- Instantiate the constraints of a call
--      (instCall o tys theta)
-- (a) Makes fresh dictionaries as necessary for the constraints (theta)
-- (b) Throws these dictionaries into the LIE
-- (c) Returns an HsWrapper ([.] tys dicts)

instCall orig tys theta 
  = do  { dict_app <- instCallConstraints orig theta
        ; return (dict_app <.> mkWpTyEvApps tys) }

----------------
instCallConstraints :: CtOrigin -> TcThetaType -> TcM HsWrapper
-- Instantiates the TcTheta, puts all constraints thereby generated
-- into the LIE, and returns a HsWrapper to enclose the call site.

instCallConstraints orig preds
  | null preds 
  = return idHsWrapper
  | otherwise
  = do { (boxities, evs) <- mapAndUnzipM go preds
       ; traceTc "instCallConstraints" (ppr evs)
       ; return (mkWpEvApps boxities evs) }
  where
    go pred 
     | Just (boxity, Nominal, ty1, ty2) <- getEqPredTys_maybe pred -- Try short-cut
     = do  { co <- unifyType ty1 ty2
           ; return (boxity, EvCoercion co) }
     | otherwise
     = do { ev_var <- emitWanted orig pred
          ; return (Boxed, EvId ev_var) }

----------------
instStupidTheta :: CtOrigin -> TcThetaType -> TcM ()
-- Similar to instCall, but only emit the constraints in the LIE
-- Used exclusively for the 'stupid theta' of a data constructor
instStupidTheta orig theta
  = do  { _co <- instCallConstraints orig theta -- Discard the coercion
        ; return () }
\end{code}

%************************************************************************
%*                                                                      *
                Literals
%*                                                                      *
%************************************************************************

In newOverloadedLit we convert directly to an Int or Integer if we
know that's what we want.  This may save some time, by not
temporarily generating overloaded literals, but it won't catch all
cases (the rest are caught in lookupInst).

\begin{code}
newOverloadedLit :: CtOrigin
                 -> HsOverLit Name
                 -> TcRhoType
                 -> TcM (HsOverLit TcId)
newOverloadedLit orig lit res_ty
    = do dflags <- getDynFlags
         newOverloadedLit' dflags orig lit res_ty

newOverloadedLit' :: DynFlags
                  -> CtOrigin
                  -> HsOverLit Name
                  -> TcRhoType
                  -> TcM (HsOverLit TcId)
newOverloadedLit' dflags orig
  lit@(OverLit { ol_val = val, ol_rebindable = rebindable
               , ol_witness = meth_name }) res_ty

  | not rebindable
  , Just expr <- shortCutLit dflags val res_ty 
        -- Do not generate a LitInst for rebindable syntax.  
        -- Reason: If we do, tcSimplify will call lookupInst, which
        --         will call tcSyntaxName, which does unification, 
        --         which tcSimplify doesn't like
  = return (lit { ol_witness = expr, ol_type = res_ty
                , ol_rebindable = rebindable })

  | otherwise
  = do  { hs_lit <- mkOverLit val
        ; let lit_ty = hsLitType hs_lit
        ; fi' <- tcSyntaxOp orig meth_name (mkFunTy lit_ty res_ty)
                -- Overloaded literals must have liftedTypeKind, because
                -- we're instantiating an overloaded function here,
                -- whereas res_ty might be openTypeKind. This was a bug in 6.2.2
                -- However this'll be picked up by tcSyntaxOp if necessary
        ; let witness = HsApp (noLoc fi') (noLoc (HsLit hs_lit))
        ; return (lit { ol_witness = witness, ol_type = res_ty
                      , ol_rebindable = rebindable }) }

------------
mkOverLit :: OverLitVal -> TcM HsLit
mkOverLit (HsIntegral i) 
  = do  { integer_ty <- tcMetaTy integerTyConName
        ; return (HsInteger i integer_ty) }

mkOverLit (HsFractional r)
  = do  { rat_ty <- tcMetaTy rationalTyConName
        ; return (HsRat r rat_ty) }

mkOverLit (HsIsString s) = return (HsString s)
\end{code}




%************************************************************************
%*                                                                      *
                Re-mappable syntax
    
     Used only for arrow syntax -- find a way to nuke this
%*                                                                      *
%************************************************************************

Suppose we are doing the -XRebindableSyntax thing, and we encounter
a do-expression.  We have to find (>>) in the current environment, which is
done by the rename. Then we have to check that it has the same type as
Control.Monad.(>>).  Or, more precisely, a compatible type. One 'customer' had
this:

  (>>) :: HB m n mn => m a -> n b -> mn b

So the idea is to generate a local binding for (>>), thus:

        let then72 :: forall a b. m a -> m b -> m b
            then72 = ...something involving the user's (>>)...
        in
        ...the do-expression...

Now the do-expression can proceed using then72, which has exactly
the expected type.

In fact tcSyntaxName just generates the RHS for then72, because we only
want an actual binding in the do-expression case. For literals, we can 
just use the expression inline.

\begin{code}
tcSyntaxName :: CtOrigin
             -> TcType                  -- Type to instantiate it at
             -> (Name, HsExpr Name)     -- (Standard name, user name)
             -> TcM (Name, HsExpr TcId) -- (Standard name, suitable expression)
-- USED ONLY FOR CmdTop (sigh) ***
-- See Note [CmdSyntaxTable] in HsExpr

tcSyntaxName orig ty (std_nm, HsVar user_nm)
  | std_nm == user_nm
  = do rhs <- newMethodFromName orig std_nm ty
       return (std_nm, rhs)

tcSyntaxName orig ty (std_nm, user_nm_expr) = do
    std_id <- tcLookupId std_nm
    let 
        -- C.f. newMethodAtLoc
        ([tv], _, tau) = tcSplitSigmaTy (idType std_id)
        sigma1         = substTyWith [tv] [ty] tau
        -- Actually, the "tau-type" might be a sigma-type in the
        -- case of locally-polymorphic methods.

    addErrCtxtM (syntaxNameCtxt user_nm_expr orig sigma1) $ do

        -- Check that the user-supplied thing has the
        -- same type as the standard one.  
        -- Tiresome jiggling because tcCheckSigma takes a located expression
     span <- getSrcSpanM
     expr <- tcPolyExpr (L span user_nm_expr) sigma1
     return (std_nm, unLoc expr)

syntaxNameCtxt :: HsExpr Name -> CtOrigin -> Type -> TidyEnv
               -> TcRn (TidyEnv, SDoc)
syntaxNameCtxt name orig ty tidy_env
  = do { inst_loc <- getCtLoc orig
       ; let msg = vcat [ ptext (sLit "When checking that") <+> quotes (ppr name)
                          <+> ptext (sLit "(needed by a syntactic construct)")
                        , nest 2 (ptext (sLit "has the required type:")
                                  <+> ppr (tidyType tidy_env ty))
                        , nest 2 (pprArisingAt inst_loc) ]
       ; return (tidy_env, msg) }
\end{code}


%************************************************************************
%*                                                                      *
                Instances
%*                                                                      *
%************************************************************************

\begin{code}
getOverlapFlag :: Maybe OverlapMode -> TcM OverlapFlag
getOverlapFlag overlap_mode
  = do  { dflags <- getDynFlags
        ; let overlap_ok    = xopt Opt_OverlappingInstances dflags
              incoherent_ok = xopt Opt_IncoherentInstances  dflags
              use x = OverlapFlag { isSafeOverlap = safeLanguageOn dflags
                                  , overlapMode   = x }
              default_oflag | incoherent_ok = use Incoherent
                            | overlap_ok    = use Overlaps
                            | otherwise     = use NoOverlap

              final_oflag = setOverlapModeMaybe default_oflag overlap_mode
        ; return final_oflag }

tcGetInstEnvs :: TcM (InstEnv, InstEnv)
-- Gets both the external-package inst-env
-- and the home-pkg inst env (includes module being compiled)
tcGetInstEnvs = do { eps <- getEps; env <- getGblEnv;
                     return (eps_inst_env eps, tcg_inst_env env) }

tcGetInsts :: TcM [ClsInst]
-- Gets the local class instances.
tcGetInsts = fmap tcg_insts getGblEnv

newClsInst :: Maybe OverlapMode -> Name -> [TyVar] -> ThetaType
           -> Class -> [Type] -> TcM ClsInst
newClsInst overlap_mode dfun_name tvs theta clas tys
  = do { (subst, tvs') <- freshenTyVarBndrs tvs
             -- Be sure to freshen those type variables,
             -- so they are sure not to appear in any lookup
       ; let tys'   = substTys subst tys
             theta' = substTheta subst theta
             dfun   = mkDictFunId dfun_name tvs' theta' clas tys'
             -- Substituting in the DFun type just makes sure that
             -- we are using TyVars rather than TcTyVars
             -- Not sure if this is really the right place to do so,
             -- but it'll do fine
       ; oflag <- getOverlapFlag overlap_mode
       ; return (mkLocalInstance dfun oflag tvs' clas tys') }

tcExtendLocalInstEnv :: [ClsInst] -> TcM a -> TcM a
  -- Add new locally-defined instances
tcExtendLocalInstEnv dfuns thing_inside
 = do { traceDFuns dfuns
      ; env <- getGblEnv
      ; (inst_env', cls_insts') <- foldlM addLocalInst
                                          (tcg_inst_env env, tcg_insts env)
                                          dfuns
      ; let env' = env { tcg_insts    = cls_insts'
                       , tcg_inst_env = inst_env' }
      ; setGblEnv env' thing_inside }

addLocalInst :: (InstEnv, [ClsInst]) -> ClsInst -> TcM (InstEnv, [ClsInst])
-- Check that the proposed new instance is OK,
-- and then add it to the home inst env
-- If overwrite_inst, then we can overwrite a direct match
addLocalInst (home_ie, my_insts) ispec
   = do {
             -- Load imported instances, so that we report
             -- duplicates correctly

             -- 'matches'  are existing instance declarations that are less
             --            specific than the new one
             -- 'dups'     are those 'matches' that are equal to the new one
         ; isGHCi <- getIsGHCi
         ; eps    <- getEps
         ; tcg_env <- getGblEnv
         ; let (home_ie', my_insts')
                 | isGHCi    = ( deleteFromInstEnv home_ie ispec
                               , filterOut (identicalInstHead ispec) my_insts)
                 | otherwise = (home_ie, my_insts)
               -- If there is a home-package duplicate instance,
               -- silently delete it

               (_tvs, cls, tys) = instanceHead ispec
               -- If we're compiling sig-of and there's an external duplicate
               -- instance, silently ignore it (that's the instance we're
               -- implementing!)  NB: we still count local duplicate instances
               -- as errors.
               -- See Note [Signature files and type class instances]
               global_ie
                    | isJust (tcg_sig_of tcg_env) = emptyInstEnv
                    | otherwise = eps_inst_env eps
               inst_envs       = (global_ie, home_ie')
               (matches, _, _) = lookupInstEnv inst_envs cls tys
               dups            = filter (identicalInstHead ispec) (map fst matches)

             -- Check functional dependencies
         ; case checkFunDeps inst_envs ispec of
             Just specs -> funDepErr ispec specs
             Nothing    -> return ()

             -- Check for duplicate instance decls.
         ; unless (null dups) $
           dupInstErr ispec (head dups)

         ; return (extendInstEnv home_ie' ispec, ispec:my_insts') }
\end{code}

Note [Signature files and type class instances]
~~~~~~~~~~~~~~~~~~~~~~~~~~~~~~~~~~~~~~~~~~~~~~~
Instances in signature files do not have an effect when compiling:
when you compile a signature against an implementation, you will
see the instances WHETHER OR NOT the instance is declared in
the file (this is because the signatures go in the EPS and we
can't filter them out easily.)  This is also why we cannot
place the instance in the hi file: it would show up as a duplicate,
and we don't have instance reexports anyway.

However, you might find them useful when typechecking against
a signature: the instance is a way of indicating to GHC that
some instance exists, in case downstream code uses it.

Implementing this is a little tricky.  Consider the following
situation (sigof03):

 module A where
     instance C T where ...

 module ASig where
     instance C T

When compiling ASig, A.hi is loaded, which brings its instances
into the EPS.  When we process the instance declaration in ASig,
we should ignore it for the purpose of doing a duplicate check,
since it's not actually a duplicate. But don't skip the check
entirely, we still want this to fail (tcfail221):

 module ASig where
     instance C T
     instance C T

Note that in some situations, the interface containing the type
class instances may not have been loaded yet at all.  The usual
situation when A imports another module which provides the
instances (sigof02m):

 module A(module B) where
     import B

See also Note [Signature lazy interface loading].  We can't
rely on this, however, since sometimes we'll have spurious
type class instances in the EPS, see #9422 (sigof02dm)

%************************************************************************
%*                                                                      *
        Errors and tracing
%*                                                                      *
%************************************************************************

\begin{code}
traceDFuns :: [ClsInst] -> TcRn ()
traceDFuns ispecs
  = traceTc "Adding instances:" (vcat (map pp ispecs))
  where
    pp ispec = hang (ppr (instanceDFunId ispec) <+> colon)
                  2 (ppr ispec)
        -- Print the dfun name itself too

funDepErr :: ClsInst -> [ClsInst] -> TcRn ()
funDepErr ispec ispecs
  = addClsInstsErr (ptext (sLit "Functional dependencies conflict between instance declarations:"))
                    (ispec : ispecs)

dupInstErr :: ClsInst -> ClsInst -> TcRn ()
dupInstErr ispec dup_ispec
  = addClsInstsErr (ptext (sLit "Duplicate instance declarations:"))
                    [ispec, dup_ispec]

addClsInstsErr :: SDoc -> [ClsInst] -> TcRn ()
addClsInstsErr herald ispecs
  = setSrcSpan (getSrcSpan (head sorted)) $
    addErr (hang herald 2 (pprInstances sorted))
 where
   sorted = sortWith getSrcLoc ispecs
   -- The sortWith just arranges that instances are dislayed in order
   -- of source location, which reduced wobbling in error messages,
   -- and is better for users
\end{code}

%************************************************************************
%*                                                                      *
        Simple functions over evidence variables
%*                                                                      *
%************************************************************************

\begin{code}
---------------- Getting free tyvars -------------------------
tyCoVarsOfCt :: Ct -> TcTyVarSet
-- NB: the 
tyCoVarsOfCt (CTyEqCan { cc_tyvar = tv, cc_rhs = xi })    = extendVarSet (tyCoVarsOfType xi) tv
tyCoVarsOfCt (CFunEqCan { cc_tyargs = tys, cc_rhs = xi }) = tyCoVarsOfTypes (xi:tys)
tyCoVarsOfCt (CDictCan { cc_tyargs = tys })               = tyCoVarsOfTypes tys
tyCoVarsOfCt (CIrredEvCan { cc_ev = ev })                 = tyCoVarsOfType (ctEvPred ev)
tyCoVarsOfCt (CHoleCan { cc_ev = ev })                    = tyCoVarsOfType (ctEvPred ev)
tyCoVarsOfCt (CNonCanonical { cc_ev = ev })               = tyCoVarsOfType (ctEvPred ev)

tyCoVarsOfCts :: Cts -> TcTyVarSet
tyCoVarsOfCts = foldrBag (unionVarSet . tyCoVarsOfCt) emptyVarSet

tyCoVarsOfWC :: WantedConstraints -> TyVarSet
-- Only called on *zonked* things, hence no need to worry about flatten-skolems
tyCoVarsOfWC (WC { wc_flat = flat, wc_impl = implic, wc_insol = insol })
  = tyCoVarsOfCts flat `unionVarSet`
    tyCoVarsOfBag tyCoVarsOfImplic implic `unionVarSet`
    tyCoVarsOfCts insol

tyCoVarsOfImplic :: Implication -> TyCoVarSet
-- Only called on *zonked* things, hence no need to worry about flatten-skolems
tyCoVarsOfImplic (Implic { ic_skols = skols, ic_fsks = fsks
                             , ic_given = givens, ic_wanted = wanted })
  = (tyCoVarsOfWC wanted `unionVarSet` tyCoVarsOfTypes (map evVarPred givens))
    `delVarSetList` skols `delVarSetList` fsks

tyCoVarsOfBag :: (a -> TyVarSet) -> Bag a -> TyVarSet
tyCoVarsOfBag tvs_of = foldrBag (unionVarSet . tvs_of) emptyVarSet

---------------- Tidying -------------------------

tidyCt :: TidyEnv -> Ct -> Ct
-- Used only in error reporting
-- Also converts it to non-canonical
tidyCt env ct 
  = case ct of
     CHoleCan { cc_ev = ev }
       -> ct { cc_ev = tidy_ev env ev }
     _ -> mkNonCanonical (tidy_ev env (ctEvidence ct))
  where 
    tidy_ev :: TidyEnv -> CtEvidence -> CtEvidence
     -- NB: we do not tidy the ctev_evtm/var field because we don't 
     --     show it in error messages
    tidy_ev env ctev@(CtGiven { ctev_pred = pred })
      = ctev { ctev_pred = tidyType env pred }
    tidy_ev env ctev@(CtWanted { ctev_pred = pred })
      = ctev { ctev_pred = tidyType env pred }
    tidy_ev env ctev@(CtDerived { ctev_pred = pred })
      = ctev { ctev_pred = tidyType env pred }

tidyEvVar :: TidyEnv -> EvVar -> EvVar
tidyEvVar env var = setVarType var (tidyType env (varType var))

tidySkolemInfo :: TidyEnv -> SkolemInfo -> (TidyEnv, SkolemInfo)
tidySkolemInfo env (SigSkol cx ty) 
  = (env', SigSkol cx ty')
  where
    (env', ty') = tidyOpenType env ty

tidySkolemInfo env (InferSkol ids) 
  = (env', InferSkol ids')
  where
    (env', ids') = mapAccumL do_one env ids
    do_one env (name, ty) = (env', (name, ty'))
       where
         (env', ty') = tidyOpenType env ty

tidySkolemInfo env (UnifyForAllSkol skol_tvs ty) 
  = (env1, UnifyForAllSkol skol_tvs' ty')
  where
    env1 = tidyFreeTyCoVars env (tyCoVarsOfType ty `delVarSetList` skol_tvs)
    (env2, skol_tvs') = tidyTyCoVarBndrs env1 skol_tvs
    ty'               = tidyType env2 ty

tidySkolemInfo env info = (env, info)
\end{code}<|MERGE_RESOLUTION|>--- conflicted
+++ resolved
@@ -13,14 +13,9 @@
        deeplyInstantiate, instCall, instStupidTheta,
        emitWanted, emitWanteds,
 
-<<<<<<< HEAD
-       newOverloadedLit, mkOverLit, 
-     
-=======
        newOverloadedLit, mkOverLit,
 
        newClsInst,
->>>>>>> ce9d6f25
        tcGetInsts, tcGetInstEnvs, getOverlapFlag,
        tcExtendLocalInstEnv, instCallConstraints, newMethodFromName,
        tcSyntaxName,
@@ -181,11 +176,7 @@
 
 deeplyInstantiate orig ty
   | Just (arg_tys, tvs, theta, rho) <- tcDeepSplitSigmaTy_maybe ty
-<<<<<<< HEAD
-  = do { (_, tys, subst) <- tcInstTyCoVars orig tvs
-=======
-  = do { (subst, tvs') <- tcInstTyVars tvs
->>>>>>> ce9d6f25
+  = do { (subst, tvs') <- tcInstTyCoVars tvs
        ; ids1  <- newSysLocalIds (fsLit "di") (substTys subst arg_tys)
        ; let theta' = substTheta subst theta
        ; wrap1 <- instCall orig (mkTyVarTys tvs') theta'

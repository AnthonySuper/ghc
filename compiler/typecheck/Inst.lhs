--- conflicted
+++ resolved
@@ -25,15 +25,8 @@
        tcSyntaxName,
 
        -- Simple functions over evidence variables
-<<<<<<< HEAD
-       hasEqualities, 
-       
-       tyCoVarsOfWC, 
-       tyCoVarsOfCt, tyCoVarsOfCts, 
-=======
-       tyVarsOfWC, tyVarsOfBag, 
+       tyVarsOfWC,
        tyVarsOfCt, tyVarsOfCts, 
->>>>>>> 3e633d9b
 
        tidyEvVar, tidyCt, tidySkolemInfo
     ) where

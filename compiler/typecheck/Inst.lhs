--- conflicted
+++ resolved
@@ -579,34 +579,18 @@
 
 \begin{code}
 ---------------- Getting free tyvars -------------------------
-<<<<<<< HEAD
 tyCoVarsOfCt :: Ct -> TcTyVarSet
--- NB: the 
-tyCoVarsOfCt (CTyEqCan { cc_tyvar = tv, cc_rhs = xi })    = extendVarSet (tyCoVarsOfType xi) tv
-tyCoVarsOfCt (CFunEqCan { cc_tyargs = tys, cc_rhs = xi }) = tyCoVarsOfTypes (xi:tys)
-tyCoVarsOfCt (CDictCan { cc_tyargs = tys })               = tyCoVarsOfTypes tys
-tyCoVarsOfCt (CIrredEvCan { cc_ev = ev })                 = tyCoVarsOfType (ctEvPred ev)
-tyCoVarsOfCt (CHoleCan { cc_ev = ev })                    = tyCoVarsOfType (ctEvPred ev)
-tyCoVarsOfCt (CNonCanonical { cc_ev = ev })               = tyCoVarsOfType (ctEvPred ev)
+tyCoVarsOfCt (CTyEqCan { cc_tyvar = tv, cc_rhs = xi })     = extendVarSet (tyCoVarsOfType xi) tv
+tyCoVarsOfCt (CFunEqCan { cc_tyargs = tys, cc_fsk = fsk }) = extendVarSet (tyCoVarsOfTypes tys) fsk
+tyCoVarsOfCt (CDictCan { cc_tyargs = tys })                = tyCoVarsOfTypes tys
+tyCoVarsOfCt (CIrredEvCan { cc_ev = ev })                  = tyCoVarsOfType (ctEvPred ev)
+tyCoVarsOfCt (CHoleCan { cc_ev = ev })                     = tyCoVarsOfType (ctEvPred ev)
+tyCoVarsOfCt (CNonCanonical { cc_ev = ev })                = tyCoVarsOfType (ctEvPred ev)
 
 tyCoVarsOfCts :: Cts -> TcTyVarSet
 tyCoVarsOfCts = foldrBag (unionVarSet . tyCoVarsOfCt) emptyVarSet
 
 tyCoVarsOfWC :: WantedConstraints -> TyVarSet
-=======
-tyVarsOfCt :: Ct -> TcTyVarSet
-tyVarsOfCt (CTyEqCan { cc_tyvar = tv, cc_rhs = xi })     = extendVarSet (tyVarsOfType xi) tv
-tyVarsOfCt (CFunEqCan { cc_tyargs = tys, cc_fsk = fsk }) = extendVarSet (tyVarsOfTypes tys) fsk
-tyVarsOfCt (CDictCan { cc_tyargs = tys })                = tyVarsOfTypes tys
-tyVarsOfCt (CIrredEvCan { cc_ev = ev })                  = tyVarsOfType (ctEvPred ev)
-tyVarsOfCt (CHoleCan { cc_ev = ev })                     = tyVarsOfType (ctEvPred ev)
-tyVarsOfCt (CNonCanonical { cc_ev = ev })                = tyVarsOfType (ctEvPred ev)
-
-tyVarsOfCts :: Cts -> TcTyVarSet
-tyVarsOfCts = foldrBag (unionVarSet . tyVarsOfCt) emptyVarSet
-
-tyVarsOfWC :: WantedConstraints -> TyVarSet
->>>>>>> 5770029a
 -- Only called on *zonked* things, hence no need to worry about flatten-skolems
 tyCoVarsOfWC (WC { wc_flat = flat, wc_impl = implic, wc_insol = insol })
   = tyCoVarsOfCts flat `unionVarSet`
@@ -615,17 +599,10 @@
 
 tyCoVarsOfImplic :: Implication -> TyCoVarSet
 -- Only called on *zonked* things, hence no need to worry about flatten-skolems
-<<<<<<< HEAD
-tyCoVarsOfImplic (Implic { ic_skols = skols, ic_fsks = fsks
-                             , ic_given = givens, ic_wanted = wanted })
+tyCoVarsOfImplic (Implic { ic_skols = skols
+                         , ic_given = givens, ic_wanted = wanted })
   = (tyCoVarsOfWC wanted `unionVarSet` tyCoVarsOfTypes (map evVarPred givens))
-    `delVarSetList` skols `delVarSetList` fsks
-=======
-tyVarsOfImplic (Implic { ic_skols = skols
-                       , ic_given = givens, ic_wanted = wanted })
-  = (tyVarsOfWC wanted `unionVarSet` tyVarsOfTypes (map evVarPred givens))
     `delVarSetList` skols
->>>>>>> 5770029a
 
 tyCoVarsOfBag :: (a -> TyVarSet) -> Bag a -> TyVarSet
 tyCoVarsOfBag tvs_of = foldrBag (unionVarSet . tvs_of) emptyVarSet

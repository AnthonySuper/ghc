--- conflicted
+++ resolved
@@ -13,14 +13,9 @@
                  tcVectDecls, addTypecheckedBinds,
                  TcSigInfo(..), TcSigFun,
                  TcPragEnv, mkPragEnv,
-<<<<<<< HEAD
                  tcUserTypeSig, instTcTySig, chooseInferredQuantifiers,
                  instTcTySigFromId, tcExtendTyVarEnvFromSig,
-                 badBootDeclErr, mkExport ) where
-=======
-                 instTcTySig, instTcTySigFromId, findScopedTyVars,
                  badBootDeclErr ) where
->>>>>>> cd82a2e1
 
 import {-# SOURCE #-} TcMatches ( tcGRHSsPat, tcMatchesFun )
 import {-# SOURCE #-} TcExpr  ( tcMonoExpr )
@@ -718,11 +713,7 @@
   -> [LHsBind Name]
   -> TcM (LHsBinds TcId, [TcId])
 tcPolyInfer rec_tc prag_fn tc_sig_fn mono bind_list
-<<<<<<< HEAD
-  = do { (tclvl, wanted, (binds', mono_infos))
-=======
-  = do { ((binds', mono_infos, wrappers, insted_tys), tclvl, wanted)
->>>>>>> cd82a2e1
+  = do { (tclvl, wanted, (binds', mono_infos, wrappers, insted_tys))
              <- pushLevelAndCaptureConstraints  $
              do { (binds', mono_infos)
                     <- tcMonoBinds rec_tc tc_sig_fn LetLclBndr bind_list
@@ -740,20 +731,11 @@
 
        ; let name_taus = [ (mbi_poly_name info, tau)
                          | (info, tau) <- zip mono_infos insted_tys]
-             sig_qtvs  = [ tv | MBI { mbi_sig = Just sig } <- mono_infos
-                              , (_, tv) <- sig_tvs sig ]
-
-<<<<<<< HEAD
-       ; let name_taus = [(name, idType mono_id) | (name, _, mono_id) <- mono_infos]
-             sigs      = [ sig | (_, Just sig, _) <- mono_infos ]
+             sigs      = [ sig | MBI { mbi_sig = Just sig } <- mono_infos ]
+
        ; traceTc "simplifyInfer call" (ppr tclvl $$ ppr name_taus $$ ppr wanted)
        ; (qtvs, givens, ev_binds)
                  <- simplifyInfer tclvl mono sigs name_taus wanted
-=======
-       ; traceTc "simplifyInfer call" (ppr name_taus $$ ppr wanted)
-       ; (qtvs, givens, _mr_bites, ev_binds)
-                 <- simplifyInfer tclvl mono sig_qtvs name_taus wanted
->>>>>>> cd82a2e1
 
        ; let inferred_theta = map evVarPred givens
        ; exports <- checkNoErrs $
@@ -800,48 +782,33 @@
 
 -- Pre-condition: the qtvs and theta are already zonked
 
-<<<<<<< HEAD
-mkExport prag_fn qtvs theta mono_info@(poly_name, mb_sig, mono_id)
-  = do  { mono_ty  <- zonkTcType (idType mono_id)
+mkExport prag_fn qtvs theta
+         mono_info@(MBI { mbi_poly_name = poly_name
+                        , mbi_sig       = mb_sig
+                        , mbi_mono_id   = mono_id })
+         inst_wrap inst_ty
+  = do  { inst_ty <- zonkTcType inst_ty
+
         ; poly_id <- case mb_sig of
               Just sig | Just poly_id <- completeIdSigPolyId_maybe sig
                        -> return poly_id
               _other   -> checkNoErrs $
                           mkInferredPolyId qtvs theta
-                                           poly_name mb_sig mono_ty
+                                           poly_name mb_sig inst_ty
               -- The checkNoErrs ensures that if the type is ambiguous
               -- we don't carry on to the impedence matching, and generate
               -- a duplicate ambiguity error.  There is a similar
               -- checkNoErrs for complete type signatures too.
-=======
-mkExport prag_fn qtvs inferred_theta
-         (MBI { mbi_poly_name = poly_name
-              , mbi_sig       = mb_sig
-              , mbi_mono_id   = mono_id })
-         inst_wrap inst_ty
-  = do  { inst_ty <- zonkTcType inst_ty
-
-        ; (poly_id, inferred) <- case mb_sig of
-              Nothing  -> do { poly_id <- mkInferredPolyId poly_name qtvs inferred_theta inst_ty
-                             ; return (poly_id, True) }
-              Just sig | Just poly_id <- completeIdSigPolyId_maybe sig
-                       -> return (poly_id, False)
-                       | otherwise
-                       -> do { final_theta <- completeTheta inferred_theta sig
-                             ; poly_id <- mkInferredPolyId poly_name qtvs final_theta inst_ty
-                             ; return (poly_id, True) }
->>>>>>> cd82a2e1
 
         -- NB: poly_id has a zonked type
         ; poly_id <- addInlinePrags poly_id prag_sigs
         ; spec_prags <- tcSpecPrags poly_id prag_sigs
                 -- tcPrags requires a zonked poly_id
 
-<<<<<<< HEAD
         -- See Note [Impedence matching]
         -- NB: we have already done checkValidType, including an ambiguity check,
         --     on the type; either when we checked the sig or in mkInferredPolyId
-        ; let sel_poly_ty = mkInvSigmaTy qtvs theta mono_ty
+        ; let sel_poly_ty = mkInvSigmaTy qtvs theta inst_ty
               poly_ty     = idType poly_id
         ; wrap <- if sel_poly_ty `eqType` poly_ty
                   then return idHsWrapper  -- Fast path; also avoids complaint when we infer
@@ -854,33 +821,11 @@
         ; when warn_missing_sigs $ localSigWarn poly_id mb_sig
 
         ; return (ABE { abe_wrap = wrap
-                        -- abe_wrap :: idType poly_id ~ (forall qtvs. theta => mono_ty)
+                        -- abe_wrap :: idType poly_id ~ (forall qtvs. theta => inst_ty)
+                      , abe_inst_wrap = inst_wrap
                       , abe_poly = poly_id
                       , abe_mono = mono_id
                       , abe_prags = SpecPrags spec_prags}) }
-=======
-        ; let sel_poly_ty = mkSigmaTy qtvs inferred_theta inst_ty
-        ; traceTc "mkExport: check sig"
-                  (vcat [ ppr poly_name, ppr sel_poly_ty, ppr (idType poly_id) ])
-
-        -- Perform the impedance-matching and ambiguity check
-        -- right away.  If it fails, we want to fail now (and recover
-        -- in tcPolyBinds).  If we delay checking, we get an error cascade.
-        -- Remember we are in the tcPolyInfer case, so the type envt is
-        -- closed (unless we are doing NoMonoLocalBinds in which case all bets
-        -- are off)
-        -- See Note [Impedence matching]
-        ; (wrap, wanted) <- addErrCtxtM (mk_bind_msg inferred True poly_name (idType poly_id)) $
-                            captureConstraints $
-                            tcSubType_NC sig_ctxt sel_poly_ty (idType poly_id)
-        ; ev_binds <- simplifyTop wanted
-
-        ; return (ABE { abe_wrap      = mkWpLet (EvBinds ev_binds) <.> wrap
-                      , abe_inst_wrap = inst_wrap
-                      , abe_poly      = poly_id
-                      , abe_mono      = mono_id
-                      , abe_prags     = SpecPrags spec_prags}) }
->>>>>>> cd82a2e1
   where
     prag_sigs = lookupPragEnv prag_fn poly_name
     sig_ctxt  = InfSigCtxt poly_name
@@ -969,7 +914,6 @@
   where
     pts_hint = text "To use the inferred type, enable PartialTypeSignatures"
     mk_msg inferred_diff suppress_hint
-<<<<<<< HEAD
        = vcat [ hang ((text "Found constraint wildcard") <+> quotes (char '_'))
                    2 (text "standing for") <+> quotes (pprTheta inferred_diff)
               , if suppress_hint then empty else pts_hint
@@ -1019,15 +963,6 @@
         ; addWarnTcM (env1, mk_msg tidy_ty) }
   where
     mk_msg ty = sep [ msg, nest 2 $ pprPrefixName (idName id) <+> dcolon <+> ppr ty ]
-=======
-       = vcat [ hang ((text "Found hole") <+> quotes (char '_'))
-                   2 (text "with inferred constraints:")
-                      <+> pprTheta tidy_diff
-              , if suppress_hint then empty else pts_hint
-              , typeSigCtxt s_bndr ]
-      where
-        (_, tidy_diff) = tidyOpenTypes emptyTidyEnv inferred_diff
->>>>>>> cd82a2e1
 
 {-
 Note [Partial type signatures and generalisation]
@@ -1097,12 +1032,7 @@
 
 Suppose the shared quantified tyvars are qtvs and constraints theta.
 Then we want to check that
-<<<<<<< HEAD
-   f's final inferred polytype is more polymorphic than
-      forall qtvs. theta => f_mono_ty
-=======
      forall qtvs. theta => f_mono_ty   is more polymorphic than   f's polytype
->>>>>>> cd82a2e1
 and the proof is the impedance matcher.
 
 Notice that the impedance matcher may do defaulting.  See Trac #7173.
@@ -1332,15 +1262,9 @@
 -- See Note [Handling SPECIALISE pragmas], wrinkle 1
 tcSpecWrapper ctxt poly_ty spec_ty
   = do { (sk_wrap, inst_wrap)
-<<<<<<< HEAD
-               <- tcGen ctxt spec_ty $ \ _ spec_tau ->
-                  do { (inst_wrap, tau) <- deeplyInstantiate orig poly_ty
-                     ; _ <- unifyType noThing spec_tau tau
-=======
                <- tcSkolemise ctxt spec_ty $ \ _ spec_tau ->
                   do { (inst_wrap, tau) <- topInstantiate orig poly_ty
-                     ; _ <- unifyType spec_tau tau
->>>>>>> cd82a2e1
+                     ; _ <- unifyType noThing spec_tau tau
                             -- Deliberately ignore the evidence
                             -- See Note [Handling SPECIALISE pragmas],
                             --   wrinkle (2)
@@ -1569,26 +1493,16 @@
         -- e.g.         f = \(x::forall a. a->a) -> <body>
         --      We want to infer a higher-rank type for f
     setSrcSpan b_loc    $
-<<<<<<< HEAD
     do  { (rhs_tv, _) <- newOpenReturnTyVar
                          -- use ReturnTv to allow impredicativity
         ; let rhs_ty = mkTyVarTy rhs_tv
-        ; mono_id <- newNoSigLetBndr no_gen name rhs_ty
-        ; (co_fn, matches') <- tcExtendIdBndrs [TcIdBndr mono_id NotTopLevel] $
-                                 -- We extend the error context even for a non-recursive
-                                 -- function so that in type error messages we show the
-                                 -- type of the thing whose rhs we are type checking
-                               tcMatchesFun name matches rhs_ty
-=======
-    do  { rhs_ty  <- newReturnTyVarTy openTypeKind
         ; mono_id <- newNoSigLetBndr no_gen name rhs_ty
         ; (co_fn, matches', orig)
             <- tcExtendIdBndrs [TcIdBndr mono_id NotTopLevel] $
                   -- We extend the error context even for a non-recursive
                   -- function so that in type error messages we show the
                   -- type of the thing whose rhs we are type checking
-               tcMatchesFun name inf matches rhs_ty
->>>>>>> cd82a2e1
+               tcMatchesFun name matches rhs_ty
 
         ; return (unitBag $ L b_loc $
                      FunBind { fun_id = L nm_loc mono_id,
@@ -1660,37 +1574,23 @@
        --               see Note [Partial type signatures and generalisation]
        -- Both InferGen and CheckGen gives rise to LetLclBndr
     do  { mono_name <- newLocalName name
-<<<<<<< HEAD
         ; let mono_id = mkLocalIdOrCoVar mono_name tau
-        ; return (TcFunBind (name, Just sig, mono_id) nm_loc matches) }
-=======
-        ; case s_bndr of
-            PartialSig { sig_nwcs = nwcs }
-              -> addErrCtxt (typeSigCtxt s_bndr) $
-                 emitWildcardHoleConstraints nwcs
-            CompleteSig {} -> return ()
-        ; let mono_id = mkLocalId mono_name (sig_tau sig)
         ; return (TcFunBind (MBI { mbi_poly_name = name
                                  , mbi_sig       = Just sig
                                  , mbi_mono_id   = mono_id
                                  , mbi_orig      =
                                      Shouldn'tHappenOrigin "FunBind sig" })
-                            nm_loc inf matches) }
->>>>>>> cd82a2e1
+                            nm_loc matches) }
 
   | otherwise
   = do  { mono_ty <- newOpenFlexiTyVarTy
         ; mono_id <- newNoSigLetBndr no_gen name mono_ty
-<<<<<<< HEAD
-        ; return (TcFunBind (name, Nothing, mono_id) nm_loc matches) }
-=======
         ; return (TcFunBind (MBI { mbi_poly_name = name
                                  , mbi_sig       = Nothing
                                  , mbi_mono_id   = mono_id
                                  , mbi_orig      =
                                      Shouldn'tHappenOrigin "FunBind nosig" })
-                            nm_loc inf matches) }
->>>>>>> cd82a2e1
+                            nm_loc matches) }
 
 tcLhs sig_fn no_gen (PatBind { pat_lhs = pat, pat_rhs = grhss })
   = do  { let tc_pat exp_ty = tcLetPat sig_fn no_gen pat exp_ty $
@@ -1719,46 +1619,22 @@
         -- AbsBind, VarBind impossible
 
 -------------------
-<<<<<<< HEAD
-tcRhs :: TcMonoBind -> TcM (HsBind TcId)
-tcRhs (TcFunBind info@(_, mb_sig, mono_id) loc matches)
-  = tcExtendIdBinderStackForRhs [info]  $
-    tcExtendTyVarEnvForRhs mb_sig       $
-    do  { traceTc "tcRhs: fun bind" (ppr mono_id $$ ppr (idType mono_id))
-        ; (co_fn, matches') <- tcMatchesFun (idName mono_id)
-                                            matches (idType mono_id)
-        ; return (FunBind { fun_id = L loc mono_id
-                          , fun_matches = matches'
-                          , fun_co_fn = co_fn
-                          , bind_fvs = placeHolderNamesTc
-                          , fun_tick = [] }) }
-=======
 -- the list of CtOrigin return correspond to the MonoBindInfo(s) in the
 -- provided TcMonoBind
 tcRhs :: TcMonoBind -> TcM (HsBind TcId, [CtOrigin])
 tcRhs (TcFunBind info@(MBI { mbi_sig = mb_sig, mbi_mono_id = mono_id })
-                 loc inf matches)
-  = tcExtendForRhs [info]                           $
-    tcExtendTyVarEnv2 (lexically_scoped_tvs mb_sig) $
+                 loc matches)
+  = tcExtendIdBinderStackForRhs [info]  $
+    tcExtendTyVarEnvForRhs mb_sig       $
     do  { traceTc "tcRhs: fun bind" (ppr mono_id $$ ppr (idType mono_id))
-        ; (co_fn, matches', orig) <- tcMatchesFun (idName mono_id) inf
+        ; (co_fn, matches', orig) <- tcMatchesFun (idName mono_id)
                                                   matches (idType mono_id)
-        ; return ( FunBind { fun_id = L loc mono_id, fun_infix = inf
+        ; return ( FunBind { fun_id = L loc mono_id
                            , fun_matches = matches'
                            , fun_co_fn = co_fn
                            , bind_fvs = placeHolderNamesTc
                            , fun_tick = [] }
                  , [orig] ) }
-    where
-      lexically_scoped_tvs :: Maybe TcIdSigInfo -> [(Name, TcTyVar)]
-      lexically_scoped_tvs (Just (TISI { sig_bndr = s_bndr, sig_tvs = user_tvs }))
-         = hole_tvs ++ [(n, tv) | (Just n, tv) <- user_tvs]
-         where
-           hole_tvs = case s_bndr of  -- See RnBinds: Note [Scoping of named wildcards]
-                        PartialSig { sig_nwcs = nwcs } -> nwcs
-                        CompleteSig {}                 -> []
-      lexically_scoped_tvs _ = []
->>>>>>> cd82a2e1
 
 -- TODO: emit Hole Constraints for wildcards
 tcRhs (TcPatBind infos pat' grhss pat_ty)
@@ -1806,15 +1682,10 @@
 -- We can't unify True with [a], and a relevant binding is f :: [a] -> [a]
 -- If we had the *polymorphic* version of f in the TcIdBinderStack, it
 -- would not be reported as relevant, because its type is closed
-<<<<<<< HEAD
 tcExtendIdBinderStackForRhs infos thing_inside
-  = tcExtendIdBndrs [TcIdBndr mono_id NotTopLevel | (_, _, mono_id) <- infos] thing_inside
-=======
-tcExtendForRhs infos thing_inside
   = tcExtendIdBndrs [ TcIdBndr mono_id NotTopLevel
                     | MBI { mbi_mono_id = mono_id } <- infos ]
                     thing_inside
->>>>>>> cd82a2e1
     -- NotTopLevel: it's a monomorphic binding
 
 ---------------------
@@ -2089,7 +1960,6 @@
             -> TcM TcIdSigInfo
 instTcTySig ctxt hs_ty sigma_ty name
   = do { (inst_tvs, theta, tau) <- tcInstType tcInstSigTyVars sigma_ty
-<<<<<<< HEAD
        ; return (TISI { sig_bndr  = CompleteSig (mkLocalIdOrCoVar name sigma_ty)
                       , sig_skols = findScopedTyVars sigma_ty inst_tvs
                       , sig_theta = theta
@@ -2097,19 +1967,6 @@
                       , sig_ctxt  = ctxt
                       , sig_loc   = getLoc (hsSigType hs_ty)
                                     -- SrcSpan from the signature
-=======
-       ; let bndr | isNothing extra_cts && null nwcs
-                  = CompleteSig (mkLocalId name sigma_ty)
-                  | otherwise
-                  = PartialSig { sig_name = name, sig_nwcs = nwcs
-                               , sig_cts = extra_cts, sig_hs_ty = hs_ty }
-       ; return (TISI { sig_bndr   = bndr
-                      , sig_tvs   = findScopedTyVars hs_ty sigma_ty inst_tvs
-                      , sig_theta = theta
-                      , sig_tau   = tau
-                      , sig_ctxt  = ctxt
-                      , sig_loc   = getLoc hs_ty
->>>>>>> cd82a2e1
                }) }
 
 -------------------------------
@@ -2328,25 +2185,15 @@
 patMonoBindsCtxt pat grhss
   = hang (ptext (sLit "In a pattern binding:")) 2 (pprPatBind pat grhss)
 
-<<<<<<< HEAD
 typeSigCtxt :: UserTypeCtxt -> TcIdSigBndr -> SDoc
 typeSigCtxt ctxt (PartialSig { sig_hs_ty = hs_ty })
   = pprSigCtxt ctxt empty (ppr hs_ty)
 typeSigCtxt ctxt (CompleteSig id)
   = pprSigCtxt ctxt empty (ppr (idType id))
-=======
-typeSigCtxt :: TcIdSigBndr -> SDoc
-typeSigCtxt (PartialSig { sig_name = n, sig_hs_ty = hs_ty })
-  = vcat [ ptext (sLit "In the type signature for:")
-         , nest 2 (pprPrefixOcc n <+> dcolon <+> ppr hs_ty) ]
-typeSigCtxt (CompleteSig id)
-  = vcat [ ptext (sLit "In the type signature for:")
-         , nest 2 (pprPrefixOcc id <+> dcolon <+> ppr (idType id)) ]
 
 instErrCtxt :: TcId -> TcType -> TidyEnv -> TcM (TidyEnv, SDoc)
 instErrCtxt id ty env
   = do { let (env', ty') = tidyOpenType env ty
        ; return (env', hang (text "When instantiating" <+> quotes (ppr id) <>
                              text ", initially inferred to have this type:")
-                          2 (ppr ty')) }
->>>>>>> cd82a2e1
+                          2 (ppr ty')) }
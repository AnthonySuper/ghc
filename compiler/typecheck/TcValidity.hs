--- conflicted
+++ resolved
@@ -513,12 +513,7 @@
                  (badIPPred pred)
 
                 -- Check the form of the argument types
-<<<<<<< HEAD
-       ; checkTc (check_class_pred_tys dflags ctxt cls tys)
-                 (predTyVarErr (mkClassPred cls tys) $$ how_to_allow)
-=======
        ; check_class_pred_tys dflags ctxt pred tys
->>>>>>> 30fdf86e
        }
   where
     class_name = className cls
@@ -595,38 +590,23 @@
 Paterson conditions may not detect duplication of a type variable or size change. -}
 
 -------------------------
-<<<<<<< HEAD
-check_class_pred_tys :: DynFlags -> UserTypeCtxt -> Class -> [KindOrType] -> Bool
-check_class_pred_tys dflags ctxt cls kts
-  = case ctxt of
-=======
 check_class_pred_tys :: DynFlags -> UserTypeCtxt
                      -> PredType -> [KindOrType] -> TcM ()
 check_class_pred_tys dflags ctxt pred kts
   = checkTc pred_ok (predTyVarErr pred $$ how_to_allow)
   where
-    (_, tys) = span isKind kts  -- see Note [Kind polymorphic type classes]
+    tys = filterInvisibles (tyConAppTyCon pred) kts
+        -- see Note [Kind polymorphic type classes]
     flexible_contexts = xopt Opt_FlexibleContexts dflags
     undecidable_ok = xopt Opt_UndecidableInstances dflags
 
     pred_ok = case ctxt of
->>>>>>> 30fdf86e
         SpecInstCtxt -> True    -- {-# SPECIALISE instance Eq (T Int) #-} is fine
         InstDeclCtxt -> flexible_contexts || undecidable_ok || all tcIsTyVarTy tys
                                 -- Further checks on head and theta in
                                 -- checkInstTermination
         _             -> flexible_contexts || all tyvar_head tys
-<<<<<<< HEAD
-  where
-    tys = filterInvisibles (classTyCon cls) kts
-      -- see Note [Kind polymorphic type classes]
-          
-    flexible_contexts = xopt Opt_FlexibleContexts dflags
-    undecidable_ok = xopt Opt_UndecidableInstances dflags
-=======
     how_to_allow = parens (ptext (sLit "Use FlexibleContexts to permit this"))
-
->>>>>>> 30fdf86e
 
 -------------------------
 tyvar_head :: Type -> Bool
@@ -904,22 +884,14 @@
 validDerivPred :: TyCoVarSet -> PredType -> Bool
 validDerivPred tv_set pred
   = case classifyPredType pred of
-<<<<<<< HEAD
-       ClassPred _ _ -> hasNoDups fvs
-                           -- use sizePred to ignore implicit args
-                      && sizePred pred == length fvs
-                      && all (`elemVarSet` tv_set) fvs
-       TuplePred ps -> all (validDerivPred tv_set) ps
-       _            -> True   -- Non-class predicates are ok
-=======
        ClassPred _ tys       -> check_tys tys
        TuplePred ps          -> all (validDerivPred tv_set) ps
        EqPred {}             -> False  -- reject equality constraints
        _                     -> True   -- Non-class predicates are ok
->>>>>>> 30fdf86e
   where
     check_tys tys = hasNoDups fvs
-                    && sizeTypes tys == length fvs
+                       -- use sizePred to ignore implicit args
+                    && sizePred pred == length fvs
                     && all (`elemVarSet` tv_set) fvs
     fvs = fvType pred
 

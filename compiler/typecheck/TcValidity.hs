{-
(c) The University of Glasgow 2006
(c) The GRASP/AQUA Project, Glasgow University, 1992-1998
-}

{-# LANGUAGE CPP #-}

module TcValidity (
  Rank, UserTypeCtxt(..), checkValidType, checkValidMonoType,
  ContextKind(..), expectedKindInCtxt,
  checkValidTheta, checkValidFamPats,
  checkValidInstance, validDerivPred,
  checkInstTermination,
  ClsInfo, checkValidCoAxiom, checkValidCoAxBranch,
  checkValidTyFamEqn,
  checkConsistentFamInst,
  arityErr, badATErr
  ) where

#include "HsVersions.h"

-- friends:
import TcUnify    ( tcSubType_NC )
import TcSimplify ( simplifyAmbiguityCheck )
import TyCoRep
import TcType
import TcMType
import TysWiredIn ( coercibleClass, eqTyCon )
import PrelNames
import Type
import Coercion
import Unify( tcMatchTyX )
import Kind
import CoAxiom
import Class
import TyCon

-- others:
import HsSyn            -- HsType
import TcRnMonad        -- TcType, amongst others
import FunDeps
import FamInstEnv  ( isDominatedBy, injectiveBranches,
                     InjectivityCheckResult(..) )
import FamInst     ( makeInjectivityErrors )
import Name
import VarEnv
import VarSet
import ErrUtils
import DynFlags
import Util
import ListSetOps
import SrcLoc
import Outputable
import FastString
import BasicTypes

import Control.Monad
import Data.Maybe
import Data.List        ( (\\) )

{-
************************************************************************
*                                                                      *
          Checking for ambiguity
*                                                                      *
************************************************************************

Note [The ambiguity check for type signatures]
~~~~~~~~~~~~~~~~~~~~~~~~~~~~~~~~~~~~~~~~~~~~~~
checkAmbiguity is a check on *user-supplied type signatures*.  It is
*purely* there to report functions that cannot possibly be called.  So for
example we want to reject:
   f :: C a => Int
The idea is there can be no legal calls to 'f' because every call will
give rise to an ambiguous constraint.  We could soundly omit the
ambiguity check on type signatures entirely, at the expense of
delaying ambiguity errors to call sites.  Indeed, the flag
-XAllowAmbiguousTypes switches off the ambiguity check.

What about things like this:
   class D a b | a -> b where ..
   h :: D Int b => Int
The Int may well fix 'b' at the call site, so that signature should
not be rejected.  Moreover, using *visible* fundeps is too
conservative.  Consider
   class X a b where ...
   class D a b | a -> b where ...
   instance D a b => X [a] b where...
   h :: X a b => a -> a
Here h's type looks ambiguous in 'b', but here's a legal call:
   ...(h [True])...
That gives rise to a (X [Bool] beta) constraint, and using the
instance means we need (D Bool beta) and that fixes 'beta' via D's
fundep!

Behind all these special cases there is a simple guiding principle.
Consider

  f :: <type>
  f = ...blah...

  g :: <type>
  g = f

You would think that the definition of g would surely typecheck!
After all f has exactly the same type, and g=f. But in fact f's type
is instantiated and the instantiated constraints are solved against
the originals, so in the case an ambiguous type it won't work.
Consider our earlier example f :: C a => Int.  Then in g's definition,
we'll instantiate to (C alpha) and try to deduce (C alpha) from (C a),
and fail.

So in fact we use this as our *definition* of ambiguity.  We use a
very similar test for *inferred* types, to ensure that they are
unambiguous. See Note [Impedence matching] in TcBinds.

This test is very conveniently implemented by calling
    tcSubType <type> <type>
This neatly takes account of the functional dependecy stuff above,
and implicit parameter (see Note [Implicit parameters and ambiguity]).
And this is what checkAmbiguity does.

What about this, though?
   g :: C [a] => Int
Is every call to 'g' ambiguous?  After all, we might have
   intance C [a] where ...
at the call site.  So maybe that type is ok!  Indeed even f's
quintessentially ambiguous type might, just possibly be callable:
with -XFlexibleInstances we could have
  instance C a where ...
and now a call could be legal after all!  Well, we'll reject this
unless the instance is available *here*.

Note [When to call checkAmbiguity]
~~~~~~~~~~~~~~~~~~~~~~~~~~~~~~~~~~
We call checkAmbiguity
   (a) on user-specified type signatures
   (b) in checkValidType

Conncerning (b), you might wonder about nested foralls.  What about
    f :: forall b. (forall a. Eq a => b) -> b
The nested forall is ambiguous.  Originally we called checkAmbiguity
in the forall case of check_type, but that had two bad consequences:
  * We got two error messages about (Eq b) in a nested forall like this:
       g :: forall a. Eq a => forall b. Eq b => a -> a
  * If we try to check for ambiguity of an nested forall like
    (forall a. Eq a => b), the implication constraint doesn't bind
    all the skolems, which results in "No skolem info" in error
    messages (see Trac #10432).

To avoid this, we call checkAmbiguity once, at the top, in checkValidType.
(I'm still a bit worried about unbound skolems when the type mentions
in-scope type variables.)

In fact, because of the co/contra-variance implemented in tcSubType,
this *does* catch function f above. too.

Concerning (a) the ambiguity check is only used for *user* types, not
for types coming from inteface files.  The latter can legitimately
have ambiguous types. Example

   class S a where s :: a -> (Int,Int)
   instance S Char where s _ = (1,1)
   f:: S a => [a] -> Int -> (Int,Int)
   f (_::[a]) x = (a*x,b)
        where (a,b) = s (undefined::a)

Here the worker for f gets the type
        fw :: forall a. S a => Int -> (# Int, Int #)


Note [Implicit parameters and ambiguity]
~~~~~~~~~~~~~~~~~~~~~~~~~~~~~~~~~~~~~~~~
Only a *class* predicate can give rise to ambiguity
An *implicit parameter* cannot.  For example:
        foo :: (?x :: [a]) => Int
        foo = length ?x
is fine.  The call site will supply a particular 'x'

Furthermore, the type variables fixed by an implicit parameter
propagate to the others.  E.g.
        foo :: (Show a, ?x::[a]) => Int
        foo = show (?x++?x)
The type of foo looks ambiguous.  But it isn't, because at a call site
we might have
        let ?x = 5::Int in foo
and all is well.  In effect, implicit parameters are, well, parameters,
so we can take their type variables into account as part of the
"tau-tvs" stuff.  This is done in the function 'FunDeps.grow'.
-}

checkAmbiguity :: UserTypeCtxt -> Type -> TcM ()
checkAmbiguity ctxt ty
  | GhciCtxt <- ctxt    -- Allow ambiguous types in GHCi's :kind command
  = return ()           -- E.g.   type family T a :: *  -- T :: forall k. k -> *
                        -- Then :k T should work in GHCi, not complain that
                        -- (T k) is ambiguous!

  | InfSigCtxt {} <- ctxt  -- See Note [Validity of inferred types] in TcBinds
  = return ()

  | otherwise
  = do { traceTc "Ambiguity check for" (ppr ty)
         -- Solve the constraints eagerly because an ambiguous type
         -- can cause a cascade of further errors.  Since the free
         -- tyvars are skolemised, we can safely use tcSimplifyTop
       ; (_wrap, wanted) <- addErrCtxtM (mk_msg ty) $
                            captureConstraints $
<<<<<<< HEAD
                            tcSubType_NC ctxt ty ty
       ; simplifyAmbiguityCheck ty wanted
=======
                            tcSubType_NC ctxt ty' ty'
       ; whenNoErrs $  -- only run the simplifier if we have a clean
                       -- environment. Otherwise we might trip.
                       -- example: indexed-types/should_fail/BadSock
                       -- fails in DEBUG mode without this
         simplifyAmbiguityCheck ty wanted
>>>>>>> 96dc041a

       ; traceTc "Done ambiguity check for" (ppr ty) }
 where
   mk_msg ty tidy_env
     = do { allow_ambiguous <- xoptM Opt_AllowAmbiguousTypes
          ; (tidy_env', tidy_ty) <- zonkTidyTcType tidy_env ty
          ; return (tidy_env', mk_msg tidy_ty $$ ppWhen (not allow_ambiguous) ambig_msg) }
     where
       mk_msg ty = pprSigCtxt ctxt (ptext (sLit "the ambiguity check for")) (ppr ty)
       ambig_msg = ptext (sLit "To defer the ambiguity check to use sites, enable AllowAmbiguousTypes")

{-
************************************************************************
*                                                                      *
          Checking validity of a user-defined type
*                                                                      *
************************************************************************

When dealing with a user-written type, we first translate it from an HsType
to a Type, performing kind checking, and then check various things that should
be true about it.  We don't want to perform these checks at the same time
as the initial translation because (a) they are unnecessary for interface-file
types and (b) when checking a mutually recursive group of type and class decls,
we can't "look" at the tycons/classes yet.  Also, the checks are rather
diverse, and used to really mess up the other code.

One thing we check for is 'rank'.

        Rank 0:         monotypes (no foralls)
        Rank 1:         foralls at the front only, Rank 0 inside
        Rank 2:         foralls at the front, Rank 1 on left of fn arrow,

        basic ::= tyvar | T basic ... basic

        r2  ::= forall tvs. cxt => r2a
        r2a ::= r1 -> r2a | basic
        r1  ::= forall tvs. cxt => r0
        r0  ::= r0 -> r0 | basic

Another thing is to check that type synonyms are saturated.
This might not necessarily show up in kind checking.
        type A i = i
        data T k = MkT (k Int)
        f :: T A        -- BAD!
-}

checkValidType :: UserTypeCtxt -> Type -> TcM ()
-- Checks that the type is valid for the given context
-- Not used for instance decls; checkValidInstance instead
checkValidType ctxt ty
  = do { traceTc "checkValidType" (ppr ty <+> text "::" <+> ppr (typeKind ty))
       ; rankn_flag  <- xoptM Opt_RankNTypes
       ; let gen_rank :: Rank -> Rank
             gen_rank r | rankn_flag = ArbitraryRank
                        | otherwise  = r

             rank1 = gen_rank r1
             rank0 = gen_rank r0

             r0 = rankZeroMonoType
             r1 = LimitedRank True r0

             rank
               = case ctxt of
                 DefaultDeclCtxt-> MustBeMonoType
                 ResSigCtxt     -> MustBeMonoType
                 PatSigCtxt     -> rank0
                 RuleSigCtxt _  -> rank1
                 TySynCtxt _    -> rank0

                 ExprSigCtxt     -> rank1
                 FunSigCtxt {}   -> rank1
                 InfSigCtxt _    -> ArbitraryRank        -- Inferred type
                 ConArgCtxt _    -> rank1 -- We are given the type of the entire
                                         -- constructor, hence rank 1

                 ForSigCtxt _   -> rank1
                 SpecInstCtxt   -> rank1
                 ThBrackCtxt    -> rank1
                 GhciCtxt       -> ArbitraryRank
                 _              -> panic "checkValidType"
                                          -- Can't happen; not used for *user* sigs

       ; env <- tcInitOpenTidyEnv (tyCoVarsOfType ty)

        -- Check the internal validity of the type itself
       ; check_type env ctxt rank ty

        -- Check that the thing has kind Type, and is lifted if necessary.
        -- Do this *after* check_type, because we can't usefully take
        -- the kind of an ill-formed type such as (a~Int)
       ; check_kind env ctxt ty

       -- Check for ambiguous types.  See Note [When to call checkAmbiguity]
       -- NB: this will happen even for monotypes, but that should be cheap;
       --     and there may be nested foralls for the subtype test to examine
       ; checkAmbiguity ctxt ty

       ; traceTc "checkValidType done" (ppr ty <+> text "::" <+> ppr (typeKind ty)) }

checkValidMonoType :: Type -> TcM ()
checkValidMonoType ty
  = do { env <- tcInitOpenTidyEnv (tyCoVarsOfType ty)
       ; check_type env SigmaCtxt MustBeMonoType ty }

check_kind :: TidyEnv -> UserTypeCtxt -> TcType -> TcM ()
-- Check that the type's kind is acceptable for the context
check_kind env ctxt ty
  | TySynCtxt {} <- ctxt
  , returnsConstraintKind actual_kind
  = do { ck <- xoptM Opt_ConstraintKinds
       ; if ck
         then  when (isConstraintKind actual_kind)
                    (do { dflags <- getDynFlags
                        ; check_pred_ty env dflags ctxt ty })
         else addErrTcM (constraintSynErr env actual_kind) }

  | otherwise
  = case expectedKindInCtxt ctxt of
      TheKind k -> checkTcM (tcEqType actual_kind k)               (kindErr env actual_kind)
      OpenKind  -> checkTcM (classifiesTypeWithValues actual_kind) (kindErr env actual_kind)
      AnythingKind -> return ()
  where
    actual_kind = typeKind ty

-- | The kind expected in a certain context.
data ContextKind = TheKind Kind   -- ^ a specific kind
                 | AnythingKind   -- ^ any kind will do
                 | OpenKind       -- ^ something of the form @TYPE _@

-- Depending on the context, we might accept any kind (for instance, in a TH
-- splice), or only certain kinds (like in type signatures).
expectedKindInCtxt :: UserTypeCtxt -> ContextKind
expectedKindInCtxt (TySynCtxt _)  = AnythingKind
expectedKindInCtxt ThBrackCtxt    = AnythingKind
expectedKindInCtxt GhciCtxt       = AnythingKind
expectedKindInCtxt (ForSigCtxt _) = TheKind liftedTypeKind
expectedKindInCtxt InstDeclCtxt   = TheKind constraintKind
expectedKindInCtxt SpecInstCtxt   = TheKind constraintKind
expectedKindInCtxt _              = OpenKind

{-
Note [Higher rank types]
~~~~~~~~~~~~~~~~~~~~~~~~
Technically
            Int -> forall a. a->a
is still a rank-1 type, but it's not Haskell 98 (Trac #5957).  So the
validity checker allow a forall after an arrow only if we allow it
before -- that is, with Rank2Types or RankNTypes
-}

data Rank = ArbitraryRank         -- Any rank ok

          | LimitedRank   -- Note [Higher rank types]
                 Bool     -- Forall ok at top
                 Rank     -- Use for function arguments

          | MonoType SDoc   -- Monotype, with a suggestion of how it could be a polytype

          | MustBeMonoType  -- Monotype regardless of flags

rankZeroMonoType, tyConArgMonoType, synArgMonoType :: Rank
rankZeroMonoType = MonoType (ptext (sLit "Perhaps you intended to use RankNTypes or Rank2Types"))
tyConArgMonoType = MonoType (ptext (sLit "GHC doesn't yet support impredicative polymorphism"))
synArgMonoType   = MonoType (ptext (sLit "Perhaps you intended to use LiberalTypeSynonyms"))

funArgResRank :: Rank -> (Rank, Rank)             -- Function argument and result
funArgResRank (LimitedRank _ arg_rank) = (arg_rank, LimitedRank (forAllAllowed arg_rank) arg_rank)
funArgResRank other_rank               = (other_rank, other_rank)

forAllAllowed :: Rank -> Bool
forAllAllowed ArbitraryRank             = True
forAllAllowed (LimitedRank forall_ok _) = forall_ok
forAllAllowed _                         = False

----------------------------------------
-- | Fail with error message if the type is unlifted
check_lifted :: TidyEnv -> Type -> TcM ()
check_lifted env ty
  = checkTcM (not (isUnLiftedType ty)) (unliftedArgErr env ty)

check_type :: TidyEnv -> UserTypeCtxt -> Rank -> Type -> TcM ()
-- The args say what the *type context* requires, independent
-- of *flag* settings.  You test the flag settings at usage sites.
--
-- Rank is allowed rank for function args
-- Rank 0 means no for-alls anywhere

check_type env ctxt rank ty
  | not (null tvs && null theta)
  = do  { checkTcM (forAllAllowed rank) (forAllTyErr env' rank ty)
                -- Reject e.g. (Maybe (?x::Int => Int)),
                -- with a decent error message
<<<<<<< HEAD
        ; check_valid_theta env' ctxt theta
        ; check_type env' ctxt rank tau      -- Allow foralls to right of arrow
        ; checkAmbiguity ctxt ty }
=======

        ; check_valid_theta SigmaCtxt theta
                -- Allow     type T = ?x::Int => Int -> Int
                -- but not   type T = ?x::Int

        ; check_type ctxt rank tau }      -- Allow foralls to right of arrow
>>>>>>> 96dc041a
  where
    (tvs, theta, tau) = tcSplitSigmaTy ty
    (env', _)         = tidyTyCoVarBndrs env tvs

check_type _ _ _ (TyVarTy _) = return ()

check_type env ctxt rank (ForAllTy (Anon arg_ty) res_ty)
  = do  { check_type env ctxt arg_rank arg_ty
        ; check_type env ctxt res_rank res_ty }
  where
    (arg_rank, res_rank) = funArgResRank rank

check_type env ctxt rank (AppTy ty1 ty2)
  = do  { check_arg_type env ctxt rank ty1
        ; check_arg_type env ctxt rank ty2 }

check_type env ctxt rank ty@(TyConApp tc tys)
  | isTypeSynonymTyCon tc || isTypeFamilyTyCon tc
  = check_syn_tc_app env ctxt rank ty tc tys
  | isUnboxedTupleTyCon tc = check_ubx_tuple  env ctxt      ty    tys
  | otherwise              = mapM_ (check_arg_type env ctxt rank) tys

check_type _ _ _ (LitTy {}) = return ()

-- TODO (RAE): Is this right? Do we need to check the co for something??
check_type env ctxt rank (CastTy ty _) = check_type env ctxt rank ty

check_type _ _ _ ty = pprPanic "check_type" (ppr ty)

----------------------------------------
check_syn_tc_app :: TidyEnv -> UserTypeCtxt -> Rank -> KindOrType
                 -> TyCon -> [KindOrType] -> TcM ()
-- Used for type synonyms and type synonym families,
-- which must be saturated,
-- but not data families, which need not be saturated
<<<<<<< HEAD
check_syn_tc_app env ctxt rank ty tc tys
  | tc_arity <= n_args   -- Saturated
=======
check_syn_tc_app ctxt rank ty tc tys
  | tc_arity <= length tys   -- Saturated
>>>>>>> 96dc041a
       -- Check that the synonym has enough args
       -- This applies equally to open and closed synonyms
       -- It's OK to have an *over-applied* type synonym
       --      data Tree a b = ...
       --      type Foo a = Tree [a]
       --      f :: Foo a b -> ...
  = do  { -- See Note [Liberal type synonyms]
        ; liberal <- xoptM Opt_LiberalTypeSynonyms
        ; if not liberal || isTypeFamilyTyCon tc then
                -- For H98 and synonym families, do check the type args
                mapM_ check_arg tys

          else  -- In the liberal case (only for closed syns), expand then check
          case tcView ty of
             Just ty' -> check_type env ctxt rank ty'
             Nothing  -> pprPanic "check_tau_type" (ppr ty)  }

  | GhciCtxt <- ctxt  -- Accept under-saturated type synonyms in
                      -- GHCi :kind commands; see Trac #7586
  = mapM_ check_arg tys

  | otherwise
  = failWithTc (tyConArityErr tc tys)
  where
    tc_arity  = tyConArity tc
    check_arg | isTypeFamilyTyCon tc = check_arg_type  env ctxt rank
              | otherwise            = check_type      env ctxt synArgMonoType

----------------------------------------
check_ubx_tuple :: TidyEnv -> UserTypeCtxt -> KindOrType
                -> [KindOrType] -> TcM ()
check_ubx_tuple env ctxt ty tys
  = do  { ub_tuples_allowed <- xoptM Opt_UnboxedTuples
        ; checkTcM ub_tuples_allowed (ubxArgTyErr env ty)

        ; impred <- xoptM Opt_ImpredicativeTypes
        ; let rank' = if impred then ArbitraryRank else tyConArgMonoType
                -- c.f. check_arg_type
                -- However, args are allowed to be unlifted, or
                -- more unboxed tuples, so can't use check_arg_ty
        ; mapM_ (check_type env ctxt rank') tys }

----------------------------------------
check_arg_type :: TidyEnv -> UserTypeCtxt -> Rank -> KindOrType -> TcM ()
-- The sort of type that can instantiate a type variable,
-- or be the argument of a type constructor.
-- Not an unboxed tuple, but now *can* be a forall (since impredicativity)
-- Other unboxed types are very occasionally allowed as type
-- arguments depending on the kind of the type constructor
--
-- For example, we want to reject things like:
--
--      instance Ord a => Ord (forall s. T s a)
-- and
--      g :: T s (forall b.b)
--
-- NB: unboxed tuples can have polymorphic or unboxed args.
--     This happens in the workers for functions returning
--     product types with polymorphic components.
--     But not in user code.
-- Anyway, they are dealt with by a special case in check_tau_type

-- TODO (RAE): Do we care here?
check_arg_type _ _ _ (CoercionTy {}) = return ()

check_arg_type env ctxt rank ty
  = do  { impred <- xoptM Opt_ImpredicativeTypes
        ; let rank' = case rank of          -- Predictive => must be monotype
                        MustBeMonoType     -> MustBeMonoType  -- Monotype, regardless
                        _other | impred    -> ArbitraryRank
                               | otherwise -> tyConArgMonoType
                        -- Make sure that MustBeMonoType is propagated,
                        -- so that we don't suggest -XImpredicativeTypes in
                        --    (Ord (forall a.a)) => a -> a
                        -- and so that if it Must be a monotype, we check that it is!

        ; check_type env ctxt rank' ty
        ; check_lifted env ty }
             -- NB the isUnLiftedType test also checks for
             --    T State#
             -- where there is an illegal partial application of State# (which has
             -- kind * -> #); see Note [The kind invariant] in TyCoRep

----------------------------------------
forAllTyErr :: TidyEnv -> Rank -> Type -> (TidyEnv, SDoc)
forAllTyErr env rank ty
   = ( env
     , vcat [ hang (ptext (sLit "Illegal polymorphic or qualified type:")) 2 (ppr_tidy env ty)
            , suggestion ] )
  where
    suggestion = case rank of
                   LimitedRank {} -> ptext (sLit "Perhaps you intended to use RankNTypes or Rank2Types")
                   MonoType d     -> d
                   _              -> Outputable.empty -- Polytype is always illegal

unliftedArgErr, ubxArgTyErr :: TidyEnv -> Type -> (TidyEnv, SDoc)
unliftedArgErr  env ty = (env, sep [ptext (sLit "Illegal unlifted type:"), ppr_tidy env ty])
ubxArgTyErr     env ty = (env, sep [ptext (sLit "Illegal unboxed tuple type as function argument:"), ppr_tidy env ty])

kindErr :: TidyEnv -> Kind -> (TidyEnv, SDoc)
kindErr env kind = (env, sep [ptext (sLit "Expecting an ordinary type, but found a type of kind"), ppr_tidy env kind])

{-
Note [Liberal type synonyms]
~~~~~~~~~~~~~~~~~~~~~~~~~~~~
If -XLiberalTypeSynonyms is on, expand closed type synonyms *before*
doing validity checking.  This allows us to instantiate a synonym defn
with a for-all type, or with a partially-applied type synonym.
        e.g.   type T a b = a
               type S m   = m ()
               f :: S (T Int)
Here, T is partially applied, so it's illegal in H98.  But if you
expand S first, then T we get just
               f :: Int
which is fine.

IMPORTANT: suppose T is a type synonym.  Then we must do validity
checking on an appliation (T ty1 ty2)

        *either* before expansion (i.e. check ty1, ty2)
        *or* after expansion (i.e. expand T ty1 ty2, and then check)
        BUT NOT BOTH

If we do both, we get exponential behaviour!!

  data TIACons1 i r c = c i ::: r c
  type TIACons2 t x = TIACons1 t (TIACons1 t x)
  type TIACons3 t x = TIACons2 t (TIACons1 t x)
  type TIACons4 t x = TIACons2 t (TIACons2 t x)
  type TIACons7 t x = TIACons4 t (TIACons3 t x)


************************************************************************
*                                                                      *
\subsection{Checking a theta or source type}
*                                                                      *
************************************************************************

Note [Implicit parameters in instance decls]
~~~~~~~~~~~~~~~~~~~~~~~~~~~~~~~~~~~~~~~~~~~~
Implicit parameters _only_ allowed in type signatures; not in instance
decls, superclasses etc. The reason for not allowing implicit params in
instances is a bit subtle.  If we allowed
  instance (?x::Int, Eq a) => Foo [a] where ...
then when we saw
     (e :: (?x::Int) => t)
it would be unclear how to discharge all the potential uses of the ?x
in e.  For example, a constraint Foo [Int] might come out of e, and
applying the instance decl would show up two uses of ?x.  Trac #8912.
-}

checkValidTheta :: UserTypeCtxt -> ThetaType -> TcM ()
checkValidTheta ctxt theta
  = do { env <- tcInitOpenTidyEnv (tyCoVarsOfTypes theta)
       ; addErrCtxtM (checkThetaCtxt ctxt theta) $
         check_valid_theta env ctxt theta }

-------------------------
check_valid_theta :: TidyEnv -> UserTypeCtxt -> [PredType] -> TcM ()
check_valid_theta _ _ []
  = return ()
check_valid_theta env ctxt theta
  = do { dflags <- getDynFlags
<<<<<<< HEAD
       ; warnTcM (wopt Opt_WarnDuplicateConstraints dflags &&
                  notNull dups) (dupPredWarn env dups)
       ; mapM_ (check_pred_ty env dflags ctxt) theta }
=======
       ; warnTc (wopt Opt_WarnDuplicateConstraints dflags &&
                 notNull dups) (dupPredWarn dups)
       ; traceTc "check_valid_theta" (ppr theta)
       ; mapM_ (check_pred_ty dflags ctxt) theta }
>>>>>>> 96dc041a
  where
    (_,dups) = removeDups cmpType theta

-------------------------
check_pred_ty :: TidyEnv -> DynFlags -> UserTypeCtxt -> PredType -> TcM ()
-- Check the validity of a predicate in a signature
-- Do not look through any type synonyms; any constraint kinded
-- type synonyms have been checked at their definition site
-- C.f. Trac #9838

check_pred_ty env dflags ctxt pred
  = do { check_type env SigmaCtxt MustBeMonoType pred
       ; check_pred_help False env dflags ctxt pred }

check_pred_help :: Bool    -- True <=> under a type synonym
                -> TidyEnv
                -> DynFlags -> UserTypeCtxt
                -> PredType -> TcM ()
<<<<<<< HEAD
check_pred_help under_syn env dflags ctxt pred
  | Just pred' <- coreView pred
  = check_pred_help True env dflags ctxt pred'
  | otherwise
  = case classifyPredType pred of
      ClassPred cls tys     -> check_class_pred env dflags ctxt pred cls tys
      EqPred NomEq _ _      -> check_eq_pred    env dflags pred
      EqPred ReprEq ty1 ty2 -> check_repr_eq_pred env dflags ctxt pred ty1 ty2
      TuplePred tys         -> check_tuple_pred under_syn env dflags ctxt pred tys
      IrredPred _           -> check_irred_pred under_syn env dflags ctxt pred

check_class_pred :: TidyEnv -> DynFlags -> UserTypeCtxt -> PredType -> Class -> [TcType] -> TcM ()
check_class_pred env dflags ctxt pred cls tys
  = do {        -- Class predicates are valid in all contexts
       ; checkTc (arity == n_tys) arity_err

       ; checkTcM (not (isIPClass cls) || okIPCtxt ctxt)
                  (badIPPred env pred)

                -- Check the form of the argument types
       ; check_class_pred_tys env dflags ctxt pred tys
       }
  where
    class_name = className cls
    arity      = classArity cls
    n_tys      = length tys
    arity_err  = arityErr "Class" class_name arity n_tys

check_eq_pred :: TidyEnv -> DynFlags -> PredType -> TcM ()
check_eq_pred env dflags pred
  =         -- Equational constraints are valid in all contexts if type
            -- families are permitted
    checkTcM (xopt Opt_TypeFamilies dflags || xopt Opt_GADTs dflags)
             (eqPredTyErr env pred)

check_repr_eq_pred :: TidyEnv -> DynFlags -> UserTypeCtxt -> PredType
                   -> TcType -> TcType -> TcM ()
check_repr_eq_pred env dflags ctxt pred ty1 ty2
  = check_class_pred_tys env dflags ctxt pred tys
  where
    tys = [ty1, ty2]
=======
check_pred_help under_syn dflags ctxt pred
  | Just pred' <- coreView pred  -- Switch on under_syn when going under a
                                 -- synonym (Trac #9838, yuk)
  = check_pred_help True dflags ctxt pred'
  | otherwise
  = case splitTyConApp_maybe pred of
      Just (tc, tys)
        | isTupleTyCon tc
        -> check_tuple_pred under_syn dflags ctxt pred tys
        | Just cls <- tyConClass_maybe tc
        -> check_class_pred dflags ctxt pred cls tys  -- Includes Coercible
        | tc `hasKey` eqTyConKey
        -> check_eq_pred dflags pred tys
      _ -> check_irred_pred under_syn dflags ctxt pred

check_eq_pred :: DynFlags -> PredType -> [TcType] -> TcM ()
check_eq_pred dflags pred tys
  =         -- Equational constraints are valid in all contexts if type
            -- families are permitted
    do { checkTc (length tys == 3)
                 (tyConArityErr eqTyCon tys)
       ; checkTc (xopt Opt_TypeFamilies dflags || xopt Opt_GADTs dflags)
                 (eqPredTyErr pred) }
>>>>>>> 96dc041a

check_tuple_pred :: Bool -> TidyEnv -> DynFlags -> UserTypeCtxt -> PredType -> [PredType] -> TcM ()
check_tuple_pred under_syn env dflags ctxt pred ts
  = do { -- See Note [ConstraintKinds in predicates]
         checkTcM (under_syn || xopt Opt_ConstraintKinds dflags)
                  (predTupleErr env pred)
       ; mapM_ (check_pred_help under_syn env dflags ctxt) ts }
    -- This case will not normally be executed because without
    -- -XConstraintKinds tuple types are only kind-checked as *

check_irred_pred :: Bool -> TidyEnv -> DynFlags -> UserTypeCtxt -> PredType -> TcM ()
check_irred_pred under_syn env dflags ctxt pred
    -- The predicate looks like (X t1 t2) or (x t1 t2) :: Constraint
    -- where X is a type function
  = do { -- If it looks like (x t1 t2), require ConstraintKinds
         --   see Note [ConstraintKinds in predicates]
         -- But (X t1 t2) is always ok because we just require ConstraintKinds
         -- at the definition site (Trac #9838)
<<<<<<< HEAD
        checkTcM (under_syn || xopt Opt_ConstraintKinds dflags || not (tyvar_head pred))
                 (predIrredErr env pred)

         -- Make sure it is OK to have an irred pred in this context
         -- See Note [Irreducible predicates in superclasses]
       ; checkTcM (xopt Opt_UndecidableInstances dflags || not (dodgy_superclass ctxt))
                  (predIrredBadCtxtErr env pred) }
=======
        failIfTc (not under_syn && not (xopt Opt_ConstraintKinds dflags)
                                && hasTyVarHead pred)
                 (predIrredErr pred)

         -- Make sure it is OK to have an irred pred in this context
         -- See Note [Irreducible predicates in superclasses]
       ; failIfTc (is_superclass ctxt
                   && not (xopt Opt_UndecidableInstances dflags)
                   && has_tyfun_head pred)
                  (predSuperClassErr pred) }
>>>>>>> 96dc041a
  where
    is_superclass ctxt = case ctxt of { ClassSCCtxt _ -> True; _ -> False }
    has_tyfun_head ty
      = case tcSplitTyConApp_maybe ty of
          Just (tc, _) -> isTypeFamilyTyCon tc
          Nothing      -> False

{- Note [ConstraintKinds in predicates]
~~~~~~~~~~~~~~~~~~~~~~~~~~~~~~~~~~~~~~~
Don't check for -XConstraintKinds under a type synonym, because that
was done at the type synonym definition site; see Trac #9838
e.g.   module A where
          type C a = (Eq a, Ix a)   -- Needs -XConstraintKinds
       module B where
          import A
          f :: C a => a -> a        -- Does *not* need -XConstraintKinds

Note [Irreducible predicates in superclasses]
~~~~~~~~~~~~~~~~~~~~~~~~~~~~~~~~~~~~~~~~~~~~~
Allowing type-family calls in class superclasses is somewhat dangerous
because we can write:

 type family Fooish x :: * -> Constraint
 type instance Fooish () = Foo
 class Fooish () a => Foo a where

This will cause the constraint simplifier to loop because every time we canonicalise a
(Foo a) class constraint we add a (Fooish () a) constraint which will be immediately
solved to add+canonicalise another (Foo a) constraint.  -}

-------------------------
<<<<<<< HEAD
check_class_pred_tys :: TidyEnv -> DynFlags -> UserTypeCtxt
                     -> PredType -> [KindOrType] -> TcM ()
check_class_pred_tys env dflags ctxt pred kts
  = checkTcM pred_ok (env, predTyVarErr (tidyType env pred) $$ how_to_allow)
  where
    tys = filterInvisibles (tyConAppTyCon pred) kts
        -- see Note [Kind polymorphic type classes]
    flexible_contexts = xopt Opt_FlexibleContexts dflags
    undecidable_ok = xopt Opt_UndecidableInstances dflags
=======
check_class_pred :: DynFlags -> UserTypeCtxt -> PredType -> Class -> [TcType] -> TcM ()
check_class_pred dflags ctxt pred cls tys
  | isIPClass cls
  = do { check_arity
       ; checkTc (okIPCtxt ctxt) (badIPPred pred) }

  | otherwise
  = do { check_arity
       ; checkTc arg_tys_ok (predTyVarErr pred) }
  where
    check_arity = checkTc (classArity cls == length tys)
                          (tyConArityErr (classTyCon cls) tys)
    flexible_contexts = xopt Opt_FlexibleContexts     dflags
    undecidable_ok    = xopt Opt_UndecidableInstances dflags
>>>>>>> 96dc041a

    arg_tys_ok = case ctxt of
        SpecInstCtxt -> True    -- {-# SPECIALISE instance Eq (T Int) #-} is fine
<<<<<<< HEAD
        InstDeclCtxt -> flexible_contexts || undecidable_ok || all tcIsTyVarTy tys
                                -- Further checks on head and theta in
                                -- checkInstTermination
        _             -> flexible_contexts || all tyvar_head tys
    how_to_allow = parens (ptext (sLit "Use FlexibleContexts to permit this"))

-------------------------
tyvar_head :: Type -> Bool
tyvar_head ty                   -- Haskell 98 allows predicates of form
  | tcIsTyVarTy ty = True       --      C (a ty1 .. tyn)
  | otherwise                   -- where a is a type variable
  = case tcSplitAppTy_maybe ty of
        Just (ty, _) -> tyvar_head ty
        Nothing      -> False
=======
        InstDeclCtxt -> checkValidClsArgs (flexible_contexts || undecidable_ok) tys
                                -- Further checks on head and theta
                                -- in checkInstTermination
        _            -> checkValidClsArgs flexible_contexts tys
>>>>>>> 96dc041a

-------------------------
okIPCtxt :: UserTypeCtxt -> Bool
  -- See Note [Implicit parameters in instance decls]
okIPCtxt (FunSigCtxt {})    = True
okIPCtxt (InfSigCtxt {})    = True
okIPCtxt ExprSigCtxt        = True
okIPCtxt PatSigCtxt         = True
okIPCtxt ResSigCtxt         = True
okIPCtxt GenSigCtxt         = True
okIPCtxt (ConArgCtxt {})    = True
okIPCtxt (ForSigCtxt {})    = True  -- ??
okIPCtxt ThBrackCtxt        = True
okIPCtxt GhciCtxt           = True
okIPCtxt SigmaCtxt          = True
okIPCtxt (DataTyCtxt {})    = True
okIPCtxt (PatSynCtxt {})    = True

okIPCtxt (ClassSCCtxt {})  = False
okIPCtxt (InstDeclCtxt {}) = False
okIPCtxt (SpecInstCtxt {}) = False
okIPCtxt (TySynCtxt {})    = False
okIPCtxt (RuleSigCtxt {})  = False
okIPCtxt DefaultDeclCtxt   = False

badIPPred :: TidyEnv -> PredType -> (TidyEnv, SDoc)
badIPPred env pred
  = ( env
    , ptext (sLit "Illegal implicit parameter") <+> quotes (ppr_tidy env pred) )

{-
Note [Kind polymorphic type classes]
~~~~~~~~~~~~~~~~~~~~~~~~~~~~~~~~~~~~
MultiParam check:

    class C f where...   -- C :: forall k. k -> Constraint
    instance C Maybe where...

  The dictionary gets type [C * Maybe] even if it's not a MultiParam
  type class.

Flexibility check:

    class C f where...   -- C :: forall k. k -> Constraint
    data D a = D a
    instance C D where

  The dictionary gets type [C * (D *)]. IA0_TODO it should be
  generalized actually.
-}

<<<<<<< HEAD
checkThetaCtxt :: UserTypeCtxt -> ThetaType -> TidyEnv -> TcM (TidyEnv, SDoc)
checkThetaCtxt ctxt theta env
  = return ( env
           , vcat [ ptext (sLit "In the context:") <+> pprTheta (tidyTypes env theta)
                  , ptext (sLit "While checking") <+> pprUserTypeCtxt ctxt ] )

eqPredTyErr, predTupleErr, predIrredErr, predIrredBadCtxtErr :: TidyEnv -> PredType -> (TidyEnv, SDoc)
eqPredTyErr  env pred
  = ( env
    , ptext (sLit "Illegal equational constraint") <+> ppr_tidy env pred $$
      parens (ptext (sLit "Use GADTs or TypeFamilies to permit this")) )
predTupleErr env pred
  = ( env
    , hang (ptext (sLit "Illegal tuple constraint:") <+> ppr_tidy env pred)
         2 (parens constraintKindsMsg) )
predIrredErr env pred
  = ( env
    , hang (ptext (sLit "Illegal constraint:") <+> ppr_tidy env pred)
         2 (parens constraintKindsMsg) )
predIrredBadCtxtErr env pred
  = ( env
    , hang (ptext (sLit "Illegal constraint") <+> quotes (ppr_tidy env pred)
            <+> ptext (sLit "in a superclass/instance context"))
         2 (parens undecidableMsg) )

predTyVarErr :: PredType -> SDoc   -- type is already tidied!
predTyVarErr pred
  = hang (ptext (sLit "Non type-variable argument"))
       2 (ptext (sLit "in the constraint:") <+> ppr pred)

constraintSynErr :: TidyEnv -> Type -> (TidyEnv, SDoc)
constraintSynErr env kind
  = ( env
    , hang (ptext (sLit "Illegal constraint synonym of kind:") <+> quotes (ppr_tidy env kind))
         2 (parens constraintKindsMsg) )

dupPredWarn :: TidyEnv -> [[PredType]] -> (TidyEnv, SDoc)
dupPredWarn env dups
  = ( env
    , ptext (sLit "Duplicate constraint(s):") <+> pprWithCommas (ppr_tidy env) (map head dups) )
=======
checkThetaCtxt :: UserTypeCtxt -> ThetaType -> SDoc
checkThetaCtxt ctxt theta
  = vcat [ptext (sLit "In the context:") <+> pprTheta theta,
          ptext (sLit "While checking") <+> pprUserTypeCtxt ctxt ]

eqPredTyErr, predTyVarErr, predTupleErr, predIrredErr, predSuperClassErr :: PredType -> SDoc
eqPredTyErr  pred  = vcat [ ptext (sLit "Illegal equational constraint") <+> pprType pred
                          , parens (ptext (sLit "Use GADTs or TypeFamilies to permit this")) ]
predTyVarErr pred  = vcat [ hang (ptext (sLit "Non type-variable argument"))
                               2 (ptext (sLit "in the constraint:") <+> pprType pred)
                          , parens (ptext (sLit "Use FlexibleContexts to permit this")) ]
predTupleErr pred  = hang (ptext (sLit "Illegal tuple constraint:") <+> pprType pred)
                        2 (parens constraintKindsMsg)
predIrredErr pred  = hang (ptext (sLit "Illegal constraint:") <+> pprType pred)
                        2 (parens constraintKindsMsg)
predSuperClassErr pred
  = hang (ptext (sLit "Illegal constraint") <+> quotes (pprType pred)
          <+> ptext (sLit "in a superclass context"))
       2 (parens undecidableMsg)

constraintSynErr :: Type -> SDoc
constraintSynErr kind = hang (ptext (sLit "Illegal constraint synonym of kind:") <+> quotes (ppr kind))
                           2 (parens constraintKindsMsg)

dupPredWarn :: [[PredType]] -> SDoc
dupPredWarn dups   = ptext (sLit "Duplicate constraint(s):") <+> pprWithCommas pprType (map head dups)
>>>>>>> 96dc041a

tyConArityErr :: TyCon -> [TcType] -> SDoc
-- For type-constructor arity errors, be careful to report
-- the number of /type/ arguments required and supplied,
-- ignoring the /kind/ arguments, which the user does not see.
-- (e.g. Trac #10516)
tyConArityErr tc tks
  = arityErr (tyConFlavour tc) (tyConName tc)
             tc_type_arity tc_type_args
  where
    tvs = tyConTyVars tc

    kbs :: [Bool]  -- True for a Type arg, false for a Kind arg
    kbs = map isTypeVar tvs

    -- tc_type_arity = number of *type* args expected
    -- tc_type_args  = number of *type* args encountered
    tc_type_arity = count id kbs
    tc_type_args  = count (id . fst) (kbs `zip` tks)

arityErr :: Outputable a => String -> a -> Int -> Int -> SDoc
arityErr what name n m
  = hsep [ ptext (sLit "The") <+> text what, quotes (ppr name), ptext (sLit "should have"),
           n_arguments <> comma, text "but has been given",
           if m==0 then text "none" else int m]
    where
        n_arguments | n == 0 = ptext (sLit "no arguments")
                    | n == 1 = ptext (sLit "1 argument")
                    | True   = hsep [int n, ptext (sLit "arguments")]

{-
************************************************************************
*                                                                      *
\subsection{Checking for a decent instance head type}
*                                                                      *
************************************************************************

@checkValidInstHead@ checks the type {\em and} its syntactic constraints:
it must normally look like: @instance Foo (Tycon a b c ...) ...@

The exceptions to this syntactic checking: (1)~if the @GlasgowExts@
flag is on, or (2)~the instance is imported (they must have been
compiled elsewhere). In these cases, we let them go through anyway.

We can also have instances for functions: @instance Foo (a -> b) ...@.
-}

checkValidInstHead :: UserTypeCtxt -> Class -> [Type] -> TcM ()
checkValidInstHead ctxt clas cls_args
  = do { dflags <- getDynFlags

       ; checkTc (clas `notElem` abstractClasses)
                 (instTypeErr clas cls_args abstract_class_msg)

           -- Check language restrictions;
           -- but not for SPECIALISE isntance pragmas
       ; let ty_args = filterInvisibles (classTyCon clas) cls_args
       ; unless spec_inst_prag $
         do { checkTc (xopt Opt_TypeSynonymInstances dflags ||
                       all tcInstHeadTyNotSynonym ty_args)
                 (instTypeErr clas cls_args head_type_synonym_msg)
            ; checkTc (xopt Opt_FlexibleInstances dflags ||
                       all tcInstHeadTyAppAllTyVars ty_args)
                 (instTypeErr clas cls_args head_type_args_tyvars_msg)
            ; checkTc (xopt Opt_MultiParamTypeClasses dflags ||
                       length ty_args == 1 ||  -- Only count type arguments
                       (xopt Opt_NullaryTypeClasses dflags &&
                        null ty_args))
                 (instTypeErr clas cls_args head_one_type_msg) }

         -- May not contain type family applications
       ; mapM_ checkTyFamFreeness ty_args

       ; mapM_ checkValidMonoType ty_args
        -- For now, I only allow tau-types (not polytypes) in
        -- the head of an instance decl.
        --      E.g.  instance C (forall a. a->a) is rejected
        -- One could imagine generalising that, but I'm not sure
        -- what all the consequences might be

         -- We can't have unlifted type arguments.
         -- check_arg_type is redundant with checkValidMonoType
       ; env <- tcInitOpenTidyEnv (tyCoVarsOfTypes ty_args)
       ; mapM_ (check_lifted env) ty_args
       }

  where
    spec_inst_prag = case ctxt of { SpecInstCtxt -> True; _ -> False }

    head_type_synonym_msg = parens (
                text "All instance types must be of the form (T t1 ... tn)" $$
                text "where T is not a synonym." $$
                text "Use TypeSynonymInstances if you want to disable this.")

    head_type_args_tyvars_msg = parens (vcat [
                text "All instance types must be of the form (T a1 ... an)",
                text "where a1 ... an are *distinct type variables*,",
                text "and each type variable appears at most once in the instance head.",
                text "Use FlexibleInstances if you want to disable this."])

    head_one_type_msg = parens (
                text "Only one type can be given in an instance head." $$
                text "Use MultiParamTypeClasses if you want to allow more, or zero.")

    abstract_class_msg =
                text "The class is abstract, manual instances are not permitted."

abstractClasses :: [ Class ]
abstractClasses = [ coercibleClass ] -- See Note [Coercible Instances]

instTypeErr :: Class -> [Type] -> SDoc -> SDoc
instTypeErr cls tys msg
  = hang (hang (ptext (sLit "Illegal instance declaration for"))
             2 (quotes (pprClassPred cls tys)))
       2 msg

{- Note [Valid 'deriving' predicate]
~~~~~~~~~~~~~~~~~~~~~~~~~~~~~~~~~~~~
validDerivPred checks for OK 'deriving' context.  See Note [Exotic
derived instance contexts] in TcDeriv.  However the predicate is
here because it uses sizeTypes, fvTypes.

It checks for three things

  * No repeated variables (hasNoDups fvs)

  * No type constructors.  This is done by comparing
        sizeTypes tys == length (fvTypes tys)
    sizeTypes counts variables and constructors; fvTypes returns variables.
    So if they are the same, there must be no constructors.  But there
    might be applications thus (f (g x)).

  * Also check for a bizarre corner case, when the derived instance decl
    would look like
       instance C a b => D (T a) where ...
    Note that 'b' isn't a parameter of T.  This gives rise to all sorts of
    problems; in particular, it's hard to compare solutions for equality
    when finding the fixpoint, and that means the inferContext loop does
   not converge.  See Trac #5287.
-}

validDerivPred :: TyVarSet -> PredType -> Bool
-- See Note [Valid 'deriving' predicate]
validDerivPred tv_set pred
  = case classifyPredType pred of
<<<<<<< HEAD
       ClassPred _ _         -> check_tys
       TuplePred ps          -> all (validDerivPred tv_set) ps
       EqPred {}             -> False  -- reject equality constraints
       _                     -> True   -- Non-class predicates are ok
  where
    check_tys = hasNoDups fvs
                  -- use sizePred to ignore implicit args
                && sizePred pred == length fvs
                && all (`elemVarSet` tv_set) fvs
    fvs = fvType pred
=======
       ClassPred _ tys -> check_tys tys
       EqPred {}       -> False  -- reject equality constraints
       _               -> True   -- Non-class predicates are ok
  where
    check_tys tys = hasNoDups fvs
                    && sizeTypes tys == fromIntegral (length fvs)
                    && all (`elemVarSet` tv_set) fvs
                  where
                    fvs = fvTypes tys
>>>>>>> 96dc041a

{-
************************************************************************
*                                                                      *
\subsection{Checking instance for termination}
*                                                                      *
************************************************************************
-}

checkValidInstance :: UserTypeCtxt -> LHsType Name -> Type
                   -> TcM ([TyVar], ThetaType, Class, [Type])
checkValidInstance ctxt hs_type ty
  | Just (clas,inst_tys) <- getClassPredTys_maybe tau
  , inst_tys `lengthIs` classArity clas
  = do  { setSrcSpan head_loc (checkValidInstHead ctxt clas inst_tys)
        ; checkValidTheta ctxt theta

        -- The Termination and Coverate Conditions
        -- Check that instance inference will terminate (if we care)
        -- For Haskell 98 this will already have been done by checkValidTheta,
        -- but as we may be using other extensions we need to check.
        --
        -- Note that the Termination Condition is *more conservative* than
        -- the checkAmbiguity test we do on other type signatures
        --   e.g.  Bar a => Bar Int is ambiguous, but it also fails
        --   the termination condition, because 'a' appears more often
        --   in the constraint than in the head
        ; undecidable_ok <- xoptM Opt_UndecidableInstances
        ; if undecidable_ok
          then checkAmbiguity ctxt ty
          else checkInstTermination inst_tys theta

        ; case (checkInstCoverage undecidable_ok clas theta inst_tys) of
            IsValid  -> return ()   -- Check succeeded
            NotValid msg -> addErrTc (instTypeErr clas inst_tys msg)

        ; return (tvs, theta, clas, inst_tys) }

  | otherwise
  = failWithTc (ptext (sLit "Malformed instance head:") <+> ppr tau)
  where
    (tvs, theta, tau) = tcSplitSigmaTy ty

        -- The location of the "head" of the instance
    head_loc = case hs_type of
                 L _ (HsForAllTy _ _ _ _ (L loc _)) -> loc
                 L loc _                            -> loc

{-
Note [Paterson conditions]
~~~~~~~~~~~~~~~~~~~~~~~~~~
Termination test: the so-called "Paterson conditions" (see Section 5 of
"Understanding functional dependencies via Constraint Handling Rules,
JFP Jan 2007).

We check that each assertion in the context satisfies:
 (1) no variable has more occurrences in the assertion than in the head, and
 (2) the assertion has fewer constructors and variables (taken together
     and counting repetitions) than the head.
This is only needed with -fglasgow-exts, as Haskell 98 restrictions
(which have already been checked) guarantee termination.

The underlying idea is that

    for any ground substitution, each assertion in the
    context has fewer type constructors than the head.
-}

checkInstTermination :: [TcType] -> ThetaType -> TcM ()
-- See Note [Paterson conditions]
checkInstTermination tys theta
  = check_preds theta
  where
   head_fvs  = fvTypes tys
   head_size = sizeTypes tys

   check_preds :: [PredType] -> TcM ()
   check_preds preds = mapM_ check preds

   check :: PredType -> TcM ()
   check pred
     = case classifyPredType pred of
         EqPred {}    -> return ()  -- See Trac #4200.
         IrredPred {} -> check2 pred (sizeType pred)
         ClassPred cls tys
           | isIPClass cls
           -> return ()  -- You can't get to class predicates from implicit params

           | isCTupleClass cls  -- Look inside tuple predicates; Trac #8359
           -> check_preds tys

           | otherwise
           -> check2 pred (sizeTypes tys)  -- Other ClassPreds

   check2 pred pred_size
     | not (null bad_tvs)     = addErrTc (noMoreMsg bad_tvs what)
     | pred_size >= head_size = addErrTc (smallerMsg what)
     | otherwise              = return ()
     where
<<<<<<< HEAD
        bad_tvs = fvType pred \\ fvs

predUndecErr :: PredType -> SDoc -> SDoc
predUndecErr pred msg = sep [msg,
                        nest 2 (ptext (sLit "in the constraint:") <+> pprType pred)]

nomoreMsg :: [TcTyVar] -> SDoc
nomoreMsg tvs
  = sep [ ptext (sLit "Variable") <> plural tvs <+> quotes (pprWithCommas ppr tvs)
        , (if isSingleton tvs then ptext (sLit "occurs")
                                  else ptext (sLit "occur"))
          <+> ptext (sLit "more often than in the instance head") ]

smallerMsg, undecidableMsg, constraintKindsMsg :: SDoc
smallerMsg         = ptext (sLit "Constraint is no smaller than the instance head")
=======
        what    = ptext (sLit "constraint") <+> quotes (ppr pred)
        bad_tvs = fvType pred \\ head_fvs

smallerMsg :: SDoc -> SDoc
smallerMsg what
  = vcat [ hang (ptext (sLit "The") <+> what)
              2 (ptext (sLit "is no smaller than the instance head"))
         , parens undecidableMsg ]

noMoreMsg :: [TcTyVar] -> SDoc -> SDoc
noMoreMsg tvs what
  = vcat [ hang (ptext (sLit "Variable") <> plural tvs <+> quotes (pprWithCommas ppr tvs)
                <+> occurs <+> ptext (sLit "more often"))
              2 (sep [ ptext (sLit "in the") <+> what
                     , ptext (sLit "than in the instance head") ])
         , parens undecidableMsg ]
  where
   occurs = if isSingleton tvs then ptext (sLit "occurs")
                               else ptext (sLit "occur")

undecidableMsg, constraintKindsMsg :: SDoc
>>>>>>> 96dc041a
undecidableMsg     = ptext (sLit "Use UndecidableInstances to permit this")
constraintKindsMsg = ptext (sLit "Use ConstraintKinds to permit this")

{-
Note [Associated type instances]
~~~~~~~~~~~~~~~~~~~~~~~~~~~~~~~~
We allow this:
  class C a where
    type T x a
  instance C Int where
    type T (S y) Int = y
    type T Z     Int = Char

Note that
  a) The variable 'x' is not bound by the class decl
  b) 'x' is instantiated to a non-type-variable in the instance
  c) There are several type instance decls for T in the instance

All this is fine.  Of course, you can't give any *more* instances
for (T ty Int) elsewhere, because it's an *associated* type.

Note [Checking consistent instantiation]
~~~~~~~~~~~~~~~~~~~~~~~~~~~~~~~~~~~~~~~~
  class C a b where
    type T a x b

  instance C [p] Int
    type T [p] y Int = (p,y,y)  -- Induces the family instance TyCon
                                --    type TR p y = (p,y,y)

So we
  * Form the mini-envt from the class type variables a,b
    to the instance decl types [p],Int:   [a->[p], b->Int]

  * Look at the tyvars a,x,b of the type family constructor T
    (it shares tyvars with the class C)

  * Apply the mini-evnt to them, and check that the result is
    consistent with the instance types [p] y Int

We do *not* assume (at this point) the the bound variables of
the associated type instance decl are the same as for the parent
instance decl. So, for example,

  instance C [p] Int
    type T [q] y Int = ...

would work equally well. Reason: making the *kind* variables line
up is much harder. Example (Trac #7282):
  class Foo (xs :: [k]) where
     type Bar xs :: *

   instance Foo '[] where
     type Bar '[] = Int
Here the instance decl really looks like
   instance Foo k ('[] k) where
     type Bar k ('[] k) = Int
but the k's are not scoped, and hence won't match Uniques.

So instead we just match structure, with tcMatchTyX, and check
that distinct type variables match 1-1 with distinct type variables.

HOWEVER, we *still* make the instance type variables scope over the
type instances, to pick up non-obvious kinds.  Eg
   class Foo (a :: k) where
      type F a
   instance Foo (b :: k -> k) where
      type F b = Int
Here the instance is kind-indexed and really looks like
      type F (k->k) (b::k->k) = Int
But if the 'b' didn't scope, we would make F's instance too
poly-kinded.
-}

-- | Extra information needed when type-checking associated types. The 'Class' is
-- the enclosing class, and the @VarEnv Type@ maps class variables to their
-- instance types.
type ClsInfo       = (Class, VarEnv Type)

checkConsistentFamInst
               :: Maybe ClsInfo
               -> TyCon              -- ^ Family tycon
               -> [TyVar]            -- ^ Type variables of the family instance
               -> [Type]             -- ^ Type patterns from instance
               -> TcM ()
-- See Note [Checking consistent instantiation]

checkConsistentFamInst Nothing _ _ _ = return ()
checkConsistentFamInst (Just (clas, mini_env)) fam_tc at_tvs at_tys
  = do { -- Check that the associated type indeed comes from this class
         checkTc (Just clas == tyConAssoc_maybe fam_tc)
                 (badATErr (className clas) (tyConName fam_tc))

         -- See Note [Checking consistent instantiation] in TcTyClsDecls
         -- Check right to left, so that we spot type variable
         -- inconsistencies before (more confusing) kind variables
       ; discardResult $ foldrM check_arg emptyTCvSubst $
                         tyConTyVars fam_tc `zip` at_tys }
  where
    at_tv_set = mkVarSet at_tvs

    check_arg :: (TyVar, Type) -> TCvSubst -> TcM TCvSubst
    check_arg (fam_tc_tv, at_ty) subst
      | Just inst_ty <- lookupVarEnv mini_env fam_tc_tv
      = case tcMatchTyX at_tv_set subst at_ty inst_ty of
           Just (subst, _) | all_distinct subst -> return subst
           _ -> failWithTc $ wrongATArgErr at_ty inst_ty
                -- No need to instantiate here, because the axiom
                -- uses the same type variables as the assocated class
      | otherwise
      = return subst   -- Allow non-type-variable instantiation
                       -- See Note [Associated type instances]

    all_distinct :: TCvSubst -> Bool
    -- True if all the variables mapped the substitution
    -- map to *distinct* type *variables*
    all_distinct subst = go [] at_tvs
       where
         go _   []       = True
         go acc (tv:tvs) = case lookupTyVar subst tv of
                             Nothing -> go acc tvs
                             Just ty | Just tv' <- tcGetTyVar_maybe ty
                                     , tv' `notElem` acc
                                     -> go (tv' : acc) tvs
                             _other -> False

badATErr :: Name -> Name -> SDoc
badATErr clas op
  = hsep [ptext (sLit "Class"), quotes (ppr clas),
          ptext (sLit "does not have an associated type"), quotes (ppr op)]

wrongATArgErr :: Type -> Type -> SDoc
wrongATArgErr ty instTy =
  sep [ ptext (sLit "Type indexes must match class instance head")
      , ptext (sLit "Found") <+> quotes (ppr ty)
        <+> ptext (sLit "but expected") <+> quotes (ppr instTy)
      ]

{-
************************************************************************
*                                                                      *
        Checking type instance well-formedness and termination
*                                                                      *
************************************************************************
-}

checkValidCoAxiom :: CoAxiom Branched -> TcM ()
checkValidCoAxiom (CoAxiom { co_ax_tc = fam_tc, co_ax_branches = branches })
  = do { mapM_ (checkValidCoAxBranch Nothing fam_tc) branch_list
       ; foldlM_ check_branch_compat [] branch_list }
  where
    branch_list = fromBranches branches
    injectivity = familyTyConInjectivityInfo fam_tc

    check_branch_compat :: [CoAxBranch]    -- previous branches in reverse order
                        -> CoAxBranch      -- current branch
                        -> TcM [CoAxBranch]-- current branch : previous branches
    -- Check for
    --   (a) this banch is dominated by previous ones
    --   (b) failure of injectivity
    check_branch_compat prev_branches cur_branch
      | cur_branch `isDominatedBy` prev_branches
      = do { addWarnAt (coAxBranchSpan cur_branch) $
             inaccessibleCoAxBranch fam_tc cur_branch
           ; return prev_branches }
      | otherwise
      = do { check_injectivity prev_branches cur_branch
           ; return (cur_branch : prev_branches) }

     -- Injectivity check: check whether a new (CoAxBranch) can extend
     -- already checked equations without violating injectivity
     -- annotation supplied by the user.
     -- See Note [Verifying injectivity annotation] in FamInstEnv
    check_injectivity prev_branches cur_branch
      | Injective inj <- injectivity
      = do { let conflicts =
                     fst $ foldl (gather_conflicts inj prev_branches cur_branch)
                                 ([], 0) prev_branches
           ; mapM_ (\(err, span) -> setSrcSpan span $ addErr err)
                   (makeInjectivityErrors fam_tc cur_branch inj conflicts) }
      | otherwise
      = return ()

    gather_conflicts inj prev_branches cur_branch (acc, n) branch
               -- n is 0-based index of branch in prev_branches
      = case injectiveBranches inj cur_branch branch of
          InjectivityUnified ax1 ax2
            | ax1 `isDominatedBy` (replace_br prev_branches n ax2)
                -> (acc, n + 1)
            | otherwise
                -> (branch : acc, n + 1)
          InjectivityAccepted -> (acc, n + 1)

    -- Replace n-th element in the list. Assumes 0-based indexing.
    replace_br :: [CoAxBranch] -> Int -> CoAxBranch -> [CoAxBranch]
    replace_br brs n br = take n brs ++ [br] ++ drop (n+1) brs


-- Check that a "type instance" is well-formed (which includes decidability
-- unless -XUndecidableInstances is given).
--
<<<<<<< HEAD
checkValidTyFamInst :: Maybe ( Class, VarEnv Type )
                    -> TyCon -> CoAxBranch -> TcM ()
checkValidTyFamInst mb_clsinfo fam_tc
                    (CoAxBranch { cab_tvs = tvs, cab_cvs = cvs
                                , cab_lhs = typats
=======
checkValidCoAxBranch :: Maybe ClsInfo
                     -> TyCon -> CoAxBranch -> TcM ()
checkValidCoAxBranch mb_clsinfo fam_tc
                    (CoAxBranch { cab_tvs = tvs, cab_lhs = typats
>>>>>>> 96dc041a
                                , cab_rhs = rhs, cab_loc = loc })
  = checkValidTyFamEqn mb_clsinfo fam_tc tvs typats rhs loc

-- | Do validity checks on a type family equation, including consistency
-- with any enclosing class instance head, termination, and lack of
-- polytypes.
checkValidTyFamEqn :: Maybe ClsInfo
                   -> TyCon   -- ^ of the type family
                   -> [TyVar] -- ^ bound tyvars in the equation
                   -> [Type]  -- ^ type patterns
                   -> Type    -- ^ rhs
                   -> SrcSpan
                   -> TcM ()
checkValidTyFamEqn mb_clsinfo fam_tc tvs typats rhs loc
  = setSrcSpan loc $
    do { checkValidFamPats fam_tc tvs cvs typats

         -- The argument patterns, and RHS, are all boxed tau types
         -- E.g  Reject type family F (a :: k1) :: k2
         --             type instance F (forall a. a->a) = ...
         --             type instance F Int#             = ...
         --             type instance F Int              = forall a. a->a
         --             type instance F Int              = Int#
         -- See Trac #9357
       ; env <- tcInitOpenTidyEnv (tyCoVarsOfTypes (rhs : typats))
       ; mapM_ checkValidMonoType typats
       ; mapM_ (check_lifted env) typats
       ; checkValidMonoType rhs
       ; check_lifted env rhs

         -- We have a decidable instance unless otherwise permitted
       ; undecidable_ok <- xoptM Opt_UndecidableInstances
       ; unless undecidable_ok $
           mapM_ addErrTc (checkFamInstRhs typats (tcTyFamInsts rhs))

         -- Check that type patterns match the class instance head
       ; checkConsistentFamInst mb_clsinfo fam_tc tvs typats }

-- Make sure that each type family application is
--   (1) strictly smaller than the lhs,
--   (2) mentions no type variable more often than the lhs, and
--   (3) does not contain any further type family instances.
--
checkFamInstRhs :: [Type]                  -- lhs
                -> [(TyCon, [Type])]       -- type family instances
                -> [MsgDoc]
checkFamInstRhs lhsTys famInsts
  = mapMaybe check famInsts
  where
   size = sizeTypes lhsTys
   fvs  = fvTypes lhsTys
   check (tc, tys)
      | not (all isTyFamFree tys) = Just (nestedMsg what)
      | not (null bad_tvs)        = Just (noMoreMsg bad_tvs what)
      | size <= sizeTypes tys     = Just (smallerMsg what)
      | otherwise                 = Nothing
      where
<<<<<<< HEAD
        famInst = TyConApp tc tys
=======
        what    = ptext (sLit "type family application") <+> quotes (pprType (TyConApp tc tys))
>>>>>>> 96dc041a
        bad_tvs = fvTypes tys \\ fvs

checkValidFamPats :: TyCon -> [TyVar] -> [CoVar] -> [Type] -> TcM ()
-- Patterns in a 'type instance' or 'data instance' decl should
-- a) contain no type family applications
--    (vanilla synonyms are fine, though)
-- b) properly bind all their free type variables
--    e.g. we disallow (Trac #7536)
--         type T a = Int
--         type instance F (T a) = a
-- c) Have the right number of patterns
<<<<<<< HEAD
checkValidFamPats fam_tc tvs cvs ty_pats
  = do { -- A family instance must have exactly the same number of type
         -- parameters as the family declaration.  You can't write
         --     type family F a :: * -> *
         --     type instance F Int y = y
         -- because then the type (F Int) would be like (\y.y)
         checkTc (length ty_pats == fam_arity) $
           wrongNumberOfParmsErr (fam_arity - count isInvisibleBinder fam_bndrs)
             -- report only explicit arguments

       ; mapM_ checkTyFamFreeness ty_pats
       ; let unbound_tcvs = filterOut (`elemVarSet` exactTyCoVarsOfTypes ty_pats) (tvs ++ cvs)
       ; checkTc (null unbound_tcvs) (famPatErr fam_tc unbound_tcvs ty_pats) }
  where fam_arity    = tyConArity fam_tc
        fam_bndrs    = take fam_arity $ fst $ splitForAllTys (tyConKind fam_tc)

wrongNumberOfParmsErr :: Arity -> SDoc
wrongNumberOfParmsErr exp_arity
  = ptext (sLit "Number of parameters must match family declaration; expected")
    <+> ppr exp_arity
=======
checkValidFamPats fam_tc tvs ty_pats
  = ASSERT2( length ty_pats == tyConArity fam_tc
           , ppr ty_pats $$ ppr fam_tc $$ ppr (tyConArity fam_tc) )
      -- A family instance must have exactly the same number of type
      -- parameters as the family declaration.  You can't write
      --     type family F a :: * -> *
      --     type instance F Int y = y
      -- because then the type (F Int) would be like (\y.y)
      -- But this is checked at the time the axiom is created
    do { mapM_ checkTyFamFreeness ty_pats
       ; let unbound_tvs = filterOut (`elemVarSet` exactTyVarsOfTypes ty_pats) tvs
       ; checkTc (null unbound_tvs) (famPatErr fam_tc unbound_tvs ty_pats) }
>>>>>>> 96dc041a

-- Ensure that no type family instances occur in a type.
checkTyFamFreeness :: Type -> TcM ()
checkTyFamFreeness ty
  = checkTc (isTyFamFree ty) $
    tyFamInstIllegalErr ty

-- Check that a type does not contain any type family applications.
--
isTyFamFree :: Type -> Bool
isTyFamFree = null . tcTyFamInsts

-- Error messages

inaccessibleCoAxBranch :: TyCon -> CoAxBranch -> SDoc
inaccessibleCoAxBranch fam_tc (CoAxBranch { cab_tvs = tvs
                                          , cab_lhs = lhs
                                          , cab_rhs = rhs })
  = ptext (sLit "Type family instance equation is overlapped:") $$
    hang (pprUserForAll tvs)
       2 (hang (pprTypeApp fam_tc lhs) 2 (equals <+> (ppr rhs)))

tyFamInstIllegalErr :: Type -> SDoc
tyFamInstIllegalErr ty
  = hang (ptext (sLit "Illegal type synonym family application in instance") <>
         colon) 2 $
      ppr ty

nestedMsg :: SDoc -> SDoc
nestedMsg what
  = sep [ ptext (sLit "Illegal nested") <+> what
        , parens undecidableMsg ]

famPatErr :: TyCon -> [TyVar] -> [Type] -> SDoc
famPatErr fam_tc tvs pats
  = hang (ptext (sLit "Family instance purports to bind type variable") <> plural tvs
          <+> pprQuotedList tvs)
       2 (hang (ptext (sLit "but the real LHS (expanding synonyms) is:"))
             2 (pprTypeApp fam_tc (map expandTypeSynonyms pats) <+> ptext (sLit "= ...")))

{-
************************************************************************
*                                                                      *
\subsection{Auxiliary functions}
*                                                                      *
************************************************************************
-}

-- Free variables of a type, retaining repetitions, and expanding synonyms
<<<<<<< HEAD
fvType :: Type -> [TyCoVar]
fvType ty | Just exp_ty <- tcView ty = fvType exp_ty
fvType (TyVarTy tv)          = [tv]
fvType (TyConApp _ tys)      = fvTypes tys
fvType (LitTy {})            = []
fvType (AppTy fun arg)       = fvType fun ++ fvType arg
fvType (ForAllTy bndr ty)
  = fvType (binderType bndr) ++
    caseBinder bndr (\tv -> filter (/= tv)) (const id) (fvType ty)
fvType (CastTy ty co)        = fvType ty ++ fvCo co
fvType (CoercionTy co)       = fvCo co

fvTypes :: [Type] -> [TyVar]
fvTypes tys                = concat (map fvType tys)

fvCo :: Coercion -> [TyCoVar]
fvCo (Refl _ ty)            = fvType ty
fvCo (TyConAppCo _ _ args)  = concatMap fvCo args
fvCo (AppCo co arg)         = fvCo co ++ fvCo arg
fvCo (ForAllCo tv h co)     = filter (/= tv) (fvCo co) ++ fvCo h
fvCo (CoVarCo v)            = [v]
fvCo (AxiomInstCo _ _ args) = concatMap fvCo args
fvCo (UnivCo _ _ h t1 t2)   = fvCo h ++ fvType t1 ++ fvType t2
fvCo (SymCo co)             = fvCo co
fvCo (TransCo co1 co2)      = fvCo co1 ++ fvCo co2
fvCo (NthCo _ co)           = fvCo co
fvCo (LRCo _ co)            = fvCo co
fvCo (InstCo co arg)        = fvCo co ++ fvCo arg
fvCo (CoherenceCo co1 co2)  = fvCo co1 ++ fvCo co2
fvCo (KindCo co)            = fvCo co
fvCo (SubCo co)             = fvCo co
fvCo (AxiomRuleCo _ cs)     = concatMap fvCo cs

sizeType :: Type -> Int
-- Size of a type: the number of variables and constructors
sizeType ty | Just exp_ty <- tcView ty = sizeType exp_ty
sizeType (TyVarTy {})      = 1
  -- TODO (RAE): check the necessity of filterInvisibles
sizeType (TyConApp tc tys) = sizeTypes (filterInvisibles tc tys) + 1
sizeType (LitTy {})        = 1
sizeType (AppTy fun arg)   = sizeType fun + sizeType arg
sizeType (ForAllTy (Anon arg) res)
                           = sizeType arg + sizeType res + 1
sizeType (ForAllTy (Named {}) ty)
                           = sizeType ty
sizeType (CastTy ty _)     = sizeType ty
sizeType (CoercionTy _)    = 1

sizeTypes :: [Type] -> Int
sizeTypes = sum . map sizeType

-- Size of a predicate
--
-- We are considering whether class constraints terminate.
-- Equality constraints and constraints for the implicit
-- parameter class always termiante so it is safe to say "size 0".
-- (Implicit parameter constraints always terminate because
-- there are no instances for them---they are only solved by
-- "local instances" in expressions).
-- See Trac #4200.
sizePred :: PredType -> Int
sizePred ty = goClass ty
  where
    goClass p | isIPPred p = 0
              | otherwise  = go (classifyPredType p)

         -- TODO (RAE): Check the necessity of the filterImplicits
    go (ClassPred cls tys') = sizeTypes (filterInvisibles (classTyCon cls) tys')
    go (EqPred {})        = 0
    go (TuplePred ts)     = sum (map goClass ts)
    go (IrredPred ty)     = sizeType ty

{-
Note [Paterson conditions on PredTypes]
~~~~~~~~~~~~~~~~~~~~~~~~~~~~~~~~~~~~~~~
TODO (RAE): Update.
We are considering whether *class* constraints terminate
(see Note [Paterson conditions]). Precisely, the Paterson conditions
would have us check that "the constraint has fewer constructors and variables
(taken together and counting repetitions) than the head.".

However, we can be a bit more refined by looking at which kind of constraint
this actually is. There are two main tricks:

 1. It seems like it should be OK not to count the tuple type constructor
    for a PredType like (Show a, Eq a) :: Constraint, since we don't
    count the "implicit" tuple in the ThetaType itself.

    In fact, the Paterson test just checks *each component* of the top level
    ThetaType against the size bound, one at a time. By analogy, it should be
    OK to return the size of the *largest* tuple component as the size of the
    whole tuple.

 2. Once we get into an implicit parameter or equality we
    can't get back to a class constraint, so it's safe
    to say "size 0".  See Trac #4200.

NB: we don't want to detect PredTypes in sizeType (and then call
sizePred on them), or we might get an infinite loop if that PredType
is irreducible. See Trac #5581.
-}

-- | Tidy before printing a type
ppr_tidy :: TidyEnv -> Type -> SDoc
ppr_tidy env ty = pprType (tidyType env ty)
=======
-- Ignore kinds altogether: rightly or wrongly, we only check for
-- excessive occurrences of *type* variables.
-- e.g. type instance Demote {T k} a = T (Demote {k} (Any {k}))
--
-- c.f. sizeType, which is often called side by side with fvType
fvType, fv_type :: Type -> [TyVar]
fvType ty | isKind ty = []
          | otherwise = fv_type ty

fv_type ty | Just exp_ty <- tcView ty = fv_type exp_ty
fv_type (TyVarTy tv)        = [tv]
fv_type (TyConApp _ tys)    = fvTypes tys
fv_type (LitTy {})          = []
fv_type (FunTy arg res)     = fv_type arg ++ fv_type res
fv_type (AppTy fun arg)     = fv_type fun ++ fv_type arg
fv_type (ForAllTy tyvar ty) = filter (/= tyvar) (fv_type ty)

fvTypes :: [Type] -> [TyVar]
fvTypes tys = concat (map fvType tys)
>>>>>>> 96dc041a
<|MERGE_RESOLUTION|>--- conflicted
+++ resolved
@@ -206,17 +206,12 @@
          -- tyvars are skolemised, we can safely use tcSimplifyTop
        ; (_wrap, wanted) <- addErrCtxtM (mk_msg ty) $
                             captureConstraints $
-<<<<<<< HEAD
                             tcSubType_NC ctxt ty ty
-       ; simplifyAmbiguityCheck ty wanted
-=======
-                            tcSubType_NC ctxt ty' ty'
        ; whenNoErrs $  -- only run the simplifier if we have a clean
                        -- environment. Otherwise we might trip.
                        -- example: indexed-types/should_fail/BadSock
                        -- fails in DEBUG mode without this
          simplifyAmbiguityCheck ty wanted
->>>>>>> 96dc041a
 
        ; traceTc "Done ambiguity check for" (ppr ty) }
  where
@@ -410,18 +405,12 @@
   = do  { checkTcM (forAllAllowed rank) (forAllTyErr env' rank ty)
                 -- Reject e.g. (Maybe (?x::Int => Int)),
                 -- with a decent error message
-<<<<<<< HEAD
-        ; check_valid_theta env' ctxt theta
-        ; check_type env' ctxt rank tau      -- Allow foralls to right of arrow
-        ; checkAmbiguity ctxt ty }
-=======
-
-        ; check_valid_theta SigmaCtxt theta
+
+        ; check_valid_theta env' SigmaCtxt theta
                 -- Allow     type T = ?x::Int => Int -> Int
                 -- but not   type T = ?x::Int
 
-        ; check_type ctxt rank tau }      -- Allow foralls to right of arrow
->>>>>>> 96dc041a
+        ; check_type env' ctxt rank tau }      -- Allow foralls to right of arrow
   where
     (tvs, theta, tau) = tcSplitSigmaTy ty
     (env', _)         = tidyTyCoVarBndrs env tvs
@@ -457,13 +446,8 @@
 -- Used for type synonyms and type synonym families,
 -- which must be saturated,
 -- but not data families, which need not be saturated
-<<<<<<< HEAD
 check_syn_tc_app env ctxt rank ty tc tys
-  | tc_arity <= n_args   -- Saturated
-=======
-check_syn_tc_app ctxt rank ty tc tys
   | tc_arity <= length tys   -- Saturated
->>>>>>> 96dc041a
        -- Check that the synonym has enough args
        -- This applies equally to open and closed synonyms
        -- It's OK to have an *over-applied* type synonym
@@ -627,16 +611,10 @@
   = return ()
 check_valid_theta env ctxt theta
   = do { dflags <- getDynFlags
-<<<<<<< HEAD
        ; warnTcM (wopt Opt_WarnDuplicateConstraints dflags &&
                   notNull dups) (dupPredWarn env dups)
+       ; traceTc "check_valid_theta" (ppr theta)
        ; mapM_ (check_pred_ty env dflags ctxt) theta }
-=======
-       ; warnTc (wopt Opt_WarnDuplicateConstraints dflags &&
-                 notNull dups) (dupPredWarn dups)
-       ; traceTc "check_valid_theta" (ppr theta)
-       ; mapM_ (check_pred_ty dflags ctxt) theta }
->>>>>>> 96dc041a
   where
     (_,dups) = removeDups cmpType theta
 
@@ -655,73 +633,29 @@
                 -> TidyEnv
                 -> DynFlags -> UserTypeCtxt
                 -> PredType -> TcM ()
-<<<<<<< HEAD
 check_pred_help under_syn env dflags ctxt pred
-  | Just pred' <- coreView pred
-  = check_pred_help True env dflags ctxt pred'
-  | otherwise
-  = case classifyPredType pred of
-      ClassPred cls tys     -> check_class_pred env dflags ctxt pred cls tys
-      EqPred NomEq _ _      -> check_eq_pred    env dflags pred
-      EqPred ReprEq ty1 ty2 -> check_repr_eq_pred env dflags ctxt pred ty1 ty2
-      TuplePred tys         -> check_tuple_pred under_syn env dflags ctxt pred tys
-      IrredPred _           -> check_irred_pred under_syn env dflags ctxt pred
-
-check_class_pred :: TidyEnv -> DynFlags -> UserTypeCtxt -> PredType -> Class -> [TcType] -> TcM ()
-check_class_pred env dflags ctxt pred cls tys
-  = do {        -- Class predicates are valid in all contexts
-       ; checkTc (arity == n_tys) arity_err
-
-       ; checkTcM (not (isIPClass cls) || okIPCtxt ctxt)
-                  (badIPPred env pred)
-
-                -- Check the form of the argument types
-       ; check_class_pred_tys env dflags ctxt pred tys
-       }
-  where
-    class_name = className cls
-    arity      = classArity cls
-    n_tys      = length tys
-    arity_err  = arityErr "Class" class_name arity n_tys
-
-check_eq_pred :: TidyEnv -> DynFlags -> PredType -> TcM ()
-check_eq_pred env dflags pred
-  =         -- Equational constraints are valid in all contexts if type
-            -- families are permitted
-    checkTcM (xopt Opt_TypeFamilies dflags || xopt Opt_GADTs dflags)
-             (eqPredTyErr env pred)
-
-check_repr_eq_pred :: TidyEnv -> DynFlags -> UserTypeCtxt -> PredType
-                   -> TcType -> TcType -> TcM ()
-check_repr_eq_pred env dflags ctxt pred ty1 ty2
-  = check_class_pred_tys env dflags ctxt pred tys
-  where
-    tys = [ty1, ty2]
-=======
-check_pred_help under_syn dflags ctxt pred
   | Just pred' <- coreView pred  -- Switch on under_syn when going under a
                                  -- synonym (Trac #9838, yuk)
-  = check_pred_help True dflags ctxt pred'
+  = check_pred_help True env dflags ctxt pred'
   | otherwise
   = case splitTyConApp_maybe pred of
       Just (tc, tys)
         | isTupleTyCon tc
-        -> check_tuple_pred under_syn dflags ctxt pred tys
+        -> check_tuple_pred under_syn env dflags ctxt pred tys
         | Just cls <- tyConClass_maybe tc
-        -> check_class_pred dflags ctxt pred cls tys  -- Includes Coercible
-        | tc `hasKey` eqTyConKey
-        -> check_eq_pred dflags pred tys
-      _ -> check_irred_pred under_syn dflags ctxt pred
-
-check_eq_pred :: DynFlags -> PredType -> [TcType] -> TcM ()
-check_eq_pred dflags pred tys
+        -> check_class_pred env dflags ctxt pred cls tys  -- Includes Coercible
+        | tc `hasKey` eqTyConKey || tc `hasKey` eqPrimTyConKey
+        -> check_eq_pred env dflags pred tys
+      _ -> check_irred_pred under_syn env dflags ctxt pred
+
+check_eq_pred :: TidyEnv -> DynFlags -> PredType -> [TcType] -> TcM ()
+check_eq_pred env dflags pred tys
   =         -- Equational constraints are valid in all contexts if type
             -- families are permitted
-    do { checkTc (length tys == 3)
+    do { checkTc (length tys == 3 || length tys == 4) -- TODO (RAE): How horrible!
                  (tyConArityErr eqTyCon tys)
-       ; checkTc (xopt Opt_TypeFamilies dflags || xopt Opt_GADTs dflags)
-                 (eqPredTyErr pred) }
->>>>>>> 96dc041a
+       ; checkTcM (xopt Opt_TypeFamilies dflags || xopt Opt_GADTs dflags)
+                  (eqPredTyErr env pred) }
 
 check_tuple_pred :: Bool -> TidyEnv -> DynFlags -> UserTypeCtxt -> PredType -> [PredType] -> TcM ()
 check_tuple_pred under_syn env dflags ctxt pred ts
@@ -740,26 +674,16 @@
          --   see Note [ConstraintKinds in predicates]
          -- But (X t1 t2) is always ok because we just require ConstraintKinds
          -- at the definition site (Trac #9838)
-<<<<<<< HEAD
-        checkTcM (under_syn || xopt Opt_ConstraintKinds dflags || not (tyvar_head pred))
-                 (predIrredErr env pred)
+        failIfTcM (not under_syn && not (xopt Opt_ConstraintKinds dflags)
+                                && hasTyVarHead pred)
+                  (predIrredErr env pred)
 
          -- Make sure it is OK to have an irred pred in this context
          -- See Note [Irreducible predicates in superclasses]
-       ; checkTcM (xopt Opt_UndecidableInstances dflags || not (dodgy_superclass ctxt))
-                  (predIrredBadCtxtErr env pred) }
-=======
-        failIfTc (not under_syn && not (xopt Opt_ConstraintKinds dflags)
-                                && hasTyVarHead pred)
-                 (predIrredErr pred)
-
-         -- Make sure it is OK to have an irred pred in this context
-         -- See Note [Irreducible predicates in superclasses]
-       ; failIfTc (is_superclass ctxt
-                   && not (xopt Opt_UndecidableInstances dflags)
-                   && has_tyfun_head pred)
-                  (predSuperClassErr pred) }
->>>>>>> 96dc041a
+       ; failIfTcM (is_superclass ctxt
+                    && not (xopt Opt_UndecidableInstances dflags)
+                    && has_tyfun_head pred)
+                   (predSuperClassErr env pred) }
   where
     is_superclass ctxt = case ctxt of { ClassSCCtxt _ -> True; _ -> False }
     has_tyfun_head ty
@@ -791,56 +715,27 @@
 solved to add+canonicalise another (Foo a) constraint.  -}
 
 -------------------------
-<<<<<<< HEAD
-check_class_pred_tys :: TidyEnv -> DynFlags -> UserTypeCtxt
-                     -> PredType -> [KindOrType] -> TcM ()
-check_class_pred_tys env dflags ctxt pred kts
-  = checkTcM pred_ok (env, predTyVarErr (tidyType env pred) $$ how_to_allow)
-  where
-    tys = filterInvisibles (tyConAppTyCon pred) kts
-        -- see Note [Kind polymorphic type classes]
-    flexible_contexts = xopt Opt_FlexibleContexts dflags
-    undecidable_ok = xopt Opt_UndecidableInstances dflags
-=======
-check_class_pred :: DynFlags -> UserTypeCtxt -> PredType -> Class -> [TcType] -> TcM ()
-check_class_pred dflags ctxt pred cls tys
+check_class_pred :: TidyEnv -> DynFlags -> UserTypeCtxt -> PredType -> Class -> [TcType] -> TcM ()
+check_class_pred env dflags ctxt pred cls tys
   | isIPClass cls
   = do { check_arity
-       ; checkTc (okIPCtxt ctxt) (badIPPred pred) }
+       ; checkTcM (okIPCtxt ctxt) (badIPPred env pred) }
 
   | otherwise
   = do { check_arity
-       ; checkTc arg_tys_ok (predTyVarErr pred) }
+       ; checkTcM arg_tys_ok (env, predTyVarErr (tidyType env pred)) }
   where
     check_arity = checkTc (classArity cls == length tys)
                           (tyConArityErr (classTyCon cls) tys)
     flexible_contexts = xopt Opt_FlexibleContexts     dflags
     undecidable_ok    = xopt Opt_UndecidableInstances dflags
->>>>>>> 96dc041a
 
     arg_tys_ok = case ctxt of
         SpecInstCtxt -> True    -- {-# SPECIALISE instance Eq (T Int) #-} is fine
-<<<<<<< HEAD
-        InstDeclCtxt -> flexible_contexts || undecidable_ok || all tcIsTyVarTy tys
-                                -- Further checks on head and theta in
-                                -- checkInstTermination
-        _             -> flexible_contexts || all tyvar_head tys
-    how_to_allow = parens (ptext (sLit "Use FlexibleContexts to permit this"))
-
--------------------------
-tyvar_head :: Type -> Bool
-tyvar_head ty                   -- Haskell 98 allows predicates of form
-  | tcIsTyVarTy ty = True       --      C (a ty1 .. tyn)
-  | otherwise                   -- where a is a type variable
-  = case tcSplitAppTy_maybe ty of
-        Just (ty, _) -> tyvar_head ty
-        Nothing      -> False
-=======
         InstDeclCtxt -> checkValidClsArgs (flexible_contexts || undecidable_ok) tys
                                 -- Further checks on head and theta
                                 -- in checkInstTermination
         _            -> checkValidClsArgs flexible_contexts tys
->>>>>>> 96dc041a
 
 -------------------------
 okIPCtxt :: UserTypeCtxt -> Bool
@@ -892,14 +787,13 @@
   generalized actually.
 -}
 
-<<<<<<< HEAD
 checkThetaCtxt :: UserTypeCtxt -> ThetaType -> TidyEnv -> TcM (TidyEnv, SDoc)
 checkThetaCtxt ctxt theta env
   = return ( env
            , vcat [ ptext (sLit "In the context:") <+> pprTheta (tidyTypes env theta)
                   , ptext (sLit "While checking") <+> pprUserTypeCtxt ctxt ] )
 
-eqPredTyErr, predTupleErr, predIrredErr, predIrredBadCtxtErr :: TidyEnv -> PredType -> (TidyEnv, SDoc)
+eqPredTyErr, predTupleErr, predIrredErr, predSuperClassErr :: TidyEnv -> PredType -> (TidyEnv, SDoc)
 eqPredTyErr  env pred
   = ( env
     , ptext (sLit "Illegal equational constraint") <+> ppr_tidy env pred $$
@@ -912,16 +806,17 @@
   = ( env
     , hang (ptext (sLit "Illegal constraint:") <+> ppr_tidy env pred)
          2 (parens constraintKindsMsg) )
-predIrredBadCtxtErr env pred
+predSuperClassErr env pred
   = ( env
     , hang (ptext (sLit "Illegal constraint") <+> quotes (ppr_tidy env pred)
-            <+> ptext (sLit "in a superclass/instance context"))
+            <+> ptext (sLit "in a superclass context"))
          2 (parens undecidableMsg) )
 
 predTyVarErr :: PredType -> SDoc   -- type is already tidied!
 predTyVarErr pred
-  = hang (ptext (sLit "Non type-variable argument"))
-       2 (ptext (sLit "in the constraint:") <+> ppr pred)
+  = vcat [ hang (ptext (sLit "Non type-variable argument"))
+              2 (ptext (sLit "in the constraint:") <+> ppr pred)
+         , parens (ptext (sLit "Use FlexibleContexts to permit this")) ]
 
 constraintSynErr :: TidyEnv -> Type -> (TidyEnv, SDoc)
 constraintSynErr env kind
@@ -933,34 +828,6 @@
 dupPredWarn env dups
   = ( env
     , ptext (sLit "Duplicate constraint(s):") <+> pprWithCommas (ppr_tidy env) (map head dups) )
-=======
-checkThetaCtxt :: UserTypeCtxt -> ThetaType -> SDoc
-checkThetaCtxt ctxt theta
-  = vcat [ptext (sLit "In the context:") <+> pprTheta theta,
-          ptext (sLit "While checking") <+> pprUserTypeCtxt ctxt ]
-
-eqPredTyErr, predTyVarErr, predTupleErr, predIrredErr, predSuperClassErr :: PredType -> SDoc
-eqPredTyErr  pred  = vcat [ ptext (sLit "Illegal equational constraint") <+> pprType pred
-                          , parens (ptext (sLit "Use GADTs or TypeFamilies to permit this")) ]
-predTyVarErr pred  = vcat [ hang (ptext (sLit "Non type-variable argument"))
-                               2 (ptext (sLit "in the constraint:") <+> pprType pred)
-                          , parens (ptext (sLit "Use FlexibleContexts to permit this")) ]
-predTupleErr pred  = hang (ptext (sLit "Illegal tuple constraint:") <+> pprType pred)
-                        2 (parens constraintKindsMsg)
-predIrredErr pred  = hang (ptext (sLit "Illegal constraint:") <+> pprType pred)
-                        2 (parens constraintKindsMsg)
-predSuperClassErr pred
-  = hang (ptext (sLit "Illegal constraint") <+> quotes (pprType pred)
-          <+> ptext (sLit "in a superclass context"))
-       2 (parens undecidableMsg)
-
-constraintSynErr :: Type -> SDoc
-constraintSynErr kind = hang (ptext (sLit "Illegal constraint synonym of kind:") <+> quotes (ppr kind))
-                           2 (parens constraintKindsMsg)
-
-dupPredWarn :: [[PredType]] -> SDoc
-dupPredWarn dups   = ptext (sLit "Duplicate constraint(s):") <+> pprWithCommas pprType (map head dups)
->>>>>>> 96dc041a
 
 tyConArityErr :: TyCon -> [TcType] -> SDoc
 -- For type-constructor arity errors, be careful to report
@@ -1106,28 +973,16 @@
 -- See Note [Valid 'deriving' predicate]
 validDerivPred tv_set pred
   = case classifyPredType pred of
-<<<<<<< HEAD
-       ClassPred _ _         -> check_tys
-       TuplePred ps          -> all (validDerivPred tv_set) ps
-       EqPred {}             -> False  -- reject equality constraints
-       _                     -> True   -- Non-class predicates are ok
-  where
-    check_tys = hasNoDups fvs
-                  -- use sizePred to ignore implicit args
-                && sizePred pred == length fvs
-                && all (`elemVarSet` tv_set) fvs
-    fvs = fvType pred
-=======
-       ClassPred _ tys -> check_tys tys
+       ClassPred _ _   -> check_tys
        EqPred {}       -> False  -- reject equality constraints
        _               -> True   -- Non-class predicates are ok
   where
-    check_tys tys = hasNoDups fvs
-                    && sizeTypes tys == fromIntegral (length fvs)
-                    && all (`elemVarSet` tv_set) fvs
-                  where
-                    fvs = fvTypes tys
->>>>>>> 96dc041a
+    check_tys = hasNoDups fvs
+                   -- use sizePred to ignore implicit args
+                && sizePred pred == fromIntegral (length fvs)
+                && all (`elemVarSet` tv_set) fvs
+
+    fvs = fvType pred
 
 {-
 ************************************************************************
@@ -1227,23 +1082,6 @@
      | pred_size >= head_size = addErrTc (smallerMsg what)
      | otherwise              = return ()
      where
-<<<<<<< HEAD
-        bad_tvs = fvType pred \\ fvs
-
-predUndecErr :: PredType -> SDoc -> SDoc
-predUndecErr pred msg = sep [msg,
-                        nest 2 (ptext (sLit "in the constraint:") <+> pprType pred)]
-
-nomoreMsg :: [TcTyVar] -> SDoc
-nomoreMsg tvs
-  = sep [ ptext (sLit "Variable") <> plural tvs <+> quotes (pprWithCommas ppr tvs)
-        , (if isSingleton tvs then ptext (sLit "occurs")
-                                  else ptext (sLit "occur"))
-          <+> ptext (sLit "more often than in the instance head") ]
-
-smallerMsg, undecidableMsg, constraintKindsMsg :: SDoc
-smallerMsg         = ptext (sLit "Constraint is no smaller than the instance head")
-=======
         what    = ptext (sLit "constraint") <+> quotes (ppr pred)
         bad_tvs = fvType pred \\ head_fvs
 
@@ -1265,7 +1103,6 @@
                                else ptext (sLit "occur")
 
 undecidableMsg, constraintKindsMsg :: SDoc
->>>>>>> 96dc041a
 undecidableMsg     = ptext (sLit "Use UndecidableInstances to permit this")
 constraintKindsMsg = ptext (sLit "Use ConstraintKinds to permit this")
 
@@ -1467,18 +1304,11 @@
 -- Check that a "type instance" is well-formed (which includes decidability
 -- unless -XUndecidableInstances is given).
 --
-<<<<<<< HEAD
-checkValidTyFamInst :: Maybe ( Class, VarEnv Type )
-                    -> TyCon -> CoAxBranch -> TcM ()
-checkValidTyFamInst mb_clsinfo fam_tc
-                    (CoAxBranch { cab_tvs = tvs, cab_cvs = cvs
-                                , cab_lhs = typats
-=======
 checkValidCoAxBranch :: Maybe ClsInfo
                      -> TyCon -> CoAxBranch -> TcM ()
 checkValidCoAxBranch mb_clsinfo fam_tc
-                    (CoAxBranch { cab_tvs = tvs, cab_lhs = typats
->>>>>>> 96dc041a
+                    (CoAxBranch { cab_tvs = tvs, cab_cvs = cvs
+                                , cab_lhs = typats
                                 , cab_rhs = rhs, cab_loc = loc })
   = checkValidTyFamEqn mb_clsinfo fam_tc tvs typats rhs loc
 
@@ -1536,11 +1366,7 @@
       | size <= sizeTypes tys     = Just (smallerMsg what)
       | otherwise                 = Nothing
       where
-<<<<<<< HEAD
-        famInst = TyConApp tc tys
-=======
         what    = ptext (sLit "type family application") <+> quotes (pprType (TyConApp tc tys))
->>>>>>> 96dc041a
         bad_tvs = fvTypes tys \\ fvs
 
 checkValidFamPats :: TyCon -> [TyVar] -> [CoVar] -> [Type] -> TcM ()
@@ -1552,7 +1378,6 @@
 --         type T a = Int
 --         type instance F (T a) = a
 -- c) Have the right number of patterns
-<<<<<<< HEAD
 checkValidFamPats fam_tc tvs cvs ty_pats
   = do { -- A family instance must have exactly the same number of type
          -- parameters as the family declaration.  You can't write
@@ -1573,20 +1398,6 @@
 wrongNumberOfParmsErr exp_arity
   = ptext (sLit "Number of parameters must match family declaration; expected")
     <+> ppr exp_arity
-=======
-checkValidFamPats fam_tc tvs ty_pats
-  = ASSERT2( length ty_pats == tyConArity fam_tc
-           , ppr ty_pats $$ ppr fam_tc $$ ppr (tyConArity fam_tc) )
-      -- A family instance must have exactly the same number of type
-      -- parameters as the family declaration.  You can't write
-      --     type family F a :: * -> *
-      --     type instance F Int y = y
-      -- because then the type (F Int) would be like (\y.y)
-      -- But this is checked at the time the axiom is created
-    do { mapM_ checkTyFamFreeness ty_pats
-       ; let unbound_tvs = filterOut (`elemVarSet` exactTyVarsOfTypes ty_pats) tvs
-       ; checkTc (null unbound_tvs) (famPatErr fam_tc unbound_tvs ty_pats) }
->>>>>>> 96dc041a
 
 -- Ensure that no type family instances occur in a type.
 checkTyFamFreeness :: Type -> TcM ()
@@ -1636,7 +1447,6 @@
 -}
 
 -- Free variables of a type, retaining repetitions, and expanding synonyms
-<<<<<<< HEAD
 fvType :: Type -> [TyCoVar]
 fvType ty | Just exp_ty <- tcView ty = fvType exp_ty
 fvType (TyVarTy tv)          = [tv]
@@ -1709,57 +1519,13 @@
     go (TuplePred ts)     = sum (map goClass ts)
     go (IrredPred ty)     = sizeType ty
 
-{-
-Note [Paterson conditions on PredTypes]
-~~~~~~~~~~~~~~~~~~~~~~~~~~~~~~~~~~~~~~~
-TODO (RAE): Update.
-We are considering whether *class* constraints terminate
-(see Note [Paterson conditions]). Precisely, the Paterson conditions
-would have us check that "the constraint has fewer constructors and variables
-(taken together and counting repetitions) than the head.".
-
-However, we can be a bit more refined by looking at which kind of constraint
-this actually is. There are two main tricks:
-
- 1. It seems like it should be OK not to count the tuple type constructor
-    for a PredType like (Show a, Eq a) :: Constraint, since we don't
-    count the "implicit" tuple in the ThetaType itself.
-
-    In fact, the Paterson test just checks *each component* of the top level
-    ThetaType against the size bound, one at a time. By analogy, it should be
-    OK to return the size of the *largest* tuple component as the size of the
-    whole tuple.
-
- 2. Once we get into an implicit parameter or equality we
-    can't get back to a class constraint, so it's safe
-    to say "size 0".  See Trac #4200.
-
-NB: we don't want to detect PredTypes in sizeType (and then call
-sizePred on them), or we might get an infinite loop if that PredType
-is irreducible. See Trac #5581.
--}
+
+         -- TODO (RAE): Check the necessity of the filterImplicits
+    go (ClassPred cls tys') = sizeTypes (filterInvisibles (classTyCon cls) tys')
+    go (EqPred {})        = 0
+    go (TuplePred ts)     = sum (map goClass ts)
+    go (IrredPred ty)     = sizeType ty
 
 -- | Tidy before printing a type
 ppr_tidy :: TidyEnv -> Type -> SDoc
-ppr_tidy env ty = pprType (tidyType env ty)
-=======
--- Ignore kinds altogether: rightly or wrongly, we only check for
--- excessive occurrences of *type* variables.
--- e.g. type instance Demote {T k} a = T (Demote {k} (Any {k}))
---
--- c.f. sizeType, which is often called side by side with fvType
-fvType, fv_type :: Type -> [TyVar]
-fvType ty | isKind ty = []
-          | otherwise = fv_type ty
-
-fv_type ty | Just exp_ty <- tcView ty = fv_type exp_ty
-fv_type (TyVarTy tv)        = [tv]
-fv_type (TyConApp _ tys)    = fvTypes tys
-fv_type (LitTy {})          = []
-fv_type (FunTy arg res)     = fv_type arg ++ fv_type res
-fv_type (AppTy fun arg)     = fv_type fun ++ fv_type arg
-fv_type (ForAllTy tyvar ty) = filter (/= tyvar) (fv_type ty)
-
-fvTypes :: [Type] -> [TyVar]
-fvTypes tys = concat (map fvType tys)
->>>>>>> 96dc041a
+ppr_tidy env ty = pprType (tidyType env ty)
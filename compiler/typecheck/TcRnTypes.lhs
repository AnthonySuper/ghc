
% (c) The University of Glasgow 2006-2012
% (c) The GRASP Project, Glasgow University, 1992-2002
%

Various types used during typechecking, please see TcRnMonad as well for
operations on these types. You probably want to import it, instead of this
module.

All the monads exported here are built on top of the same IOEnv monad. The
monad functions like a Reader monad in the way it passes the environment
around. This is done to allow the environment to be manipulated in a stack
like fashion when entering expressions... ect.

For state that is global and should be returned at the end (e.g not part
of the stack mechanism), you should use an TcRef (= IORef) to store them.

\begin{code}
{-# LANGUAGE CPP, ExistentialQuantification #-}

module TcRnTypes(
        TcRnIf, TcRn, TcM, RnM, IfM, IfL, IfG, -- The monad is opaque outside this module
        TcRef,

        -- The environment types
        Env(..),
        TcGblEnv(..), TcLclEnv(..),
        IfGblEnv(..), IfLclEnv(..),

        -- Ranamer types
        ErrCtxt, RecFieldEnv(..),
        ImportAvails(..), emptyImportAvails, plusImportAvails,
        WhereFrom(..), mkModDeps,

        -- Typechecker types
        TcTypeEnv, TcIdBinder(..), TcTyThing(..), PromotionErr(..),
        pprTcTyThingCategory, pprPECategory,

        -- Template Haskell
        ThStage(..), PendingStuff(..), topStage, topAnnStage, topSpliceStage,
        ThLevel, impLevel, outerLevel, thLevel,

        -- Arrows
        ArrowCtxt(NoArrowCtxt), newArrowScope, escapeArrowScope,

        -- Canonical constraints
        Xi, Ct(..), Cts, emptyCts, andCts, andManyCts, pprCts,
        singleCt, listToCts, ctsElts, consCts, snocCts, extendCtsList,
        isEmptyCts, isCTyEqCan, isCFunEqCan,
        isCDictCan_Maybe, isCFunEqCan_maybe,
        isCIrredEvCan, isCNonCanonical, isWantedCt, isDerivedCt,
<<<<<<< HEAD
        isGivenCt, isHoleCt,
        ctEvidence, ctLoc, ctPred, mkTcEqPredLikeEv,
=======
        isGivenCt, isHoleCt, isTypedHoleCt, isPartialTypeSigCt,
        ctEvidence, ctLoc, ctPred,
>>>>>>> 0511c0ab
        mkNonCanonical, mkNonCanonicalCt,
        ctEvPred, ctEvLoc, ctEvTerm, ctEvCoercion, ctEvId, ctEvCheckDepth,

        WantedConstraints(..), insolubleWC, emptyWC, isEmptyWC,
        andWC, unionsWC, addFlats, addImplics, mkFlatWC, addInsols,
        dropDerivedWC,

        Implication(..),
        SubGoalCounter(..),
        SubGoalDepth, initialSubGoalDepth, maxSubGoalDepth,
        bumpSubGoalDepth, subGoalCounterValue, subGoalDepthExceeded,
        CtLoc(..), ctLocSpan, ctLocEnv, ctLocOrigin,
        ctLocDepth, bumpCtLocDepth,
        setCtLocOrigin, setCtLocEnv, setCtLocSpan,
        CtOrigin(..), pprCtOrigin,
        pushErrCtxt, pushErrCtxtSameOrigin,

        SkolemInfo(..),

        CtEvidence(..),
        mkGivenLoc, mkKindLoc,
        isWanted, isGiven, isDerived,

        -- Constraint solver plugins
        TcPlugin(..), TcPluginResult(..), TcPluginSolver,
        TcPluginM, runTcPluginM, unsafeTcPluginTcM,

        -- Pretty printing
        pprEvVarTheta, 
        pprEvVars, pprEvVarWithType,
        pprArising, pprArisingAt,

        -- Misc other types
        TcId, TcIdSet, TcTyVarBind(..), TcTyVarBinds, HoleSort(..)

  ) where

#include "HsVersions.h"

import HsSyn
import HscTypes
import TcEvidence
import Type
import Class    ( Class )
import TyCon    ( TyCon )
import ConLike  ( ConLike(..) )
import DataCon  ( DataCon, dataConUserType, dataConOrigArgTys )
import PatSyn   ( PatSyn, patSynType )
import TysWiredIn ( coercibleClass )
import TcType
import Annotations
import InstEnv
import FamInstEnv
import IOEnv
import RdrName
import Name
import NameEnv
import NameSet
import Avail
import Var
import VarEnv
import Module
import SrcLoc
import VarSet
import ErrUtils
import UniqFM
import UniqSupply
import BasicTypes
import Bag
import DynFlags
import Outputable
import ListSetOps
import FastString

import Data.Set (Set)
import Control.Monad (ap, liftM)

#ifdef GHCI
import Data.Map      ( Map )
import Data.Dynamic  ( Dynamic )
import Data.Typeable ( TypeRep )

import qualified Language.Haskell.TH as TH
#endif
\end{code}


%************************************************************************
%*                                                                      *
               Standard monad definition for TcRn
    All the combinators for the monad can be found in TcRnMonad
%*                                                                      *
%************************************************************************

The monad itself has to be defined here, because it is mentioned by ErrCtxt

\begin{code}
-- | Type alias for 'IORef'; the convention is we'll use this for mutable
-- bits of data in 'TcGblEnv' which are updated during typechecking and
-- returned at the end.
type TcRef a     = IORef a
-- ToDo: when should I refer to it as a 'TcId' instead of an 'Id'?
type TcId        = Id
type TcIdSet     = IdSet


type TcRnIf a b = IOEnv (Env a b)
type IfM lcl  = TcRnIf IfGblEnv lcl         -- Iface stuff

type IfG  = IfM ()                          -- Top level
type IfL  = IfM IfLclEnv                    -- Nested

-- | Type-checking and renaming monad: the main monad that most type-checking
-- takes place in.  The global environment is 'TcGblEnv', which tracks
-- all of the top-level type-checking information we've accumulated while
-- checking a module, while the local environment is 'TcLclEnv', which
-- tracks local information as we move inside expressions.
type TcRn = TcRnIf TcGblEnv TcLclEnv

-- | Historical "renaming monad" (now it's just 'TcRn').
type RnM  = TcRn

-- | Historical "type-checking monad" (now it's just 'TcRn').
type TcM  = TcRn
\end{code}

Representation of type bindings to uninstantiated meta variables used during
constraint solving.

\begin{code}
data TcTyVarBind = TcTyVarBind TcTyVar TcType

type TcTyVarBinds = Bag TcTyVarBind

instance Outputable TcTyVarBind where
  ppr (TcTyVarBind tv ty) = ppr tv <+> text ":=" <+> ppr ty
\end{code}


%************************************************************************
%*                                                                      *
                The main environment types
%*                                                                      *
%************************************************************************

\begin{code}
-- We 'stack' these envs through the Reader like monad infastructure
-- as we move into an expression (although the change is focused in
-- the lcl type).
data Env gbl lcl
  = Env {
        env_top  :: HscEnv,  -- Top-level stuff that never changes
                             -- Includes all info about imported things

        env_us   :: {-# UNPACK #-} !(IORef UniqSupply),
                             -- Unique supply for local varibles

        env_gbl  :: gbl,     -- Info about things defined at the top level
                             -- of the module being compiled

        env_lcl  :: lcl      -- Nested stuff; changes as we go into
    }

instance ContainsDynFlags (Env gbl lcl) where
    extractDynFlags env = hsc_dflags (env_top env)
    replaceDynFlags env dflags
        = env {env_top = replaceDynFlags (env_top env) dflags}

instance ContainsModule gbl => ContainsModule (Env gbl lcl) where
    extractModule env = extractModule (env_gbl env)

-- | 'TcGblEnv' describes the top-level of the module at the
-- point at which the typechecker is finished work.
-- It is this structure that is handed on to the desugarer
-- For state that needs to be updated during the typechecking
-- phase and returned at end, use a 'TcRef' (= 'IORef').
data TcGblEnv
  = TcGblEnv {
        tcg_mod     :: Module,         -- ^ Module being compiled
        tcg_src     :: HscSource,
          -- ^ What kind of module (regular Haskell, hs-boot, ext-core)
        tcg_sig_of  :: Maybe Module,
          -- ^ Are we being compiled as a signature of an implementation?
        tcg_impl_rdr_env :: Maybe GlobalRdrEnv,
          -- ^ Environment used only during -sig-of for resolving top level
          -- bindings.  See Note [Signature parameters in TcGblEnv and DynFlags]

        tcg_rdr_env :: GlobalRdrEnv,   -- ^ Top level envt; used during renaming
        tcg_default :: Maybe [Type],
          -- ^ Types used for defaulting. @Nothing@ => no @default@ decl

        tcg_fix_env   :: FixityEnv,     -- ^ Just for things in this module
        tcg_field_env :: RecFieldEnv,   -- ^ Just for things in this module
                                        -- See Note [The interactive package] in HscTypes

        tcg_type_env :: TypeEnv,
          -- ^ Global type env for the module we are compiling now.  All
          -- TyCons and Classes (for this module) end up in here right away,
          -- along with their derived constructors, selectors.
          --
          -- (Ids defined in this module start in the local envt, though they
          --  move to the global envt during zonking)
          --
          -- NB: for what "things in this module" means, see
          -- Note [The interactive package] in HscTypes

        tcg_type_env_var :: TcRef TypeEnv,
                -- Used only to initialise the interface-file
                -- typechecker in initIfaceTcRn, so that it can see stuff
                -- bound in this module when dealing with hi-boot recursions
                -- Updated at intervals (e.g. after dealing with types and classes)

        tcg_inst_env     :: InstEnv,
          -- ^ Instance envt for all /home-package/ modules;
          -- Includes the dfuns in tcg_insts
        tcg_fam_inst_env :: FamInstEnv, -- ^ Ditto for family instances
        tcg_ann_env      :: AnnEnv,     -- ^ And for annotations

        tcg_visible_orphan_mods :: ModuleSet,
          -- ^ The set of orphan modules which transitively reachable from
          -- direct imports.  We use this to figure out if an orphan instance
          -- in the global InstEnv should be considered visible.

                -- Now a bunch of things about this module that are simply
                -- accumulated, but never consulted until the end.
                -- Nevertheless, it's convenient to accumulate them along
                -- with the rest of the info from this module.
        tcg_exports :: [AvailInfo],     -- ^ What is exported
        tcg_imports :: ImportAvails,
          -- ^ Information about what was imported from where, including
          -- things bound in this module. Also store Safe Haskell info
          -- here about transative trusted packaage requirements.

        tcg_dus :: DefUses,   -- ^ What is defined in this module and what is used.
        tcg_used_rdrnames :: TcRef (Set RdrName),
          -- See Note [Tracking unused binding and imports]

        tcg_keep :: TcRef NameSet,
          -- ^ Locally-defined top-level names to keep alive.
          --
          -- "Keep alive" means give them an Exported flag, so that the
          -- simplifier does not discard them as dead code, and so that they
          -- are exposed in the interface file (but not to export to the
          -- user).
          --
          -- Some things, like dict-fun Ids and default-method Ids are "born"
          -- with the Exported flag on, for exactly the above reason, but some
          -- we only discover as we go.  Specifically:
          --
          --   * The to/from functions for generic data types
          --
          --   * Top-level variables appearing free in the RHS of an orphan
          --     rule
          --
          --   * Top-level variables appearing free in a TH bracket

        tcg_th_used :: TcRef Bool,
          -- ^ @True@ <=> Template Haskell syntax used.
          --
          -- We need this so that we can generate a dependency on the
          -- Template Haskell package, because the desugarer is going
          -- to emit loads of references to TH symbols.  The reference
          -- is implicit rather than explicit, so we have to zap a
          -- mutable variable.

        tcg_th_splice_used :: TcRef Bool,
          -- ^ @True@ <=> A Template Haskell splice was used.
          --
          -- Splices disable recompilation avoidance (see #481)

        tcg_dfun_n  :: TcRef OccSet,
          -- ^ Allows us to choose unique DFun names.

        -- The next fields accumulate the payload of the module
        -- The binds, rules and foreign-decl fields are collected
        -- initially in un-zonked form and are finally zonked in tcRnSrcDecls

        tcg_rn_exports :: Maybe [Located (IE Name)],
        tcg_rn_imports :: [LImportDecl Name],
                -- Keep the renamed imports regardless.  They are not
                -- voluminous and are needed if you want to report unused imports

        tcg_rn_decls :: Maybe (HsGroup Name),
          -- ^ Renamed decls, maybe.  @Nothing@ <=> Don't retain renamed
          -- decls.

        tcg_dependent_files :: TcRef [FilePath], -- ^ dependencies from addDependentFile

#ifdef GHCI
        tcg_th_topdecls :: TcRef [LHsDecl RdrName],
        -- ^ Top-level declarations from addTopDecls

        tcg_th_topnames :: TcRef NameSet,
        -- ^ Exact names bound in top-level declarations in tcg_th_topdecls

        tcg_th_modfinalizers :: TcRef [TH.Q ()],
        -- ^ Template Haskell module finalizers

        tcg_th_state :: TcRef (Map TypeRep Dynamic),
        -- ^ Template Haskell state
#endif /* GHCI */

        tcg_ev_binds  :: Bag EvBind,        -- Top-level evidence bindings

        -- Things defined in this module, or (in GHCi) in the interactive package
        --   For the latter, see Note [The interactive package] in HscTypes
        tcg_binds     :: LHsBinds Id,       -- Value bindings in this module
        tcg_sigs      :: NameSet,           -- ...Top-level names that *lack* a signature
        tcg_imp_specs :: [LTcSpecPrag],     -- ...SPECIALISE prags for imported Ids
        tcg_warns     :: Warnings,          -- ...Warnings and deprecations
        tcg_anns      :: [Annotation],      -- ...Annotations
        tcg_tcs       :: [TyCon],           -- ...TyCons and Classes
        tcg_insts     :: [ClsInst],         -- ...Instances
        tcg_fam_insts :: [FamInst],         -- ...Family instances
        tcg_rules     :: [LRuleDecl Id],    -- ...Rules
        tcg_fords     :: [LForeignDecl Id], -- ...Foreign import & exports
        tcg_vects     :: [LVectDecl Id],    -- ...Vectorisation declarations
        tcg_patsyns   :: [PatSyn],          -- ...Pattern synonyms

        tcg_doc_hdr   :: Maybe LHsDocString, -- ^ Maybe Haddock header docs
        tcg_hpc       :: AnyHpcUsage,        -- ^ @True@ if any part of the
                                             --  prog uses hpc instrumentation.

        tcg_main      :: Maybe Name,         -- ^ The Name of the main
                                             -- function, if this module is
                                             -- the main module.
        tcg_safeInfer :: TcRef Bool,         -- Has the typechecker
                                             -- inferred this module
                                             -- as -XSafe (Safe Haskell)

        -- | A list of user-defined plugins for the constraint solver.
        tcg_tc_plugins :: [TcPluginSolver]
    }

-- Note [Signature parameters in TcGblEnv and DynFlags]
-- ~~~~~~~~~~~~~~~~~~~~~~~~~~~~~~~~~~~~~~~~~~~~~~~~~~~~
-- When compiling signature files, we need to know which implementation
-- we've actually linked against the signature.  There are three seemingly
-- redundant places where this information is stored: in DynFlags, there
-- is sigOf, and in TcGblEnv, there is tcg_sig_of and tcg_impl_rdr_env.
-- Here's the difference between each of them:
--
-- * DynFlags.sigOf is global per invocation of GHC.  If we are compiling
--   with --make, there may be multiple signature files being compiled; in
--   which case this parameter is a map from local module name to implementing
--   Module.
--
-- * HscEnv.tcg_sig_of is global per the compilation of a single file, so
--   it is simply the result of looking up tcg_mod in the DynFlags.sigOf
--   parameter.  It's setup in TcRnMonad.initTc.  This prevents us
--   from having to repeatedly do a lookup in DynFlags.sigOf.
--
-- * HscEnv.tcg_impl_rdr_env is a RdrEnv that lets us look up names
--   according to the sig-of module.  It's setup in TcRnDriver.tcRnSignature.
--   Here is an example showing why we need this map:
--
--  module A where
--      a = True
--
--  module ASig where
--      import B
--      a :: Bool
--
--  module B where
--      b = False
--
-- When we compile ASig --sig-of main:A, the default
-- global RdrEnv (tcg_rdr_env) has an entry for b, but not for a
-- (we never imported A).  So we have to look in a different environment
-- to actually get the original name.
--
-- By the way, why do we need to do the lookup; can't we just use A:a
-- as the name directly?  Well, if A is reexporting the entity from another
-- module, then the original name needs to be the real original name:
--
--  module C where
--      a = True
--
--  module A(a) where
--      import C

instance ContainsModule TcGblEnv where
    extractModule env = tcg_mod env

data RecFieldEnv
  = RecFields (NameEnv [Name])  -- Maps a constructor name *in this module*
                                -- to the fields for that constructor
              NameSet           -- Set of all fields declared *in this module*;
                                -- used to suppress name-shadowing complaints
                                -- when using record wild cards
                                -- E.g.  let fld = e in C {..}
        -- This is used when dealing with ".." notation in record
        -- construction and pattern matching.
        -- The FieldEnv deals *only* with constructors defined in *this*
        -- module.  For imported modules, we get the same info from the
        -- TypeEnv
\end{code}

Note [Tracking unused binding and imports]
~~~~~~~~~~~~~~~~~~~~~~~~~~~~~~~~~~~~~~~~~~
We gather two sorts of usage information
 * tcg_dus (defs/uses)
      Records *defined* Names (local, top-level)
          and *used*    Names (local or imported)

      Used (a) to report "defined but not used"
               (see RnNames.reportUnusedNames)
           (b) to generate version-tracking usage info in interface
               files (see MkIface.mkUsedNames)
   This usage info is mainly gathered by the renamer's
   gathering of free-variables

 * tcg_used_rdrnames
      Records used *imported* (not locally-defined) RdrNames
      Used only to report unused import declarations
      Notice that they are RdrNames, not Names, so we can
      tell whether the reference was qualified or unqualified, which
      is esssential in deciding whether a particular import decl
      is unnecessary.  This info isn't present in Names.


%************************************************************************
%*                                                                      *
                The interface environments
              Used when dealing with IfaceDecls
%*                                                                      *
%************************************************************************

\begin{code}
data IfGblEnv
  = IfGblEnv {
        -- The type environment for the module being compiled,
        -- in case the interface refers back to it via a reference that
        -- was originally a hi-boot file.
        -- We need the module name so we can test when it's appropriate
        -- to look in this env.
        if_rec_types :: Maybe (Module, IfG TypeEnv)
                -- Allows a read effect, so it can be in a mutable
                -- variable; c.f. handling the external package type env
                -- Nothing => interactive stuff, no loops possible
    }

data IfLclEnv
  = IfLclEnv {
        -- The module for the current IfaceDecl
        -- So if we see   f = \x -> x
        -- it means M.f = \x -> x, where M is the if_mod
        if_mod :: Module,

        -- The field is used only for error reporting
        -- if (say) there's a Lint error in it
        if_loc :: SDoc,
                -- Where the interface came from:
                --      .hi file, or GHCi state, or ext core
                -- plus which bit is currently being examined

        if_tv_env  :: UniqFM TyVar,     -- Nested tyvar bindings
        if_id_env  :: UniqFM Id         -- Nested id binding
    }
\end{code}


%************************************************************************
%*                                                                      *
                The local typechecker environment
%*                                                                      *
%************************************************************************

Note [The Global-Env/Local-Env story]
~~~~~~~~~~~~~~~~~~~~~~~~~~~~~~~~~~~~~
During type checking, we keep in the tcg_type_env
        * All types and classes
        * All Ids derived from types and classes (constructors, selectors)

At the end of type checking, we zonk the local bindings,
and as we do so we add to the tcg_type_env
        * Locally defined top-level Ids

Why?  Because they are now Ids not TcIds.  This final GlobalEnv is
        a) fed back (via the knot) to typechecking the
           unfoldings of interface signatures
        b) used in the ModDetails of this module

\begin{code}
data TcLclEnv           -- Changes as we move inside an expression
                        -- Discarded after typecheck/rename; not passed on to desugarer
  = TcLclEnv {
        tcl_loc        :: SrcSpan,         -- Source span
        tcl_ctxt       :: [ErrCtxt],       -- Error context, innermost on top
        tcl_untch      :: Untouchables,    -- Birthplace for new unification variables

        tcl_th_ctxt    :: ThStage,         -- Template Haskell context
        tcl_th_bndrs   :: ThBindEnv,       -- Binding level of in-scope Names
                                           -- defined in this module (not imported)

        tcl_arrow_ctxt :: ArrowCtxt,       -- Arrow-notation context

        tcl_rdr :: LocalRdrEnv,         -- Local name envt
                -- Maintained during renaming, of course, but also during
                -- type checking, solely so that when renaming a Template-Haskell
                -- splice we have the right environment for the renamer.
                --
                --   Does *not* include global name envt; may shadow it
                --   Includes both ordinary variables and type variables;
                --   they are kept distinct because tyvar have a different
                --   occurrence contructor (Name.TvOcc)
                -- We still need the unsullied global name env so that
                --   we can look up record field names

        tcl_env  :: TcTypeEnv,    -- The local type environment:
                                  -- Ids and TyVars defined in this module

        tcl_bndrs :: [TcIdBinder],   -- Stack of locally-bound Ids, innermost on top
                                     -- Used only for error reporting

        tcl_tidy :: TidyEnv,      -- Used for tidying types; contains all
                                  -- in-scope type variables (but not term variables)

        tcl_tyvars :: TcRef TcTyVarSet, -- The "global tyvars"
                        -- Namely, the in-scope TyVars bound in tcl_env,
                        -- plus the tyvars mentioned in the types of Ids bound
                        -- in tcl_lenv.
                        -- Why mutable? see notes with tcGetGlobalTyVars

        tcl_lie  :: TcRef WantedConstraints,    -- Place to accumulate type constraints
        tcl_errs :: TcRef Messages              -- Place to accumulate errors
    }

type TcTypeEnv = NameEnv TcTyThing

type ThBindEnv = NameEnv (TopLevelFlag, ThLevel)
   -- Domain = all Ids bound in this module (ie not imported)
   -- The TopLevelFlag tells if the binding is syntactically top level.
   -- We need to know this, because the cross-stage persistence story allows
   -- cross-stage at arbitrary types if the Id is bound at top level.
   --
   -- Nota bene: a ThLevel of 'outerLevel' is *not* the same as being
   -- bound at top level!  See Note [Template Haskell levels] in TcSplice

data TcIdBinder
  = TcIdBndr
       TcId
       TopLevelFlag    -- Tells whether the bindind is syntactically top-level
                       -- (The monomorphic Ids for a recursive group count
                       --  as not-top-level for this purpose.)

{- Note [Given Insts]
   ~~~~~~~~~~~~~~~~~~
Because of GADTs, we have to pass inwards the Insts provided by type signatures
and existential contexts. Consider
        data T a where { T1 :: b -> b -> T [b] }
        f :: Eq a => T a -> Bool
        f (T1 x y) = [x]==[y]

The constructor T1 binds an existential variable 'b', and we need Eq [b].
Well, we have it, because Eq a refines to Eq [b], but we can only spot that if we
pass it inwards.

-}

---------------------------
-- Template Haskell stages and levels
---------------------------

data ThStage    -- See Note [Template Haskell state diagram] in TcSplice
  = Splice      -- Inside a top-level splice splice
                -- This code will be run *at compile time*;
                --   the result replaces the splice
                -- Binding level = 0
      Bool      -- True if in a typed splice, False otherwise

  | Comp        -- Ordinary Haskell code
                -- Binding level = 1

  | Brack                       -- Inside brackets
      ThStage                   --   Enclosing stage
      PendingStuff

data PendingStuff
  = RnPendingUntyped              -- Renaming the inside of an *untyped* bracket
      (TcRef [PendingRnSplice])   -- Pending splices in here

  | RnPendingTyped                -- Renaming the inside of a *typed* bracket

  | TcPending                     -- Typechecking the inside of a typed bracket
      (TcRef [PendingTcSplice])   --   Accumulate pending splices here
      (TcRef WantedConstraints)   --     and type constraints here

topStage, topAnnStage, topSpliceStage :: ThStage
topStage       = Comp
topAnnStage    = Splice False
topSpliceStage = Splice False

instance Outputable ThStage where
   ppr (Splice _)  = text "Splice"
   ppr Comp        = text "Comp"
   ppr (Brack s _) = text "Brack" <> parens (ppr s)

type ThLevel = Int
    -- NB: see Note [Template Haskell levels] in TcSplice
    -- Incremented when going inside a bracket,
    -- decremented when going inside a splice
    -- NB: ThLevel is one greater than the 'n' in Fig 2 of the
    --     original "Template meta-programming for Haskell" paper

impLevel, outerLevel :: ThLevel
impLevel = 0    -- Imported things; they can be used inside a top level splice
outerLevel = 1  -- Things defined outside brackets

thLevel :: ThStage -> ThLevel
thLevel (Splice _)  = 0
thLevel Comp        = 1
thLevel (Brack s _) = thLevel s + 1

---------------------------
-- Arrow-notation context
---------------------------

{- Note [Escaping the arrow scope]
~~~~~~~~~~~~~~~~~~~~~~~~~~~~~~~~~~~
In arrow notation, a variable bound by a proc (or enclosed let/kappa)
is not in scope to the left of an arrow tail (-<) or the head of (|..|).
For example

        proc x -> (e1 -< e2)

Here, x is not in scope in e1, but it is in scope in e2.  This can get
a bit complicated:

        let x = 3 in
        proc y -> (proc z -> e1) -< e2

Here, x and z are in scope in e1, but y is not.

We implement this by
recording the environment when passing a proc (using newArrowScope),
and returning to that (using escapeArrowScope) on the left of -< and the
head of (|..|).

All this can be dealt with by the *renamer*; by the time we get to
the *type checker* we have sorted out the scopes
-}

data ArrowCtxt
  = NoArrowCtxt
  | ArrowCtxt (Env TcGblEnv TcLclEnv)

-- Record the current environment (outside a proc)
newArrowScope :: TcM a -> TcM a
newArrowScope
  = updEnv $ \env ->
        env { env_lcl = (env_lcl env) { tcl_arrow_ctxt = ArrowCtxt env } }

-- Return to the stored environment (from the enclosing proc)
escapeArrowScope :: TcM a -> TcM a
escapeArrowScope
  = updEnv $ \ env -> case tcl_arrow_ctxt (env_lcl env) of
        NoArrowCtxt -> env
        ArrowCtxt env' -> env'

---------------------------
-- TcTyThing
---------------------------

data TcTyThing
  = AGlobal TyThing             -- Used only in the return type of a lookup

  | ATcId   {           -- Ids defined in this module; may not be fully zonked
        tct_id     :: TcId,
        tct_closed :: TopLevelFlag }   -- See Note [Bindings with closed types]

  | ATyVar  Name TcTyVar        -- The type variable to which the lexically scoped type
                                -- variable is bound. We only need the Name
                                -- for error-message purposes; it is the corresponding
                                -- Name in the domain of the envt

  | AThing  TcKind   -- Used temporarily, during kind checking, for the
                     -- tycons and clases in this recursive group
                     -- Can be a mono-kind or a poly-kind; in TcTyClsDcls see
                     -- Note [Type checking recursive type and class declarations]

  | APromotionErr PromotionErr

data PromotionErr
  = TyConPE          -- TyCon used in a kind before we are ready
                     --     data T :: T -> * where ...
  | ClassPE          -- Ditto Class

  | FamDataConPE     -- Data constructor for a data family
                     -- See Note [AFamDataCon: not promoting data family constructors] in TcRnDriver

  | RecDataConPE     -- Data constructor in a recursive loop
                     -- See Note [ARecDataCon: recusion and promoting data constructors] in TcTyClsDecls
  | NoDataKinds      -- -XDataKinds not enabled

instance Outputable TcTyThing where     -- Debugging only
   ppr (AGlobal g)      = pprTyThing g
   ppr elt@(ATcId {})   = text "Identifier" <>
                          brackets (ppr (tct_id elt) <> dcolon
                                 <> ppr (varType (tct_id elt)) <> comma
                                 <+> ppr (tct_closed elt))
   ppr (ATyVar n tv)    = text "Type variable" <+> quotes (ppr n) <+> equals <+> ppr tv
   ppr (AThing k)       = text "AThing" <+> ppr k
   ppr (APromotionErr err) = text "APromotionErr" <+> ppr err

instance Outputable PromotionErr where
  ppr ClassPE      = text "ClassPE"
  ppr TyConPE      = text "TyConPE"
  ppr FamDataConPE = text "FamDataConPE"
  ppr RecDataConPE = text "RecDataConPE"
  ppr NoDataKinds  = text "NoDataKinds"

pprTcTyThingCategory :: TcTyThing -> SDoc
pprTcTyThingCategory (AGlobal thing)    = pprTyThingCategory thing
pprTcTyThingCategory (ATyVar {})        = ptext (sLit "Type variable")
pprTcTyThingCategory (ATcId {})         = ptext (sLit "Local identifier")
pprTcTyThingCategory (AThing {})        = ptext (sLit "Kinded thing")
pprTcTyThingCategory (APromotionErr pe) = pprPECategory pe

pprPECategory :: PromotionErr -> SDoc
pprPECategory ClassPE      = ptext (sLit "Class")
pprPECategory TyConPE      = ptext (sLit "Type constructor")
pprPECategory FamDataConPE = ptext (sLit "Data constructor")
pprPECategory RecDataConPE = ptext (sLit "Data constructor")
pprPECategory NoDataKinds  = ptext (sLit "Data constructor")
\end{code}


Note [Bindings with closed types]
~~~~~~~~~~~~~~~~~~~~~~~~~~~~~~~~~
Consider

  f x = let g ys = map not ys
        in ...

Can we generalise 'g' under the OutsideIn algorithm?  Yes,
because all g's free variables are top-level; that is they themselves
have no free type variables, and it is the type variables in the
environment that makes things tricky for OutsideIn generalisation.

Definition:

   A variable is "closed", and has tct_closed set to TopLevel,
      iff
   a) all its free variables are imported, or are themselves closed
   b) generalisation is not restricted by the monomorphism restriction

Under OutsideIn we are free to generalise a closed let-binding.
This is an extension compared to the JFP paper on OutsideIn, which
used "top-level" as a proxy for "closed".  (It's not a good proxy
anyway -- the MR can make a top-level binding with a free type
variable.)

Note that:
  * A top-level binding may not be closed, if it suffer from the MR

  * A nested binding may be closed (eg 'g' in the example we started with)
    Indeed, that's the point; whether a function is defined at top level
    or nested is orthogonal to the question of whether or not it is closed

  * A binding may be non-closed because it mentions a lexically scoped
    *type variable*  Eg
        f :: forall a. blah
        f x = let g y = ...(y::a)...


\begin{code}
type ErrCtxt = (Bool, TidyEnv -> TcM (TidyEnv, MsgDoc))
        -- Monadic so that we have a chance
        -- to deal with bound type variables just before error
        -- message construction

        -- Bool:  True <=> this is a landmark context; do not
        --                 discard it when trimming for display
\end{code}


%************************************************************************
%*                                                                      *
        Operations over ImportAvails
%*                                                                      *
%************************************************************************

\begin{code}
-- | 'ImportAvails' summarises what was imported from where, irrespective of
-- whether the imported things are actually used or not.  It is used:
--
--  * when processing the export list,
--
--  * when constructing usage info for the interface file,
--
--  * to identify the list of directly imported modules for initialisation
--    purposes and for optimised overlap checking of family instances,
--
--  * when figuring out what things are really unused
--
data ImportAvails
   = ImportAvails {
        imp_mods :: ImportedMods,
          --      = ModuleEnv [(ModuleName, Bool, SrcSpan, Bool)],
          -- ^ Domain is all directly-imported modules
          -- The 'ModuleName' is what the module was imported as, e.g. in
          -- @
          --     import Foo as Bar
          -- @
          -- it is @Bar@.
          --
          -- The 'Bool' means:
          --
          --  - @True@ => import was @import Foo ()@
          --
          --  - @False@ => import was some other form
          --
          -- Used
          --
          --   (a) to help construct the usage information in the interface
          --       file; if we import something we need to recompile if the
          --       export version changes
          --
          --   (b) to specify what child modules to initialise
          --
          -- We need a full ModuleEnv rather than a ModuleNameEnv here,
          -- because we might be importing modules of the same name from
          -- different packages. (currently not the case, but might be in the
          -- future).

        imp_dep_mods :: ModuleNameEnv (ModuleName, IsBootInterface),
          -- ^ Home-package modules needed by the module being compiled
          --
          -- It doesn't matter whether any of these dependencies
          -- are actually /used/ when compiling the module; they
          -- are listed if they are below it at all.  For
          -- example, suppose M imports A which imports X.  Then
          -- compiling M might not need to consult X.hi, but X
          -- is still listed in M's dependencies.

        imp_dep_pkgs :: [PackageKey],
          -- ^ Packages needed by the module being compiled, whether directly,
          -- or via other modules in this package, or via modules imported
          -- from other packages.

        imp_trust_pkgs :: [PackageKey],
          -- ^ This is strictly a subset of imp_dep_pkgs and records the
          -- packages the current module needs to trust for Safe Haskell
          -- compilation to succeed. A package is required to be trusted if
          -- we are dependent on a trustworthy module in that package.
          -- While perhaps making imp_dep_pkgs a tuple of (PackageKey, Bool)
          -- where True for the bool indicates the package is required to be
          -- trusted is the more logical  design, doing so complicates a lot
          -- of code not concerned with Safe Haskell.
          -- See Note [RnNames . Tracking Trust Transitively]

        imp_trust_own_pkg :: Bool,
          -- ^ Do we require that our own package is trusted?
          -- This is to handle efficiently the case where a Safe module imports
          -- a Trustworthy module that resides in the same package as it.
          -- See Note [RnNames . Trust Own Package]

        imp_orphs :: [Module],
          -- ^ Orphan modules below us in the import tree (and maybe including
          -- us for imported modules)

        imp_finsts :: [Module]
          -- ^ Family instance modules below us in the import tree (and maybe
          -- including us for imported modules)
      }

mkModDeps :: [(ModuleName, IsBootInterface)]
          -> ModuleNameEnv (ModuleName, IsBootInterface)
mkModDeps deps = foldl add emptyUFM deps
               where
                 add env elt@(m,_) = addToUFM env m elt

emptyImportAvails :: ImportAvails
emptyImportAvails = ImportAvails { imp_mods          = emptyModuleEnv,
                                   imp_dep_mods      = emptyUFM,
                                   imp_dep_pkgs      = [],
                                   imp_trust_pkgs    = [],
                                   imp_trust_own_pkg = False,
                                   imp_orphs         = [],
                                   imp_finsts        = [] }

-- | Union two ImportAvails
--
-- This function is a key part of Import handling, basically
-- for each import we create a separate ImportAvails structure
-- and then union them all together with this function.
plusImportAvails ::  ImportAvails ->  ImportAvails ->  ImportAvails
plusImportAvails
  (ImportAvails { imp_mods = mods1,
                  imp_dep_mods = dmods1, imp_dep_pkgs = dpkgs1,
                  imp_trust_pkgs = tpkgs1, imp_trust_own_pkg = tself1,
                  imp_orphs = orphs1, imp_finsts = finsts1 })
  (ImportAvails { imp_mods = mods2,
                  imp_dep_mods = dmods2, imp_dep_pkgs = dpkgs2,
                  imp_trust_pkgs = tpkgs2, imp_trust_own_pkg = tself2,
                  imp_orphs = orphs2, imp_finsts = finsts2 })
  = ImportAvails { imp_mods          = plusModuleEnv_C (++) mods1 mods2,
                   imp_dep_mods      = plusUFM_C plus_mod_dep dmods1 dmods2,
                   imp_dep_pkgs      = dpkgs1 `unionLists` dpkgs2,
                   imp_trust_pkgs    = tpkgs1 `unionLists` tpkgs2,
                   imp_trust_own_pkg = tself1 || tself2,
                   imp_orphs         = orphs1 `unionLists` orphs2,
                   imp_finsts        = finsts1 `unionLists` finsts2 }
  where
    plus_mod_dep (m1, boot1) (m2, boot2)
        = WARN( not (m1 == m2), (ppr m1 <+> ppr m2) $$ (ppr boot1 <+> ppr boot2) )
                -- Check mod-names match
          (m1, boot1 && boot2) -- If either side can "see" a non-hi-boot interface, use that
\end{code}

%************************************************************************
%*                                                                      *
\subsection{Where from}
%*                                                                      *
%************************************************************************

The @WhereFrom@ type controls where the renamer looks for an interface file

\begin{code}
data WhereFrom
  = ImportByUser IsBootInterface        -- Ordinary user import (perhaps {-# SOURCE #-})
  | ImportBySystem                      -- Non user import.
  | ImportByPlugin                      -- Importing a plugin;
                                        -- See Note [Care with plugin imports] in LoadIface

instance Outputable WhereFrom where
  ppr (ImportByUser is_boot) | is_boot     = ptext (sLit "{- SOURCE -}")
                             | otherwise   = empty
  ppr ImportBySystem                       = ptext (sLit "{- SYSTEM -}")
  ppr ImportByPlugin                       = ptext (sLit "{- PLUGIN -}")
\end{code}

%************************************************************************
%*                                                                      *
%*                       Canonical constraints                          *
%*                                                                      *
%*   These are the constraints the low-level simplifier works with      *
%*                                                                      *
%************************************************************************


\begin{code}
-- The syntax of xi types:
-- xi ::= a | T xis | xis -> xis | ... | forall a. tau
-- Two important notes:
--      (i) No type families, unless we are under a ForAll
--      (ii) Note that xi types can contain unexpanded type synonyms;
--           however, the (transitive) expansions of those type synonyms
--           will not contain any type functions, unless we are under a ForAll.
-- We enforce the structure of Xi types when we flatten (TcCanonical)

type Xi = Type       -- In many comments, "xi" ranges over Xi

type Cts = Bag Ct

data Ct
  -- Atomic canonical constraints
  = CDictCan {  -- e.g.  Num xi
      cc_ev     :: CtEvidence, -- See Note [Ct/evidence invariant]
      cc_class  :: Class,
      cc_tyargs :: [Xi]        -- cc_tyargs are function-free, hence Xi
    }

  | CIrredEvCan {  -- These stand for yet-unusable predicates
      cc_ev :: CtEvidence   -- See Note [Ct/evidence invariant]
        -- The ctev_pred of the evidence is
        -- of form   (tv xi1 xi2 ... xin)
        --      or   (tv1 ~ ty2)   where the CTyEqCan  kind invariant fails
        --      or   (F tys ~ ty)  where the CFunEqCan kind invariant fails
        -- See Note [CIrredEvCan constraints]
    }

  | CTyEqCan {  -- tv ~ rhs
       -- Invariants:
       --   * See Note [Applying the inert substitution] in TcFlatten
       --   * tv not in tvs(xi)   (occurs check)
       --   * If tv is a TauTv, then rhs has no foralls
       --       (this avoids substituting a forall for the tyvar in other types)
       --   * typeKind ty `tcEqKind` typeKind tv
       --   * rhs is not necessarily function-free,
       --       but it has no top-level function.
       --     E.g. a ~ [F b]  is fine
       --     but  a ~ F b    is not
       --   * If rhs is also a tv, then it is oriented to give best chance of
       --     unification happening; eg if rhs is touchable then lhs is too
      cc_ev     :: CtEvidence, -- See Note [Ct/evidence invariant]
      cc_tyvar  :: TcTyVar,
      cc_rhs    :: TcType      -- Not necessarily function-free (hence not Xi)
                               -- See invariants above
    }

  | CFunEqCan {  -- F xis ~ fsk
       -- Invariants:
       --   * isTypeFamilyTyCon cc_fun
       --   * typeKind (F xis) = tyVarKind fsk
       --   * always Nominal role
       --   * always Given or Wanted, never Derived
      cc_ev     :: CtEvidence,  -- See Note [Ct/evidence invariant]
      cc_fun    :: TyCon,       -- A type function

      cc_tyargs :: [Xi],        -- cc_tyargs are function-free (hence Xi)
        -- Either under-saturated or exactly saturated
        --    *never* over-saturated (because if so
        --    we should have decomposed)

      cc_fsk    :: TcTyVar  -- [Given]  always a FlatSkol skolem
                            -- [Wanted] always a FlatMetaTv unification variable
        -- See Note [The flattening story] in TcFlatten
    }

  | CNonCanonical {        -- See Note [NonCanonical Semantics] in TcSMonad
      cc_ev  :: CtEvidence
    }

  | CHoleCan {             -- Treated as an "insoluble" constraint
                           -- See Note [Insoluble constraints]
      cc_ev   :: CtEvidence,
      cc_occ  :: OccName,   -- The name of this hole
      cc_hole :: HoleSort   -- The sort of this hole (expr, type, ...)
    }

-- | Used to indicate which sort of hole we have.
data HoleSort = ExprHole  -- ^ A hole in an expression (TypedHoles)
              | TypeHole  -- ^ A hole in a type (PartialTypeSignatures)

\end{code}

Note [CIrredEvCan constraints]
~~~~~~~~~~~~~~~~~~~~~~~~~~~~~~
CIrredEvCan constraints are used for constraints that are "stuck"
   - we can't solve them (yet)
   - we can't use them to solve other constraints
   - but they may become soluble if we substitute for some
     of the type variables in the constraint

Example 1:  (c Int), where c :: * -> Constraint.  We can't do anything
            with this yet, but if later c := Num, *then* we can solve it

Example 2:  a ~ b, where a :: *, b :: k, where k is a kind variable
            We don't want to use this to substitute 'b' for 'a', in case
            'k' is subequently unifed with (say) *->*, because then
            we'd have ill-kinded types floating about.  Rather we want
            to defer using the equality altogether until 'k' get resolved.

Note [Ct/evidence invariant]
~~~~~~~~~~~~~~~~~~~~~~~~~~~~
If  ct :: Ct, then extra fields of 'ct' cache precisely the ctev_pred field
of (cc_ev ct), and is fully rewritten wrt the substitution.   Eg for CDictCan,
   ctev_pred (cc_ev ct) = (cc_class ct) (cc_tyargs ct)
This holds by construction; look at the unique place where CDictCan is
built (in TcCanonical).

In contrast, the type of the evidence *term* (ccev_evtm or ctev_evar) in
the evidence may *not* be fully zonked; we are careful not to look at it
during constraint solving.  See Note [Evidence field of CtEvidence]

\begin{code}
mkNonCanonical :: CtEvidence -> Ct
mkNonCanonical ev = CNonCanonical { cc_ev = ev }

mkNonCanonicalCt :: Ct -> Ct
mkNonCanonicalCt ct = CNonCanonical { cc_ev = cc_ev ct }

ctEvidence :: Ct -> CtEvidence
ctEvidence = cc_ev

ctLoc :: Ct -> CtLoc
ctLoc = ctEvLoc . ctEvidence

ctPred :: Ct -> PredType
-- See Note [Ct/evidence invariant]
ctPred ct = ctEvPred (cc_ev ct)

-- | Makes a new equality predicate with the same boxity as the given
-- evidence.
mkTcEqPredLikeEv :: CtEvidence -> TcType -> TcType -> TcType
mkTcEqPredLikeEv ev
  | isUnLiftedType (ctEvPred ev) = mkPrimEqPred
  | otherwise                    = mkTcEqPred

dropDerivedWC :: WantedConstraints -> WantedConstraints
-- See Note [Dropping derived constraints]
dropDerivedWC wc@(WC { wc_flat = flats })
  = wc { wc_flat  = filterBag isWantedCt flats }
    -- The wc_impl implications are already (recursively) filtered
\end{code}

Note [Dropping derived constraints]
~~~~~~~~~~~~~~~~~~~~~~~~~~~~~~~~~~~
In general we discard derived constraints at the end of constraint solving;
see dropDerivedWC.  For example
 * If we have an unsolved (Ord a), we don't want to complain about
   an unsolved (Eq a) as well.

But we keep Derived *insoluble* constraints because they indicate a solid,
comprehensible error.  Particularly:

 * Insolubles Givens indicate unreachable code

 * Insoluble kind equalities (e.g. [D] * ~ (* -> *)) may arise from
   a type equality a ~ Int#, say

 * Insoluble derived wanted equalities (e.g. [D] Int ~ Bool) may
   arise from functional dependency interactions.  We are careful
   to keep a good CtOrigin on such constraints (FunDepOrigin1, FunDepOrigin2)
   so that we can produce a good error message (Trac #9612)

Since we leave these Derived constraints in the residual WantedConstraints,
we must filter them out when we re-process the WantedConstraint,
in TcSimplify.solve_wanteds.


%************************************************************************
%*                                                                      *
                    CtEvidence
         The "flavor" of a canonical constraint
%*                                                                      *
%************************************************************************

\begin{code}
isWantedCt :: Ct -> Bool
isWantedCt = isWanted . cc_ev

isGivenCt :: Ct -> Bool
isGivenCt = isGiven . cc_ev

isDerivedCt :: Ct -> Bool
isDerivedCt = isDerived . cc_ev

isCTyEqCan :: Ct -> Bool
isCTyEqCan (CTyEqCan {})  = True
isCTyEqCan (CFunEqCan {}) = False
isCTyEqCan _              = False

isCDictCan_Maybe :: Ct -> Maybe Class
isCDictCan_Maybe (CDictCan {cc_class = cls })  = Just cls
isCDictCan_Maybe _              = Nothing

isCIrredEvCan :: Ct -> Bool
isCIrredEvCan (CIrredEvCan {}) = True
isCIrredEvCan _                = False

isCFunEqCan_maybe :: Ct -> Maybe (TyCon, [Type])
isCFunEqCan_maybe (CFunEqCan { cc_fun = tc, cc_tyargs = xis }) = Just (tc, xis)
isCFunEqCan_maybe _ = Nothing

isCFunEqCan :: Ct -> Bool
isCFunEqCan (CFunEqCan {}) = True
isCFunEqCan _ = False

isCNonCanonical :: Ct -> Bool
isCNonCanonical (CNonCanonical {}) = True
isCNonCanonical _ = False

isHoleCt:: Ct -> Bool
isHoleCt (CHoleCan {}) = True
isHoleCt _ = False

isTypedHoleCt :: Ct -> Bool
isTypedHoleCt (CHoleCan { cc_hole = ExprHole }) = True
isTypedHoleCt _ = False

isPartialTypeSigCt :: Ct -> Bool
isPartialTypeSigCt (CHoleCan { cc_hole = TypeHole }) = True
isPartialTypeSigCt _ = False
\end{code}

\begin{code}
instance Outputable Ct where
  ppr ct = ppr (cc_ev ct) <+> parens (text ct_sort)
         where ct_sort = case ct of
                           CTyEqCan {}      -> "CTyEqCan"
                           CFunEqCan {}     -> "CFunEqCan"
                           CNonCanonical {} -> "CNonCanonical"
                           CDictCan {}      -> "CDictCan"
                           CIrredEvCan {}   -> "CIrredEvCan"
                           CHoleCan {}      -> "CHoleCan"
\end{code}

\begin{code}
singleCt :: Ct -> Cts
singleCt = unitBag

andCts :: Cts -> Cts -> Cts
andCts = unionBags

listToCts :: [Ct] -> Cts
listToCts = listToBag

ctsElts :: Cts -> [Ct]
ctsElts = bagToList

consCts :: Ct -> Cts -> Cts
consCts = consBag

snocCts :: Cts -> Ct -> Cts
snocCts = snocBag

extendCtsList :: Cts -> [Ct] -> Cts
extendCtsList cts xs | null xs   = cts
                     | otherwise = cts `unionBags` listToBag xs

andManyCts :: [Cts] -> Cts
andManyCts = unionManyBags

emptyCts :: Cts
emptyCts = emptyBag

isEmptyCts :: Cts -> Bool
isEmptyCts = isEmptyBag

pprCts :: Cts -> SDoc
pprCts cts = vcat (map ppr (bagToList cts))
\end{code}

%************************************************************************
%*                                                                      *
                Wanted constraints
     These are forced to be in TcRnTypes because
           TcLclEnv mentions WantedConstraints
           WantedConstraint mentions CtLoc
           CtLoc mentions ErrCtxt
           ErrCtxt mentions TcM
%*                                                                      *
v%************************************************************************

\begin{code}

data WantedConstraints
  = WC { wc_flat  :: Cts               -- Unsolved constraints, all wanted
       , wc_impl  :: Bag Implication
       , wc_insol :: Cts               -- Insoluble constraints, can be
                                       -- wanted, given, or derived
                                       -- See Note [Insoluble constraints]
    }

emptyWC :: WantedConstraints
emptyWC = WC { wc_flat = emptyBag, wc_impl = emptyBag, wc_insol = emptyBag }

mkFlatWC :: [Ct] -> WantedConstraints
mkFlatWC cts
  = WC { wc_flat = listToBag cts, wc_impl = emptyBag, wc_insol = emptyBag }

isEmptyWC :: WantedConstraints -> Bool
isEmptyWC (WC { wc_flat = f, wc_impl = i, wc_insol = n })
  = isEmptyBag f && isEmptyBag i && isEmptyBag n

insolubleWC :: WantedConstraints -> Bool
-- True if there are any insoluble constraints in the wanted bag. Ignore
-- constraints arising from PartialTypeSignatures to solve as much of the
-- constraints as possible before reporting the holes.
insolubleWC wc = not (isEmptyBag (filterBag (not . isPartialTypeSigCt)
                                  (wc_insol wc)))
               || anyBag ic_insol (wc_impl wc)

andWC :: WantedConstraints -> WantedConstraints -> WantedConstraints
andWC (WC { wc_flat = f1, wc_impl = i1, wc_insol = n1 })
      (WC { wc_flat = f2, wc_impl = i2, wc_insol = n2 })
  = WC { wc_flat  = f1 `unionBags` f2
       , wc_impl  = i1 `unionBags` i2
       , wc_insol = n1 `unionBags` n2 }

unionsWC :: [WantedConstraints] -> WantedConstraints
unionsWC = foldr andWC emptyWC

addFlats :: WantedConstraints -> Bag Ct -> WantedConstraints
addFlats wc cts
  = wc { wc_flat = wc_flat wc `unionBags` cts }

addImplics :: WantedConstraints -> Bag Implication -> WantedConstraints
addImplics wc implic = wc { wc_impl = wc_impl wc `unionBags` implic }

addInsols :: WantedConstraints -> Bag Ct -> WantedConstraints
addInsols wc cts
  = wc { wc_insol = wc_insol wc `unionBags` cts }

instance Outputable WantedConstraints where
  ppr (WC {wc_flat = f, wc_impl = i, wc_insol = n})
   = ptext (sLit "WC") <+> braces (vcat
        [ ppr_bag (ptext (sLit "wc_flat")) f
        , ppr_bag (ptext (sLit "wc_insol")) n
        , ppr_bag (ptext (sLit "wc_impl")) i ])

ppr_bag :: Outputable a => SDoc -> Bag a -> SDoc
ppr_bag doc bag
 | isEmptyBag bag = empty
 | otherwise      = hang (doc <+> equals) 
                       2 (foldrBag (($$) . ppr) empty bag)
\end{code}


%************************************************************************
%*                                                                      *
                Implication constraints
%*                                                                      *
%************************************************************************

\begin{code}
data Implication
  = Implic {
      ic_untch :: Untouchables, -- Untouchables: unification variables
                                -- free in the environment

      ic_skols  :: [TcTyCoVar],  -- Introduced skolems
      ic_info  :: SkolemInfo,    -- See Note [Skolems in an implication]
                                 -- See Note [Shadowing in a constraint]

      ic_given  :: [EvVar],      -- Given evidence variables
                                 --   (order does not matter)
                                 -- See Invariant (GivenInv) in TcType

      ic_no_eqs :: Bool,         -- True  <=> ic_givens have no equalities, for sure
                                 -- False <=> ic_givens might have equalities

      ic_env   :: TcLclEnv,      -- Gives the source location and error context
                                 -- for the implicatdion, and hence for all the
                                 -- given evidence variables

      ic_wanted :: WantedConstraints,  -- The wanted
      ic_insol  :: Bool,               -- True iff insolubleWC ic_wanted is true

      ic_binds  :: EvBindsVar   -- Points to the place to fill in the
                                -- abstraction and bindings
    }

instance Outputable Implication where
  ppr (Implic { ic_untch = untch, ic_skols = skols
              , ic_given = given, ic_no_eqs = no_eqs
              , ic_wanted = wanted, ic_insol = insol
              , ic_binds = binds, ic_info = info })
   = hang (ptext (sLit "Implic") <+> lbrace)
        2 (sep [ ptext (sLit "Untouchables =") <+> ppr untch
               , ptext (sLit "Skolems =") <+> pprTCvBndrs skols
               , ptext (sLit "No-eqs =") <+> ppr no_eqs
               , ptext (sLit "Insol =") <+> ppr insol
               , hang (ptext (sLit "Given ="))  2 (pprEvVars given)
               , hang (ptext (sLit "Wanted =")) 2 (ppr wanted)
               , ptext (sLit "Binds =") <+> ppr binds
               , pprSkolInfo info ] <+> rbrace)
\end{code}

Note [Shadowing in a constraint]
~~~~~~~~~~~~~~~~~~~~~~~~~~~~~~~~
We assume NO SHADOWING in a constraint.  Specifically
 * The unification variables are all implicitly quantified at top
   level, and are all unique
 * The skolem varibles bound in ic_skols are all freah when the
   implication is created.
So we can safely substitute. For example, if we have
   forall a.  a~Int => ...(forall b. ...a...)...
we can push the (a~Int) constraint inwards in the "givens" without
worrying that 'b' might clash.

Note [Skolems in an implication]
~~~~~~~~~~~~~~~~~~~~~~~~~~~~~~~~
The skolems in an implication are not there to perform a skolem escape
check.  That happens because all the environment variables are in the
untouchables, and therefore cannot be unified with anything at all,
let alone the skolems.

Instead, ic_skols is used only when considering floating a constraint
outside the implication in TcSimplify.floatEqualities or
TcSimplify.approximateImplications

Note [Insoluble constraints]
~~~~~~~~~~~~~~~~~~~~~~~~~~~~
Some of the errors that we get during canonicalization are best
reported when all constraints have been simplified as much as
possible. For instance, assume that during simplification the
following constraints arise:

 [Wanted]   F alpha ~  uf1
 [Wanted]   beta ~ uf1 beta

When canonicalizing the wanted (beta ~ uf1 beta), if we eagerly fail
we will simply see a message:
    'Can't construct the infinite type  beta ~ uf1 beta'
and the user has no idea what the uf1 variable is.

Instead our plan is that we will NOT fail immediately, but:
    (1) Record the "frozen" error in the ic_insols field
    (2) Isolate the offending constraint from the rest of the inerts
    (3) Keep on simplifying/canonicalizing

At the end, we will hopefully have substituted uf1 := F alpha, and we
will be able to report a more informative error:
    'Can't construct the infinite type beta ~ F alpha beta'

Insoluble constraints *do* include Derived constraints. For example,
a functional dependency might give rise to [D] Int ~ Bool, and we must
report that.  If insolubles did not contain Deriveds, reportErrors would
never see it.


%************************************************************************
%*                                                                      *
            Pretty printing
%*                                                                      *
%************************************************************************

\begin{code}
pprEvVars :: [EvVar] -> SDoc    -- Print with their types
pprEvVars ev_vars = vcat (map pprEvVarWithType ev_vars)

pprEvVarTheta :: [EvVar] -> SDoc
pprEvVarTheta ev_vars = pprTheta (map evVarPred ev_vars)

pprEvVarWithType :: EvVar -> SDoc
pprEvVarWithType v = ppr v <+> dcolon <+> pprType (evVarPred v)
\end{code}

%************************************************************************
%*                                                                      *
            CtEvidence
%*                                                                      *
%************************************************************************

Note [Evidence field of CtEvidence]
~~~~~~~~~~~~~~~~~~~~~~~~~~~~~~~~~~~
During constraint solving we never look at the type of ctev_evtm, or
ctev_evar; instead we look at the cte_pred field.  The evtm/evar field
may be un-zonked.

\begin{code}
data CtEvidence
  = CtGiven { ctev_pred :: TcPredType      -- See Note [Ct/evidence invariant]
            , ctev_evtm :: EvTerm          -- See Note [Evidence field of CtEvidence]
            , ctev_loc  :: CtLoc }
    -- Truly given, not depending on subgoals
    -- NB: Spontaneous unifications belong here

  | CtWanted { ctev_pred :: TcPredType     -- See Note [Ct/evidence invariant]
             , ctev_evar :: EvVar          -- See Note [Evidence field of CtEvidence]
             , ctev_loc  :: CtLoc }
    -- Wanted goal

  | CtDerived { ctev_pred :: TcPredType
              , ctev_loc  :: CtLoc }
    -- A goal that we don't really have to solve and can't immediately
    -- rewrite anything other than a derived (there's no evidence!)
    -- but if we do manage to solve it may help in solving other goals.

ctEvPred :: CtEvidence -> TcPredType
-- The predicate of a flavor
ctEvPred = ctev_pred

ctEvLoc :: CtEvidence -> CtLoc
ctEvLoc = ctev_loc

ctEvTerm :: CtEvidence -> EvTerm
ctEvTerm (CtGiven   { ctev_evtm = tm }) = tm
ctEvTerm (CtWanted  { ctev_evar = ev }) = EvId ev
ctEvTerm ctev@(CtDerived {}) = pprPanic "ctEvTerm: derived constraint cannot have id"
                                      (ppr ctev)

ctEvCoercion :: CtEvidence -> TcCoercion
-- ctEvCoercion ev = evTermCoercion (ctEvTerm ev)
ctEvCoercion (CtGiven   { ctev_evtm = tm }) = evTermCoercion tm
ctEvCoercion (CtWanted  { ctev_evar = v })  = mkTcCoVarCo v
ctEvCoercion ctev@(CtDerived {}) = pprPanic "ctEvCoercion: derived constraint cannot have id"
                                      (ppr ctev)

ctEvId :: CtEvidence -> TcId
ctEvId (CtWanted  { ctev_evar = ev }) = ev
ctEvId ctev = pprPanic "ctEvId:" (ppr ctev)

instance Outputable CtEvidence where
  ppr fl = case fl of
             CtGiven {}   -> ptext (sLit "[G]") <+> ppr (ctev_evtm fl) <+> ppr_pty
             CtWanted {}  -> ptext (sLit "[W]") <+> ppr (ctev_evar fl) <+> ppr_pty
             CtDerived {} -> ptext (sLit "[D]") <+> text "_" <+> ppr_pty
         where ppr_pty = dcolon <+> ppr (ctEvPred fl)

isWanted :: CtEvidence -> Bool
isWanted (CtWanted {}) = True
isWanted _ = False

isGiven :: CtEvidence -> Bool
isGiven (CtGiven {})  = True
isGiven _ = False

isDerived :: CtEvidence -> Bool
isDerived (CtDerived {}) = True
isDerived _              = False
\end{code}


%************************************************************************
%*                                                                      *
            SubGoalDepth
%*                                                                      *
%************************************************************************

Note [SubGoalDepth]
~~~~~~~~~~~~~~~~~~~
The 'SubGoalCounter' takes care of stopping the constraint solver from looping.
Because of the different use-cases of regular constaints and type function
applications, there are two independent counters. Therefore, this datatype is
abstract. See Note [WorkList]

Each counter starts at zero and increases.

* The "dictionary constraint counter" counts the depth of type class
  instance declarations.  Example:
     [W] d{7} : Eq [Int]
  That is d's dictionary-constraint depth is 7.  If we use the instance
     $dfEqList :: Eq a => Eq [a]
  to simplify it, we get
     d{7} = $dfEqList d'{8}
  where d'{8} : Eq Int, and d' has dictionary-constraint depth 8.

  For civilised (decidable) instance declarations, each increase of
  depth removes a type constructor from the type, so the depth never
  gets big; i.e. is bounded by the structural depth of the type.

  The flag -fcontext-stack=n (not very well named!) fixes the maximium
  level.

* The "type function reduction counter" does the same thing when resolving
* qualities involving type functions. Example:
  Assume we have a wanted at depth 7:
    [W] d{7} : F () ~ a
  If thre is an type function equation "F () = Int", this would be rewritten to
    [W] d{8} : Int ~ a
  and remembered as having depth 8.

  Again, without UndecidableInstances, this counter is bounded, but without it
  can resolve things ad infinitum. Hence there is a maximum level. But we use a
  different maximum, as we expect possibly many more type function reductions
  in sensible programs than type class constraints.

  The flag -ftype-function-depth=n fixes the maximium level.

\begin{code}
data SubGoalCounter = CountConstraints | CountTyFunApps

data SubGoalDepth  -- See Note [SubGoalDepth]
   = SubGoalDepth
         {-# UNPACK #-} !Int      -- Dictionary constraints
         {-# UNPACK #-} !Int      -- Type function reductions
  deriving (Eq, Ord)

instance Outputable SubGoalDepth where
 ppr (SubGoalDepth c f) =  angleBrackets $
        char 'C' <> colon <> int c <> comma <>
        char 'F' <> colon <> int f

initialSubGoalDepth :: SubGoalDepth
initialSubGoalDepth = SubGoalDepth 0 0

maxSubGoalDepth :: DynFlags -> SubGoalDepth
maxSubGoalDepth dflags = SubGoalDepth (ctxtStkDepth dflags) (tyFunStkDepth dflags)

bumpSubGoalDepth :: SubGoalCounter -> SubGoalDepth -> SubGoalDepth
bumpSubGoalDepth CountConstraints (SubGoalDepth c f) = SubGoalDepth (c+1) f
bumpSubGoalDepth CountTyFunApps   (SubGoalDepth c f) = SubGoalDepth c (f+1)

subGoalCounterValue :: SubGoalCounter -> SubGoalDepth -> Int
subGoalCounterValue CountConstraints (SubGoalDepth c _) = c
subGoalCounterValue CountTyFunApps   (SubGoalDepth _ f) = f

subGoalDepthExceeded :: SubGoalDepth -> SubGoalDepth -> Maybe SubGoalCounter
subGoalDepthExceeded (SubGoalDepth mc mf) (SubGoalDepth c f)
        | c > mc    = Just CountConstraints
        | f > mf    = Just CountTyFunApps
        | otherwise = Nothing

-- | Checks whether the evidence can be used to solve a goal with the given minimum depth
-- See Note [Preventing recursive dictionaries]
ctEvCheckDepth :: Class -> CtLoc -> CtEvidence -> Bool
ctEvCheckDepth cls target ev
  | isWanted ev
  , cls == coercibleClass  -- The restriction applies only to Coercible
  = ctLocDepth target <= ctLocDepth (ctEvLoc ev)
  | otherwise = True
\end{code}

Note [Preventing recursive dictionaries]
~~~~~~~~~~~~~~~~~~~~~~~~~~~~~~~~~~~~~~~~
NB: this will go away when we start treating Coercible as an equality.

We have some classes where it is not very useful to build recursive
dictionaries (Coercible, at the moment). So we need the constraint solver to
prevent that. We conservatively ensure this property using the subgoal depth of
the constraints: When solving a Coercible constraint at depth d, we do not
consider evidence from a depth <= d as suitable.

Therefore we need to record the minimum depth allowed to solve a CtWanted. This
is done in the SubGoalDepth field of CtWanted. Most code now uses mkCtWanted,
which initializes it to initialSubGoalDepth (i.e. 0); but when requesting a
Coercible instance (requestCoercible in TcInteract), we bump the current depth
by one and use that.

There are two spots where wanted contraints attempted to be solved
using existing constraints: lookupInertDict and lookupSolvedDict in
TcSMonad.  Both use ctEvCheckDepth to make the check. That function
ensures that a Given constraint can always be used to solve a goal
(i.e. they are at depth infinity, for our purposes)


%************************************************************************
%*                                                                      *
            CtLoc
%*                                                                      *
%************************************************************************

The 'CtLoc' gives information about where a constraint came from.
This is important for decent error message reporting because
dictionaries don't appear in the original source code.
type will evolve...

\begin{code}
data CtLoc = CtLoc { ctl_origin :: CtOrigin
                   , ctl_env    :: TcLclEnv
                   , ctl_depth  :: !SubGoalDepth }
  -- The TcLclEnv includes particularly
  --    source location:  tcl_loc   :: SrcSpan
  --    context:          tcl_ctxt  :: [ErrCtxt]
  --    binder stack:     tcl_bndrs :: [TcIdBinders]
  --    level:            tcl_untch :: Untouchables

mkGivenLoc :: Untouchables -> SkolemInfo -> TcLclEnv -> CtLoc
mkGivenLoc untch skol_info env 
  = CtLoc { ctl_origin = GivenOrigin skol_info
          , ctl_env    = env { tcl_untch = untch }
          , ctl_depth  = initialSubGoalDepth }

mkKindLoc :: TcType -> TcType -> CtLoc -> CtLoc
mkKindLoc s1 s2 loc = setCtLocOrigin loc (KindEqOrigin s1 s2 (ctLocOrigin loc))

ctLocEnv :: CtLoc -> TcLclEnv
ctLocEnv = ctl_env

ctLocDepth :: CtLoc -> SubGoalDepth
ctLocDepth = ctl_depth

ctLocOrigin :: CtLoc -> CtOrigin
ctLocOrigin = ctl_origin

ctLocSpan :: CtLoc -> SrcSpan
ctLocSpan (CtLoc { ctl_env = lcl}) = tcl_loc lcl

setCtLocSpan :: CtLoc -> SrcSpan -> CtLoc
setCtLocSpan ctl@(CtLoc { ctl_env = lcl }) loc = setCtLocEnv ctl (lcl { tcl_loc = loc })

bumpCtLocDepth :: SubGoalCounter -> CtLoc -> CtLoc
bumpCtLocDepth cnt loc@(CtLoc { ctl_depth = d }) = loc { ctl_depth = bumpSubGoalDepth cnt d }

setCtLocOrigin :: CtLoc -> CtOrigin -> CtLoc
setCtLocOrigin ctl orig = ctl { ctl_origin = orig }

setCtLocEnv :: CtLoc -> TcLclEnv -> CtLoc
setCtLocEnv ctl env = ctl { ctl_env = env }

pushErrCtxt :: CtOrigin -> ErrCtxt -> CtLoc -> CtLoc
pushErrCtxt o err loc@(CtLoc { ctl_env = lcl })
  = loc { ctl_origin = o, ctl_env = lcl { tcl_ctxt = err : tcl_ctxt lcl } }

pushErrCtxtSameOrigin :: ErrCtxt -> CtLoc -> CtLoc
-- Just add information w/o updating the origin!
pushErrCtxtSameOrigin err loc@(CtLoc { ctl_env = lcl })
  = loc { ctl_env = lcl { tcl_ctxt = err : tcl_ctxt lcl } }

pprArising :: CtOrigin -> SDoc
-- Used for the main, top-level error message
-- We've done special processing for TypeEq and FunDep origins
pprArising (TypeEqOrigin {}) = empty
pprArising orig              = pprCtOrigin orig

pprArisingAt :: CtLoc -> SDoc
pprArisingAt (CtLoc { ctl_origin = o, ctl_env = lcl})
  = sep [ pprCtOrigin o
        , text "at" <+> ppr (tcl_loc lcl)]
\end{code}

%************************************************************************
%*                                                                      *
                SkolemInfo
%*                                                                      *
%************************************************************************

\begin{code}
-- SkolemInfo gives the origin of *given* constraints
--   a) type variables are skolemised
--   b) an implication constraint is generated
data SkolemInfo
  = SigSkol UserTypeCtxt        -- A skolem that is created by instantiating
            Type                -- a programmer-supplied type signature
                                -- Location of the binding site is on the TyVar

        -- The rest are for non-scoped skolems
  | ClsSkol Class       -- Bound at a class decl
  | InstSkol            -- Bound at an instance decl
  | DataSkol            -- Bound at a data type declaration
  | FamInstSkol         -- Bound at a family instance decl
  | PatSkol             -- An existential type variable bound by a pattern for
      ConLike           -- a data constructor with an existential type.
      (HsMatchContext Name)
             -- e.g.   data T = forall a. Eq a => MkT a
             --        f (MkT x) = ...
             -- The pattern MkT x will allocate an existential type
             -- variable for 'a'.

  | ArrowSkol           -- An arrow form (see TcArrows)

  | IPSkol [HsIPName]   -- Binding site of an implicit parameter

  | RuleSkol RuleName   -- The LHS of a RULE

  | InferSkol [(Name,TcType)]
                        -- We have inferred a type for these (mutually-recursivive)
                        -- polymorphic Ids, and are now checking that their RHS
                        -- constraints are satisfied.

  | BracketSkol         -- Template Haskell bracket

  | UnifyForAllSkol     -- We are unifying two for-all types
       [TcTyCoVar]      -- The instantiated skolem variables
       TcType           -- The instantiated type *inside* the forall

  | UnkSkol             -- Unhelpful info (until I improve it)

instance Outputable SkolemInfo where
  ppr = pprSkolInfo

pprSkolInfo :: SkolemInfo -> SDoc
-- Complete the sentence "is a rigid type variable bound by..."
pprSkolInfo (SigSkol (FunSigCtxt f) ty)
                            = hang (ptext (sLit "the type signature for"))
                                 2 (pprPrefixOcc f <+> dcolon <+> ppr ty)
pprSkolInfo (SigSkol cx ty) = hang (pprUserTypeCtxt cx <> colon)
                                 2 (ppr ty)
pprSkolInfo (IPSkol ips)    = ptext (sLit "the implicit-parameter binding") <> plural ips <+> ptext (sLit "for")
                              <+> pprWithCommas ppr ips
pprSkolInfo (ClsSkol cls)   = ptext (sLit "the class declaration for") <+> quotes (ppr cls)
pprSkolInfo InstSkol        = ptext (sLit "the instance declaration")
pprSkolInfo DataSkol        = ptext (sLit "the data type declaration")
pprSkolInfo FamInstSkol     = ptext (sLit "the family instance declaration")
pprSkolInfo BracketSkol     = ptext (sLit "a Template Haskell bracket")
pprSkolInfo (RuleSkol name) = ptext (sLit "the RULE") <+> doubleQuotes (ftext name)
pprSkolInfo ArrowSkol       = ptext (sLit "the arrow form")
pprSkolInfo (PatSkol cl mc) = case cl of
    RealDataCon dc -> sep [ ptext (sLit "a pattern with constructor")
                          , nest 2 $ ppr dc <+> dcolon
                            <+> pprType (dataConUserType dc) <> comma
                            -- pprType prints forall's regardless of -fprint-explict-foralls
                            -- which is what we want here, since we might be saying
                            -- type variable 't' is bound by ...
                          , ptext (sLit "in") <+> pprMatchContext mc ]
    PatSynCon ps -> sep [ ptext (sLit "a pattern with pattern synonym")
                        , nest 2 $ ppr ps <+> dcolon
                          <+> pprType (patSynType ps) <> comma
                        , ptext (sLit "in") <+> pprMatchContext mc ]
pprSkolInfo (InferSkol ids) = sep [ ptext (sLit "the inferred type of")
                                  , vcat [ ppr name <+> dcolon <+> ppr ty
                                         | (name,ty) <- ids ]]
pprSkolInfo (UnifyForAllSkol tvs ty) = ptext (sLit "the type") <+> ppr (mkInvForAllTys tvs ty)

-- UnkSkol
-- For type variables the others are dealt with by pprSkolTvBinding.
-- For Insts, these cases should not happen
pprSkolInfo UnkSkol = WARN( True, text "pprSkolInfo: UnkSkol" ) ptext (sLit "UnkSkol")
\end{code}


%************************************************************************
%*                                                                      *
            CtOrigin
%*                                                                      *
%************************************************************************

\begin{code}
data CtOrigin
  = GivenOrigin SkolemInfo

  -- All the others are for *wanted* constraints
  | OccurrenceOf Name           -- Occurrence of an overloaded identifier
  | AppOrigin                   -- An application of some kind

  | SpecPragOrigin Name         -- Specialisation pragma for identifier

  | TypeEqOrigin { uo_actual   :: TcType
                 , uo_expected :: TcType }
  | KindEqOrigin
      TcType TcType             -- A kind equality arising from unifying these two types
      CtOrigin                  -- originally arising from this

  | IPOccOrigin  HsIPName       -- Occurrence of an implicit parameter

  | LiteralOrigin (HsOverLit Name)      -- Occurrence of a literal
  | NegateOrigin                        -- Occurrence of syntactic negation

  | ArithSeqOrigin (ArithSeqInfo Name) -- [x..], [x..y] etc
  | PArrSeqOrigin  (ArithSeqInfo Name) -- [:x..y:] and [:x,y..z:]
  | SectionOrigin
  | TupleOrigin                        -- (..,..)
  | ExprSigOrigin       -- e :: ty
  | PatSigOrigin        -- p :: ty
  | PatOrigin           -- Instantiating a polytyped pattern at a constructor
  | RecordUpdOrigin
  | ViewPatOrigin

  | ScOrigin            -- Typechecking superclasses of an instance declaration
  | DerivOrigin         -- Typechecking deriving
  | DerivOriginDC DataCon Int
                        -- Checking constraints arising from this data con and field index
  | DerivOriginCoerce Id Type Type
                        -- DerivOriginCoerce id ty1 ty2: Trying to coerce class method `id` from
                        -- `ty1` to `ty2`.
  | StandAloneDerivOrigin -- Typechecking stand-alone deriving
  | DefaultOrigin       -- Typechecking a default decl
  | DoOrigin            -- Arising from a do expression
  | MCompOrigin         -- Arising from a monad comprehension
  | IfOrigin            -- Arising from an if statement
  | ProcOrigin          -- Arising from a proc expression
  | AnnOrigin           -- An annotation

  | FunDepOrigin1       -- A functional dependency from combining
        PredType CtLoc      -- This constraint arising from ...
        PredType CtLoc      -- and this constraint arising from ...

  | FunDepOrigin2       -- A functional dependency from combining
        PredType CtOrigin   -- This constraint arising from ...
        PredType SrcSpan    -- and this instance
        -- We only need a CtOrigin on the first, because the location
        -- is pinned on the entire error message

  | HoleOrigin
  | UnboundOccurrenceOf RdrName
  | ListOrigin          -- An overloaded list

ctoHerald :: SDoc
ctoHerald = ptext (sLit "arising from")

pprCtOrigin :: CtOrigin -> SDoc

pprCtOrigin (GivenOrigin sk) = ctoHerald <+> ppr sk

pprCtOrigin (FunDepOrigin1 pred1 loc1 pred2 loc2)
  = hang (ctoHerald <+> ptext (sLit "a functional dependency between constraints:"))
       2 (vcat [ hang (quotes (ppr pred1)) 2 (pprArisingAt loc1)
               , hang (quotes (ppr pred2)) 2 (pprArisingAt loc2) ])

pprCtOrigin (FunDepOrigin2 pred1 orig1 pred2 loc2)
  = hang (ctoHerald <+> ptext (sLit "a functional dependency between:"))
       2 (vcat [ hang (ptext (sLit "constraint") <+> quotes (ppr pred1))
                    2 (pprArising orig1 )
               , hang (ptext (sLit "instance") <+> quotes (ppr pred2))
                    2 (ptext (sLit "at") <+> ppr loc2) ])

pprCtOrigin (KindEqOrigin t1 t2 _)
  = hang (ctoHerald <+> ptext (sLit "a kind equality arising from"))
       2 (sep [ppr t1, char '~', ppr t2])

pprCtOrigin (UnboundOccurrenceOf name)
  = ctoHerald <+> ptext (sLit "an undeclared identifier") <+> quotes (ppr name)

pprCtOrigin (DerivOriginDC dc n)
  = hang (ctoHerald <+> ptext (sLit "the") <+> speakNth n
          <+> ptext (sLit "field of") <+> quotes (ppr dc))
       2 (parens (ptext (sLit "type") <+> quotes (ppr ty)))
  where
    ty = dataConOrigArgTys dc !! (n-1)

<<<<<<< HEAD
pprCtOrigin (AmbigOrigin ctxt)
  = ctoHerald <+> ptext (sLit "the ambiguity check for")
                             <+> case ctxt of
                                    FunSigCtxt name -> quotes (ppr name)
                                    InfSigCtxt name -> quotes (ppr name)
                                    _               -> pprUserTypeCtxt ctxt

=======
>>>>>>> 0511c0ab
pprCtOrigin (DerivOriginCoerce meth ty1 ty2)
  = hang (ctoHerald <+> ptext (sLit "the coercion of the method") <+> quotes (ppr meth))
       2 (sep [ ptext (sLit "from type") <+> quotes (ppr ty1)
              , ptext (sLit "  to type") <+> quotes (ppr ty2) ])

pprCtOrigin simple_origin
  = ctoHerald <+> pprCtO simple_origin

----------------
pprCtO :: CtOrigin -> SDoc  -- Ones that are short one-liners
pprCtO (OccurrenceOf name)   = hsep [ptext (sLit "a use of"), quotes (ppr name)]
pprCtO AppOrigin             = ptext (sLit "an application")
pprCtO (SpecPragOrigin name) = hsep [ptext (sLit "a specialisation pragma for"), quotes (ppr name)]
pprCtO (IPOccOrigin name)    = hsep [ptext (sLit "a use of implicit parameter"), quotes (ppr name)]
pprCtO RecordUpdOrigin       = ptext (sLit "a record update")
pprCtO ExprSigOrigin         = ptext (sLit "an expression type signature")
pprCtO PatSigOrigin          = ptext (sLit "a pattern type signature")
pprCtO PatOrigin             = ptext (sLit "a pattern")
pprCtO ViewPatOrigin         = ptext (sLit "a view pattern")
pprCtO IfOrigin              = ptext (sLit "an if statement")
pprCtO (LiteralOrigin lit)   = hsep [ptext (sLit "the literal"), quotes (ppr lit)]
pprCtO (ArithSeqOrigin seq)  = hsep [ptext (sLit "the arithmetic sequence"), quotes (ppr seq)]
pprCtO (PArrSeqOrigin seq)   = hsep [ptext (sLit "the parallel array sequence"), quotes (ppr seq)]
pprCtO SectionOrigin         = ptext (sLit "an operator section")
pprCtO TupleOrigin           = ptext (sLit "a tuple")
pprCtO NegateOrigin          = ptext (sLit "a use of syntactic negation")
pprCtO ScOrigin              = ptext (sLit "the superclasses of an instance declaration")
pprCtO DerivOrigin           = ptext (sLit "the 'deriving' clause of a data type declaration")
pprCtO StandAloneDerivOrigin = ptext (sLit "a 'deriving' declaration")
pprCtO DefaultOrigin         = ptext (sLit "a 'default' declaration")
pprCtO DoOrigin              = ptext (sLit "a do statement")
pprCtO MCompOrigin           = ptext (sLit "a statement in a monad comprehension")
pprCtO ProcOrigin            = ptext (sLit "a proc expression")
pprCtO (TypeEqOrigin t1 t2)  = ptext (sLit "a type equality") <+> sep [ppr t1, char '~', ppr t2]
pprCtO AnnOrigin             = ptext (sLit "an annotation")
pprCtO HoleOrigin            = ptext (sLit "a use of") <+> quotes (ptext $ sLit "_")
pprCtO ListOrigin            = ptext (sLit "an overloaded list")
pprCtO _                     = panic "pprCtOrigin"
\end{code}





Constraint Solver Plugins
-------------------------


\begin{code}

type TcPluginSolver = [Ct]    -- given
                   -> [Ct]    -- derived
                   -> [Ct]    -- wanted
                   -> TcPluginM TcPluginResult

newtype TcPluginM a = TcPluginM (TcM a)

instance Functor     TcPluginM where
  fmap = liftM

instance Applicative TcPluginM where
  pure  = return
  (<*>) = ap

instance Monad TcPluginM where
  return x = TcPluginM (return x)
  fail x   = TcPluginM (fail x)
  TcPluginM m >>= k =
    TcPluginM (do a <- m
                  let TcPluginM m1 = k a
                  m1)

runTcPluginM :: TcPluginM a -> TcM a
runTcPluginM (TcPluginM m) = m

-- | This function provides an escape for direct access to
-- the 'TcM` monad.  It should not be used lightly, and
-- the provided 'TcPluginM' API should be favoured instead.
unsafeTcPluginTcM :: TcM a -> TcPluginM a
unsafeTcPluginTcM = TcPluginM

data TcPlugin = forall s. TcPlugin
  { tcPluginInit  :: TcPluginM s
    -- ^ Initialize plugin, when entering type-checker.

  , tcPluginSolve :: s -> TcPluginSolver
    -- ^ Solve some constraints.
    -- TODO: WRITE MORE DETAILS ON HOW THIS WORKS.

  , tcPluginStop  :: s -> TcPluginM ()
   -- ^ Clean up after the plugin, when exiting the type-checker.
  }

data TcPluginResult
  = TcPluginContradiction [Ct]
    -- ^ The plugin found a contradiction.
    -- The returned constraints are removed from the inert set,
    -- and recorded as insoluable.

  | TcPluginOk [(EvTerm,Ct)] [Ct]
    -- ^ The first field is for constraints that were solved.
    -- These are removed from the inert set,
    -- and the evidence for them is recorded.
    -- The second field contains new work, that should be processed by
    -- the constraint solver.

\end{code}<|MERGE_RESOLUTION|>--- conflicted
+++ resolved
@@ -49,13 +49,8 @@
         isEmptyCts, isCTyEqCan, isCFunEqCan,
         isCDictCan_Maybe, isCFunEqCan_maybe,
         isCIrredEvCan, isCNonCanonical, isWantedCt, isDerivedCt,
-<<<<<<< HEAD
-        isGivenCt, isHoleCt,
+        isGivenCt, isHoleCt, isTypedHoleCt, isPartialTypeSigCt,
         ctEvidence, ctLoc, ctPred, mkTcEqPredLikeEv,
-=======
-        isGivenCt, isHoleCt, isTypedHoleCt, isPartialTypeSigCt,
-        ctEvidence, ctLoc, ctPred,
->>>>>>> 0511c0ab
         mkNonCanonical, mkNonCanonicalCt,
         ctEvPred, ctEvLoc, ctEvTerm, ctEvCoercion, ctEvId, ctEvCheckDepth,
 
@@ -1921,16 +1916,6 @@
   where
     ty = dataConOrigArgTys dc !! (n-1)
 
-<<<<<<< HEAD
-pprCtOrigin (AmbigOrigin ctxt)
-  = ctoHerald <+> ptext (sLit "the ambiguity check for")
-                             <+> case ctxt of
-                                    FunSigCtxt name -> quotes (ppr name)
-                                    InfSigCtxt name -> quotes (ppr name)
-                                    _               -> pprUserTypeCtxt ctxt
-
-=======
->>>>>>> 0511c0ab
 pprCtOrigin (DerivOriginCoerce meth ty1 ty2)
   = hang (ctoHerald <+> ptext (sLit "the coercion of the method") <+> quotes (ppr meth))
        2 (sep [ ptext (sLit "from type") <+> quotes (ppr ty1)

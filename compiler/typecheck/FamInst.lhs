The @FamInst@ type: family instance heads

\begin{code}
{-# LANGUAGE GADTs #-}
{-# OPTIONS -fno-warn-tabs #-}
-- The above warning supression flag is a temporary kludge.
-- While working on this module you are encouraged to remove it and
-- detab the module (please do the detabbing in a separate patch). See
--     http://ghc.haskell.org/trac/ghc/wiki/Commentary/CodingStyle#TabsvsSpaces
-- for details

module FamInst ( 
        checkFamInstConsistency, tcExtendLocalFamInstEnv,
	tcLookupFamInst, 
        tcGetFamInstEnvs,
        newFamInst
    ) where

import HscTypes
import FamInstEnv
import InstEnv( roughMatchTcs )
import Coercion( pprCoAxBranchHdr )
import LoadIface
import TyCoRep
import TcRnMonad
import TyCon
import CoAxiom
import DynFlags
import Module
import Outputable
import UniqFM
import FastString
import Util
import Maybes
import TcMType
import Name
import VarSet
import Control.Monad
import Data.Map (Map)
import qualified Data.Map as Map

#include "HsVersions.h"
\end{code}

%************************************************************************
%*									*
                 Making a FamInst
%*									*
%************************************************************************

\begin{code}
-- All type variables in a FamInst must be fresh. This function
-- creates the fresh variables and applies the necessary substitution
-- It is defined here to avoid a dependency from FamInstEnv on the monad
-- code.

newFamInst :: FamFlavor -> CoAxiom Unbranched -> TcRnIf gbl lcl FamInst
-- Freshen the type variables of the FamInst branches
-- Called from the vectoriser monad too, hence the rather general type
newFamInst flavor axiom@(CoAxiom { co_ax_branches = FirstBranch branch
                                 , co_ax_tc = fam_tc })
  = do { (subst, tvs') <- tcInstSkolTyVarsLoc loc tvs
       ; return (FamInst { fi_fam      = fam_tc_name
                         , fi_flavor   = flavor
                         , fi_tcs      = roughMatchTcs lhs
                         , fi_tvs      = tvs'
                         , fi_tys      = substTys subst lhs
                         , fi_rhs      = substTy  subst rhs
                         , fi_axiom    = axiom }) }
  where
<<<<<<< HEAD
    go :: BranchList CoAxBranch br -> TcRnIf gbl lcl (BranchList FamInstBranch br)
    go (FirstBranch br) = do { br' <- go_branch br
                             ; return (FirstBranch br') }
    go (NextBranch br brs) = do { br' <- go_branch br
                                ; brs' <- go brs
                                ;return (NextBranch br' brs') }
    go_branch :: CoAxBranch -> TcRnIf gbl lcl FamInstBranch 
    go_branch (CoAxBranch { cab_tvs = tvs1
                          , cab_lhs = lhs
                          , cab_loc = loc
                          , cab_rhs = rhs })
       = do { (subst, tvs2) <- tcInstSkolTyCoVarsLoc loc tvs1
            ; return (FamInstBranch { fib_tvs   = tvs2
                                    , fib_lhs   = substTys subst lhs
                                    , fib_rhs   = substTy  subst rhs
                                    , fib_tcs   = roughMatchTcs lhs }) }
=======
    fam_tc_name = tyConName fam_tc
    CoAxBranch { cab_loc = loc
               , cab_tvs = tvs
               , cab_lhs = lhs
               , cab_rhs = rhs } = branch

>>>>>>> 3e633d9b
\end{code}


%************************************************************************
%*									*
	Optimised overlap checking for family instances
%*									*
%************************************************************************

For any two family instance modules that we import directly or indirectly, we
check whether the instances in the two modules are consistent, *unless* we can
be certain that the instances of the two modules have already been checked for
consistency during the compilation of modules that we import.

Why do we need to check?  Consider 
   module X1 where	  	  module X2 where
    data T1			    data T2
    type instance F T1 b = Int	    type instance F a T2 = Char
    f1 :: F T1 a -> Int		    f2 :: Char -> F a T2
    f1 x = x			    f2 x = x

Now if we import both X1 and X2 we could make (f2 . f1) :: Int -> Char.
Notice that neither instance is an orphan.

How do we know which pairs of modules have already been checked?  Any pair of
modules where both modules occur in the `HscTypes.dep_finsts' set (of the
`HscTypes.Dependencies') of one of our directly imported modules must have
already been checked.  Everything else, we check now.  (So that we can be
certain that the modules in our `HscTypes.dep_finsts' are consistent.)

\begin{code}
-- The optimisation of overlap tests is based on determining pairs of modules
-- whose family instances need to be checked for consistency.
--
data ModulePair = ModulePair Module Module

-- canonical order of the components of a module pair
--
canon :: ModulePair -> (Module, Module)
canon (ModulePair m1 m2) | m1 < m2   = (m1, m2)
			 | otherwise = (m2, m1)

instance Eq ModulePair where
  mp1 == mp2 = canon mp1 == canon mp2

instance Ord ModulePair where
  mp1 `compare` mp2 = canon mp1 `compare` canon mp2

instance Outputable ModulePair where
  ppr (ModulePair m1 m2) = angleBrackets (ppr m1 <> comma <+> ppr m2)

-- Sets of module pairs
--
type ModulePairSet = Map ModulePair ()

listToSet :: [ModulePair] -> ModulePairSet
listToSet l = Map.fromList (zip l (repeat ()))

checkFamInstConsistency :: [Module] -> [Module] -> TcM ()
checkFamInstConsistency famInstMods directlyImpMods
  = do { dflags     <- getDynFlags
       ; (eps, hpt) <- getEpsAndHpt

       ; let { -- Fetch the iface of a given module.  Must succeed as
 	       -- all directly imported modules must already have been loaded.
	       modIface mod = 
	         case lookupIfaceByModule dflags hpt (eps_PIT eps) mod of
                   Nothing    -> panic "FamInst.checkFamInstConsistency"
                   Just iface -> iface

             ; hmiModule     = mi_module . hm_iface
	     ; hmiFamInstEnv = extendFamInstEnvList emptyFamInstEnv 
                               . md_fam_insts . hm_details
             ; hpt_fam_insts = mkModuleEnv [ (hmiModule hmi, hmiFamInstEnv hmi) 
			                   | hmi <- eltsUFM hpt]
	     ; groups        = map (dep_finsts . mi_deps . modIface) 
				   directlyImpMods
	     ; okPairs       = listToSet $ concatMap allPairs groups
	         -- instances of okPairs are consistent
	     ; criticalPairs = listToSet $ allPairs famInstMods
	         -- all pairs that we need to consider
             ; toCheckPairs  = Map.keys $ criticalPairs `Map.difference` okPairs
	         -- the difference gives us the pairs we need to check now
	     }

       ; mapM_ (check hpt_fam_insts) toCheckPairs
       }
  where
    allPairs []     = []
    allPairs (m:ms) = map (ModulePair m) ms ++ allPairs ms

    check hpt_fam_insts (ModulePair m1 m2)
      = do { env1 <- getFamInsts hpt_fam_insts m1
           ; env2 <- getFamInsts hpt_fam_insts m2
           ; mapM_ (checkForConflicts (emptyFamInstEnv, env2))   
                   (famInstEnvElts env1) }

getFamInsts :: ModuleEnv FamInstEnv -> Module -> TcM FamInstEnv
getFamInsts hpt_fam_insts mod
  | Just env <- lookupModuleEnv hpt_fam_insts mod = return env
  | otherwise = do { _ <- initIfaceTcRn (loadSysInterface doc mod)
                   ; eps <- getEps
                   ; return (expectJust "checkFamInstConsistency" $
                             lookupModuleEnv (eps_mod_fam_inst_env eps) mod) }
  where
    doc = ppr mod <+> ptext (sLit "is a family-instance module")
\end{code}

%************************************************************************
%*									*
	Lookup
%*									*
%************************************************************************

Look up the instance tycon of a family instance.

The match may be ambiguous (as we know that overlapping instances have
identical right-hand sides under overlapping substitutions - see
'FamInstEnv.lookupFamInstEnvConflicts').  However, the type arguments used
for matching must be equal to or be more specific than those of the family
instance declaration.  We pick one of the matches in case of ambiguity; as
the right-hand sides are identical under the match substitution, the choice
does not matter.

Return the instance tycon and its type instance.  For example, if we have

 tcLookupFamInst 'T' '[Int]' yields (':R42T', 'Int')

then we have a coercion (ie, type instance of family instance coercion)

 :Co:R42T Int :: T [Int] ~ :R42T Int

which implies that :R42T was declared as 'data instance T [a]'.

\begin{code}
tcLookupFamInst :: TyCon -> [Type] -> TcM (Maybe FamInstMatch)
tcLookupFamInst tycon tys
  | not (isOpenFamilyTyCon tycon)
  = return Nothing
  | otherwise
  = do { instEnv <- tcGetFamInstEnvs
       ; let mb_match = lookupFamInstEnv instEnv tycon tys 
<<<<<<< HEAD
--       ; traceTc "lookupFamInst" ((ppr tycon <+> ppr tys) $$ 
--                                  pprTCvBndrs (varSetElems (tyVarsOfTypes tys)) $$ 
--                                  ppr mb_match $$ ppr instEnv)
=======
       ; traceTc "lookupFamInst" ((ppr tycon <+> ppr tys) $$ 
                                  pprTvBndrs (varSetElems (tyVarsOfTypes tys)) $$ 
                                  ppr mb_match $$ ppr instEnv)
>>>>>>> 3e633d9b
       ; case mb_match of
	   [] -> return Nothing
	   (match:_) 
              -> return $ Just match
       }
\end{code}


%************************************************************************
%*									*
	Extending the family instance environment
%*									*
%************************************************************************

\begin{code}
-- Add new locally-defined family instances
tcExtendLocalFamInstEnv :: [FamInst] -> TcM a -> TcM a
tcExtendLocalFamInstEnv fam_insts thing_inside
 = do { env <- getGblEnv
      ; (inst_env', fam_insts') <- foldlM addLocalFamInst  
                                          (tcg_fam_inst_env env, tcg_fam_insts env)
                                          fam_insts
      ; let env' = env { tcg_fam_insts    = fam_insts'
		       , tcg_fam_inst_env = inst_env' }
      ; setGblEnv env' thing_inside
      }

-- Check that the proposed new instance is OK,
-- and then add it to the home inst env
-- This must be lazy in the fam_inst arguments, see Note [Lazy axiom match]
-- in FamInstEnv.lhs
addLocalFamInst :: (FamInstEnv,[FamInst]) -> FamInst -> TcM (FamInstEnv, [FamInst])
addLocalFamInst (home_fie, my_fis) fam_inst
        -- home_fie includes home package and this module
        -- my_fies is just the ones from this module
  = do { traceTc "addLocalFamInst" (ppr fam_inst)

       ; isGHCi <- getIsGHCi
       ; mod <- getModule
       ; traceTc "alfi" (ppr mod $$ ppr isGHCi)

           -- In GHCi, we *override* any identical instances
           -- that are also defined in the interactive context
           -- Trac #7102
       ; let (home_fie', my_fis')
               | isGHCi    = ( deleteFromFamInstEnv home_fie fam_inst
                             , filterOut (identicalFamInst fam_inst) my_fis)
               | otherwise = (home_fie, my_fis)

           -- Load imported instances, so that we report
           -- overlaps correctly
       ; eps <- getEps
       ; let inst_envs  = (eps_fam_inst_env eps, home_fie')
             home_fie'' = extendFamInstEnv home_fie fam_inst

           -- Check for conflicting instance decls
       ; no_conflict <- checkForConflicts inst_envs fam_inst
       ; if no_conflict then
            return (home_fie'', fam_inst : my_fis')
         else
            return (home_fie,   my_fis) }
\end{code}

%************************************************************************
%*									*
	Checking an instance against conflicts with an instance env
%*									*
%************************************************************************

Check whether a single family instance conflicts with those in two instance
environments (one for the EPS and one for the HPT).

\begin{code}
checkForConflicts :: FamInstEnvs -> FamInst -> TcM Bool
checkForConflicts inst_envs fam_inst
  = do { let conflicts = lookupFamInstEnvConflicts inst_envs fam_inst
             no_conflicts = null conflicts
       ; traceTc "checkForConflicts" (ppr (map fim_instance conflicts) $$
                                      ppr fam_inst $$ ppr inst_envs)
       ; unless no_conflicts $ conflictInstErr fam_inst conflicts
       ; return no_conflicts }

conflictInstErr :: FamInst -> [FamInstMatch] -> TcRn ()
conflictInstErr fam_inst conflictingMatch
  | (FamInstMatch { fim_instance = confInst }) : _ <- conflictingMatch
  = addFamInstsErr (ptext (sLit "Conflicting family instance declarations:"))
                   [fam_inst, confInst]
  | otherwise 
  = panic "conflictInstErr"

addFamInstsErr :: SDoc -> [FamInst] -> TcRn ()
addFamInstsErr herald insts
  = ASSERT( not (null insts) )
    setSrcSpan srcSpan $ addErr $
    hang herald
       2 (vcat [ pprCoAxBranchHdr (famInstAxiom fi) 0
               | fi <- sorted ])
 where
   getSpan   = getSrcLoc . famInstAxiom
   sorted    = sortWith getSpan insts
   fi1       = head sorted
   srcSpan   = coAxBranchSpan (coAxiomSingleBranch (famInstAxiom fi1))
   -- The sortWith just arranges that instances are dislayed in order
   -- of source location, which reduced wobbling in error messages,
   -- and is better for users

tcGetFamInstEnvs :: TcM FamInstEnvs
-- Gets both the external-package inst-env
-- and the home-pkg inst env (includes module being compiled)
tcGetFamInstEnvs 
  = do { eps <- getEps; env <- getGblEnv
       ; return (eps_fam_inst_env eps, tcg_fam_inst_env env) }
\end{code}
<|MERGE_RESOLUTION|>--- conflicted
+++ resolved
@@ -59,7 +59,7 @@
 -- Called from the vectoriser monad too, hence the rather general type
 newFamInst flavor axiom@(CoAxiom { co_ax_branches = FirstBranch branch
                                  , co_ax_tc = fam_tc })
-  = do { (subst, tvs') <- tcInstSkolTyVarsLoc loc tvs
+  = do { (subst, tvs') <- tcInstSkolTyCoVarsLoc loc tvs
        ; return (FamInst { fi_fam      = fam_tc_name
                          , fi_flavor   = flavor
                          , fi_tcs      = roughMatchTcs lhs
@@ -68,31 +68,12 @@
                          , fi_rhs      = substTy  subst rhs
                          , fi_axiom    = axiom }) }
   where
-<<<<<<< HEAD
-    go :: BranchList CoAxBranch br -> TcRnIf gbl lcl (BranchList FamInstBranch br)
-    go (FirstBranch br) = do { br' <- go_branch br
-                             ; return (FirstBranch br') }
-    go (NextBranch br brs) = do { br' <- go_branch br
-                                ; brs' <- go brs
-                                ;return (NextBranch br' brs') }
-    go_branch :: CoAxBranch -> TcRnIf gbl lcl FamInstBranch 
-    go_branch (CoAxBranch { cab_tvs = tvs1
-                          , cab_lhs = lhs
-                          , cab_loc = loc
-                          , cab_rhs = rhs })
-       = do { (subst, tvs2) <- tcInstSkolTyCoVarsLoc loc tvs1
-            ; return (FamInstBranch { fib_tvs   = tvs2
-                                    , fib_lhs   = substTys subst lhs
-                                    , fib_rhs   = substTy  subst rhs
-                                    , fib_tcs   = roughMatchTcs lhs }) }
-=======
     fam_tc_name = tyConName fam_tc
     CoAxBranch { cab_loc = loc
                , cab_tvs = tvs
                , cab_lhs = lhs
                , cab_rhs = rhs } = branch
 
->>>>>>> 3e633d9b
 \end{code}
 
 
@@ -235,15 +216,9 @@
   | otherwise
   = do { instEnv <- tcGetFamInstEnvs
        ; let mb_match = lookupFamInstEnv instEnv tycon tys 
-<<<<<<< HEAD
---       ; traceTc "lookupFamInst" ((ppr tycon <+> ppr tys) $$ 
---                                  pprTCvBndrs (varSetElems (tyVarsOfTypes tys)) $$ 
---                                  ppr mb_match $$ ppr instEnv)
-=======
        ; traceTc "lookupFamInst" ((ppr tycon <+> ppr tys) $$ 
-                                  pprTvBndrs (varSetElems (tyVarsOfTypes tys)) $$ 
+                                  pprTCvBndrs (varSetElems (tyCoVarsOfTypes tys)) $$ 
                                   ppr mb_match $$ ppr instEnv)
->>>>>>> 3e633d9b
        ; case mb_match of
 	   [] -> return Nothing
 	   (match:_) 

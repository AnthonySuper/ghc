{-
(c) The University of Glasgow 2006
(c) The GRASP/AQUA Project, Glasgow University, 1992-1998


Type subsumption and unification
-}

{-# LANGUAGE CPP #-}

module TcUnify (
  -- Full-blown subsumption
  tcWrapResult, tcGen,
  tcSubType, tcSubType_NC, tcSubTypeDS, tcSubTypeDS_NC,
  checkConstraints, newImplication,

  -- Various unifications
  unifyType, unifyTypeList, unifyTheta, 
  unifyKind, 

  --------------------------------
  -- Holes
  tcInfer,
  matchExpectedListTy,
  matchExpectedPArrTy,
  matchExpectedTyConApp,
  matchExpectedAppTy, 
  matchExpectedFunTys,
  matchExpectedFunKind,
  wrapFunResCoercion

  ) where

#include "HsVersions.h"

import HsSyn
import TyCoRep
import TcMType
import TcRnMonad
import TcType
import Type
import TcEvidence
import Name ( isSystemName )
import Inst
import TyCon
import TysWiredIn
import Var
import VarEnv
import VarSet
import ErrUtils
import DynFlags
import BasicTypes
import Util
import Outputable
import FastString

import Control.Monad

{-
************************************************************************
*                                                                      *
             matchExpected functions
*                                                                      *
************************************************************************

Note [Herald for matchExpectedFunTys]
~~~~~~~~~~~~~~~~~~~~~~~~~~~~~~~~~~~~~
The 'herald' always looks like:
   "The equation(s) for 'f' have"
   "The abstraction (\x.e) takes"
   "The section (+ x) expects"
   "The function 'f' is applied to"

This is used to construct a message of form

   The abstraction `\Just 1 -> ...' takes two arguments
   but its type `Maybe a -> a' has only one

   The equation(s) for `f' have two arguments
   but its type `Maybe a -> a' has only one

   The section `(f 3)' requires 'f' to take two arguments
   but its type `Int -> Int' has only one

   The function 'f' is applied to two arguments
   but its type `Int -> Int' has only one

Note [matchExpectedFunTys]
~~~~~~~~~~~~~~~~~~~~~~~~~~
matchExpectedFunTys checks that an (Expected rho) has the form
of an n-ary function.  It passes the decomposed type to the
thing_inside, and returns a wrapper to coerce between the two types

It's used wherever a language construct must have a functional type,
namely:
        A lambda expression
        A function definition
     An operator section

This is not (currently) where deep skolemisation occurs;
matchExpectedFunTys does not skolmise nested foralls in the 
expected type, because it expects that to have been done already
-}

matchExpectedFunTys :: SDoc     -- See Note [Herald for matchExpectedFunTys]
                    -> Arity
                    -> TcRhoType 
                    -> TcM (TcCoercion, [TcSigmaType], TcRhoType)

-- If    matchExpectFunTys n ty = (co, [t1,..,tn], ty_r)
-- then  co : ty ~ (t1 -> ... -> tn -> ty_r)
--
-- Does not allocate unnecessary meta variables: if the input already is 
-- a function, we just take it apart.  Not only is this efficient, 
-- it's important for higher rank: the argument might be of form
--              (forall a. ty) -> other
-- If allocated (fresh-meta-var1 -> fresh-meta-var2) and unified, we'd
-- hide the forall inside a meta-variable

matchExpectedFunTys herald arity orig_ty 
  = go arity orig_ty
  where
    -- If     go n ty = (co, [t1,..,tn], ty_r)
    -- then   co : ty ~ t1 -> .. -> tn -> ty_r

    go n_req ty
      | n_req == 0 = return (mkTcNomReflCo ty, [], ty)

    go n_req ty
      | Just ty' <- tcView ty = go n_req ty'

    go n_req (ForAllTy (Anon arg_ty) res_ty)
      | not (isPredTy arg_ty)
      = do { (co, tys, ty_r) <- go (n_req-1) res_ty
           ; return (mkTcFunCo Nominal (mkTcNomReflCo arg_ty) co, arg_ty:tys, ty_r) }

    go n_req ty@(TyVarTy tv)
      | ASSERT( isTcTyVar tv) isMetaTyVar tv
      = do { cts <- readMetaTyVar tv
           ; case cts of
               Indirect ty' -> go n_req ty'
               Flexi        -> defer n_req ty }

       -- In all other cases we bale out into ordinary unification
       -- However unlike the meta-tyvar case, we are sure that the
<<<<<<< HEAD
       -- number of arrows doesn't match up, so we can add a bit 
       -- more context to the error message (cf Trac #7869)
=======
       -- number of arguments doesn't match arity of the original
       -- type, so we can add a bit more context to the error message
       -- (cf Trac #7869).
       --
       -- It is not always an error, because specialized type may have
       -- different arity, for example:
       --
       -- > f1 = f2 'a'
       -- > f2 :: Monad m => m Bool
       -- > f2 = undefined
       --
       -- But in that case we add specialized type into error context
       -- anyway, because it may be useful. See also Trac #9605.
>>>>>>> 30fdf86e
    go n_req ty = addErrCtxtM mk_ctxt $
                  defer n_req ty

    ------------
    defer n_req fun_ty 
      = do { arg_tys <- replicateM n_req newOpenFlexiTyVarTy
                        -- See Note [Foralls to left of arrow]
           ; res_ty  <- newOpenFlexiTyVarTy
           ; co   <- unifyType fun_ty (mkFunTys arg_tys res_ty)
           ; return (co, arg_tys, res_ty) }

    ------------
    mk_ctxt :: TidyEnv -> TcM (TidyEnv, MsgDoc)
    mk_ctxt env = do { (env', ty) <- zonkTidyTcType env orig_ty
                     ; let (args, _) = tcSplitFunTys ty
                           n_actual = length args
                           (env'', orig_ty') = tidyOpenType env' orig_ty
                     ; return (env'', mk_msg orig_ty' ty n_actual) }

<<<<<<< HEAD
    mk_msg ty n_args
      = herald <+> speakNOf arity (ptext (sLit "argument")) <> comma $$ 
        sep [ptext (sLit "but its type") <+> quotes (pprType ty), 
             if n_args == 0 then ptext (sLit "has none") 
             else ptext (sLit "has only") <+> speakN n_args]
=======
    mk_msg orig_ty ty n_args
      = herald <+> speakNOf arity (ptext (sLit "argument")) <> comma $$
        if n_args == arity
          then ptext (sLit "its type is") <+> quotes (pprType orig_ty) <>
               comma $$
               ptext (sLit "it is specialized to") <+> quotes (pprType ty)
          else sep [ptext (sLit "but its type") <+> quotes (pprType ty),
                    if n_args == 0 then ptext (sLit "has none")
                    else ptext (sLit "has only") <+> speakN n_args]
>>>>>>> 30fdf86e

{-
Note [Foralls to left of arrow]
~~~~~~~~~~~~~~~~~~~~~~~~~~~~~~~
Consider
  f (x :: forall a. a -> a) = x
We give 'f' the type (alpha -> beta), and then want to unify
the alpha with (forall a. a->a).  We want to the arg and result
of (->) to be sort-polymorphic, and this also permits foralls, so
we are ok. See Note [Sort-polymorphic tyvars accept foralls] in TcUnify
and Note [TYPE] in TysPrim.
-}

----------------------
matchExpectedListTy :: TcRhoType -> TcM (TcCoercion, TcRhoType)
-- Special case for lists
matchExpectedListTy exp_ty
 = do { (co, [elt_ty]) <- matchExpectedTyConApp listTyCon exp_ty
      ; return (co, elt_ty) }

----------------------
matchExpectedPArrTy :: TcRhoType -> TcM (TcCoercion, TcRhoType)
-- Special case for parrs
matchExpectedPArrTy exp_ty
  = do { (co, [elt_ty]) <- matchExpectedTyConApp parrTyCon exp_ty
       ; return (co, elt_ty) }

---------------------
matchExpectedTyConApp :: TyCon                -- T :: forall kv1 ... kvm. k1 -> ... -> kn -> *
                      -> TcRhoType            -- orig_ty
                      -> TcM (TcCoercion,     -- T k1 k2 k3 a b c ~ orig_ty
                              [TcSigmaType])  -- Element types, k1 k2 k3 a b c

-- It's used for wired-in tycons, so we call checkWiredInTyCon
-- Precondition: never called with FunTyCon
-- Precondition: input type :: *
-- Postcondition: (T k1 k2 k3 a b c) is well-kinded

matchExpectedTyConApp tc orig_ty
  = go orig_ty
  where
    go ty 
       | Just ty' <- tcView ty 
       = go ty'

    go ty@(TyConApp tycon args) 
       | tc == tycon  -- Common case
       = return (mkTcNomReflCo ty, args)

    go (TyVarTy tv)
       | ASSERT( isTcTyVar tv) isMetaTyVar tv
       = do { cts <- readMetaTyVar tv
            ; case cts of
                Indirect ty -> go ty
                Flexi       -> defer }
   
    go _ = defer

    -- If the common case does not occur, instantiate a template
    -- T k1 .. kn t1 .. tm, and unify with the original type
    -- Doing it this way ensures that the types we return are
    -- kind-compatible with T.  For example, suppose we have
    --       matchExpectedTyConApp T (f Maybe)
    -- where data T a = MkT a  
    -- Then we don't want to instantate T's data constructors with  
    --    (a::*) ~ Maybe
    -- because that'll make types that are utterly ill-kinded.
    -- This happened in Trac #7368
    defer = ASSERT2( classifiesTypeWithValues res_kind, ppr tc )
            do { (k_subst, kvs') <- tcInstTyCoVars (OccurrenceOf (tyConName tc)) kvs
               ; let arg_kinds' = substTys k_subst arg_kinds
                     kappa_tys  = mkOnlyTyVarTys kvs'
               ; tau_tys <- mapM newFlexiTyVarTy arg_kinds'
               ; co <- unifyType (mkTyConApp tc (kappa_tys ++ tau_tys)) orig_ty
               ; return (co, kappa_tys ++ tau_tys) }

    (bndrs, res_kind)     = splitForAllTys (tyConKind tc)
    (kvs, arg_kinds)      = partitionBinders bndrs

----------------------
matchExpectedAppTy :: TcRhoType                         -- orig_ty
                   -> TcM (TcCoercion,                   -- m a ~ orig_ty
                           (TcSigmaType, TcSigmaType))  -- Returns m, a
-- If the incoming type is a mutable type variable of kind k, then
-- matchExpectedAppTy returns a new type variable (m: * -> k); note the *.

matchExpectedAppTy orig_ty
  = go orig_ty
  where
    go ty
      | Just ty' <- tcView ty = go ty'

      | Just (fun_ty, arg_ty) <- tcSplitAppTy_maybe ty
      = return (mkTcNomReflCo orig_ty, (fun_ty, arg_ty))

    go (TyVarTy tv)
      | ASSERT( isTcTyVar tv) isMetaTyVar tv
      = do { cts <- readMetaTyVar tv
           ; case cts of
               Indirect ty -> go ty
               Flexi       -> defer }

    go _ = defer

    -- Defer splitting by generating an equality constraint
    defer = do { ty1 <- newFlexiTyVarTy kind1
               ; ty2 <- newFlexiTyVarTy kind2
               ; co <- unifyType (mkAppTy ty1 ty2) orig_ty
               ; return (co, (ty1, ty2)) }

    orig_kind = typeKind orig_ty
    kind1 = mkArrowKind liftedTypeKind orig_kind
    kind2 = liftedTypeKind    -- m :: * -> k
                              -- arg type :: *

{-
************************************************************************
*                                                                      *
                Subsumption checking
*                                                                      *
************************************************************************

Note [Subsumption checking: tcSubType]
~~~~~~~~~~~~~~~~~~~~~~~~~~~~~~~~~~~~~~
All the tcSubType calls have the form
                tcSubType actual_ty expected_ty
which checks
                actual_ty <= expected_ty

That is, that a value of type actual_ty is acceptable in
a place expecting a value of type expected_ty.  I.e. that

    actual ty   is more polymorphic than   expected_ty

It returns a coercion function
        co_fn :: actual_ty ~ expected_ty
which takes an HsExpr of type actual_ty into one of type
expected_ty.

There are a number of wrinkles (below).

Notice that Wrinkle 1 and 2 both require eta-expansion, which technically
may increase termination.  We just put up with this, in exchange for getting
more predicatble type inference.

Wrinkle 1: Note [Deep skolemisation]
~~~~~~~~~~~~~~~~~~~~~~~~~~~~~~~~~~~~
We want   (forall a. Int -> a -> a)  <=  (Int -> forall a. a->a)
(see section 4.6 of "Practical type inference for higher rank types")
So we must deeply-skolemise the RHS before we instantiate the LHS.

That is why tc_sub_type starts with a call to tcGen (which does the
deep skolemisation), and then calls the DS variant (which assumes
that expected_ty is deeply skolemised)

Wrinkle 2: Note [Co/contra-variance of subsumption checking]
~~~~~~~~~~~~~~~~~~~~~~~~~~~~~~~~~~~~~~~~~~~~~~~~~~~~~~~~~~~
Consider  g :: (Int -> Int) -> Int
  f1 :: (forall a. a -> a) -> Int
  f1 = g

  f2 :: (forall a. a -> a) -> Int
  f2 x = g x
f2 will typecheck, and it would be odd/fragile if f1 did not.
But f1 will only typecheck if we have that
    (Int->Int) -> Int  <=  (forall a. a->a) -> Int
And that is only true if we do the full co/contravariant thing
in the subsumption check.  That happens in the FunTy case of
tc_sub_type_ds, and is the sole reason for the WpFun form of
HsWrapper.

Another powerful reason for doing this co/contra stuff is visible
in Trac #9569, involving instantiation of constraint variables,
and again involving eta-expansion.

Wrinkle 3: Note [Higher rank types]
~~~~~~~~~~~~~~~~~~~~~~~~~~~~~~~~~~~
Consider tc150:
  f y = \ (x::forall a. a->a). blah
The following happens:
* We will infer the type of the RHS, ie with a res_ty = alpha.
* Then the lambda will split  alpha := beta -> gamma.
* And then we'll check tcSubType IsSwapped beta (forall a. a->a)

So it's important that we unify beta := forall a. a->a, rather than
skolemising the type.
-}

tcSubType :: UserTypeCtxt -> TcSigmaType -> TcSigmaType -> TcM HsWrapper
-- Checks that actual <= expected
-- Returns HsWrapper :: actual ~ expected
tcSubType ctxt ty_actual ty_expected
  = addSubTypeCtxt ty_actual ty_expected $
    tcSubType_NC ctxt ty_actual ty_expected

tcSubTypeDS :: UserTypeCtxt -> TcSigmaType -> TcRhoType -> TcM HsWrapper
-- Just like tcSubType, but with the additional precondition that
-- ty_expected is deeply skolemised (hence "DS")
tcSubTypeDS ctxt ty_actual ty_expected
  = addSubTypeCtxt ty_actual ty_expected $
    tcSubTypeDS_NC ctxt ty_actual ty_expected


addSubTypeCtxt :: TcType -> TcType -> TcM a -> TcM a
addSubTypeCtxt ty_actual ty_expected thing_inside
 | isRhoTy ty_actual     -- If there is no polymorphism involved, the
 , isRhoTy ty_expected   -- TypeEqOrigin stuff (added by the _NC functions)
 = thing_inside          -- gives enough context by itself
 | otherwise
 = addErrCtxtM mk_msg thing_inside
  where
    mk_msg tidy_env
      = do { (tidy_env, ty_actual)   <- zonkTidyTcType tidy_env ty_actual
           ; (tidy_env, ty_expected) <- zonkTidyTcType tidy_env ty_expected
           ; let msg = vcat [ hang (ptext (sLit "When checking that:"))
                                 4 (ppr ty_actual)
                            , nest 2 (hang (ptext (sLit "is more polymorphic than:"))
                                         2 (ppr ty_expected)) ]
           ; return (tidy_env, msg) }

---------------
-- The "_NC" variants do not add a typechecker-error context;
-- the caller is assumed to do that

tcSubType_NC :: UserTypeCtxt -> TcSigmaType -> TcSigmaType -> TcM HsWrapper
tcSubType_NC ctxt ty_actual ty_expected
  = do { traceTc "tcSubType_NC" (vcat [pprUserTypeCtxt ctxt, ppr ty_actual, ppr ty_expected])
       ; tc_sub_type origin ctxt ty_actual ty_expected }
  where
    origin = TypeEqOrigin { uo_actual = ty_actual, uo_expected = ty_expected }

tcSubTypeDS_NC :: UserTypeCtxt -> TcSigmaType -> TcRhoType -> TcM HsWrapper
tcSubTypeDS_NC ctxt ty_actual ty_expected
  = do { traceTc "tcSubTypeDS_NC" (vcat [pprUserTypeCtxt ctxt, ppr ty_actual, ppr ty_expected])
       ; tc_sub_type_ds origin ctxt ty_actual ty_expected }
  where
    origin = TypeEqOrigin { uo_actual = ty_actual, uo_expected = ty_expected }

---------------
tc_sub_type :: CtOrigin -> UserTypeCtxt -> TcSigmaType -> TcSigmaType -> TcM HsWrapper
tc_sub_type origin ctxt ty_actual ty_expected
  | isTyVarTy ty_actual  -- See Note [Higher rank types]
  = do { cow <- uType origin ty_actual ty_expected
       ; return (coToHsWrapper cow) }

  | otherwise  -- See Note [Deep skolemisation]
  = do { (sk_wrap, inner_wrap) <- tcGen ctxt ty_expected $ \ _ sk_rho ->
                                  tc_sub_type_ds origin ctxt ty_actual sk_rho
       ; return (sk_wrap <.> inner_wrap) }

---------------
tc_sub_type_ds :: CtOrigin -> UserTypeCtxt -> TcSigmaType -> TcRhoType -> TcM HsWrapper
-- Just like tcSubType, but with the additional precondition that
-- ty_expected is deeply skolemised
tc_sub_type_ds origin ctxt ty_actual ty_expected
  | Just (act_arg, act_res) <- tcSplitFunTy_maybe ty_actual
  , Just (exp_arg, exp_res) <- tcSplitFunTy_maybe ty_expected
  = -- See Note [Co/contra-variance of subsumption checking]
    do { res_wrap <- tc_sub_type_ds origin ctxt act_res exp_res
       ; arg_wrap <- tc_sub_type    origin ctxt exp_arg act_arg
       ; return (mkWpFun arg_wrap res_wrap exp_arg exp_res) }
           -- arg_wrap :: exp_arg ~ act_arg
           -- res_wrap :: act-res ~ exp_res

     -- TODO (RAE): Does this work with contravariance in forall types?
  | (tvs, theta, in_rho) <- tcSplitSigmaTy ty_actual
  , not (null tvs && null theta)
  = do { (subst, tvs') <- tcInstTyCoVars origin tvs
       ; let tys'    = mkTyCoVarTys tvs'
             theta'  = substTheta subst theta
             in_rho' = substTy subst in_rho
       ; in_wrap   <- instCall origin tys' theta'
       ; body_wrap <- tcSubTypeDS_NC ctxt in_rho' ty_expected
       ; return (body_wrap <.> in_wrap) }

  | otherwise   -- Revert to unification
  = do { cow <- uType origin ty_actual ty_expected
       ; return (coToHsWrapper cow) }

-----------------
tcWrapResult :: HsExpr TcId -> TcRhoType -> TcRhoType -> TcM (HsExpr TcId)
tcWrapResult expr actual_ty res_ty
  = do { cow <- tcSubTypeDS GenSigCtxt actual_ty res_ty
                -- Both types are deeply skolemised
       ; return (mkHsWrap cow expr) }

-----------------------------------
wrapFunResCoercion
        :: [TcType]        -- Type of args
        -> HsWrapper       -- HsExpr a -> HsExpr b
        -> TcM HsWrapper   -- HsExpr (arg_tys -> a) -> HsExpr (arg_tys -> b)
wrapFunResCoercion arg_tys co_fn_res
  | isIdHsWrapper co_fn_res
  = return idHsWrapper
  | null arg_tys
  = return co_fn_res
  | otherwise
  = do  { arg_ids <- newSysLocalIds (fsLit "sub") arg_tys
        ; return (mkWpLams arg_ids <.> co_fn_res <.> mkWpEvVarApps arg_ids) }

-----------------------------------
-- | Infer a type using a type "checking" function by passing in a ReturnTv,
-- which can unify with *anything*. See also Note [ReturnTv] in TcType
tcInfer :: (TcType -> TcM a) -> TcM (a, TcType)
tcInfer tc_check
  = do { (ret_tv, ret_kind) <- newOpenReturnTyVar
       ; res <- tc_check (mkOnlyTyVarTy ret_tv)
       ; details <- readMetaTyVar ret_tv
       ; res_ty <- case details of
            Indirect ty -> return ty
            Flexi ->    -- Checking was uninformative
                     do { traceTc "Defaulting un-filled ReturnTv to a TauTv" (ppr ret_tv)
                        ; tau_ty <- newFlexiTyVarTy ret_kind
                        ; writeMetaTyVar ret_tv tau_ty
                        ; return tau_ty }
       ; return (res, res_ty) }

{-
************************************************************************
*                                                                      *
\subsection{Generalisation}
*                                                                      *
************************************************************************
-}

tcGen :: UserTypeCtxt -> TcType
      -> ([TcTyVar] -> TcRhoType -> TcM result)
         -- thing_inside is passed only the *type* variables, not
         -- *coercion* variables. They are only ever used for scoped type
         -- variables.
      -> TcM (HsWrapper, result)
        -- The expression has type: spec_ty -> expected_ty

tcGen ctxt expected_ty thing_inside
   -- We expect expected_ty to be a forall-type
   -- If not, the call is a no-op
  = do  { traceTc "tcGen" Outputable.empty
        ; (wrap, tvs', given, rho') <- deeplySkolemise expected_ty

        ; when debugIsOn $
              traceTc "tcGen" $ vcat [
                text "expected_ty" <+> ppr expected_ty,
                text "inst tyvars" <+> ppr tvs',
                text "given"       <+> ppr given,
                text "inst type"   <+> ppr rho' ]

        -- Generally we must check that the "forall_tvs" havn't been constrained
        -- The interesting bit here is that we must include the free variables
        -- of the expected_ty.  Here's an example:
        --       runST (newVar True)
        -- Here, if we don't make a check, we'll get a type (ST s (MutVar s Bool))
        -- for (newVar True), with s fresh.  Then we unify with the runST's arg type
        -- forall s'. ST s' a. That unifies s' with s, and a with MutVar s Bool.
        -- So now s' isn't unconstrained because it's linked to a.
        -- 
        -- However [Oct 10] now that the untouchables are a range of 
        -- TcTyVars, all this is handled automatically with no need for
        -- extra faffing around

        -- Use the *instantiated* type in the SkolemInfo
        -- so that the names of displayed type variables line up
        ; let skol_info = SigSkol ctxt (mkPiTypes given rho')

        ; (ev_binds, result) <- checkConstraints skol_info tvs' given $
                                thing_inside (filter isTyVar tvs') rho'

        ; return (wrap <.> mkWpLet ev_binds, result) }
          -- The ev_binds returned by checkConstraints is very
          -- often empty, in which case mkWpLet is a no-op

checkConstraints :: SkolemInfo
                 -> [TcTyCoVar]         -- Skolems
                 -> [EvVar]             -- Given
                 -> TcM result
                 -> TcM (TcEvBinds, result)

checkConstraints skol_info skol_tvs given thing_inside
  | null skol_tvs && null given
  = do { res <- thing_inside; return (emptyTcEvBinds, res) }
      -- Just for efficiency.  We check every function argument with
      -- tcPolyExpr, which uses tcGen and hence checkConstraints.

  | otherwise
  = newImplication skol_info skol_tvs given thing_inside

newImplication :: SkolemInfo -> [TcTyCoVar]
               -> [EvVar] -> TcM result
               -> TcM (TcEvBinds, result)
newImplication skol_info skol_tvs given thing_inside
  = ASSERT2( all isTcTyCoVar skol_tvs, ppr skol_tvs )
    ASSERT2( all isSkolemTyCoVar skol_tvs, ppr skol_tvs )
    do { ((result, tclvl), wanted) <- captureConstraints  $
                                      captureTcLevel $
                                      thing_inside

       ; if isEmptyWC wanted && null given
            -- Optimisation : if there are no wanteds, and no givens
            -- don't generate an implication at all.
            -- Reason for the (null given): we don't want to lose 
            -- the "inaccessible alternative" error check
         then 
            return (emptyTcEvBinds, result)
         else do
       { ev_binds_var <- newTcEvBinds
       ; env <- getLclEnv
       ; emitImplication $ Implic { ic_tclvl = tclvl
                                  , ic_skols = skol_tvs
                                  , ic_no_eqs = False
                                  , ic_given = given
                                  , ic_wanted = wanted
                                  , ic_insol  = insolubleWC wanted
                                  , ic_binds = ev_binds_var
                                  , ic_env = env
                                  , ic_info = skol_info }

       ; return (TcEvBinds ev_binds_var, result) } }

{-
************************************************************************
*                                                                      *
                Boxy unification
*                                                                      *
************************************************************************

The exported functions are all defined as versions of some
non-exported generic functions.
-}

unifyType :: TcTauType -> TcTauType -> TcM TcCoercion
-- Actual and expected types
-- Returns a coercion : ty1 ~ ty2
unifyType ty1 ty2 = uType origin ty1 ty2
  where
    origin = TypeEqOrigin { uo_actual = ty1, uo_expected = ty2 }

---------------
unifyPred :: PredType -> PredType -> TcM TcCoercion
-- Actual and expected types
unifyPred = unifyType

---------------
unifyTheta :: TcThetaType -> TcThetaType -> TcM [TcCoercion]
-- Actual and expected types
unifyTheta theta1 theta2
  = do  { checkTc (equalLength theta1 theta2)
                  (vcat [ptext (sLit "Contexts differ in length"),
                         nest 2 $ parens $ ptext (sLit "Use RelaxedPolyRec to allow this")])
        ; zipWithM unifyPred theta1 theta2 }

{-
@unifyTypeList@ takes a single list of @TauType@s and unifies them
all together.  It is used, for example, when typechecking explicit
lists, when all the elts should be of the same type.
-}

unifyTypeList :: [TcTauType] -> TcM ()
unifyTypeList []                 = return ()
unifyTypeList [_]                = return ()
unifyTypeList (ty1:tys@(ty2:_)) = do { _ <- unifyType ty1 ty2
                                     ; unifyTypeList tys }

{-
%************************************************************************
%*                                                                      *
                 uType and friends                                                                      
%*                                                                      *
%************************************************************************

uType is the heart of the unifier.
-}

------------
uType, uType_defer
  :: CtOrigin
  -> TcType    -- ty1 is the *actual* type
  -> TcType    -- ty2 is the *expected* type
  -> TcM TcCoercion

--------------
-- It is always safe to defer unification to the main constraint solver
-- See Note [Deferred unification]
uType_defer origin ty1 ty2
  = do { eqv <- newEq ty1 ty2
       ; loc <- getCtLoc origin
       ; emitSimple $ mkNonCanonical $
             CtWanted { ctev_evar = eqv
                      , ctev_pred = mkPrimEqPred ty1 ty2
                             -- TODO (RAE): Get the boxity right!
                      , ctev_loc = loc }

       -- Error trace only
       -- NB. do *not* call mkErrInfo unless tracing is on, because
       -- it is hugely expensive (#5631)
       ; whenDOptM Opt_D_dump_tc_trace $ do
            { ctxt <- getErrCtxt
            ; doc <- mkErrInfo emptyTidyEnv ctxt
            ; traceTc "utype_defer" (vcat [ppr eqv, ppr ty1,
                                           ppr ty2, pprCtOrigin origin, doc])
            }
       ; return (mkTcCoVarCo eqv) }

--------------
uType origin orig_ty1 orig_ty2
  = do { tclvl <- getTcLevel
       ; traceTc "u_tys " $ vcat
              [ text "tclvl" <+> ppr tclvl
              , sep [ ppr orig_ty1, text "~", ppr orig_ty2]
              , pprCtOrigin origin]
       ; co <- go orig_ty1 orig_ty2
       ; if isTcReflCo co
            then traceTc "u_tys yields no coercion" Outputable.empty
            else traceTc "u_tys yields coercion:" (ppr co)
       ; return co }
  where
    go :: TcType -> TcType -> TcM TcCoercion
        -- The arguments to 'go' are always semantically identical 
        -- to orig_ty{1,2} except for looking through type synonyms

        -- Variables; go for uVar
        -- Note that we pass in *original* (before synonym expansion), 
        -- so that type variables tend to get filled in with 
        -- the most informative version of the type
    go (TyVarTy tv1) ty2 
      = do { lookup_res <- lookupTcTyVar tv1
           ; case lookup_res of
               Filled ty1   -> do { traceTc "found filled tyvar" (ppr tv1 <+> text ":->" <+> ppr ty1)
                                  ; go ty1 ty2 }
               Unfilled ds1 -> uUnfilledVar origin NotSwapped tv1 ds1 ty2 }
    go ty1 (TyVarTy tv2) 
      = do { lookup_res <- lookupTcTyVar tv2
           ; case lookup_res of
               Filled ty2   -> do { traceTc "found filled tyvar" (ppr tv2 <+> text ":->" <+> ppr ty2)
                                  ; go ty1 ty2 }
               Unfilled ds2 -> uUnfilledVar origin IsSwapped tv2 ds2 ty1 }

        -- See Note [Expanding synonyms during unification]
        --
        -- Also NB that we recurse to 'go' so that we don't push a
        -- new item on the origin stack. As a result if we have
        --   type Foo = Int
        -- and we try to unify  Foo ~ Bool
        -- we'll end up saying "can't match Foo with Bool"
        -- rather than "can't match "Int with Bool".  See Trac #4535.
    go ty1 ty2
      | Just ty1' <- tcView ty1 = go ty1' ty2
      | Just ty2' <- tcView ty2 = go ty1  ty2'

    go (CastTy t1 co1) t2
      = do { co_tys <- go t1 t2
           ; return (mkTcCoherenceLeftCo co_tys co1) }

    go t1 (CastTy t2 co2)
      = do { co_tys <- go t1 t2
           ; return (mkTcCoherenceRightCo co_tys co2) }
                                  
        -- Functions (or predicate functions) just check the two parts
    go (ForAllTy (Anon fun1) arg1) (ForAllTy (Anon fun2) arg2)
      = do { co_l <- uType origin fun1 fun2
           ; co_r <- uType origin arg1 arg2
           ; return $ mkTcFunCo Nominal co_l co_r }

        -- Always defer if a type synonym family (type function)
        -- is involved.  (Data families behave rigidly.)
    go ty1@(TyConApp tc1 _) ty2
      | isTypeFamilyTyCon tc1 = uType_defer origin ty1 ty2
    go ty1 ty2@(TyConApp tc2 _)
      | isTypeFamilyTyCon tc2 = uType_defer origin ty1 ty2

    go (TyConApp tc1 tys1) (TyConApp tc2 tys2)
      -- See Note [Mismatched type lists and application decomposition]
      | tc1 == tc2, length tys1 == length tys2
      = do { cos <- zipWithM (uType origin) tys1 tys2
           ; return $ mkTcTyConAppCo Nominal tc1 cos }

    go (LitTy m) ty@(LitTy n)
      | m == n
      = return $ mkTcNomReflCo ty

        -- See Note [Care with type applications]
        -- Do not decompose FunTy against App; 
        -- it's often a type error, so leave it for the constraint solver
    go (AppTy s1 t1) (AppTy s2 t2)
      = go_app s1 t1 s2 t2

    go (AppTy s1 t1) (TyConApp tc2 ts2)
      | Just (ts2', t2') <- snocView ts2
      = ASSERT( isDecomposableTyCon tc2 ) 
        go_app s1 t1 (TyConApp tc2 ts2') t2'

    go (TyConApp tc1 ts1) (AppTy s2 t2) 
      | Just (ts1', t1') <- snocView ts1
      = ASSERT( isDecomposableTyCon tc1 ) 
        go_app (TyConApp tc1 ts1') t1' s2 t2 

        -- Anything else fails
        -- E.g. unifying for-all types, which is relative unusual
    go ty1 ty2 = uType_defer origin ty1 ty2 -- failWithMisMatch origin

    ------------------
    go_app s1 t1 s2 t2
      = do { co_s <- uType origin s1 s2  -- See Note [Unifying AppTy]
           ; co_t <- uType origin t1 t2        
           ; return $ mkTcAppCo co_s co_t }

{-
Note [Care with type applications]
~~~~~~~~~~~~~~~~~~~~~~~~~~~~~~~~~~
Note: type applications need a bit of care!
They can match FunTy and TyConApp, so use splitAppTy_maybe
NB: we've already dealt with type variables and Notes,
so if one type is an App the other one jolly well better be too

Note [Unifying AppTy]
~~~~~~~~~~~~~~~~~~~~~
Consider unifying  (m Int) ~ (IO Int) where m is a unification variable 
that is now bound to (say) (Bool ->).  Then we want to report 
     "Can't unify (Bool -> Int) with (IO Int)
and not 
     "Can't unify ((->) Bool) with IO"
That is why we use the "_np" variant of uType, which does not alter the error
message.

Note [Mismatched type lists and application decomposition]
~~~~~~~~~~~~~~~~~~~~~~~~~~~~~~~~~~~~~~~~~~~~~~~~~~~~~~~~~~
When we find two TyConApps, you might think that the argument lists 
are guaranteed equal length.  But they aren't. Consider matching
        w (T x) ~ Foo (T x y)
We do match (w ~ Foo) first, but in some circumstances we simply create
a deferred constraint; and then go ahead and match (T x ~ T x y).
This came up in Trac #3950.

So either 
   (a) either we must check for identical argument kinds 
       when decomposing applications,
  
   (b) or we must be prepared for ill-kinded unification sub-problems

Currently we adopt (b) since it seems more robust -- no need to maintain
a global invariant.

Note [Expanding synonyms during unification]
~~~~~~~~~~~~~~~~~~~~~~~~~~~~~~~~~~~~~~~~~~~~
We expand synonyms during unification, but:
 * We expand *after* the variable case so that we tend to unify
   variables with un-expanded type synonym. This just makes it
   more likely that the inferred types will mention type synonyms
   understandable to the user

 * We expand *before* the TyConApp case.  For example, if we have
      type Phantom a = Int
   and are unifying
      Phantom Int ~ Phantom Char
   it is *wrong* to unify Int and Char.

Note [Deferred Unification]
~~~~~~~~~~~~~~~~~~~~~~~~~~~
We may encounter a unification ty1 ~ ty2 that cannot be performed syntactically,
and yet its consistency is undetermined. Previously, there was no way to still
make it consistent. So a mismatch error was issued.

Now these unfications are deferred until constraint simplification, where type
family instances and given equations may (or may not) establish the consistency.
Deferred unifications are of the form
                F ... ~ ...
or              x ~ ...
where F is a type function and x is a type variable.
E.g.
        id :: x ~ y => x -> y
        id e = e

involves the unfication x = y. It is deferred until we bring into account the
context x ~ y to establish that it holds.

If available, we defer original types (rather than those where closed type
synonyms have already been expanded via tcCoreView).  This is, as usual, to
improve error messages.


************************************************************************
*                                                                      *
                 uVar and friends
*                                                                      *
************************************************************************

@uVar@ is called when at least one of the types being unified is a
variable.  It does {\em not} assume that the variable is a fixed point
of the substitution; rather, notice that @uVar@ (defined below) nips
back into @uTys@ if it turns out that the variable is already bound.
-}

uUnfilledVar :: CtOrigin
             -> SwapFlag
             -> TcTyVar -> TcTyVarDetails       -- Tyvar 1
             -> TcTauType                       -- Type 2
             -> TcM TcCoercion
-- "Unfilled" means that the variable is definitely not a filled-in meta tyvar
--            It might be a skolem, or untouchable, or meta

uUnfilledVar origin swapped tv1 details1 (TyVarTy tv2)
  | tv1 == tv2  -- Same type variable => no-op
  = return (mkTcNomReflCo (mkTyCoVarTy tv1))

  | otherwise  -- Distinct type variables
  = do  { lookup2 <- lookupTcTyVar tv2
        ; case lookup2 of
            Filled ty2'       -> uUnfilledVar origin swapped tv1 details1 ty2' 
            Unfilled details2 -> uUnfilledVars origin swapped tv1 details1 tv2 details2
        }

uUnfilledVar origin swapped tv1 details1 non_var_ty2  -- ty2 is not a type variable
  = case details1 of
      MetaTv { mtv_ref = ref1 }
        -> do { dflags <- getDynFlags
              ; mb_ty2' <- checkTauTvUpdate dflags tv1 non_var_ty2
              ; case mb_ty2' of
                  Just ty2' -> updateMeta tv1 ref1 ty2'
                  Nothing   -> do { traceTc "Occ/kind defer" 
                                        (ppr tv1 <+> dcolon <+> ppr (tyVarKind tv1)
                                         $$ ppr non_var_ty2 $$ ppr (typeKind non_var_ty2))
                                  ; defer }
              }

      _other -> do { traceTc "Skolem defer" (ppr tv1); defer }  -- Skolems of all sorts
  where
    defer = unSwap swapped (uType_defer origin) (mkTyCoVarTy tv1) non_var_ty2
               -- Occurs check or an untouchable: just defer
               -- NB: occurs check isn't necessarily fatal: 
               --     eg tv1 occured in type family parameter

----------------
uUnfilledVars :: CtOrigin
              -> SwapFlag
              -> TcTyVar -> TcTyVarDetails      -- Tyvar 1
              -> TcTyVar -> TcTyVarDetails      -- Tyvar 2
              -> TcM TcCoercion
-- Invarant: The type variables are distinct,
--           Neither is filled in yet

uUnfilledVars origin swapped tv1 details1 tv2 details2
  = do { traceTc "uUnfilledVars for" (ppr tv1 <+> text "and" <+> ppr tv2)
       ; traceTc "uUnfilledVars" (    text "trying to unify" <+> ppr k1
                                  <+> text "with"            <+> ppr k2)
       ; eq_k <- unifyKind k1 k2
       ; case eq_k of {
           False -> do { traceTc "deferring because of kind inequality" empty
                       ; unSwap swapped (uType_defer origin) (mkTyCoVarTy tv1) ty2 } ;
           True  -> 

         case (details1, details2) of
         { ( MetaTv { mtv_info = i1, mtv_ref = ref1 }
           , MetaTv { mtv_info = i2, mtv_ref = ref2 } )
             | nicer_to_update_tv1 tv1 i1 i2 -> updateMeta tv1 ref1 ty2
             | otherwise                     -> updateMeta tv2 ref2 ty1
         ; (MetaTv { mtv_ref = ref1 }, _) -> updateMeta tv1 ref1 ty2
         ; (_, MetaTv { mtv_ref = ref2 }) -> updateMeta tv2 ref2 ty1

           -- Can't do it in-place, so defer
           -- This happens for skolems of all sorts
         ; _ -> do { traceTc "deferring because I can't find a meta-tyvar:"
                       (pprTcTyVarDetails details1 <+> pprTcTyVarDetails details2)
                   ; unSwap swapped (uType_defer origin) ty1 ty2 } } } }
  where
    k1  = tyVarKind tv1
    k2  = tyVarKind tv2
    ty1 = mkTyCoVarTy tv1
    ty2 = mkTyCoVarTy tv2

nicer_to_update_tv1 :: TcTyVar -> MetaInfo -> MetaInfo -> Bool
nicer_to_update_tv1 _   _     SigTv = True
nicer_to_update_tv1 _   SigTv _     = False
nicer_to_update_tv1 tv1 _     _     = isSystemName (Var.varName tv1)
        -- Try not to update SigTvs; and try to update sys-y type
        -- variables in preference to ones gotten (say) by
        -- instantiating a polymorphic function with a user-written
        -- type sig

----------------
checkTauTvUpdate :: DynFlags -> TcTyVar -> TcType -> TcM (Maybe TcType)
--    (checkTauTvUpdate tv ty)
-- We are about to update the TauTv/ReturnTv tv with ty.
-- Check (a) that tv doesn't occur in ty (occurs check)
--       (b) that kind(ty) is a sub-kind of kind(tv)
-- 
-- We have two possible outcomes:
-- (1) Return the type to update the type variable with, 
--        [we know the update is ok]
-- (2) Return Nothing,
--        [the update might be dodgy]
--
-- Note that "Nothing" does not mean "definite error".  For example
--   type family F a
--   type instance F Int = Int
-- consider
--   a ~ F a
-- This is perfectly reasonable, if we later get a ~ Int.  For now, though,
-- we return Nothing, leaving it to the later constraint simplifier to
-- sort matters out.

checkTauTvUpdate dflags tv ty
  | SigTv <- info
  = ASSERT( not (isTyVarTy ty) )
    return Nothing
  | otherwise
  = do { ty1   <- zonkTcType ty
       ; eq_k <- unifyKind (tyVarKind tv) (typeKind ty1)
       ; case eq_k of
           False           -> return Nothing
           _  | is_return_tv -> if tv `elemVarSet` tyCoVarsOfType ty
                                then return Nothing -- TODO (RAE): use occurCheckExpand?
                                else return (Just ty1)
           _  | defer_me ty1   -- Quick test
              -> -- Failed quick test so try harder
                 case occurCheckExpand dflags tv ty1 of 
                   OC_OK ty2 | defer_me ty2 -> return Nothing
                             | otherwise    -> return (Just ty2)
                   _ -> return Nothing
              | otherwise   -> return (Just ty1) }
  where
    details = ASSERT2( isMetaTyVar tv, ppr tv ) tcTyVarDetails tv
    info         = mtv_info details
    is_return_tv = case info of { ReturnTv -> True; _ -> False }
    impredicative = canUnifyWithPolyType dflags details

    defer_me :: TcType -> Bool
    -- Checks for (a) occurrence of tv
    --            (b) type family applications
    -- See Note [Conservative unification check]
    defer_me (LitTy {})        = False
    defer_me (TyVarTy tv')     = tv == tv'
    defer_me (TyConApp tc tys) = isTypeFamilyTyCon tc || any defer_me tys
    defer_me (ForAllTy bndr t) = defer_me (binderType bndr) || defer_me t
                                 || (isNamedBinder bndr && not impredicative)
    defer_me (AppTy fun arg)   = defer_me fun || defer_me arg
    defer_me (CastTy ty co)    = defer_me ty || defer_me_co co
    defer_me (CoercionTy co)   = defer_me_co co

      -- We don't really care if there are type families in a coercion,
      -- but we still can't have an occurs-check failure
    defer_me_co co = tv `elemVarSet` tyCoVarsOfCo co

{-
Note [Conservative unification check]
~~~~~~~~~~~~~~~~~~~~~~~~~~~~~~~~~~~~~
When unifying (tv ~ rhs), w try to avoid creating deferred constraints
only for efficiency.  However, we do not unify (the defer_me check) if
  a) There's an occurs check (tv is in fvs(rhs))
  b) There's a type-function call in 'rhs'

If we fail defer_me we use occurCheckExpand to try to make it pass,
(see Note [Type synonyms and the occur check]) and then use defer_me
again to check.  Example: Trac #4917)
       a ~ Const a b
where type Const a b = a.  We can solve this immediately, even when
'a' is a skolem, just by expanding the synonym.

We always defer type-function calls, even if it's be perfectly safe to
unify, eg (a ~ F [b]).  Reason: this ensures that the constraint
solver gets to see, and hence simplify the type-function call, which
in turn might simplify the type of an inferred function.  Test ghci046
is a case in point.

More mysteriously, test T7010 gave a horrible error 
  T7010.hs:29:21:
    Couldn't match type `Serial (ValueTuple Float)' with `IO Float'
    Expected type: (ValueTuple Vector, ValueTuple Vector)
      Actual type: (ValueTuple Vector, ValueTuple Vector)
because an insoluble type function constraint got mixed up with
a soluble one when flattening.  I never fully understood this, but
deferring type-function applications made it go away :-(.
T5853 also got a less-good error message with more aggressive
unification of type functions.

Moreover the Note [Type family sharing] gives another reason, but
again I'm not sure if it's really valid.

Note [Type synonyms and the occur check]
~~~~~~~~~~~~~~~~~~~~~~~~~~~~~~~~~~~~~~~~~
Generally speaking we try to update a variable with type synonyms not
expanded, which improves later error messages, unless looking
inside a type synonym may help resolve a spurious occurs check
error. Consider:
          type A a = ()

          f :: (A a -> a -> ()) -> ()
          f = \ _ -> ()

          x :: ()
          x = f (\ x p -> p x)

We will eventually get a constraint of the form t ~ A t. The ok function above will 
properly expand the type (A t) to just (), which is ok to be unified with t. If we had
unified with the original type A t, we would lead the type checker into an infinite loop. 

Hence, if the occurs check fails for a type synonym application, then (and *only* then), 
the ok function expands the synonym to detect opportunities for occurs check success using
the underlying definition of the type synonym. 

The same applies later on in the constraint interaction code; see TcInteract, 
function @occ_check_ok@. 

Note [Type family sharing]  
~~~~~~~~~~~~~~~~~~~~~~~~~~ 
We must avoid eagerly unifying type variables to types that contain function symbols, 
because this may lead to loss of sharing, and in turn, in very poor performance of the
constraint simplifier. Assume that we have a wanted constraint: 
{ 
  m1 ~ [F m2], 
  m2 ~ [F m3], 
  m3 ~ [F m4], 
  D m1, 
  D m2, 
  D m3 
} 
where D is some type class. If we eagerly unify m1 := [F m2], m2 := [F m3], m3 := [F m4], 
then, after zonking, our constraint simplifier will be faced with the following wanted 
constraint: 
{ 
  D [F [F [F m4]]], 
  D [F [F m4]], 
  D [F m4] 
} 
which has to be flattened by the constraint solver. In the absence of
a flat-cache, this may generate a polynomially larger number of
flatten skolems and the constraint sets we are working with will be
polynomially larger.

Instead, if we defer the unifications m1 := [F m2], etc. we will only
be generating three flatten skolems, which is the maximum possible
sharing arising from the original constraint.  That's why we used to
use a local "ok" function, a variant of TcType.occurCheckExpand.

HOWEVER, we *do* now have a flat-cache, which effectively recovers the
sharing, so there's no great harm in losing it -- and it's generally
more efficient to do the unification up-front.
-}

data LookupTyVarResult  -- The result of a lookupTcTyVar call
  = Unfilled TcTyVarDetails     -- SkolemTv or virgin MetaTv
  | Filled   TcType

lookupTcTyVar :: TcTyVar -> TcM LookupTyVarResult
lookupTcTyVar tyvar 
  | MetaTv { mtv_ref = ref } <- details
  = do { meta_details <- readMutVar ref
       ; case meta_details of
           Indirect ty -> return (Filled ty)
           Flexi -> do { is_touchable <- isTouchableTcM tyvar
                             -- Note [Unifying untouchables]
                       ; if is_touchable then
                            return (Unfilled details)
                         else
                            return (Unfilled vanillaSkolemTv) } }
  | otherwise
  = return (Unfilled details)
  where
    details = ASSERT2( isTcTyVar tyvar, ppr tyvar )
              tcTyVarDetails tyvar

updateMeta :: TcTyVar -> TcRef MetaDetails -> TcType -> TcM TcCoercion
updateMeta tv1 ref1 ty2
  = do { writeMetaTyVarRef tv1 ref1 ty2
       ; return (mkTcNomReflCo ty2) }

{-
Note [Unifying untouchables]
~~~~~~~~~~~~~~~~~~~~~~~~~~~~
We treat an untouchable type variable as if it was a skolem.  That
ensures it won't unify with anything.  It's a slight had, because
we return a made-up TcTyVarDetails, but I think it works smoothly.


************************************************************************
*                                                                      *
                Kind unification
*                                                                      *
************************************************************************

Unifying kinds is much, much simpler than unifying types.

One small wrinkle is that as far as the user is concerned, types of kind
Constraint should only be allowed to occur where we expect *exactly* that kind.
We SHOULD NOT allow a type of kind fact to appear in a position expecting
one of argTypeKind or openTypeKind.

The situation is different in the core of the compiler, where we are perfectly
happy to have types of kind Constraint on either end of an arrow.

Note [Kind variables can be untouchable]
~~~~~~~~~~~~~~~~~~~~~~~~~~~~~~~~~~~~~~~~
We must use the careful function lookupTcTyVar to see if a kind
variable is filled or unifiable.  It checks for touchablity, and kind
variables can certainly be untouchable --- for example the variable
might be bound outside an enclosing existental pattern match that
binds an inner kind variable, which we don't want to escape outside.

This, or something closely related, was the cause of Trac #8985.

Note [Unifying kind variables]
~~~~~~~~~~~~~~~~~~~~~~~~~~~~~~
Rather hackily, kind variables can be TyVars not just TcTyVars.
Main reason is in
   data instance T (D (x :: k)) = ...con-decls...
Here we bring into scope a kind variable 'k', and use it in the
con-decls.  BUT the con-decls will be finished and frozen, and
are not amenable to subsequent substitution, so it makes sense
to have the *final* kind-variable (a KindVar, not a TcKindVar) in
scope.  So at least during kind unification we can encounter a
KindVar.

Hence the isTcTyVar tests before calling lookupTcTyVar.
-}

matchExpectedFunKind :: TcKind             -- function kind
                     -> TcM (Maybe TcKind) -- more informative function kind
matchExpectedFunKind (TyVarTy kvar)
  | isTcTyVar kvar, isMetaTyVar kvar
  = do { maybe_kind <- readMetaTyVar kvar
       ; case maybe_kind of
            Indirect fun_kind -> matchExpectedFunKind fun_kind
            Flexi ->
                do { arg_kind <- newMetaKindVar
                   ; res_kind <- newMetaKindVar
                   ; let new_kind = mkFunTy arg_kind res_kind
                   ; writeMetaTyVar kvar new_kind
                   ; return (Just new_kind) } }

matchExpectedFunKind _ = return Nothing

-------------------
uKVar :: MetaKindVar -> TcKind -> TcM Bool
uKVar kv1 k2
  | isTcTyVar kv1
  = do { lookup_res <- lookupTcTyVar kv1  -- See Note [Kind variables can be untouchable]
       ; case lookup_res of
           Filled k1    -> unifyKind k1 k2
           Unfilled ds1 -> uUnfilledKVar kv1 ds1 k2 }

  | otherwise   -- See Note [Unifying kind variables]
  = uUnfilledKVar kv1 vanillaSkolemTv k2

-------------------
uUnfilledKVar :: MetaKindVar -> TcTyVarDetails -> TcKind -> TcM Bool
uUnfilledKVar kv1 ds1 (TyVarTy kv2)
  | kv1 == kv2
  = return True

  | isTcTyVar kv2
  = do { lookup_res <- lookupTcTyVar kv2
       ; case lookup_res of
           Filled k2    -> uUnfilledKVar  kv1 ds1 k2
           Unfilled ds2 -> uUnfilledKVars kv1 ds1 kv2 ds2 }

  | otherwise  -- See Note [Unifying kind variables]
  = uUnfilledKVars kv1 ds1 kv2 vanillaSkolemTv

uUnfilledKVar kv1 ds1 non_var_k2
  = case ds1 of
      MetaTv { mtv_info = SigTv }
        -> return False
      MetaTv { mtv_ref = ref1 }
        -> do { k2a <- zonkTcType non_var_k2
              ; dflags <- getDynFlags
              ; case occurCheckExpand dflags kv1 k2a of
                   OC_OK k2b -> do { writeMetaTyVarRef kv1 ref1 k2b; return True }
                   _         -> return False }
      _ -> return False

-------------------
uUnfilledKVars :: MetaKindVar -> TcTyVarDetails
               -> MetaKindVar -> TcTyVarDetails
               -> TcM Bool
-- kv1 /= kv2
uUnfilledKVars kv1 ds1 kv2 ds2
  = case (ds1, ds2) of
      (MetaTv { mtv_info = i1, mtv_ref = r1 },
       MetaTv { mtv_info = i2, mtv_ref = r2 })
              | nicer_to_update_tv1 kv1 i1 i2 -> do_update kv1 r1 kv2
              | otherwise                     -> do_update kv2 r2 kv1
      (MetaTv { mtv_ref = r1 }, _) -> do_update kv1 r1 kv2
      (_, MetaTv { mtv_ref = r2 }) -> do_update kv2 r2 kv1
      _ -> return False
  where
    do_update kv1 r1 kv2
      = do { writeMetaTyVarRef kv1 r1 (mkOnlyTyVarTy kv2); return True }

---------------------------
unifyKind :: TcKind -> TcKind -> TcM Bool
unifyKind k1 k2       -- See Note [Expanding synonyms during unification]
  | Just k1' <- tcView k1 = unifyKind k1' k2
  | Just k2' <- tcView k2 = unifyKind k1  k2'

unifyKind (TyVarTy kv1) k2 = uKVar kv1 k2
unifyKind k1 (TyVarTy kv2) = uKVar kv2 k1

unifyKind (ForAllTy (Anon a1) r1) (ForAllTy (Anon a2) r2)
  = do { b1 <- unifyKind a1 a2
       ; b2 <- unifyKind r1 r2
       ; return (b1 && b2) }

unifyKind k1@(TyConApp kc1 k1s) k2@(TyConApp kc2 k2s)
  | kc1 == kc2
  = ASSERT2(length k1s == length k2s, ppr k1 $$ ppr k2)
       -- Should succeed since the kind constructors are the same,
       -- and the kinds are sort-checked, thus fully applied
    and `liftM` zipWithM unifyKind k1s k2s

unifyKind _ _ = return False<|MERGE_RESOLUTION|>--- conflicted
+++ resolved
@@ -143,10 +143,6 @@
 
        -- In all other cases we bale out into ordinary unification
        -- However unlike the meta-tyvar case, we are sure that the
-<<<<<<< HEAD
-       -- number of arrows doesn't match up, so we can add a bit 
-       -- more context to the error message (cf Trac #7869)
-=======
        -- number of arguments doesn't match arity of the original
        -- type, so we can add a bit more context to the error message
        -- (cf Trac #7869).
@@ -160,7 +156,6 @@
        --
        -- But in that case we add specialized type into error context
        -- anyway, because it may be useful. See also Trac #9605.
->>>>>>> 30fdf86e
     go n_req ty = addErrCtxtM mk_ctxt $
                   defer n_req ty
 
@@ -180,13 +175,6 @@
                            (env'', orig_ty') = tidyOpenType env' orig_ty
                      ; return (env'', mk_msg orig_ty' ty n_actual) }
 
-<<<<<<< HEAD
-    mk_msg ty n_args
-      = herald <+> speakNOf arity (ptext (sLit "argument")) <> comma $$ 
-        sep [ptext (sLit "but its type") <+> quotes (pprType ty), 
-             if n_args == 0 then ptext (sLit "has none") 
-             else ptext (sLit "has only") <+> speakN n_args]
-=======
     mk_msg orig_ty ty n_args
       = herald <+> speakNOf arity (ptext (sLit "argument")) <> comma $$
         if n_args == arity
@@ -196,7 +184,6 @@
           else sep [ptext (sLit "but its type") <+> quotes (pprType ty),
                     if n_args == 0 then ptext (sLit "has none")
                     else ptext (sLit "has only") <+> speakN n_args]
->>>>>>> 30fdf86e
 
 {-
 Note [Foralls to left of arrow]

%
% (c) The University of Glasgow 2006
%

\begin{code}
{-# OPTIONS_GHC -fno-warn-orphans #-}
module TcEnv(
        TyThing(..), TcTyThing(..), TcId,

        -- Instance environment, and InstInfo type
        InstInfo(..), iDFunId, pprInstInfoDetails,
        simpleInstInfoClsTy, simpleInstInfoTy, simpleInstInfoTyCon, 
        InstBindings(..),

        -- Global environment
        tcExtendGlobalEnv, tcExtendGlobalEnvImplicit, setGlobalTypeEnv,
        tcExtendGlobalValEnv,
        tcLookupLocatedGlobal, tcLookupGlobal, 
        tcLookupField, tcLookupTyCon, tcLookupClass, tcLookupDataCon,
        tcLookupLocatedGlobalId, tcLookupLocatedTyCon,
        tcLookupLocatedClass, tcLookupInstance, tcLookupAxiom,
        
        -- Local environment
        tcExtendKindEnv, tcExtendKindEnv2,
        tcExtendTyVarEnv, tcExtendTyVarEnv2, 
        tcExtendLetEnv,
        tcExtendIdEnv, tcExtendIdEnv1, tcExtendIdEnv2, 
        tcExtendIdBndrs, tcExtendGhciIdEnv,

        tcLookup, tcLookupLocated, tcLookupLocalIds, 
        tcLookupId, tcLookupTyVar, 
        tcLookupLcl_maybe, 
        getScopedTyVarBinds, getInLocalScope,
        wrongThingErr, pprBinders,

        tcExtendRecEnv,         -- For knot-tying

        -- Rules
         tcExtendRules,

        -- Defaults
        tcGetDefaultTys,

        -- Global type variables
        tcGetGlobalTyVars, zapLclTypeEnv,

        -- Template Haskell stuff
        checkWellStaged, tcMetaTy, thLevel, 
        topIdLvl, isBrackStage,

        -- New Ids
        newLocalName, newDFunName, newFamInstTyConName, newFamInstAxiomName,
        mkStableIdFromString, mkStableIdFromName,
        mkWrapperName
  ) where

#include "HsVersions.h"

import HsSyn
import IfaceEnv
import TcRnMonad
import TcMType
import TcType
import TcIface  
import PrelNames
import TysWiredIn
import Id
import Var
import VarSet
import RdrName
import InstEnv
import DataCon
import TyCon
import CoAxiom
import TyCoRep
import Class
import Name
import NameEnv
import VarEnv
import HscTypes
import DynFlags
import SrcLoc
import BasicTypes hiding( SuccessFlag(..) )
import Module
import Outputable
import Encoding
import FastString
import ListSetOps
import Util
import Maybes( MaybeErr(..) )
import Data.IORef
import Data.List
\end{code}


%************************************************************************
%*                                                                      *
%*                      tcLookupGlobal                                  *
%*                                                                      *
%************************************************************************

Using the Located versions (eg. tcLookupLocatedGlobal) is preferred,
unless you know that the SrcSpan in the monad is already set to the
span of the Name.

\begin{code}
tcLookupLocatedGlobal :: Located Name -> TcM TyThing
-- c.f. IfaceEnvEnv.tcIfaceGlobal
tcLookupLocatedGlobal name
  = addLocM tcLookupGlobal name

tcLookupGlobal :: Name -> TcM TyThing
-- The Name is almost always an ExternalName, but not always
-- In GHCi, we may make command-line bindings (ghci> let x = True)
-- that bind a GlobalId, but with an InternalName
tcLookupGlobal name
  = do  {    -- Try local envt
          env <- getGblEnv
        ; case lookupNameEnv (tcg_type_env env) name of {
                Just thing -> return thing ;
                Nothing    ->

                -- Should it have been in the local envt?
          if nameIsLocalOrFrom (tcg_mod env) name
          then notFound name  -- Internal names can happen in GHCi
          else

           -- Try home package table and external package table
    do  { mb_thing <- tcLookupImported_maybe name
        ; case mb_thing of
            Succeeded thing -> return thing
            Failed msg      -> failWithTc msg
        }}}

tcLookupField :: Name -> TcM Id         -- Returns the selector Id
tcLookupField name
  = tcLookupId name     -- Note [Record field lookup]

{- Note [Record field lookup]
   ~~~~~~~~~~~~~~~~~~~~~~~~~~
You might think we should have tcLookupGlobal here, since record fields
are always top level.  But consider
        f = e { f = True }
Then the renamer (which does not keep track of what is a record selector
and what is not) will rename the definition thus
        f_7 = e { f_7 = True }
Now the type checker will find f_7 in the *local* type environment, not
the global (imported) one. It's wrong, of course, but we want to report a tidy
error, not in TcEnv.notFound.  -}

tcLookupDataCon :: Name -> TcM DataCon
tcLookupDataCon name = do
    thing <- tcLookupGlobal name
    case thing of
        ADataCon con -> return con
        _            -> wrongThingErr "data constructor" (AGlobal thing) name

tcLookupClass :: Name -> TcM Class
tcLookupClass name = do
    thing <- tcLookupGlobal name
    case thing of
        ATyCon tc | Just cls <- tyConClass_maybe tc -> return cls
        _                                           -> wrongThingErr "class" (AGlobal thing) name

tcLookupTyCon :: Name -> TcM TyCon
tcLookupTyCon name = do
    thing <- tcLookupGlobal name
    case thing of
        ATyCon tc -> return tc
        _         -> wrongThingErr "type constructor" (AGlobal thing) name

tcLookupAxiom :: Name -> TcM (CoAxiom Branched)
tcLookupAxiom name = do
    thing <- tcLookupGlobal name
    case thing of
        ACoAxiom ax -> return ax
        _           -> wrongThingErr "axiom" (AGlobal thing) name

tcLookupLocatedGlobalId :: Located Name -> TcM Id
tcLookupLocatedGlobalId = addLocM tcLookupId

tcLookupLocatedClass :: Located Name -> TcM Class
tcLookupLocatedClass = addLocM tcLookupClass

tcLookupLocatedTyCon :: Located Name -> TcM TyCon
tcLookupLocatedTyCon = addLocM tcLookupTyCon

-- Find the instance that exactly matches a type class application.  The class arguments must be precisely
-- the same as in the instance declaration (modulo renaming).
--
tcLookupInstance :: Class -> [Type] -> TcM ClsInst
tcLookupInstance cls tys
  = do { instEnv <- tcGetInstEnvs
       ; case lookupUniqueInstEnv instEnv cls tys of
           Left err             -> failWithTc $ ptext (sLit "Couldn't match instance:") <+> err 
           Right (inst, tys) 
             | uniqueTyVars tys -> return inst
             | otherwise        -> failWithTc errNotExact
       }
  where
    errNotExact = ptext (sLit "Not an exact match (i.e., some variables get instantiated)")
    
    uniqueTyVars tys = all isTyVarTy tys && hasNoDups (map extractTyVar tys)
      where
        extractTyVar (TyVarTy tv) = tv
        extractTyVar _            = panic "TcEnv.tcLookupInstance: extractTyVar"
    
    tcGetInstEnvs = do { eps <- getEps; env <- getGblEnv;
                       ; return (eps_inst_env eps, tcg_inst_env env) 
                       }
\end{code}

\begin{code}
instance MonadThings (IOEnv (Env TcGblEnv TcLclEnv)) where
    lookupThing = tcLookupGlobal
\end{code}

%************************************************************************
%*                                                                      *
                Extending the global environment
%*                                                                      *
%************************************************************************


\begin{code}
setGlobalTypeEnv :: TcGblEnv -> TypeEnv -> TcM TcGblEnv
-- Use this to update the global type env 
-- It updates both  * the normal tcg_type_env field
--                  * the tcg_type_env_var field seen by interface files
setGlobalTypeEnv tcg_env new_type_env
  = do  {     -- Sync the type-envt variable seen by interface files
           writeMutVar (tcg_type_env_var tcg_env) new_type_env
         ; return (tcg_env { tcg_type_env = new_type_env }) }


tcExtendGlobalEnvImplicit :: [TyThing] -> TcM r -> TcM r
  -- Extend the global environment with some TyThings that can be obtained
  -- via implicitTyThings from other entities in the environment.  Examples
  -- are dfuns, famInstTyCons, data cons, etc.
  -- These TyThings are not added to tcg_tcs.
tcExtendGlobalEnvImplicit things thing_inside
   = do { tcg_env <- getGblEnv
        ; let ge'  = extendTypeEnvList (tcg_type_env tcg_env) things
        ; tcg_env' <- setGlobalTypeEnv tcg_env ge'
        ; setGblEnv tcg_env' thing_inside }

tcExtendGlobalEnv :: [TyThing] -> TcM r -> TcM r
  -- Given a mixture of Ids, TyCons, Classes, all defined in the
  -- module being compiled, extend the global environment
tcExtendGlobalEnv things thing_inside
  = do { env <- getGblEnv
       ; let env' = env { tcg_tcs = [tc | ATyCon tc <- things] ++ tcg_tcs env }
       ; setGblEnv env' $
            tcExtendGlobalEnvImplicit things thing_inside
       }

tcExtendGlobalValEnv :: [Id] -> TcM a -> TcM a
  -- Same deal as tcExtendGlobalEnv, but for Ids
tcExtendGlobalValEnv ids thing_inside 
  = tcExtendGlobalEnvImplicit [AnId id | id <- ids] thing_inside

tcExtendRecEnv :: [(Name,TyThing)] -> TcM r -> TcM r
-- Extend the global environments for the type/class knot tying game
-- Just like tcExtendGlobalEnv, except the argument is a list of pairs
tcExtendRecEnv gbl_stuff thing_inside
 = do  { tcg_env <- getGblEnv
       ; let ge' = extendNameEnvList (tcg_type_env tcg_env) gbl_stuff 
       ; tcg_env' <- setGlobalTypeEnv tcg_env ge'
       ; setGblEnv tcg_env' thing_inside }
\end{code}


%************************************************************************
%*                                                                      *
\subsection{The local environment}
%*                                                                      *
%************************************************************************

\begin{code}
tcLookupLocated :: Located Name -> TcM TcTyThing
tcLookupLocated = addLocM tcLookup

tcLookupLcl_maybe :: Name -> TcM (Maybe TcTyThing)
tcLookupLcl_maybe name
  = do { local_env <- getLclTypeEnv
       ; return (lookupNameEnv local_env name) }

tcLookup :: Name -> TcM TcTyThing
tcLookup name = do
    local_env <- getLclTypeEnv
    case lookupNameEnv local_env name of
        Just thing -> return thing
        Nothing    -> AGlobal <$> tcLookupGlobal name

tcLookupTyVar :: Name -> TcM TcTyVar
tcLookupTyVar name
  = do { thing <- tcLookup name
       ; case thing of
           ATyVar _ tv -> return tv
           _           -> pprPanic "tcLookupTyVar" (ppr name) }

tcLookupId :: Name -> TcM Id
-- Used when we aren't interested in the binding level, nor refinement. 
-- The "no refinement" part means that we return the un-refined Id regardless
-- 
-- The Id is never a DataCon. (Why does that matter? see TcExpr.tcId)
tcLookupId name = do
    thing <- tcLookup name
    case thing of
        ATcId { tct_id = id} -> return id
        AGlobal (AnId id)    -> return id
        _                    -> pprPanic "tcLookupId" (ppr name)

tcLookupLocalIds :: [Name] -> TcM [TcId]
-- We expect the variables to all be bound, and all at
-- the same level as the lookup.  Only used in one place...
tcLookupLocalIds ns 
  = do { env <- getLclEnv
       ; return (map (lookup (tcl_env env)) ns) }
  where
    lookup lenv name 
        = case lookupNameEnv lenv name of
                Just (ATcId { tct_id = id }) ->  id
                _ -> pprPanic "tcLookupLocalIds" (ppr name)

getInLocalScope :: TcM (Name -> Bool)
  -- Ids only
getInLocalScope = do { lcl_env <- getLclTypeEnv
                     ; return (`elemNameEnv` lcl_env) }
\end{code}

\begin{code}
tcExtendKindEnv2 :: [(Name, TcTyThing)] -> TcM r -> TcM r
-- Used only during kind checking, for TcThings that are
--      AThing or APromotionErr
-- No need to update the global tyvars, or tcl_th_bndrs, or tcl_rdr
tcExtendKindEnv2 things thing_inside
  = updLclEnv upd_env thing_inside
  where
    upd_env env = env { tcl_env = extendNameEnvList (tcl_env env) things }

tcExtendKindEnv :: [(Name, TcKind)] -> TcM r -> TcM r
tcExtendKindEnv name_kind_prs
  = tcExtendKindEnv2 [(n, AThing k) | (n,k) <- name_kind_prs]

-----------------------
-- Scoped type and kind variables
tcExtendTyVarEnv :: [TyVar] -> TcM r -> TcM r
tcExtendTyVarEnv tvs thing_inside
  = tcExtendTyVarEnv2 [(tyVarName tv, tv) | tv <- tvs] thing_inside

tcExtendTyVarEnv2 :: [(Name,TcTyVar)] -> TcM r -> TcM r
<<<<<<< HEAD
tcExtendTyVarEnv2 binds thing_inside 
  -- this should be used only for explicitly mentioned scoped variables.
  -- thus, no coercion variables
  = tc_extend_local_env [(name, ATyVar name tv) | (name, tv) <- binds] $
    do { env <- getLclEnv
       ; let env' = env { tcl_tidy = add_tidy_tvs (tcl_tidy env) }
       ; setLclEnv env' thing_inside }
=======
tcExtendTyVarEnv2 binds thing_inside
  = do { stage <- getStage
       ; tc_extend_local_env (NotTopLevel, thLevel stage)
                    [(name, ATyVar name tv) | (name, tv) <- binds] $
         do { env <- getLclEnv
            ; let env' = env { tcl_tidy = add_tidy_tvs (tcl_tidy env) }
            ; setLclEnv env' thing_inside }}
>>>>>>> 3e633d9b
  where
    add_tidy_tvs env = foldl add env binds

    -- We initialise the "tidy-env", used for tidying types before printing,
    -- by building a reverse map from the in-scope type variables to the
    -- OccName that the programmer originally used for them
    add :: TidyEnv -> (Name, TcTyVar) -> TidyEnv
    add (env,subst) (name, tyvar)
        = ASSERT( isTyVar tyvar )
          case tidyOccName env (nameOccName name) of
            (env', occ') ->  (env', extendVarEnv subst tyvar tyvar')
                where
                  tyvar' = setTyVarName tyvar name'
                  name'  = tidyNameOcc name occ'

getScopedTyVarBinds :: TcM [(Name, TcTyVar)]
getScopedTyVarBinds
  = do  { lcl_env <- getLclEnv
        ; return [(name, tv) | ATyVar name tv <- nameEnvElts (tcl_env lcl_env)] }
\end{code}

Note [Initialising the type environment for GHCi]
~~~~~~~~~~~~~~~~~~~~~~~~~~~~~~~~~~~~~~~~~~~~~~~~~
tcExtendGhciIdEnv extends the local type environemnt with GHCi
identifiers (from ic_tythings), bound earlier in the interaction.
They may have free type variables (RuntimeUnk things), and if we don't
register these free TyVars as global TyVars then the typechecker will
try to quantify over them and fall over in zonkQuantifiedTyVar.
So we must add any free TyVars to the typechecker's global
TyVar set.  That is most conveniently done here, using the local function
tcExtendLocalTypeEnv.

Note especially that

 * tcExtendGhciIdEnv extends the local type env, tcl_env
   That's important because some are not closed (ie have free tyvars)
   and the compiler assumes that the global type env (tcg_type_env) has
   no free tyvars.  Actually, only ones with Internal names can be non-closed
   so we jsut add those

 * The tct_closed flag depends on whether the thing has free (RuntimeUnk)
   type variables

 * It will also does tcExtendGlobalTyVars; this is important
   because of those RuntimeUnk variables

 * It does not extend the local RdrEnv (tcl_rdr), because the things are
   already in the GlobalRdrEnv.  Extending the local RdrEnv isn't terrible,
   but it means there is an entry for the same Name in both global and local
   RdrEnvs, and that lead to duplicate "perhpas you meant..." suggestions
   (e.g. T5564).

   We don't bother with the tcl_th_bndrs environment either.

 * NB: all these TcTyThings will be in the global type envt (tcg_type_env) as
       well.  We are just shadowing them here to deal with the global tyvar
       stuff.  That's why we can simply drop the External-Name ones; they
       will be found in the global envt

\begin{code}
tcExtendGhciIdEnv :: [TyThing] -> TcM a -> TcM a
-- Used to bind Ids for GHCi identifiers bound earlier in the user interaction
-- See Note [Initialising the type environment for GHCi]
tcExtendGhciIdEnv ids thing_inside
  = do { lcl_env <- tcExtendLocalTypeEnv tc_ty_things
       ; setLclEnv lcl_env thing_inside }
  where
    tc_ty_things =  [ (name, ATcId { tct_id     = id
                                   , tct_closed = is_top id })
                    | AnId id <- ids
                    , let name = idName id
                    , isInternalName name ]
    is_top id | isEmptyVarSet (tyVarsOfType (idType id)) = TopLevel
              | otherwise                                = NotTopLevel

tcExtendLetEnv :: TopLevelFlag -> TopLevelFlag -> [TcId] -> TcM a -> TcM a
-- Used for both top-level value bindings and and nested let/where-bindings
tcExtendLetEnv top_lvl closed ids thing_inside
  = do  { stage <- getStage
        ; tc_extend_local_env (top_lvl, thLevel stage)
                              [ (idName id, ATcId { tct_id = id
                                                  , tct_closed = closed })
                              | id <- ids] $
          tcExtendIdBndrs [TcIdBndr id top_lvl | id <- ids] thing_inside }

tcExtendIdEnv :: [TcId] -> TcM a -> TcM a
tcExtendIdEnv ids thing_inside 
  = tcExtendIdEnv2 [(idName id, id) | id <- ids] $
    tcExtendIdBndrs [TcIdBndr id NotTopLevel | id <- ids] 
    thing_inside

tcExtendIdEnv1 :: Name -> TcId -> TcM a -> TcM a
tcExtendIdEnv1 name id thing_inside 
  = tcExtendIdEnv2 [(name,id)] $
    tcExtendIdBndrs [TcIdBndr id NotTopLevel]
    thing_inside

tcExtendIdEnv2 :: [(Name,TcId)] -> TcM a -> TcM a
-- Do *not* extend the tcl_bndrs stack
-- The tct_closed flag really doesn't matter
-- Invariant: the TcIds are fully zonked (see tcExtendIdEnv above)
tcExtendIdEnv2 names_w_ids thing_inside
  = do  { stage <- getStage
        ; tc_extend_local_env (NotTopLevel, thLevel stage)
                              [ (name, ATcId { tct_id = id 
                                             , tct_closed = NotTopLevel })
                              | (name,id) <- names_w_ids] $
          thing_inside }

tcExtendIdBndrs :: [TcIdBinder] -> TcM a -> TcM a
tcExtendIdBndrs bndrs = updLclEnv (\env -> env { tcl_bndrs = bndrs ++ tcl_bndrs env })

<<<<<<< HEAD
tcExtendGhciEnv :: [TcId] -> TcM a -> TcM a
-- Used to bind Ids for GHCi identifiers bound earlier in the user interaction
-- Note especially that we bind them at 
--  * TH level 'impLevel'.  That's because it's OK to use a variable bound
--    earlier in the interaction in a splice, because
--    GHCi has already compiled it to bytecode
--  * Closedness flag is TopLevel.  The thing's type is closed

tcExtendGhciEnv ids thing_inside
  = tc_extend_local_env [ (idName id, ATcId { tct_id     = id 
                                            , tct_closed = is_top id
                                            , tct_level  = impLevel })
                        | id <- ids]
    thing_inside
  where
    is_top id | isEmptyVarSet (tyCoVarsOfType (idType id)) = TopLevel
              | otherwise                                  = NotTopLevel


tc_extend_local_env :: [(Name, TcTyThing)] -> TcM a -> TcM a
-- This is the guy who does the work
-- Invariant: the TcIds are fully zonked. Reasons:
=======
tc_extend_local_env :: (TopLevelFlag, ThLevel) -> [(Name, TcTyThing)] -> TcM a -> TcM a
-- Precondition: the argument list extra_env has TcTyThings
--               that ATcId or ATyVar, but nothing else
--
-- Invariant: the ATcIds are fully zonked. Reasons:
>>>>>>> 3e633d9b
--      (a) The kinds of the forall'd type variables are defaulted
--          (see Kind.defaultKind, done in zonkQuantifiedTyCoVar)
--      (b) There are no via-Indirect occurrences of the bound variables
--          in the types, because instantiation does not look through such things
--      (c) The call to tyCoVarsOfTypes is ok without looking through refs

tc_extend_local_env thlvl extra_env thing_inside
  = do  { traceTc "env2" (ppr extra_env)
        ; env1 <- tcExtendLocalTypeEnv extra_env
        ; let env2 = extend_local_env thlvl extra_env env1
        ; setLclEnv env2 thing_inside }
  where
    extend_local_env :: (TopLevelFlag, ThLevel) -> [(Name, TcTyThing)] -> TcLclEnv -> TcLclEnv
    -- Extend the local LocalRdrEnv and Template Haskell staging env simultaneously
    -- Reason for extending LocalRdrEnv: after running a TH splice we need
    -- to do renaming.
    extend_local_env thlvl pairs env@(TcLclEnv { tcl_rdr = rdr_env
                                               , tcl_th_bndrs = th_bndrs })
      = env { tcl_rdr      = extendLocalRdrEnvList rdr_env
                                [ n | (n, _) <- pairs, isInternalName n ]
                                -- The LocalRdrEnv contains only non-top-level names
                                -- (GlobalRdrEnv handles the top level)
            , tcl_th_bndrs = extendNameEnvList th_bndrs  -- We only track Ids in tcl_th_bndrs
                                 [(n, thlvl) | (n, ATcId {}) <- pairs] }

tcExtendLocalTypeEnv :: [(Name, TcTyThing)] -> TcM TcLclEnv
tcExtendLocalTypeEnv tc_ty_things
  | isEmptyVarSet extra_tvs
  = do { lcl_env@(TcLclEnv { tcl_env = lcl_type_env }) <- getLclEnv
       ; return (lcl_env { tcl_env = extendNameEnvList lcl_type_env tc_ty_things } ) }
  | otherwise
  = do { lcl_env@(TcLclEnv { tcl_env = lcl_type_env }) <- getLclEnv
       ; global_tvs <- readMutVar (tcl_tyvars lcl_env)
       ; new_g_var  <- newMutVar (global_tvs `unionVarSet` extra_tvs)
       ; return (lcl_env { tcl_tyvars = new_g_var
                         , tcl_env = extendNameEnvList lcl_type_env tc_ty_things } ) }
  where
    extra_tvs = foldr get_tvs emptyVarSet tc_ty_things

    get_tvs (_, ATcId { tct_id = id, tct_closed = closed }) tvs
      = case closed of
<<<<<<< HEAD
          TopLevel    -> ASSERT2( isEmptyVarSet id_tvs, ppr id $$ ppr (idType id) ) 
                         emptyVarSet
          NotTopLevel -> id_tvs
      where
        id_tvs = tyCoVarsOfType (idType id)
    get_tvs (_, ATyVar _ tv)                 -- See Note [Global TyVars]
      = tyCoVarsOfType (tyVarKind tv) `extendVarSet` tv 
      
    get_tvs other = pprPanic "get_tvs" (ppr other)
        
=======
          TopLevel    -> ASSERT2( isEmptyVarSet (tyVarsOfType (idType id)), ppr id $$ ppr (idType id) )
                         tvs
          NotTopLevel -> tvs `unionVarSet` tyVarsOfType (idType id)

    get_tvs (_, ATyVar _ tv) tvs          -- See Note [Global TyVars]
      = tvs `unionVarSet` tyVarsOfType (tyVarKind tv) `extendVarSet` tv

    get_tvs (_, AThing k) tvs = tvs `unionVarSet` tyVarsOfType k

    get_tvs (_, AGlobal {})       tvs = tvs
    get_tvs (_, APromotionErr {}) tvs = tvs

>>>>>>> 3e633d9b
        -- Note [Global TyVars]
        -- It's important to add the in-scope tyvars to the global tyvar set
        -- as well.  Consider
        --      f (_::r) = let g y = y::r in ...
        -- Here, g mustn't be generalised.  This is also important during
        -- class and instance decls, when we mustn't generalise the class tyvars
        -- when typechecking the methods.
        --
        -- Nor must we generalise g over any kind variables free in r's kind

zapLclTypeEnv :: TcM a -> TcM a
zapLclTypeEnv thing_inside
  = do { tvs_var <- newTcRef emptyVarSet
       ; let upd env = env { tcl_env = emptyNameEnv
                           , tcl_rdr = emptyLocalRdrEnv
                           , tcl_tyvars = tvs_var }
       ; updLclEnv upd thing_inside }
\end{code}


%************************************************************************
%*                                                                      *
\subsection{Rules}
%*                                                                      *
%************************************************************************

\begin{code}
tcExtendRules :: [LRuleDecl Id] -> TcM a -> TcM a
        -- Just pop the new rules into the EPS and envt resp
        -- All the rules come from an interface file, not source
        -- Nevertheless, some may be for this module, if we read
        -- its interface instead of its source code
tcExtendRules lcl_rules thing_inside
 = do { env <- getGblEnv
      ; let
          env' = env { tcg_rules = lcl_rules ++ tcg_rules env }
      ; setGblEnv env' thing_inside }
\end{code}


%************************************************************************
%*                                                                      *
                Meta level
%*                                                                      *
%************************************************************************

\begin{code}
checkWellStaged :: SDoc         -- What the stage check is for
                -> ThLevel      -- Binding level (increases inside brackets)
                -> ThLevel      -- Use stage
                -> TcM ()       -- Fail if badly staged, adding an error
checkWellStaged pp_thing bind_lvl use_lvl
  | use_lvl >= bind_lvl         -- OK! Used later than bound
  = return ()                   -- E.g.  \x -> [| $(f x) |]

  | bind_lvl == outerLevel      -- GHC restriction on top level splices
  = stageRestrictionError pp_thing

  | otherwise                   -- Badly staged
  = failWithTc $                -- E.g.  \x -> $(f x)
    ptext (sLit "Stage error:") <+> pp_thing <+> 
        hsep   [ptext (sLit "is bound at stage") <+> ppr bind_lvl,
                ptext (sLit "but used at stage") <+> ppr use_lvl]

stageRestrictionError :: SDoc -> TcM a
stageRestrictionError pp_thing
  = failWithTc $ 
    sep [ ptext (sLit "GHC stage restriction:")
        , nest 2 (vcat [ pp_thing <+> ptext (sLit "is used in a top-level splice or annotation,")
                       , ptext (sLit "and must be imported, not defined locally")])]

topIdLvl :: Id -> ThLevel
-- Globals may either be imported, or may be from an earlier "chunk" 
-- (separated by declaration splices) of this module.  The former
--  *can* be used inside a top-level splice, but the latter cannot.
-- Hence we give the former impLevel, but the latter topLevel
-- E.g. this is bad:
--      x = [| foo |]
--      $( f x )
-- By the time we are prcessing the $(f x), the binding for "x" 
-- will be in the global env, not the local one.
topIdLvl id | isLocalId id = outerLevel
            | otherwise    = impLevel

tcMetaTy :: Name -> TcM Type
-- Given the name of a Template Haskell data type, 
-- return the type
-- E.g. given the name "Expr" return the type "Expr"
tcMetaTy tc_name = do
    t <- tcLookupTyCon tc_name
    return (mkTyConApp t [])

isBrackStage :: ThStage -> Bool
isBrackStage (Brack {}) = True
isBrackStage _other     = False
\end{code}


%************************************************************************
%*                                                                      *
                 getDefaultTys                                                                          
%*                                                                      *
%************************************************************************

\begin{code}
tcGetDefaultTys :: TcM ([Type], -- Default types
                        (Bool,  -- True <=> Use overloaded strings
                         Bool)) -- True <=> Use extended defaulting rules
tcGetDefaultTys
  = do  { dflags <- getDynFlags
        ; let ovl_strings = xopt Opt_OverloadedStrings dflags
              extended_defaults = xopt Opt_ExtendedDefaultRules dflags
                                        -- See also Trac #1974 
              flags = (ovl_strings, extended_defaults)
    
        ; mb_defaults <- getDeclaredDefaultTys
        ; case mb_defaults of {
           Just tys -> return (tys, flags) ;
                                -- User-supplied defaults
           Nothing  -> do

        -- No use-supplied default
        -- Use [Integer, Double], plus modifications
        { integer_ty <- tcMetaTy integerTyConName
        ; checkWiredInTyCon doubleTyCon
        ; string_ty <- tcMetaTy stringTyConName
        ; let deflt_tys = opt_deflt extended_defaults unitTy  -- Note [Default unitTy]
                          ++ [integer_ty, doubleTy]
                          ++ opt_deflt ovl_strings string_ty
        ; return (deflt_tys, flags) } } }
  where
    opt_deflt True  ty = [ty]
    opt_deflt False _  = []
\end{code}

Note [Default unitTy]
~~~~~~~~~~~~~~~~~~~~~
In interative mode (or with -XExtendedDefaultRules) we add () as the first type we
try when defaulting.  This has very little real impact, except in the following case.
Consider: 
        Text.Printf.printf "hello"
This has type (forall a. IO a); it prints "hello", and returns 'undefined'.  We don't
want the GHCi repl loop to try to print that 'undefined'.  The neatest thing is to
default the 'a' to (), rather than to Integer (which is what would otherwise happen;
and then GHCi doesn't attempt to print the ().  So in interactive mode, we add
() to the list of defaulting types.  See Trac #1200.


%************************************************************************
%*                                                                      *
\subsection{The InstInfo type}
%*                                                                      *
%************************************************************************

The InstInfo type summarises the information in an instance declaration

    instance c => k (t tvs) where b

It is used just for *local* instance decls (not ones from interface files).
But local instance decls includes
        - derived ones
        - generic ones
as well as explicit user written ones.

\begin{code}
data InstInfo a
  = InstInfo {
      iSpec   :: ClsInst,        -- Includes the dfun id.  Its forall'd type
      iBinds  :: InstBindings a   -- variables scope over the stuff in InstBindings!
    }

iDFunId :: InstInfo a -> DFunId
iDFunId info = instanceDFunId (iSpec info)

data InstBindings a
  = InstBindings
      { ib_binds :: (LHsBinds a)  -- Bindings for the instance methods
      , ib_pragmas :: [LSig a]    -- User pragmas recorded for generating 
                                  -- specialised instances
                      
      , ib_standalone_deriving :: Bool
           -- True <=> This code came from a standalone deriving clause
           --          Used only to improve error messages
      }

instance OutputableBndr a => Outputable (InstInfo a) where
    ppr = pprInstInfoDetails

pprInstInfoDetails :: OutputableBndr a => InstInfo a -> SDoc
pprInstInfoDetails info 
   = hang (pprInstanceHdr (iSpec info) <+> ptext (sLit "where"))
        2 (details (iBinds info))
  where
    details (InstBindings { ib_binds = b }) = pprLHsBinds b

simpleInstInfoClsTy :: InstInfo a -> (Class, Type)
simpleInstInfoClsTy info = case instanceHead (iSpec info) of
                           (_, cls, [ty]) -> (cls, ty)
                           _ -> panic "simpleInstInfoClsTy"

simpleInstInfoTy :: InstInfo a -> Type
simpleInstInfoTy info = snd (simpleInstInfoClsTy info)

simpleInstInfoTyCon :: InstInfo a -> TyCon
  -- Gets the type constructor for a simple instance declaration,
  -- i.e. one of the form       instance (...) => C (T a b c) where ...
simpleInstInfoTyCon inst = tcTyConAppTyCon (simpleInstInfoTy inst)
\end{code}

Make a name for the dict fun for an instance decl.  It's an *external*
name, like otber top-level names, and hence must be made with newGlobalBinder.

\begin{code}
newDFunName :: Class -> [Type] -> SrcSpan -> TcM Name
newDFunName clas tys loc
  = do  { is_boot <- tcIsHsBoot
        ; mod     <- getModule
        ; let info_string = occNameString (getOccName clas) ++ 
                            concatMap (occNameString.getDFunTyKey) tys
        ; dfun_occ <- chooseUniqueOccTc (mkDFunOcc info_string is_boot)
        ; newGlobalBinder mod dfun_occ loc }
\end{code}

Make a name for the representation tycon of a family instance.  It's an
*external* name, like other top-level names, and hence must be made with
newGlobalBinder.

\begin{code}
newFamInstTyConName :: Located Name -> [Type] -> TcM Name
newFamInstTyConName (L loc name) tys = mk_fam_inst_name id loc name [tys]

newFamInstAxiomName :: SrcSpan -> Name -> [CoAxBranch] -> TcM Name
newFamInstAxiomName loc name branches
  = mk_fam_inst_name mkInstTyCoOcc loc name (map coAxBranchLHS branches)

mk_fam_inst_name :: (OccName -> OccName) -> SrcSpan -> Name -> [[Type]] -> TcM Name
mk_fam_inst_name adaptOcc loc tc_name tyss
  = do  { mod   <- getModule
        ; let info_string = occNameString (getOccName tc_name) ++ 
                            intercalate "|" ty_strings
        ; occ   <- chooseUniqueOccTc (mkInstTyTcOcc info_string)
        ; newGlobalBinder mod (adaptOcc occ) loc }
  where
    ty_strings = map (concatMap (occNameString . getDFunTyKey)) tyss
\end{code}

Stable names used for foreign exports and annotations.
For stable names, the name must be unique (see #1533).  If the
same thing has several stable Ids based on it, the
top-level bindings generated must not have the same name.
Hence we create an External name (doesn't change), and we
append a Unique to the string right here.

\begin{code}
mkStableIdFromString :: String -> Type -> SrcSpan -> (OccName -> OccName) -> TcM TcId
mkStableIdFromString str sig_ty loc occ_wrapper = do
    uniq <- newUnique
    mod <- getModule
    name <- mkWrapperName "stable" str
    let occ = mkVarOccFS name :: OccName
        gnm = mkExternalName uniq mod (occ_wrapper occ) loc :: Name
        id  = mkExportedLocalId gnm sig_ty :: Id
    return id

mkStableIdFromName :: Name -> Type -> SrcSpan -> (OccName -> OccName) -> TcM TcId
mkStableIdFromName nm = mkStableIdFromString (getOccString nm)
\end{code}

\begin{code}
mkWrapperName :: (MonadIO m, HasDynFlags m, HasModule m)
              => String -> String -> m FastString
mkWrapperName what nameBase
    = do dflags <- getDynFlags
         thisMod <- getModule
         let -- Note [Generating fresh names for ccall wrapper]
             wrapperRef = nextWrapperNum dflags
             pkg = packageIdString  (modulePackageId thisMod)
             mod = moduleNameString (moduleName      thisMod)
         wrapperNum <- liftIO $ atomicModifyIORef wrapperRef $ \mod_env ->
             let num = lookupWithDefaultModuleEnv mod_env 0 thisMod
                 mod_env' = extendModuleEnv mod_env thisMod (num+1)
             in (mod_env', num)
         let components = [what, show wrapperNum, pkg, mod, nameBase]
         return $ mkFastString $ zEncodeString $ intercalate ":" components

{-
Note [Generating fresh names for FFI wrappers]

We used to use a unique, rather than nextWrapperNum, to distinguish
between FFI wrapper functions. However, the wrapper names that we
generate are external names. This means that if a call to them ends up
in an unfolding, then we can't alpha-rename them, and thus if the
unique randomly changes from one compile to another then we get a
spurious ABI change (#4012).

The wrapper counter has to be per-module, not global, so that the number we end
up using is not dependent on the modules compiled before the current one.
-}
\end{code}

%************************************************************************
%*                                                                      *
\subsection{Errors}
%*                                                                      *
%************************************************************************

\begin{code}
pprBinders :: [Name] -> SDoc
-- Used in error messages
-- Use quotes for a single one; they look a bit "busy" for several
pprBinders [bndr] = quotes (ppr bndr)
pprBinders bndrs  = pprWithCommas ppr bndrs

notFound :: Name -> TcM TyThing
notFound name 
  = do { lcl_env <- getLclEnv
       ; let stage = tcl_th_ctxt lcl_env
       ; case stage of   -- See Note [Out of scope might be a staging error]
           Splice {} -> stageRestrictionError (quotes (ppr name))
           _ -> failWithTc $
                vcat[ptext (sLit "GHC internal error:") <+> quotes (ppr name) <+> 
                     ptext (sLit "is not in scope during type checking, but it passed the renamer"),
                     ptext (sLit "tcl_env of environment:") <+> ppr (tcl_env lcl_env)]
                       -- Take case: printing the whole gbl env can
                       -- cause an infnite loop, in the case where we
                       -- are in the middle of a recursive TyCon/Class group;
                       -- so let's just not print it!  Getting a loop here is
                       -- very unhelpful, because it hides one compiler bug with another
       }

wrongThingErr :: String -> TcTyThing -> Name -> TcM a
wrongThingErr expected thing name
  = failWithTc (pprTcTyThingCategory thing <+> quotes (ppr name) <+> 
                ptext (sLit "used as a") <+> text expected)
\end{code}

Note [Out of scope might be a staging error]
~~~~~~~~~~~~~~~~~~~~~~~~~~~~~~~~~~~~~~~~~~~~
Consider
  x = 3
  data T = MkT $(foo x)

This is really a staging error, because we can't run code involving 'x'.
But in fact the type checker processes types first, so 'x' won't even be
in the type envt when we look for it in $(foo x).  So inside splices we
report something missing from the type env as a staging error.
See Trac #5752 and #5795.<|MERGE_RESOLUTION|>--- conflicted
+++ resolved
@@ -350,23 +350,15 @@
   = tcExtendTyVarEnv2 [(tyVarName tv, tv) | tv <- tvs] thing_inside
 
 tcExtendTyVarEnv2 :: [(Name,TcTyVar)] -> TcM r -> TcM r
-<<<<<<< HEAD
-tcExtendTyVarEnv2 binds thing_inside 
+tcExtendTyVarEnv2 binds thing_inside
   -- this should be used only for explicitly mentioned scoped variables.
   -- thus, no coercion variables
-  = tc_extend_local_env [(name, ATyVar name tv) | (name, tv) <- binds] $
-    do { env <- getLclEnv
-       ; let env' = env { tcl_tidy = add_tidy_tvs (tcl_tidy env) }
-       ; setLclEnv env' thing_inside }
-=======
-tcExtendTyVarEnv2 binds thing_inside
   = do { stage <- getStage
        ; tc_extend_local_env (NotTopLevel, thLevel stage)
                     [(name, ATyVar name tv) | (name, tv) <- binds] $
          do { env <- getLclEnv
             ; let env' = env { tcl_tidy = add_tidy_tvs (tcl_tidy env) }
             ; setLclEnv env' thing_inside }}
->>>>>>> 3e633d9b
   where
     add_tidy_tvs env = foldl add env binds
 
@@ -479,36 +471,11 @@
 tcExtendIdBndrs :: [TcIdBinder] -> TcM a -> TcM a
 tcExtendIdBndrs bndrs = updLclEnv (\env -> env { tcl_bndrs = bndrs ++ tcl_bndrs env })
 
-<<<<<<< HEAD
-tcExtendGhciEnv :: [TcId] -> TcM a -> TcM a
--- Used to bind Ids for GHCi identifiers bound earlier in the user interaction
--- Note especially that we bind them at 
---  * TH level 'impLevel'.  That's because it's OK to use a variable bound
---    earlier in the interaction in a splice, because
---    GHCi has already compiled it to bytecode
---  * Closedness flag is TopLevel.  The thing's type is closed
-
-tcExtendGhciEnv ids thing_inside
-  = tc_extend_local_env [ (idName id, ATcId { tct_id     = id 
-                                            , tct_closed = is_top id
-                                            , tct_level  = impLevel })
-                        | id <- ids]
-    thing_inside
-  where
-    is_top id | isEmptyVarSet (tyCoVarsOfType (idType id)) = TopLevel
-              | otherwise                                  = NotTopLevel
-
-
-tc_extend_local_env :: [(Name, TcTyThing)] -> TcM a -> TcM a
--- This is the guy who does the work
--- Invariant: the TcIds are fully zonked. Reasons:
-=======
 tc_extend_local_env :: (TopLevelFlag, ThLevel) -> [(Name, TcTyThing)] -> TcM a -> TcM a
 -- Precondition: the argument list extra_env has TcTyThings
 --               that ATcId or ATyVar, but nothing else
 --
 -- Invariant: the ATcIds are fully zonked. Reasons:
->>>>>>> 3e633d9b
 --      (a) The kinds of the forall'd type variables are defaulted
 --          (see Kind.defaultKind, done in zonkQuantifiedTyCoVar)
 --      (b) There are no via-Indirect occurrences of the bound variables
@@ -550,31 +517,18 @@
 
     get_tvs (_, ATcId { tct_id = id, tct_closed = closed }) tvs
       = case closed of
-<<<<<<< HEAD
-          TopLevel    -> ASSERT2( isEmptyVarSet id_tvs, ppr id $$ ppr (idType id) ) 
-                         emptyVarSet
-          NotTopLevel -> id_tvs
-      where
-        id_tvs = tyCoVarsOfType (idType id)
-    get_tvs (_, ATyVar _ tv)                 -- See Note [Global TyVars]
-      = tyCoVarsOfType (tyVarKind tv) `extendVarSet` tv 
-      
-    get_tvs other = pprPanic "get_tvs" (ppr other)
-        
-=======
-          TopLevel    -> ASSERT2( isEmptyVarSet (tyVarsOfType (idType id)), ppr id $$ ppr (idType id) )
+          TopLevel    -> ASSERT2( isEmptyVarSet (tyCoVarsOfType (idType id)), ppr id $$ ppr (idType id) )
                          tvs
-          NotTopLevel -> tvs `unionVarSet` tyVarsOfType (idType id)
+          NotTopLevel -> tvs `unionVarSet` tyCoVarsOfType (idType id)
 
     get_tvs (_, ATyVar _ tv) tvs          -- See Note [Global TyVars]
-      = tvs `unionVarSet` tyVarsOfType (tyVarKind tv) `extendVarSet` tv
-
-    get_tvs (_, AThing k) tvs = tvs `unionVarSet` tyVarsOfType k
+      = tvs `unionVarSet` tyCoVarsOfType (tyVarKind tv) `extendVarSet` tv
+
+    get_tvs (_, AThing k) tvs = tvs `unionVarSet` tyCoVarsOfType k
 
     get_tvs (_, AGlobal {})       tvs = tvs
     get_tvs (_, APromotionErr {}) tvs = tvs
 
->>>>>>> 3e633d9b
         -- Note [Global TyVars]
         -- It's important to add the in-scope tyvars to the global tyvar set
         -- as well.  Consider

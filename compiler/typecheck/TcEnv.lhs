--- conflicted
+++ resolved
@@ -555,16 +555,10 @@
 
     get_tvs (_, ATcId { tct_id = id, tct_closed = closed }) tvs
       = case closed of
-<<<<<<< HEAD
-          TopLevel    -> ASSERT2( isEmptyVarSet (tyCoVarsOfType (idType id)), ppr id $$ ppr (idType id) )
-                         tvs
-          NotTopLevel -> tvs `unionVarSet` tyCoVarsOfType (idType id)
-=======
           TopLevel    -> ASSERT2( isEmptyVarSet id_tvs, ppr id $$ ppr (idType id) )
                          tvs
           NotTopLevel -> tvs `unionVarSet` id_tvs
-        where id_tvs = tyVarsOfType (idType id)
->>>>>>> 0511c0ab
+        where id_tvs = tyCoVarsOfType (idType id)
 
     get_tvs (_, ATyVar _ tv) tvs          -- See Note [Global TyVars]
       = tvs `unionVarSet` tyCoVarsOfType (tyVarKind tv) `extendVarSet` tv

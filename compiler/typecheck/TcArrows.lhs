%
% (c) The University of Glasgow 2006
% (c) The GRASP/AQUA Project, Glasgow University, 1992-1998
%
Typecheck arrow notation

\begin{code}
{-# LANGUAGE RankNTypes #-}

module TcArrows ( tcProc ) where

import {-# SOURCE #-}   TcExpr( tcMonoExpr, tcInferRho, tcSyntaxOp, tcCheckId, tcPolyExpr )

import HsSyn
import TcMatches
import TcHsSyn( hsLPatType )
import TcType
import TcMType
import TcBinds
import TcPat
import TcUnify
import TcRnMonad
import TcEnv
import TcEvidence
import Id( mkLocalId )
import Inst
import Name
import Coercion ( Role(..) )
import TysWiredIn
import VarSet 
import TysPrim
import BasicTypes( Arity )
import SrcLoc
import Outputable
import FastString
import Util

import Control.Monad
\end{code}

Note [Arrow overivew]
~~~~~~~~~~~~~~~~~~~~~
Here's a summary of arrows and how they typecheck.  First, here's
a cut-down syntax:

  expr ::= ....  
        |  proc pat cmd

  cmd ::= cmd exp                    -- Arrow application
       |  \pat -> cmd                -- Arrow abstraction
       |  (| exp cmd1 ... cmdn |)    -- Arrow form, n>=0
       |  ... -- If, case in the usual way

  cmd_type ::= carg_type --> type

  carg_type ::= ()
             |  (type, carg_type)

Note that
 * The 'exp' in an arrow form can mention only 
   "arrow-local" variables

 * An "arrow-local" variable is bound by an enclosing
   cmd binding form (eg arrow abstraction)

 * A cmd_type is here written with a funny arrow "-->",
   The bit on the left is a carg_type (command argument type)
   which itself is a nested tuple, finishing with ()

 * The arrow-tail operator (e1 -< e2) means
       (| e1 <<< arr snd |) e2


%************************************************************************
%*                                                                      *
                Proc    
%*                                                                      *
%************************************************************************

\begin{code}
tcProc :: InPat Name -> LHsCmdTop Name          -- proc pat -> expr
       -> TcRhoType                             -- Expected type of whole proc expression
       -> TcM (OutPat TcId, LHsCmdTop TcId, TcCoercion)

tcProc pat cmd exp_ty
  = newArrowScope $
    do  { (co, (exp_ty1, res_ty)) <- matchExpectedAppTy exp_ty 
        ; (co1, (arr_ty, arg_ty)) <- matchExpectedAppTy exp_ty1
        ; let cmd_env = CmdEnv { cmd_arr = arr_ty }
        ; (pat', cmd') <- tcPat ProcExpr pat arg_ty $
                          tcCmdTop cmd_env cmd (unitTy, res_ty)
        ; let res_co = mkTcTransCo co (mkTcAppCo co1 (mkTcNomReflCo res_ty))
        ; return (pat', cmd', res_co) }
\end{code}


%************************************************************************
%*                                                                      *
                Commands
%*                                                                      *
%************************************************************************

\begin{code}
-- See Note [Arrow overview]      
type CmdType    = (CmdArgType, TcTauType)    -- cmd_type 
type CmdArgType = TcTauType                  -- carg_type, a nested tuple

data CmdEnv
  = CmdEnv {
        cmd_arr :: TcType -- arrow type constructor, of kind *->*->*
    }

mkCmdArrTy :: CmdEnv -> TcTauType -> TcTauType -> TcTauType
mkCmdArrTy env t1 t2 = mkAppTys (cmd_arr env) [t1, t2]

---------------------------------------
tcCmdTop :: CmdEnv 
         -> LHsCmdTop Name
         -> CmdType
         -> TcM (LHsCmdTop TcId)

tcCmdTop env (L loc (HsCmdTop cmd _ _ names)) cmd_ty@(cmd_stk, res_ty)
  = setSrcSpan loc $
    do  { cmd'   <- tcCmd env cmd cmd_ty
        ; names' <- mapM (tcSyntaxName ProcOrigin (cmd_arr env)) names
        ; return (L loc $ HsCmdTop cmd' cmd_stk res_ty names') }
----------------------------------------
tcCmd  :: CmdEnv -> LHsCmd Name -> CmdType -> TcM (LHsCmd TcId)
        -- The main recursive function
tcCmd env (L loc cmd) res_ty
  = setSrcSpan loc $ do
        { cmd' <- tc_cmd env cmd res_ty
        ; return (L loc cmd') }

tc_cmd :: CmdEnv -> HsCmd Name  -> CmdType -> TcM (HsCmd TcId)
tc_cmd env (HsCmdPar cmd) res_ty
  = do  { cmd' <- tcCmd env cmd res_ty
        ; return (HsCmdPar cmd') }

tc_cmd env (HsCmdLet binds (L body_loc body)) res_ty
  = do  { (binds', body') <- tcLocalBinds binds         $
                             setSrcSpan body_loc        $
                             tc_cmd env body res_ty
        ; return (HsCmdLet binds' (L body_loc body')) }

tc_cmd env in_cmd@(HsCmdCase scrut matches) (stk, res_ty)
  = addErrCtxt (cmdCtxt in_cmd) $ do
      (scrut', scrut_ty) <- tcInferRho scrut 
      matches' <- tcMatchesCase match_ctxt scrut_ty matches res_ty
      return (HsCmdCase scrut' matches')
  where
    match_ctxt = MC { mc_what = CaseAlt,
                      mc_body = mc_body }
    mc_body body res_ty' = tcCmd env body (stk, res_ty')

tc_cmd env (HsCmdIf Nothing pred b1 b2) res_ty    -- Ordinary 'if'
  = do  { pred' <- tcMonoExpr pred boolTy
        ; b1'   <- tcCmd env b1 res_ty
        ; b2'   <- tcCmd env b2 res_ty
        ; return (HsCmdIf Nothing pred' b1' b2')
    }

tc_cmd env (HsCmdIf (Just fun) pred b1 b2) res_ty -- Rebindable syntax for if
  = do  { pred_ty <- newOpenFlexiTyVarTy
        -- For arrows, need ifThenElse :: forall r. T -> r -> r -> r
        -- because we're going to apply it to the environment, not
        -- the return value.
        ; (_, [r_tv]) <- tcInstSkolTyCoVars [alphaTyVar]
        ; let r_ty = mkOnlyTyVarTy r_tv
        ; let if_ty = mkFunTys [pred_ty, r_ty, r_ty] r_ty
        ; checkTc (not (r_tv `elemVarSet` tyCoVarsOfType pred_ty))
                  (ptext (sLit "Predicate type of `ifThenElse' depends on result type"))
        ; fun'  <- tcSyntaxOp IfOrigin fun if_ty
        ; pred' <- tcMonoExpr pred pred_ty
        ; b1'   <- tcCmd env b1 res_ty
        ; b2'   <- tcCmd env b2 res_ty
        ; return (HsCmdIf (Just fun') pred' b1' b2')
    }

-------------------------------------------
--              Arrow application
--          (f -< a)   or   (f -<< a)
--
--   D   |- fun :: a t1 t2
--   D,G |- arg :: t1
--  ------------------------
--   D;G |-a  fun -< arg :: stk --> t2
--
--   D,G |- fun :: a t1 t2
--   D,G |- arg :: t1
--  ------------------------
--   D;G |-a  fun -<< arg :: stk --> t2
--
-- (plus -<< requires ArrowApply)

tc_cmd env cmd@(HsCmdArrApp fun arg _ ho_app lr) (_, res_ty)
  = addErrCtxt (cmdCtxt cmd)    $
         -- TODO (RAE): from openTypeKind
    do  { arg_ty <- newOpenFlexiTyVarTy
        ; let fun_ty = mkCmdArrTy env arg_ty res_ty
        ; fun' <- select_arrow_scope (tcMonoExpr fun fun_ty)
             -- ToDo: There should be no need for the escapeArrowScope stuff
             -- See Note [Escaping the arrow scope] in TcRnTypes

        ; arg' <- tcMonoExpr arg arg_ty

        ; return (HsCmdArrApp fun' arg' fun_ty ho_app lr) }
  where
       -- Before type-checking f, use the environment of the enclosing
       -- proc for the (-<) case.  
       -- Local bindings, inside the enclosing proc, are not in scope 
       -- inside f.  In the higher-order case (-<<), they are.
    select_arrow_scope tc = case ho_app of
        HsHigherOrderApp -> tc
        HsFirstOrderApp  -> escapeArrowScope tc

-------------------------------------------
--              Command application
--
-- D,G |-  exp : t
-- D;G |-a cmd : (t,stk) --> res
-- -----------------------------
-- D;G |-a cmd exp : stk --> res

tc_cmd env cmd@(HsCmdApp fun arg) (cmd_stk, res_ty)
  = addErrCtxt (cmdCtxt cmd)    $
    do  { arg_ty <- newOpenFlexiTyVarTy
        ; fun'   <- tcCmd env fun (mkPairTy arg_ty cmd_stk, res_ty)
        ; arg'   <- tcMonoExpr arg arg_ty
        ; return (HsCmdApp fun' arg') }

-------------------------------------------
--              Lambda
--
-- D;G,x:t |-a cmd : stk --> res
-- ------------------------------
-- D;G |-a (\x.cmd) : (t,stk) --> res

tc_cmd env 
       (HsCmdLam (MG { mg_alts = [L mtch_loc (match@(Match pats _maybe_rhs_sig grhss))], mg_origin = origin }))
       (cmd_stk, res_ty)
  = addErrCtxt (pprMatchInCtxt match_ctxt match)        $
    do  { (co, arg_tys, cmd_stk') <- matchExpectedCmdArgs n_pats cmd_stk

                -- Check the patterns, and the GRHSs inside
        ; (pats', grhss') <- setSrcSpan mtch_loc                $
                             tcPats LambdaExpr pats arg_tys     $
                             tc_grhss grhss cmd_stk' res_ty

        ; let match' = L mtch_loc (Match pats' Nothing grhss')
              arg_tys = map hsLPatType pats'
              cmd' = HsCmdLam (MG { mg_alts = [match'], mg_arg_tys = arg_tys
                                  , mg_res_ty = res_ty, mg_origin = origin })
        ; return (mkHsCmdCast co cmd') }
  where
    n_pats     = length pats
    match_ctxt = (LambdaExpr :: HsMatchContext Name)    -- Maybe KappaExpr?
    pg_ctxt    = PatGuard match_ctxt

    tc_grhss (GRHSs grhss binds) stk_ty res_ty
        = do { (binds', grhss') <- tcLocalBinds binds $
                                   mapM (wrapLocM (tc_grhs stk_ty res_ty)) grhss
             ; return (GRHSs grhss' binds') }

    tc_grhs stk_ty res_ty (GRHS guards body)
        = do { (guards', rhs') <- tcStmtsAndThen pg_ctxt tcGuardStmt guards res_ty $
                                  \ res_ty -> tcCmd env body (stk_ty, res_ty)
             ; return (GRHS guards' rhs') }

-------------------------------------------
--              Do notation

tc_cmd env (HsCmdDo stmts _) (cmd_stk, res_ty)
  = do  { co <- unifyType unitTy cmd_stk  -- Expecting empty argument stack
        ; stmts' <- tcStmts ArrowExpr (tcArrDoStmt env) stmts res_ty 
        ; return (mkHsCmdCast co (HsCmdDo stmts' res_ty)) }


-----------------------------------------------------------------
--      Arrow ``forms''       (| e c1 .. cn |)
--
--      D; G |-a1 c1 : stk1 --> r1
--      ...
--      D; G |-an cn : stkn --> rn
--      D |-  e :: forall e. a1 (e, stk1) t1
--                                ...
--                        -> an (e, stkn) tn
--                        -> a  (e, stk) t
--      e \not\in (stk, stk1, ..., stkm, t, t1, ..., tn)
--      ----------------------------------------------
--      D; G |-a  (| e c1 ... cn |)  :  stk --> t

<<<<<<< HEAD
tc_cmd env cmd@(HsCmdArrForm expr fixity cmd_args) (cmd_stk, res_ty)	
  = addErrCtxt (cmdCtxt cmd)	$
    do	{ (cmd_args', cmd_tys) <- mapAndUnzipM tc_cmd_arg cmd_args
                          -- We use alphaTyVar for 'w'
        ; let e_ty = mkNamedForAllTy alphaTyVar Invisible $
=======
tc_cmd env cmd@(HsCmdArrForm expr fixity cmd_args) (cmd_stk, res_ty)    
  = addErrCtxt (cmdCtxt cmd)    $
    do  { (cmd_args', cmd_tys) <- mapAndUnzipM tc_cmd_arg cmd_args
        ; let e_ty = mkForAllTy alphaTyVar $   -- We use alphaTyVar for 'w'
>>>>>>> 0a6cfb57
                     mkFunTys cmd_tys $
                     mkCmdArrTy env (mkPairTy alphaTy cmd_stk) res_ty
        ; expr' <- tcPolyExpr expr e_ty
        ; return (HsCmdArrForm expr' fixity cmd_args') }

  where
    tc_cmd_arg :: LHsCmdTop Name -> TcM (LHsCmdTop TcId, TcType)
    tc_cmd_arg cmd
       = do { arr_ty <- newFlexiTyVarTy arrowTyConKind
            ; stk_ty <- newFlexiTyVarTy liftedTypeKind
            ; res_ty <- newFlexiTyVarTy liftedTypeKind
            ; let env' = env { cmd_arr = arr_ty }
            ; cmd' <- tcCmdTop env' cmd (stk_ty, res_ty)
            ; return (cmd',  mkCmdArrTy env' (mkPairTy alphaTy stk_ty) res_ty) }

-----------------------------------------------------------------
--              Base case for illegal commands
-- This is where expressions that aren't commands get rejected

tc_cmd _ cmd _
  = failWithTc (vcat [ptext (sLit "The expression"), nest 2 (ppr cmd), 
                      ptext (sLit "was found where an arrow command was expected")])


matchExpectedCmdArgs :: Arity -> TcType -> TcM (TcCoercion, [TcType], TcType)
matchExpectedCmdArgs 0 ty 
  = return (mkTcNomReflCo ty, [], ty)
matchExpectedCmdArgs n ty
  = do { (co1, [ty1, ty2]) <- matchExpectedTyConApp pairTyCon ty  
       ; (co2, tys, res_ty) <- matchExpectedCmdArgs (n-1) ty2
       ; return (mkTcTyConAppCo Nominal pairTyCon [co1, co2], ty1:tys, res_ty) }
\end{code}


%************************************************************************
%*                                                                      *
                Stmts
%*                                                                      *
%************************************************************************

\begin{code}
--------------------------------
--      Mdo-notation
-- The distinctive features here are
--      (a) RecStmts, and
--      (b) no rebindable syntax

tcArrDoStmt :: CmdEnv -> TcCmdStmtChecker
tcArrDoStmt env _ (LastStmt rhs _) res_ty thing_inside
  = do  { rhs' <- tcCmd env rhs (unitTy, res_ty)
        ; thing <- thing_inside (panic "tcArrDoStmt")
        ; return (LastStmt rhs' noSyntaxExpr, thing) }

tcArrDoStmt env _ (BodyStmt rhs _ _ _) res_ty thing_inside
  = do  { (rhs', elt_ty) <- tc_arr_rhs env rhs
        ; thing          <- thing_inside res_ty
        ; return (BodyStmt rhs' noSyntaxExpr noSyntaxExpr elt_ty, thing) }

tcArrDoStmt env ctxt (BindStmt pat rhs _ _) res_ty thing_inside
  = do  { (rhs', pat_ty) <- tc_arr_rhs env rhs
        ; (pat', thing)  <- tcPat (StmtCtxt ctxt) pat pat_ty $
                            thing_inside res_ty
        ; return (BindStmt pat' rhs' noSyntaxExpr noSyntaxExpr, thing) }

tcArrDoStmt env ctxt (RecStmt { recS_stmts = stmts, recS_later_ids = later_names
                            , recS_rec_ids = rec_names }) res_ty thing_inside
  = do  { let tup_names = rec_names ++ filterOut (`elem` rec_names) later_names
        ; tup_elt_tys <- newFlexiTyVarTys (length tup_names) liftedTypeKind
        ; let tup_ids = zipWith mkLocalId tup_names tup_elt_tys
        ; tcExtendIdEnv tup_ids $ do
        { (stmts', tup_rets)
                <- tcStmtsAndThen ctxt (tcArrDoStmt env) stmts res_ty   $ \ _res_ty' ->
                        -- ToDo: res_ty not really right
                   zipWithM tcCheckId tup_names tup_elt_tys

        ; thing <- thing_inside res_ty
                -- NB:  The rec_ids for the recursive things 
                --      already scope over this part. This binding may shadow
                --      some of them with polymorphic things with the same Name
                --      (see note [RecStmt] in HsExpr)

        ; let rec_ids = takeList rec_names tup_ids
        ; later_ids <- tcLookupLocalIds later_names

        ; let rec_rets = takeList rec_names tup_rets
        ; let ret_table = zip tup_ids tup_rets
        ; let later_rets = [r | i <- later_ids, (j, r) <- ret_table, i == j]

        ; return (emptyRecStmt { recS_stmts = stmts', recS_later_ids = later_ids
                               , recS_later_rets = later_rets
                               , recS_rec_ids = rec_ids, recS_rec_rets = rec_rets
                               , recS_ret_ty = res_ty }, thing)
        }}

tcArrDoStmt _ _ stmt _ _
  = pprPanic "tcArrDoStmt: unexpected Stmt" (ppr stmt)

tc_arr_rhs :: CmdEnv -> LHsCmd Name -> TcM (LHsCmd TcId, TcType)
tc_arr_rhs env rhs = do { ty <- newFlexiTyVarTy liftedTypeKind
                        ; rhs' <- tcCmd env rhs (unitTy, ty)
                        ; return (rhs', ty) }
\end{code}


%************************************************************************
%*                                                                      *
                Helpers
%*                                                                      *
%************************************************************************


\begin{code}
mkPairTy :: Type -> Type -> Type
mkPairTy t1 t2 = mkTyConApp pairTyCon [t1,t2]

arrowTyConKind :: Kind          --  *->*->*
arrowTyConKind = mkArrowKinds [liftedTypeKind, liftedTypeKind] liftedTypeKind
\end{code}


%************************************************************************
%*                                                                      *
                Errors
%*                                                                      *
%************************************************************************

\begin{code}
cmdCtxt :: HsCmd Name -> SDoc
cmdCtxt cmd = ptext (sLit "In the command:") <+> ppr cmd
\end{code}<|MERGE_RESOLUTION|>--- conflicted
+++ resolved
@@ -290,18 +290,11 @@
 --      ----------------------------------------------
 --      D; G |-a  (| e c1 ... cn |)  :  stk --> t
 
-<<<<<<< HEAD
-tc_cmd env cmd@(HsCmdArrForm expr fixity cmd_args) (cmd_stk, res_ty)	
-  = addErrCtxt (cmdCtxt cmd)	$
-    do	{ (cmd_args', cmd_tys) <- mapAndUnzipM tc_cmd_arg cmd_args
-                          -- We use alphaTyVar for 'w'
-        ; let e_ty = mkNamedForAllTy alphaTyVar Invisible $
-=======
 tc_cmd env cmd@(HsCmdArrForm expr fixity cmd_args) (cmd_stk, res_ty)    
   = addErrCtxt (cmdCtxt cmd)    $
     do  { (cmd_args', cmd_tys) <- mapAndUnzipM tc_cmd_arg cmd_args
-        ; let e_ty = mkForAllTy alphaTyVar $   -- We use alphaTyVar for 'w'
->>>>>>> 0a6cfb57
+                              -- We use alphaTyVar for 'w'
+        ; let e_ty = mkNamedForAllTy alphaTyVar Invisible $
                      mkFunTys cmd_tys $
                      mkCmdArrTy env (mkPairTy alphaTy cmd_stk) res_ty
         ; expr' <- tcPolyExpr expr e_ty

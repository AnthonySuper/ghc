{-# LANGUAGE CPP, TypeFamilies #-}

-- Type definitions for the constraint solver
module TcSMonad (

    -- The work list
    WorkList(..), isEmptyWorkList, emptyWorkList,
    extendWorkListNonEq, extendWorkListCt, extendWorkListDerived,
    extendWorkListCts, extendWorkListEq, appendWorkList,
    selectNextWorkItem,
    workListSize, workListWantedCount,
    updWorkListTcS,

    -- The TcS monad
    TcS, runTcS, runTcSWithEvBinds, failTcS,
    runTcSEqualities,
    nestTcS, nestImplicTcS,

    runTcPluginTcS, addUsedDataCons, deferTcSForAllEq,

    -- Tracing etc
    panicTcS, traceTcS,
    traceFireTcS, bumpStepCountTcS, csTraceTcS,
    wrapErrTcS, wrapWarnTcS,

    -- Evidence creation and transformation
    MaybeNew(..), freshGoals, isFresh, getEvTerm,

    newTcEvBinds,
    newWantedEq,
    newWanted, newWantedEvVar, newWantedEvVarNC, newDerivedNC,
    newBoundEvVarId,
    unifyTyVar, unflattenFmv, reportUnifications,
    setEvBind, setWantedEq, setEqIfWanted,
    setWantedEvTerm, setWantedEvBind, setEvBindIfWanted,
    newEvVar, newGivenEvVar, newGivenEvVars,
    emitNewDerived, emitNewDeriveds, emitNewDerivedEq,
    checkReductionDepth,

    getInstEnvs, getFamInstEnvs,                -- Getting the environments
    getTopEnv, getGblEnv, getLclEnv,
    getTcEvBinds, getTcEvBindsFromVar, getTcLevel,
    getTcEvBindsMap,
    tcLookupClass,

    -- Inerts
    InertSet(..), InertCans(..),
    updInertTcS, updInertCans, updInertDicts, updInertIrreds,
    getNoGivenEqs, setInertCans,
    getInertEqs, getInertCans, getInertModel, getInertGivens,
    emptyInert, getTcSInerts, setTcSInerts, takeGivenInsolubles,
    matchableGivens, prohibitedSuperClassSolve,
    getUnsolvedInerts,
    removeInertCts,
    addInertCan, addInertEq, insertFunEq,
    emitInsoluble, emitWorkNC, emitWorkCt,

    -- The Model
    InertModel, kickOutAfterUnification,

    -- Inert Safe Haskell safe-overlap failures
    addInertSafehask, insertSafeOverlapFailureTcS, updInertSafehask,
    getSafeOverlapFailures,

    -- Inert CDictCans
    lookupInertDict, findDictsByClass, addDict, addDictsByClass,
    delDict, partitionDicts, foldDicts, filterDicts,

    -- Inert CTyEqCans
    EqualCtList, findTyEqs, foldTyEqs, isInInertEqs,

    -- Inert solved dictionaries
    addSolvedDict, lookupSolvedDict,

    -- Irreds
    foldIrreds,

    -- The flattening cache
    lookupFlatCache, extendFlatCache, newFlattenSkolem,            -- Flatten skolems

    -- Inert CFunEqCans
    updInertFunEqs, findFunEq, sizeFunEqMap, filterFunEqs,
    findFunEqsByTyCon, partitionFunEqs, foldFunEqs,

    instDFunType,                              -- Instantiation

    -- MetaTyVars
    newFlexiTcSTy, instFlexiTcS,
    cloneMetaTyVar, demoteUnfilledFmv,

    TcLevel, isTouchableMetaTyVarTcS,
    isFilledMetaTyVar_maybe, isFilledMetaTyVar,
    zonkTyCoVarsAndFV, zonkTcType, zonkTcTypes, zonkTcTyVar, zonkCo,
    zonkSimples, zonkWC,

    -- References
    newTcRef, readTcRef, updTcRef,

    -- Misc
    getDefaultInfo, getDynFlags, getGlobalRdrEnvTcS,
    matchFam, matchFamTcM,
    checkWellStagedDFun,
    pprEq                                    -- Smaller utils, re-exported from TcM
                                             -- TODO (DV): these are only really used in the
                                             -- instance matcher in TcSimplify. I am wondering
                                             -- if the whole instance matcher simply belongs
                                             -- here
) where

#include "HsVersions.h"

import HscTypes

import qualified Inst as TcM
import InstEnv
import FamInst
import FamInstEnv

import qualified TcRnMonad as TcM
import qualified TcMType as TcM
import qualified TcEnv as TcM
       ( checkWellStaged, topIdLvl, tcGetDefaultTys, tcLookupClass )
import Kind
import TcType
import DynFlags
import Type
import Coercion
import Unify

import TcEvidence
import Class
import TyCon
import TcErrors   ( solverDepthErrorTcS )

import Name
import RdrName ( GlobalRdrEnv)
import qualified RnEnv as TcM
import Var
import VarEnv
import VarSet
import Outputable
import Bag
import UniqSupply
import FastString
import Util
import TcRnTypes

import Unique
import UniqFM
import Maybes
import BasicTypes ( Boxity(..) )

import TrieMap
<<<<<<< HEAD
import Control.Monad
=======
import Control.Arrow ( first )
import Control.Monad( ap, when, unless, MonadPlus(..) )
#if __GLASGOW_HASKELL__ > 710
import qualified Control.Monad.Fail as MonadFail
#endif
>>>>>>> f40fe62d
import MonadUtils
import Data.IORef
import Data.List ( foldl', partition )

#ifdef DEBUG
import Digraph
#endif

{-
************************************************************************
*                                                                      *
*                            Worklists                                *
*  Canonical and non-canonical constraints that the simplifier has to  *
*  work on. Including their simplification depths.                     *
*                                                                      *
*                                                                      *
************************************************************************

Note [WorkList priorities]
~~~~~~~~~~~~~~~~~~~~~~~~~~~
A WorkList contains canonical and non-canonical items (of all flavors).
Notice that each Ct now has a simplification depth. We may
consider using this depth for prioritization as well in the future.

As a simple form of priority queue, our worklist separates out
equalities (wl_eqs) from the rest of the canonical constraints,
so that it's easier to deal with them first, but the separation
is not strictly necessary. Notice that non-canonical constraints
are also parts of the worklist.

Note [Process derived items last]
~~~~~~~~~~~~~~~~~~~~~~~~~~~~~~~~~
We can often solve all goals without processing *any* derived constraints.
The derived constraints are just there to help us if we get stuck.  So
we keep them in a separate list.

-}

-- See Note [WorkList priorities]
data WorkList
  = WL { wl_eqs     :: [Ct]
       , wl_funeqs  :: [Ct]  -- LIFO stack of goals
       , wl_rest    :: [Ct]
       , wl_deriv   :: [CtEvidence]  -- Implicitly non-canonical
                                     -- See Note [Process derived items last]
       , wl_implics :: Bag Implication  -- See Note [Residual implications]
    }

appendWorkList :: WorkList -> WorkList -> WorkList
appendWorkList
    (WL { wl_eqs = eqs1, wl_funeqs = funeqs1, wl_rest = rest1
        , wl_deriv = ders1, wl_implics = implics1 })
    (WL { wl_eqs = eqs2, wl_funeqs = funeqs2, wl_rest = rest2
        , wl_deriv = ders2, wl_implics = implics2 })
   = WL { wl_eqs     = eqs1     ++ eqs2
        , wl_funeqs  = funeqs1  ++ funeqs2
        , wl_rest    = rest1    ++ rest2
        , wl_deriv   = ders1    ++ ders2
        , wl_implics = implics1 `unionBags`   implics2 }

workListSize :: WorkList -> Int
workListSize (WL { wl_eqs = eqs, wl_funeqs = funeqs, wl_deriv = ders, wl_rest = rest })
  = length eqs + length funeqs + length rest + length ders

workListWantedCount :: WorkList -> Int
workListWantedCount (WL { wl_eqs = eqs, wl_rest = rest })
  = count isWantedCt eqs + count isWantedCt rest

extendWorkListEq :: Ct -> WorkList -> WorkList
extendWorkListEq ct wl = wl { wl_eqs = ct : wl_eqs wl }

extendWorkListEqs :: [Ct] -> WorkList -> WorkList
extendWorkListEqs cts wl = wl { wl_eqs = cts ++ wl_eqs wl }

extendWorkListFunEq :: Ct -> WorkList -> WorkList
extendWorkListFunEq ct wl = wl { wl_funeqs = ct : wl_funeqs wl }

extendWorkListNonEq :: Ct -> WorkList -> WorkList
-- Extension by non equality
extendWorkListNonEq ct wl = wl { wl_rest = ct : wl_rest wl }

extendWorkListDerived :: CtLoc -> CtEvidence -> WorkList -> WorkList
extendWorkListDerived loc ev wl
  | isDroppableDerivedLoc loc = wl { wl_deriv = ev : wl_deriv wl }
  | otherwise                 = extendWorkListEq (mkNonCanonical ev) wl

extendWorkListDeriveds :: CtLoc -> [CtEvidence] -> WorkList -> WorkList
extendWorkListDeriveds loc evs wl
  | isDroppableDerivedLoc loc = wl { wl_deriv = evs ++ wl_deriv wl }
  | otherwise                  = extendWorkListEqs (map mkNonCanonical evs) wl

extendWorkListImplic :: Implication -> WorkList -> WorkList
extendWorkListImplic implic wl = wl { wl_implics = implic `consBag` wl_implics wl }

extendWorkListCt :: Ct -> WorkList -> WorkList
-- Agnostic
extendWorkListCt ct wl
 = case classifyPredType (ctPred ct) of
     EqPred NomEq ty1 _
       | Just (tc,_) <- tcSplitTyConApp_maybe ty1
       , isTypeFamilyTyCon tc
       -> extendWorkListFunEq ct wl
     EqPred {}
       -> extendWorkListEq ct wl

     _ -> extendWorkListNonEq ct wl

extendWorkListCts :: [Ct] -> WorkList -> WorkList
-- Agnostic
extendWorkListCts cts wl = foldr extendWorkListCt wl cts

isEmptyWorkList :: WorkList -> Bool
isEmptyWorkList (WL { wl_eqs = eqs, wl_funeqs = funeqs
                    , wl_rest = rest, wl_deriv = ders, wl_implics = implics })
  = null eqs && null rest && null funeqs && isEmptyBag implics && null ders

emptyWorkList :: WorkList
emptyWorkList = WL { wl_eqs  = [], wl_rest = []
                   , wl_funeqs = [], wl_deriv = [], wl_implics = emptyBag }

selectWorkItem :: WorkList -> Maybe (Ct, WorkList)
selectWorkItem wl@(WL { wl_eqs = eqs, wl_funeqs = feqs
                      , wl_rest = rest })
  | ct:cts <- eqs  = Just (ct, wl { wl_eqs    = cts })
  | ct:fes <- feqs = Just (ct, wl { wl_funeqs = fes })
  | ct:cts <- rest = Just (ct, wl { wl_rest   = cts })
  | otherwise      = Nothing

selectDerivedWorkItem  :: WorkList -> Maybe (Ct, WorkList)
selectDerivedWorkItem wl@(WL { wl_deriv = ders })
  | ev:evs <- ders = Just (mkNonCanonical ev, wl { wl_deriv  = evs })
  | otherwise      = Nothing

selectNextWorkItem :: TcS (Maybe Ct)
selectNextWorkItem
  = do { wl_var <- getTcSWorkListRef
       ; wl <- wrapTcS (TcM.readTcRef wl_var)

       ; let try :: Maybe (Ct,WorkList) -> TcS (Maybe Ct) -> TcS (Maybe Ct)
             try mb_work do_this_if_fail
                | Just (ct, new_wl) <- mb_work
                = do { checkReductionDepth (ctLoc ct) (ctPred ct)
                     ; wrapTcS (TcM.writeTcRef wl_var new_wl)
                     ; return (Just ct) }
                | otherwise
                = do_this_if_fail

       ; try (selectWorkItem wl) $

    do { ics <- getInertCans
       ; if inert_count ics == 0
         then return Nothing
         else try (selectDerivedWorkItem wl) (return Nothing) } }

-- Pretty printing
instance Outputable WorkList where
  ppr (WL { wl_eqs = eqs, wl_funeqs = feqs
          , wl_rest = rest, wl_implics = implics, wl_deriv = ders })
   = text "WL" <+> (braces $
     vcat [ ppUnless (null eqs) $
            ptext (sLit "Eqs =") <+> vcat (map ppr eqs)
          , ppUnless (null feqs) $
            ptext (sLit "Funeqs =") <+> vcat (map ppr feqs)
          , ppUnless (null rest) $
            ptext (sLit "Non-eqs =") <+> vcat (map ppr rest)
          , ppUnless (null ders) $
            ptext (sLit "Derived =") <+> vcat (map ppr ders)
          , ppUnless (isEmptyBag implics) $
            ptext (sLit "Implics =") <+> vcat (map ppr (bagToList implics))
          ])


{- *********************************************************************
*                                                                      *
                InertSet: the inert set
*                                                                      *
*                                                                      *
********************************************************************* -}

data InertSet
  = IS { inert_cans :: InertCans
              -- Canonical Given, Wanted, Derived (no Solved)
              -- Sometimes called "the inert set"

       , inert_flat_cache :: ExactFunEqMap (TcCoercion, TcType, CtFlavour)
              -- See Note [Type family equations]
              -- If    F tys :-> (co, ty, ev),
              -- then  co :: F tys ~ ty
              --
              -- Just a hash-cons cache for use when flattening only
              -- These include entirely un-processed goals, so don't use
              -- them to solve a top-level goal, else you may end up solving
              -- (w:F ty ~ a) by setting w:=w!  We just use the flat-cache
              -- when allocating a new flatten-skolem.
              -- Not necessarily inert wrt top-level equations (or inert_cans)

              -- NB: An ExactFunEqMap -- this doesn't match via loose types!

       , inert_solved_dicts   :: DictMap CtEvidence
              -- Of form ev :: C t1 .. tn
              -- See Note [Solved dictionaries]
              -- and Note [Do not add superclasses of solved dictionaries]
       }

instance Outputable InertSet where
  ppr is = vcat [ ppr $ inert_cans is
                , text "Solved dicts" <+> vcat (map ppr (bagToList (dictsToBag (inert_solved_dicts is)))) ]

emptyInert :: InertSet
emptyInert
  = IS { inert_cans = IC { inert_count    = 0
                         , inert_eqs      = emptyVarEnv
                         , inert_dicts    = emptyDicts
                         , inert_safehask = emptyDicts
                         , inert_funeqs   = emptyFunEqs
                         , inert_irreds   = emptyCts
                         , inert_insols   = emptyCts
                         , inert_model    = emptyVarEnv }
       , inert_flat_cache    = emptyExactFunEqs
       , inert_solved_dicts  = emptyDictMap }


{- Note [Solved dictionaries]
~~~~~~~~~~~~~~~~~~~~~~~~~~~~~~
When we apply a top-level instance declararation, we add the "solved"
dictionary to the inert_solved_dicts.  In general, we use it to avoid
creating a new EvVar when we have a new goal that we have solved in
the past.

But in particular, we can use it to create *recursive* dicationaries.
The simplest, degnerate case is
    instance C [a] => C [a] where ...
If we have
    [W] d1 :: C [x]
then we can apply the instance to get
    d1 = $dfCList d
    [W] d2 :: C [x]
Now 'd1' goes in inert_solved_dicts, and we can solve d2 directly from d1.
    d1 = $dfCList d
    d2 = d1

See Note [Example of recursive dictionaries]
Other notes about solved dictionaries

* See also Note [Do not add superclasses of solved dictionaries]

* The inert_solved_dicts field is not rewritten by equalities, so it may
  get out of date.

Note [Do not add superclasses of solved dictionaries]
~~~~~~~~~~~~~~~~~~~~~~~~~~~~~~~~~~~~~~~~~~~~~~~~~~~~~
Every member of inert_solved_dicts is the result of applying a dictionary
function, NOT of applying superclass selection to anything.
Consider

        class Ord a => C a where
        instance Ord [a] => C [a] where ...

Suppose we are trying to solve
  [G] d1 : Ord a
  [W] d2 : C [a]

Then we'll use the instance decl to give

  [G] d1 : Ord a     Solved: d2 : C [a] = $dfCList d3
  [W] d3 : Ord [a]

We must not add d4 : Ord [a] to the 'solved' set (by taking the
superclass of d2), otherwise we'll use it to solve d3, without ever
using d1, which would be a catastrophe.

Solution: when extending the solved dictionaries, do not add superclasses.
That's why each element of the inert_solved_dicts is the result of applying
a dictionary function.

Note [Example of recursive dictionaries]
~~~~~~~~~~~~~~~~~~~~~~~~~~~~~~~~~~~~~~~~
--- Example 1

    data D r = ZeroD | SuccD (r (D r));

    instance (Eq (r (D r))) => Eq (D r) where
        ZeroD     == ZeroD     = True
        (SuccD a) == (SuccD b) = a == b
        _         == _         = False;

    equalDC :: D [] -> D [] -> Bool;
    equalDC = (==);

We need to prove (Eq (D [])). Here's how we go:

   [W] d1 : Eq (D [])
By instance decl of Eq (D r):
   [W] d2 : Eq [D []]      where   d1 = dfEqD d2
By instance decl of Eq [a]:
   [W] d3 : Eq (D [])      where   d2 = dfEqList d3
                                   d1 = dfEqD d2
Now this wanted can interact with our "solved" d1 to get:
    d3 = d1

-- Example 2:
This code arises in the context of "Scrap Your Boilerplate with Class"

    class Sat a
    class Data ctx a
    instance  Sat (ctx Char)             => Data ctx Char       -- dfunData1
    instance (Sat (ctx [a]), Data ctx a) => Data ctx [a]        -- dfunData2

    class Data Maybe a => Foo a

    instance Foo t => Sat (Maybe t)                             -- dfunSat

    instance Data Maybe a => Foo a                              -- dfunFoo1
    instance Foo a        => Foo [a]                            -- dfunFoo2
    instance                 Foo [Char]                         -- dfunFoo3

Consider generating the superclasses of the instance declaration
         instance Foo a => Foo [a]

So our problem is this
    [G] d0 : Foo t
    [W] d1 : Data Maybe [t]   -- Desired superclass

We may add the given in the inert set, along with its superclasses
  Inert:
    [G] d0 : Foo t
    [G] d01 : Data Maybe t   -- Superclass of d0
  WorkList
    [W] d1 : Data Maybe [t]

Solve d1 using instance dfunData2; d1 := dfunData2 d2 d3
  Inert:
    [G] d0 : Foo t
    [G] d01 : Data Maybe t   -- Superclass of d0
  Solved:
        d1 : Data Maybe [t]
  WorkList:
    [W] d2 : Sat (Maybe [t])
    [W] d3 : Data Maybe t

Now, we may simplify d2 using dfunSat; d2 := dfunSat d4
  Inert:
    [G] d0 : Foo t
    [G] d01 : Data Maybe t   -- Superclass of d0
  Solved:
        d1 : Data Maybe [t]
        d2 : Sat (Maybe [t])
  WorkList:
    [W] d3 : Data Maybe t
    [W] d4 : Foo [t]

Now, we can just solve d3 from d01; d3 := d01
  Inert
    [G] d0 : Foo t
    [G] d01 : Data Maybe t   -- Superclass of d0
  Solved:
        d1 : Data Maybe [t]
        d2 : Sat (Maybe [t])
  WorkList
    [W] d4 : Foo [t]

Now, solve d4 using dfunFoo2;  d4 := dfunFoo2 d5
  Inert
    [G] d0  : Foo t
    [G] d01 : Data Maybe t   -- Superclass of d0
  Solved:
        d1 : Data Maybe [t]
        d2 : Sat (Maybe [t])
        d4 : Foo [t]
  WorkList:
    [W] d5 : Foo t

Now, d5 can be solved! d5 := d0

Result
   d1 := dfunData2 d2 d3
   d2 := dfunSat d4
   d3 := d01
   d4 := dfunFoo2 d5
   d5 := d0
-}

{- *********************************************************************
*                                                                      *
                InertCans: the canonical inerts
*                                                                      *
*                                                                      *
********************************************************************* -}

data InertCans   -- See Note [Detailed InertCans Invariants] for more
  = IC { inert_model :: InertModel

       , inert_eqs :: TyVarEnv EqualCtList
              -- All Given/Wanted CTyEqCans; index is the LHS tyvar

       , inert_funeqs :: FunEqMap Ct
              -- All CFunEqCans; index is the whole family head type.
              -- All Nominal (that's an invarint of all CFunEqCans)
              -- We can get Derived ones from e.g.
              --   (a) flattening derived equalities
              --   (b) emitDerivedShadows

       , inert_dicts :: DictMap Ct
              -- Dictionaries only, index is the class
              -- NB: index is /not/ the whole type because FD reactions
              -- need to match the class but not necessarily the whole type.

       , inert_safehask :: DictMap Ct
              -- Failed dictionary resolution due to Safe Haskell overlapping
              -- instances restriction. We keep this seperate from inert_dicts
              -- as it doesn't cause compilation failure, just safe inference
              -- failure.
              --
              -- ^ See Note [Safe Haskell Overlapping Instances Implementation]
              -- in TcSimplify

       , inert_irreds :: Cts
              -- Irreducible predicates

       , inert_insols :: Cts
              -- Frozen errors (as non-canonicals)

       , inert_count :: Int
              -- Number of Wanted goals in
              --     inert_eqs, inert_dicts, inert_safehask, inert_irreds
              -- Does not include insolubles
              -- When non-zero, keep trying to solved
       }

type InertModel  = TyVarEnv Ct
     -- If a -> ct, then ct is a
     --    nominal, Derived, canonical CTyEqCan for [D] (a ~N rhs)
     -- The index of the TyVarEnv is the 'a'
     -- All saturated info for Given, Wanted, Derived is here


{- Note [Detailed InertCans Invariants]
~~~~~~~~~~~~~~~~~~~~~~~~~~~~~~~~~~~~~~~
The InertCans represents a collection of constraints with the following properties:

  * All canonical

  * No two dictionaries with the same head
  * No two CIrreds with the same type

  * Family equations inert wrt top-level family axioms

  * Dictionaries have no matching top-level instance

  * Given family or dictionary constraints don't mention touchable
    unification variables

  * Non-CTyEqCan constraints are fully rewritten with respect
    to the CTyEqCan equalities (modulo canRewrite of course;
    eg a wanted cannot rewrite a given)

  * CTyEqCan equalities: see Note [Applying the inert substitution]
                         in TcFlatten

Note [Type family equations]
~~~~~~~~~~~~~~~~~~~~~~~~~~~~
Type-family equations, of form (ev : F tys ~ ty), live in three places

  * The work-list, of course

  * The inert_flat_cache.  This is used when flattening, to get maximal
    sharing.  It contains lots of things that are still in the work-list.
    E.g Suppose we have (w1: F (G a) ~ Int), and (w2: H (G a) ~ Int) in the
        work list.  Then we flatten w1, dumping (w3: G a ~ f1) in the work
        list.  Now if we flatten w2 before we get to w3, we still want to
        share that (G a).

    Because it contains work-list things, DO NOT use the flat cache to solve
    a top-level goal.  Eg in the above example we don't want to solve w3
    using w3 itself!

  * The inert_funeqs are un-solved but fully processed and in the InertCans.

Note [inert_model: the inert model]
~~~~~~~~~~~~~~~~~~~~~~~~~~~~~~~~~~~
* Part of the inert set is the “model”
   * The “Model” is an non-idempotent but no-occurs-check
     substitution, reflecting *all* *Nominal* equalities (a ~N ty)
     that are not immediately soluble by unification.

   * The principal reason for maintaining the model is to generate equalities
     that tell us how unify a variable: that is, what Mark Jones calls
     "improvement". The same idea is sometimes also called "saturation";
     find all the equalities that must hold in any solution.

   * There are two sources of constraints in the model:
     - Derived constraints arising from functional dependencies, or
       decomposing injective arguments of type functions, and suchlike.

     - A "shadow copy" for every Given or Wanted (a ~N ty) in
       inert_eqs.  We imagine that every G/W immediately generates its shadow
       constraint, but we refrain from actually generating the constraint itself
       until necessary.  See (DShadow) and (GWShadow) in
       Note [Adding an inert canonical constraint the InertCans]

   * If (a -> ty) is in the model, then it is
     as if we had an inert constraint [D] a ~N ty.

   * Domain of the model = skolems + untouchables

   * The inert_eqs are all Given/Wanted.  The Derived ones are in the
     inert_model only.

   * However inert_dicts, inert_irreds may well contain derived costraints.

Note [inert_eqs: the inert equalities]
~~~~~~~~~~~~~~~~~~~~~~~~~~~~~~~~~~~~~~

Definition [Can-rewrite relation]
A "can-rewrite" relation between flavours, written f1 >= f2, is a
binary relation with the following properties

  R1.  >= is transitive
  R2.  If f1 >= f, and f2 >= f,
       then either f1 >= f2 or f2 >= f1

Lemma.  If f1 >= f then f1 >= f1
Proof.  By property (R2), with f1=f2

Definition [Generalised substitution]
A "generalised substitution" S is a set of triples (a -f-> t), where
  a is a type variable
  t is a type
  f is a flavour
such that
  (WF1) if (a -f1-> t1) in S
           (a -f2-> t2) in S
        then neither (f1 >= f2) nor (f2 >= f1) hold
  (WF2) if (a -f-> t) is in S, then t /= a

Definition [Applying a generalised substitution]
If S is a generalised substitution
   S(f,a) = t,  if (a -fs-> t) in S, and fs >= f
          = a,  otherwise
Application extends naturally to types S(f,t), modulo roles.
See Note [Flavours with roles].

Theorem: S(f,a) is well defined as a function.
Proof: Suppose (a -f1-> t1) and (a -f2-> t2) are both in S,
               and  f1 >= f and f2 >= f
       Then by (R2) f1 >= f2 or f2 >= f1, which contradicts (WF)

Notation: repeated application.
  S^0(f,t)     = t
  S^(n+1)(f,t) = S(f, S^n(t))

Definition: inert generalised substitution
A generalised substitution S is "inert" iff

  (IG1) there is an n such that
        for every f,t, S^n(f,t) = S^(n+1)(f,t)

  (IG2) if (b -f-> t) in S, and f >= f, then S(f,t) = t
        that is, each individual binding is "self-stable"

----------------------------------------------------------------
Our main invariant:
   the inert CTyEqCans should be an inert generalised substitution
----------------------------------------------------------------

Note that inertness is not the same as idempotence.  To apply S to a
type, you may have to apply it recursive.  But inertness does
guarantee that this recursive use will terminate.

---------- The main theorem --------------
   Suppose we have a "work item"
       a -fw-> t
   and an inert generalised substitution S,
   such that
      (T1) S(fw,a) = a     -- LHS of work-item is a fixpoint of S(fw,_)
      (T2) S(fw,t) = t     -- RHS of work-item is a fixpoint of S(fw,_)
      (T3) a not in t      -- No occurs check in the work item

      (K1) for every (a -fs-> s) in S, then not (fw >= fs)

      (K2) for every (b -fs-> s) in S, where b /= a, then
              (K2a) not (fs >= fs)
           or (K2b) fs >= fw
           or (K2c) not (fw >= fs)
           or (K2d) a not in s

      (K3) If (b -fs-> s) is in S with (fw >= fs), then
        (K3a) If the role of fs is nominal: s /= a
        (K3b) If the role of fs is representational: EITHER
                a not in s, OR
                the path from the top of s to a includes at least one non-newtype

   then the extended substition T = S+(a -fw-> t)
   is an inert generalised substitution.

The idea is that
* (T1-2) are guaranteed by exhaustively rewriting the work-item
  with S(fw,_).

* T3 is guaranteed by a simple occurs-check on the work item.

* (K1-3) are the "kick-out" criteria.  (As stated, they are really the
  "keep" criteria.) If the current inert S contains a triple that does
  not satisfy (K1-3), then we remove it from S by "kicking it out",
  and re-processing it.

* Note that kicking out is a Bad Thing, because it means we have to
  re-process a constraint.  The less we kick out, the better.
  TODO: Make sure that kicking out really *is* a Bad Thing. We've assumed
  this but haven't done the empirical study to check.

* Assume we have  G>=G, G>=W and that's all.  Then, when performing
  a unification we add a new given  a -G-> ty.  But doing so does NOT require
  us to kick out an inert wanted that mentions a, because of (K2a).  This
  is a common case, hence good not to kick out.

* Lemma (L1): The conditions of the Main Theorem imply that there is no
              (a -fs-> t) in S, s.t.  (fs >= fw).
  Proof. Suppose the contrary (fs >= fw).  Then because of (T1),
  S(fw,a)=a.  But since fs>=fw, S(fw,a) = s, hence s=a.  But now we
  have (a -fs-> a) in S, which contradicts (WF2).

* The extended substitution satisfies (WF1) and (WF2)
  - (K1) plus (L1) guarantee that the extended substitution satisfies (WF1).
  - (T3) guarantees (WF2).

* (K2) is about inertness.  Intuitively, any infinite chain T^0(f,t),
  T^1(f,t), T^2(f,T).... must pass through the new work item infnitely
  often, since the substution without the work item is inert; and must
  pass through at least one of the triples in S infnitely often.

  - (K2a): if not(fs>=fs) then there is no f that fs can rewrite (fs>=f),
    and hence this triple never plays a role in application S(f,a).
    It is always safe to extend S with such a triple.

    (NB: we could strengten K1) in this way too, but see K3.

  - (K2b): If this holds then, by (T2), b is not in t.  So applying the
    work item does not genenerate any new opportunities for applying S

  - (K2c): If this holds, we can't pass through this triple infinitely
    often, because if we did then fs>=f, fw>=f, hence by (R2)
      * either fw>=fs, contradicting K2c
      * or fs>=fw; so by the agument in K2b we can't have a loop

  - (K2d): if a not in s, we hae no further opportunity to apply the
    work item, similar to (K2b)

  NB: Dimitrios has a PDF that does this in more detail

Key lemma to make it watertight.
  Under the conditions of the Main Theorem,
  forall f st fw >= f, a is not in S^k(f,t), for any k

Also, consider roles more carefully. See Note [Flavours with roles]
and also Note [Flavours with boxity]

Completeness
~~~~~~~~~~~~~
K3: completeness.  (K3) is not necessary for the extended substitution
to be inert.  In fact K1 could be made stronger by saying
   ... then (not (fw >= fs) or not (fs >= fs))
But it's not enough for S to be inert; we also want completeness.
That is, we want to be able to solve all soluble wanted equalities.
Suppose we have

   work-item   b -G-> a
   inert-item  a -W-> b

Assuming (G >= W) but not (W >= W), this fulfills all the conditions,
so we could extend the inerts, thus:

   inert-items   b -G-> a
                 a -W-> b

But if we kicked-out the inert item, we'd get

   work-item     a -W-> b
   inert-item    b -G-> a

Then rewrite the work-item gives us (a -W-> a), which is soluble via Refl.
So we add one more clause to the kick-out criteria

Another way to understand (K3) is that we treat an inert item
        a -f-> b
in the same way as
        b -f-> a
So if we kick out one, we should kick out the other.  The orientation
is somewhat accidental.

When considering roles, we also need the second clause (K3b). Consider

  inert-item   a -W/R-> b c
  work-item    c -G/N-> a

The work-item doesn't get rewritten by the inert, because (>=) doesn't hold.
We've satisfied conditions (T1)-(T3) and (K1) and (K2). If all we had were
condition (K3a), then we would keep the inert around and add the work item.
But then, consider if we hit the following:

  work-item2   b -G/N-> Id

where

  newtype Id x = Id x

For similar reasons, if we only had (K3a), we wouldn't kick the
representational inert out. And then, we'd miss solving the inert, which
now reduced to reflexivity. The solution here is to kick out representational
inerts whenever the tyvar of a work item is "exposed", where exposed means
not under some proper data-type constructor, like [] or Maybe. See
isTyVarExposed in TcType. This is encoded in (K3b).

Note [Stability of flattening]
~~~~~~~~~~~~~~~~~~~~~~~~~~~~~~
The inert_eqs and inert_model, *considered separately* are each stable;
that is, substituting using them will terminate.  Considered *together*
they are not.  E.g.

  Add: [G] a~[b] to inert set with model  [D] b~[a]

  We add [G] a~[b] to inert_eqs, and emit [D] a~[b]. At this point
  the combination of inert_eqs and inert_model is not stable.

  Then we canonicalise [D] a~[b] to [D] a~[[a]], and add that to
  insolubles as an occurs check.

* When canonicalizing, the flattener respects flavours. In particular,
  when flattening a type variable 'a':
    * Derived:      look up 'a' in the inert_model
    * Given/Wanted: look up 'a' in the inert_eqs


Note [Flavours with roles]
~~~~~~~~~~~~~~~~~~~~~~~~~~
The system described in Note [inert_eqs: the inert equalities]
discusses an abstract
set of flavours. In GHC, flavours have three components: the flavour proper,
taken from {Wanted, Derived, Given}; the equality relation (often called
role), taken from {NomEq, ReprEq}; and the levity, taken from {Lifted, Unlifted}.
When substituting w.r.t. the inert set,
as described in Note [inert_eqs: the inert equalities],
we must be careful to respect all components of a flavour.
For example, if we have

  inert set: a -G/R-> Int
             b -G/R-> Bool

  type role T nominal representational

and we wish to compute S(W/R, T a b), the correct answer is T a Bool, NOT
T Int Bool. The reason is that T's first parameter has a nominal role, and
thus rewriting a to Int in T a b is wrong. Indeed, this non-congruence of
subsitution means that the proof in Note [The inert equalities] may need
to be revisited, but we don't think that the end conclusion is wrong.

Note [Flavours with boxities]
~~~~~~~~~~~~~~~~~~~~~~~~~~~~~

In most circumstances, it is perfectly OK to use a lifted equality in the body
of an unlifted constraint. This is because desugaring wraps the EvBind in case
matches to unpack lifted equality witnesses to unlifted ones. However, at the
top-level, this trick fails. This is because top-level unlifted equality
witnesses are never bound -- we can't have top-level unlifted bindings.
Instead, the desugarer builds a substitution from top-level unlifted
equalities, and inlines them during desugaring. See also Note [No top-level
coercions] in DsBinds. There is no way to do this substitution trick if there
are lifted equality variables in the unlifted equality coercion. Thus, at
top-level (that is, TcLevel = 1), and *only* at top-level, we restrict lifted
equalities from rewriting unlifted ones. This is the *only* place we care
about the boxity component of a flavour.

However, there is a wrinkle in having a tri-partite flavour. For rewriting
purposes, Derived is equivalent to Wanted. Omitting Derived, then, we have
the following relation:

    GNL GNU GRL GRU WNL WNU WRL WRU
GNL  x       x       x       x
GNU  x   x   x   x   x   x   x   x
GRL          x               x
GRU          o   x           o   x
WNL
WNU
WRL
WRU

If you see an x on the row labeled GRU and the column labeled WRU, it means
that a Given, Representational, Unlifted constraint can rewrite a
Wanted, Representational, Unlifted one. And so on.

First, let's pretend the o's in there are really x's. The relation we see
then is the "natural" relation that we want, where G can rewrite W,
N can rewrite R, and U can rewrite L, but never vice versa. This relation
in transitive. But, critically, it doesn't meet criterion R2 of what it
takes to be a "can-rewrite" relation. See Note [inert_eqs: the inert equalities].
In practice, we could get a GRU constraint (a ~ b) and a GNL constraint
(b ~ a) that rewrite some poor GRL constraint forever, causing a loop.
Note that neither GNL nor GRU can rewrite the other, so the equalities
are inert w.r.t. each other. How sad.

To fix this, we drop the two elements of the can-rewrite relation denoted
with `o`. We say, by fiat, that GRU can no longer rewrite GRL or WRL.
Now, we satisfy both criteria R1 and R2 of a can-rewrite relation. And,
what have we lost? Not much, I think. (I = Richard E) A GRU constraint
is an assumption of representational equality. However, this can-rewrite
relation only applies *at top-level*, and so there should be no assumptions!
Any assumptions that do somehow come up should also be able to be phrased
as GRL assumptions, which can happily rewrite the GRL and WRL targets.
I thus conjecture that we lose no expressiveness by this restriction.

Note [Examples of how the inert_model helps completeness]
~~~~~~~~~~~~~~~~~~~~~~~~~~~~~~~~~~~~~~~~~~~~~~~~~~~~~~~~~

----------- Example 2 (indexed-types/should_fail/T4093a)
  Ambiguity check for f: (Foo e ~ Maybe e) => Foo e

  We get [G] Foo e ~ Maybe e
         [W] Foo e ~ Foo ee      -- ee is a unification variable
         [W] Foo ee ~ Maybe ee

  Flatten: [G] Foo e ~ fsk
           [G] fsk ~ Maybe e   -- (A)

           [W] Foo ee ~ fmv
           [W] fmv ~ fsk       -- (B) From Foo e ~ Foo ee
           [W] fmv ~ Maybe ee

  --> rewrite (B) with (A)
           [W] Foo ee ~ fmv
           [W] fmv ~ Maybe e
           [W] fmv ~ Maybe ee

  But now awe appear to be stuck, since we don't rewrite Wanteds with
  Wanteds. But inert_model to the rescue.  In the model we first added
           fmv -> Maybe e
  Then when adding [W] fmv -> Maybe ee to the inert set, we noticed
  that the model can rewrite the constraint, and so emit [D] fmv ~ Maybe ee.
  That canonicalises to
           [D] Maybe e ~ Maybe ee
  and that soon yields ee := e, and all is well

----------- Example 3 (typecheck/should_compile/Improvement.hs)
    type instance F Int = Bool
    instance (b~Int) => C Bool b

    [W] w1 : C (F alpha) alpha, [W] w2 : F alpha ~ Bool

  If we rewrote wanteds with wanteds, we could rewrite w1 to
  C Bool alpha, use the instance to get alpha ~ Int, and solve
  the whole thing.

  And that is exactly what happens, in the *Derived* constraints.
  In effect we get

    [D] F alpha ~ fmv
    [D] C fmv alpha
    [D] fmv ~ Bool

  and now we can rewrite (C fmv alpha) with (fmv ~ Bool), ane
  we are off to the races.

----------- Example 4 (Trac #10009, a nasty example):

    f :: (UnF (F b) ~ b) => F b -> ()

    g :: forall a. (UnF (F a) ~ a) => a -> ()
    g _ = f (undefined :: F a)

  For g we get [G] UnF (F a) ~ a
               [W] UnF (F beta) ~ beta
               [W] F a ~ F beta
  Flatten:
      [G] g1: F a ~ fsk1         fsk1 := F a
      [G] g2: UnF fsk1 ~ fsk2    fsk2 := UnF fsk1
      [G] g3: fsk2 ~ a

      [W] w1: F beta ~ fmv1
      [W] w2: UnF fmv1 ~ fmv2
      [W] w3: beta ~ fmv2
      [W] w5: fmv1 ~ fsk1   -- From F a ~ F beta using flat-cache
                            -- and re-orient to put meta-var on left

  Unify beta := fmv2
      [W] w1: F fmv2 ~ fmv1
      [W] w2: UnF fmv1 ~ fmv2
      [W] w5: fmv1 ~ fsk1

  In the model, we have the shadow Deriveds of w1 and w2
  (I name them for convenience even though they are anonymous)
      [D] d1: F fmv2 ~ fmv1d
      [D] d2: fmv1d ~ fmv1
      [D] d3: UnF fmv1 ~ fmv2d
      [D] d4: fmv2d ~ fmv2

  Now we can rewrite d3 with w5, and match with g2, to get
      fmv2d := fsk2
      [D] d1: F fmv2 ~ fmv1d
      [D] d2: fmv1d ~ fmv1
      [D] d4: fmv2 ~ fsk2

  Use g2 to rewrite fsk2 to a.
      [D] d1: F fmv2 ~ fmv1d
      [D] d2: fmv1d ~ fmv1
      [D] d4: fmv2 ~ a

  Use d4 to rewrite d1, rewrite with g3,
  match with g1, to get
      fmv1d := fsk1
      [D] d2: fmv1 ~ fsk1
      [D] d4: fmv2 ~ a

  At this point we are stuck so we unflatten this set:
  See Note [Orientation of equalities with fmvs] in TcFlatten
      [W] w1: F fmv2 ~ fmv1
      [W] w2: UnF fmv1 ~ fmv2
      [W] w5: fmv1 ~ fsk1
      [D] d4: fmv2 ~ a

  Unflattening will discharge w1: fmv1 := F fmv2
  It can't discharge w2, so it is kept.  But we can
  unify fmv2 := fsk2, and that is "progress". Result
      [W] w2: UnF (F a) ~ a
      [W] w5: F a ~ fsk1

  And now both of these are easily proved in the next iteration.  Phew!
-}

instance Outputable InertCans where
  ppr (IC { inert_model = model, inert_eqs = eqs
          , inert_funeqs = funeqs, inert_dicts = dicts
          , inert_safehask = safehask, inert_irreds = irreds
          , inert_insols = insols, inert_count = count })
    = braces $ vcat
      [ ppUnless (isEmptyVarEnv eqs) $
        ptext (sLit "Equalities:")
          <+> pprCts (foldVarEnv (\eqs rest -> listToBag eqs `andCts` rest) emptyCts eqs)
      , ppUnless (isEmptyTcAppMap funeqs) $
        ptext (sLit "Type-function equalities =") <+> pprCts (funEqsToBag funeqs)
      , ppUnless (isEmptyTcAppMap dicts) $
        ptext (sLit "Dictionaries =") <+> pprCts (dictsToBag dicts)
      , ppUnless (isEmptyTcAppMap safehask) $
        ptext (sLit "Safe Haskell unsafe overlap =") <+> pprCts (dictsToBag safehask)
      , ppUnless (isEmptyCts irreds) $
        ptext (sLit "Irreds =") <+> pprCts irreds
      , ppUnless (isEmptyCts insols) $
        text "Insolubles =" <+> pprCts insols
      , ppUnless (isEmptyVarEnv model) $
        text "Model =" <+> pprCts (foldVarEnv consCts emptyCts model)
      , text "Unsolved goals =" <+> int count
      ]

{- *********************************************************************
*                                                                      *
                  Adding an inert
*                                                                      *
************************************************************************

Note [Adding an inert canonical constraint the InertCans]
~~~~~~~~~~~~~~~~~~~~~~~~~~~~~~~~~~~~~~~~~~~~~~~~~~~~~~~~~
* Adding any constraint c *other* than a CTyEqCan (TcSMonad.addInertCan):

    * If c can be rewritten by model, emit the shadow constraint [D] c
      as NonCanonical.   See Note [Emitting shadow constraints]

    * Reason for non-canonical: a CFunEqCan has a unique fmv on the RHS,
      so we must not duplicate it.

* Adding a *nominal* CTyEqCan (a ~N ty) to the inert set (TcSMonad.addInertEq).

    * We always (G/W/D) kick out constraints that can be rewritten
      (respecting flavours) by the new constraint.
        - This is done by kickOutRewritable;
          see Note [inert_eqs: the inert equalities].

        - We do not need to kick anything out from the model; we only
          add [D] constraints to the model (in effect) and they are
          fully rewritten by the model, so (K2b) holds

        - A Derived equality can kick out [D] constraints in inert_dicts,
          inert_irreds etc.  Nothing in inert_eqs because there are no
          Derived constraints in inert_eqs (they are in the model)

  Then, when adding:

     * [Derived] a ~N ty
        1. Add (a~ty) to the model
           NB: 'a' cannot be in fv(ty), because the constraint is canonical.

        2. (DShadow) Emit shadow-copies (emitDerivedShadows):
             For every inert G/W constraint c, st
              (a) (a~ty) can rewrite c (see Note [Emitting shadow constraints]),
                  and
              (b) the model cannot rewrite c
             kick out a Derived *copy*, leaving the original unchanged.
             Reason for (b) if the model can rewrite c, then we have already
             generated a shadow copy

     * [Given/Wanted] a ~N ty
        1. Add it to inert_eqs
        2. If the model can rewrite (a~ty)
           then (GWShadow) emit [D] a~ty
           else (GWModel)  Use emitDerivedShadows just like (DShadow)
                           and add a~ty to the model
                           (Reason:[D] a~ty is inert wrt model, and (K2b) holds)

     * [Given/Wanted] a ~R ty: just add it to inert_eqs


* Unifying a:=ty, is like adding [G] a~ty, but we can't make a [D] a~ty, as in
  step (1) of the [G/W] case above.  So instead, do kickOutAfterUnification:
    - Kick out from the model any equality (b~ty2) that mentions 'a'
      (i.e. a=b or a in ty2).  Example:
            [G] a ~ [b],    model [D] b ~ [a]

Note [Emitting shadow constraints]
~~~~~~~~~~~~~~~~~~~~~~~~~~~~~~~~~~
 * Given a new model element [D] a ~ ty, we want to emit shadow
   [D] constraints for any inert constraints 'c' that can be
   rewritten [D] a-> ty

 * And similarly given a new Given/Wanted 'c', we want to emit a
   shadow 'c' if the model can rewrite [D] c

See modelCanRewrite.

NB the use of rewritableTyVars. You might wonder whether, given the new
constraint [D] fmv ~ ty and the inert [W] F alpha ~ fmv, do we want to
emit a shadow constraint [D] F alpha ~ fmv?  No, we don't, because
it'll literally be a duplicate (since we do not rewrite the RHS of a
CFunEqCan) and hence immediately eliminated again.  Insetad we simply
want to *kick-out* the [W] F alpha ~ fmv, so that it is reconsidered
from a fudep point of view.  See Note [Kicking out CFunEqCan for
fundeps]

Note [Kicking out CFunEqCan for fundeps]
~~~~~~~~~~~~~~~~~~~~~~~~~~~~~~~~~~~~~~~~
Consider:
   New:    [D] fmv1 ~ fmv2
   Inert:  [W] F alpha ~ fmv1
           [W] F beta  ~ fmv2

The new (derived) equality certainly can't rewrite the inerts. But we
*must* kick out the first one, to get:

   New:   [W] F alpha ~ fmv1
   Inert: [W] F beta ~ fmv2
   Model: [D] fmv1 ~ fmv2

and now improvement will discover [D] alpha ~ beta. This is important;
eg in Trac #9587.
-}

addInertEq :: Ct -> TcS ()
-- This is a key function, because of the kick-out stuff
-- Precondition: item /is/ canonical
addInertEq ct@(CTyEqCan { cc_tyvar = tv })
  = do { traceTcS "addInertEq {" $
         text "Adding new inert equality:" <+> ppr ct
       ; ics <- getInertCans
       ; tclvl <- getTcLevel

       ; let (kicked_out, ics1) = kickOutRewritable tclvl (ctFRB ct) tv ics
       ; ics2 <- add_inert_eq ics1 ct

       ; setInertCans ics2

       ; unless (isEmptyWorkList kicked_out) $
         do { updWorkListTcS (appendWorkList kicked_out)
            ; csTraceTcS $
               hang (ptext (sLit "Kick out, tv =") <+> ppr tv)
                  2 (vcat [ text "n-kicked =" <+> int (workListSize kicked_out)
                          , ppr kicked_out ]) }

       ; traceTcS "addInertEq }" $ empty }
addInertEq ct = pprPanic "addInertEq" (ppr ct)

add_inert_eq :: InertCans -> Ct -> TcS InertCans
add_inert_eq ics@(IC { inert_count = n
                     , inert_eqs = old_eqs
                     , inert_model = old_model })
             ct@(CTyEqCan { cc_ev = ev, cc_eq_rel = eq_rel, cc_tyvar = tv
                          , cc_rhs = rhs })
  | isDerived ev
  = do { emitDerivedShadows ics tv
       ; return (ics { inert_model = extendVarEnv old_model tv ct }) }

  | ReprEq <- eq_rel
  = return new_ics

  -- Nominal equality (tv ~N ty), Given/Wanted
  -- See Note [Emitting shadow constraints]
  | modelCanRewrite old_model rw_tvs   -- Shadow of new ct isn't inert; emit it
  = do { emitNewDerivedEq loc (eqRelRole eq_rel) (mkTyVarTy tv) rhs
       ; return new_ics }

  | otherwise   -- Shadow of new constraint is inert wrt model
                -- so extend model, and create shadows it can now rewrite
  = do { emitDerivedShadows ics tv
       ; return (new_ics { inert_model = new_model }) }

  where
    loc     = ctEvLoc ev
    pred    = ctEvPred ev
    rw_tvs  = tyCoVarsOfType pred
    new_ics = ics { inert_eqs   = addTyEq old_eqs tv ct
                  , inert_count = bumpUnsolvedCount ev n }
    new_model = extendVarEnv old_model tv derived_ct
    derived_ct = ct { cc_ev = CtDerived { ctev_loc = loc, ctev_pred = pred } }

add_inert_eq _ ct = pprPanic "addInertEq" (ppr ct)

emitDerivedShadows :: InertCans -> TcTyVar -> TcS ()
emitDerivedShadows IC { inert_eqs      = tv_eqs
                      , inert_dicts    = dicts
                      , inert_safehask = safehask
                      , inert_funeqs   = funeqs
                      , inert_irreds   = irreds
                      , inert_model    = model } new_tv
  = mapM_ emit_shadow shadows
  where
    emit_shadow ct = emitNewDerived loc pred
      where
        ev = ctEvidence ct
        pred = ctEvPred ev
        loc  = ctEvLoc  ev

    shadows = foldDicts  get_ct dicts    $
              foldDicts  get_ct safehask $
              foldFunEqs get_ct funeqs   $
              foldIrreds get_ct irreds   $
              foldTyEqs  get_ct tv_eqs []
      -- Ignore insolubles

    get_ct ct cts | want_shadow ct = ct:cts
                  | otherwise      = cts

    want_shadow ct
      =  not (isDerivedCt ct)              -- No need for a shadow of a Derived!
      && (new_tv `elemVarSet` rw_tvs)      -- New tv can rewrite ct, yielding a
                                           -- different ct
      && not (modelCanRewrite model rw_tvs)-- We have not alrady created a
                                           -- shadow
      where
        rw_tvs = rewritableTyCoVars ct

modelCanRewrite :: InertModel -> TcTyCoVarSet -> Bool
-- See Note [Emitting shadow constraints]
-- True if there is any intersection between dom(model) and tvs
modelCanRewrite model tvs = not (disjointUFM model tvs)
     -- The low-level use of disjointUFM might e surprising.
     -- InertModel = TyVarEnv Ct, and we want to see if its domain
     -- is disjoint from that of a TcTyCoVarSet.  So we drop down
     -- to the underlying UniqFM.  A bit yukky, but efficient.

rewritableTyCoVars :: Ct -> TcTyVarSet
-- The tyvars of a Ct that can be rewritten
rewritableTyCoVars (CFunEqCan { cc_tyargs = tys }) = tyCoVarsOfTypes tys
rewritableTyCoVars ct                              = tyCoVarsOfType (ctPred ct)

--------------
addInertCan :: Ct -> TcS ()  -- Constraints *other than* equalities
addInertCan ct
  = do { traceTcS "insertInertCan {" $
         text "Trying to insert new inert item:" <+> ppr ct

       ; ics <- getInertCans
       ; setInertCans (add_item ics ct)

       -- Emit shadow derived if necessary
       -- See Note [Emitting shadow constraints]
       ; let ev     = ctEvidence ct
             pred   = ctEvPred ev
             rw_tvs = rewritableTyCoVars ct

       ; when (not (isDerived ev) && modelCanRewrite (inert_model ics) rw_tvs)
              (emitNewDerived (ctEvLoc ev) pred)

       ; traceTcS "addInertCan }" $ empty }

add_item :: InertCans -> Ct -> InertCans
add_item ics item@(CFunEqCan { cc_fun = tc, cc_tyargs = tys })
  = ics { inert_funeqs = insertFunEq (inert_funeqs ics) tc tys item }

add_item ics item@(CIrredEvCan { cc_ev = ev })
  = ics { inert_irreds = inert_irreds ics `Bag.snocBag` item
        , inert_count = bumpUnsolvedCount ev (inert_count ics) }
       -- The 'False' is because the irreducible constraint might later instantiate
       -- to an equality.
       -- But since we try to simplify first, if there's a constraint function FC with
       --    type instance FC Int = Show
       -- we'll reduce a constraint (FC Int a) to Show a, and never add an inert irreducible

add_item ics item@(CDictCan { cc_ev = ev, cc_class = cls, cc_tyargs = tys })
  = ics { inert_dicts = addDict (inert_dicts ics) cls tys item
        , inert_count = bumpUnsolvedCount ev (inert_count ics) }

add_item _ item
  = pprPanic "upd_inert set: can't happen! Inserting " $
    ppr item   -- CTyEqCan is dealt with by addInertEq
               -- Can't be CNonCanonical, CHoleCan,
               -- because they only land in inert_insols

bumpUnsolvedCount :: CtEvidence -> Int -> Int
bumpUnsolvedCount ev n | isWanted ev = n+1
                       | otherwise   = n


-----------------------------------------
kickOutRewritable :: TcLevel
                  -> CtFRB          -- Flavour/role/boxity of the equality that
                                    -- is being added to the inert set
                  -> TcTyVar        -- The new equality is tv ~ ty
                  -> InertCans
                  -> (WorkList, InertCans)
   -- NB: Notice that don't kick out constraints from
   -- inert_solved_dicts, and inert_solved_funeqs
   -- optimistically. But when we lookup we have to
   -- take the substitution into account
kickOutRewritable tclvl new_frb new_tv ics@(IC { inert_funeqs = funeqmap })
  | not (eqCanRewriteFRB tclvl new_frb new_frb)
  = if isFlattenTyVar new_tv
    then (emptyWorkList { wl_funeqs = feqs_out }, ics { inert_funeqs = feqs_in })
    else (emptyWorkList,                          ics)
        -- If new_fr can't rewrite itself, it can't rewrite
        -- anything else, so no need to kick out anything.
        -- (This is a common case: wanteds can't rewrite wanteds)
        --
        -- ExCEPT (tiresomely) that we should kick out any CFunEqCans
        -- that we should re-examine for their fundeps, even though
        -- they can't be *rewrittten*.
        -- See Note [Kicking out CFunEqCan for fundeps]
  where
    (feqs_out, feqs_in) = partitionFunEqs kick_out_fe funeqmap

    kick_out_fe :: Ct -> Bool
    kick_out_fe (CFunEqCan { cc_fsk = fsk }) = fsk == new_tv
    kick_out_fe _ = False  -- Can't happen

kickOutRewritable tclvl new_frb new_tv (IC { inert_eqs      = tv_eqs
                                           , inert_dicts    = dictmap
                                           , inert_safehask = safehask
                                           , inert_funeqs   = funeqmap
                                           , inert_irreds   = irreds
                                           , inert_insols   = insols
                                           , inert_count    = n
                                           , inert_model    = model })
  = (kicked_out, inert_cans_in)
  where
    inert_cans_in = IC { inert_eqs      = tv_eqs_in
                       , inert_dicts    = dicts_in
                       , inert_safehask = safehask   -- ??
                       , inert_funeqs   = feqs_in
                       , inert_irreds   = irs_in
                       , inert_insols   = insols_in
                       , inert_count    = n - workListWantedCount kicked_out
                       , inert_model    = model }
                     -- Leave the model unchanged

    kicked_out = WL { wl_eqs    = tv_eqs_out
                    , wl_funeqs = feqs_out
                    , wl_deriv  = []
                    , wl_rest   = bagToList (dicts_out `andCts` irs_out
                                             `andCts` insols_out)
                    , wl_implics = emptyBag }

    (tv_eqs_out, tv_eqs_in) = foldVarEnv kick_out_eqs ([], emptyVarEnv) tv_eqs
    (feqs_out,   feqs_in)   = partitionFunEqs  kick_out_fe funeqmap
    (dicts_out,  dicts_in)  = partitionDicts   kick_out_ct dictmap
    (irs_out,    irs_in)    = partitionBag     kick_out_irred irreds
    (insols_out, insols_in) = partitionBag     kick_out_ct    insols
      -- Kick out even insolubles; see Note [Kick out insolubles]

    can_rewrite_frb :: CtFRB -> CtFRB -> Bool
    can_rewrite_frb = eqCanRewriteFRB tclvl

    can_rewrite :: CtEvidence -> Bool
    can_rewrite = (new_frb `can_rewrite_frb`) . ctEvFRB

    kick_out_ct :: Ct -> Bool
    kick_out_ct ct = kick_out_ctev (ctEvidence ct)

    kick_out_fe :: Ct -> Bool
    kick_out_fe (CFunEqCan { cc_ev = ev, cc_fsk = fsk })
      =  kick_out_ctev ev || fsk == new_tv
    kick_out_fe _ = False  -- Can't happen

    kick_out_ctev :: CtEvidence -> Bool
    kick_out_ctev ev =  can_rewrite ev
                     && new_tv `elemVarSet` tyCoVarsOfType (ctEvPred ev)
         -- See Note [Kicking out inert constraints]

    kick_out_irred :: Ct -> Bool
    kick_out_irred ct =  can_rewrite (cc_ev ct)
                      && new_tv `elemVarSet` TcM.tyCoVarsOfCt ct
          -- See Note [Kicking out Irreds]

    kick_out_eqs :: EqualCtList -> ([Ct], TyVarEnv EqualCtList)
                 -> ([Ct], TyVarEnv EqualCtList)
    kick_out_eqs eqs (acc_out, acc_in)
      = (eqs_out ++ acc_out, case eqs_in of
                               []      -> acc_in
                               (eq1:_) -> extendVarEnv acc_in (cc_tyvar eq1) eqs_in)
      where
        (eqs_in, eqs_out) = partition keep_eq eqs

    -- implements criteria K1-K3 in Note [inert_eqs: the inert equalities]
    keep_eq (CTyEqCan { cc_tyvar = tv, cc_rhs = rhs_ty, cc_ev = ev
                      , cc_eq_rel = eq_rel })
      | tv == new_tv
      = not (can_rewrite ev)  -- (K1)

      | otherwise
      = check_k2 && check_k3
      where
        ev_frb = ctEvFRB ev
        check_k2 = not (ev_frb  `can_rewrite_frb` ev_frb)
                || not (new_frb `can_rewrite_frb` ev_frb)
                ||     (ev_frb  `can_rewrite_frb` new_frb)
                || not (new_tv `elemVarSet` tyCoVarsOfType rhs_ty)

        check_k3
          | new_frb `can_rewrite_frb` ev_frb
          = case eq_rel of
              NomEq  -> not (rhs_ty `eqType` mkTyVarTy new_tv)
              ReprEq -> not (isTyVarExposed new_tv rhs_ty)

          | otherwise
          = True

    keep_eq ct = pprPanic "keep_eq" (ppr ct)

kickOutAfterUnification :: TcTyVar -> TcS Int
kickOutAfterUnification new_tv
  = do { ics <- getInertCans
       ; tclvl <- getTcLevel
       ; let (kicked_out1, ics1) = kickOutModel new_tv ics
             (kicked_out2, ics2) = kickOutRewritable tclvl
                                                     (Given,NomEq,Unboxed)
                                                     new_tv ics1
                     -- Given because the tv := xi is given; NomEq because
                     -- only nominal equalities are solved by unification
             kicked_out = appendWorkList kicked_out1 kicked_out2
       ; setInertCans ics2
       ; updWorkListTcS (appendWorkList kicked_out)

       ; unless (isEmptyWorkList kicked_out) $
         csTraceTcS $
         hang (ptext (sLit "Kick out (unify), tv =") <+> ppr new_tv)
            2 (vcat [ text "n-kicked =" <+> int (workListSize kicked_out)
                    , text "kicked_out =" <+> ppr kicked_out
                    , text "Residual inerts =" <+> ppr ics2 ])
       ; return (workListSize kicked_out) }

kickOutModel :: TcTyVar -> InertCans -> (WorkList, InertCans)
kickOutModel new_tv ics@(IC { inert_model = model, inert_eqs = eqs })
  = (foldVarEnv add emptyWorkList der_out, ics { inert_model = new_model })
  where
    (der_out, new_model) = partitionVarEnv kick_out_der model

    kick_out_der :: Ct -> Bool
    kick_out_der (CTyEqCan { cc_tyvar = tv, cc_rhs = rhs })
      = new_tv == tv || new_tv `elemVarSet` tyCoVarsOfType rhs
    kick_out_der _ = False

    add :: Ct -> WorkList -> WorkList
    -- Don't kick out a Derived if there is a Given or Wanted with
    -- the same predicate.  The model is just a shadow copy, and the
    -- Given/Wanted will serve the purpose.
    add (CTyEqCan { cc_ev = ev, cc_tyvar = tv, cc_rhs = rhs }) wl
      | not (isInInertEqs eqs tv rhs) = extendWorkListDerived (ctEvLoc ev) ev wl
    add _ wl                          = wl

{- Note [Kicking out inert constraints]
~~~~~~~~~~~~~~~~~~~~~~~~~~~~~~~~~~~~~~~
Given a new (a -> ty) inert, we want to kick out an existing inert
constraint if
  a) the new constraint can rewrite the inert one
  b) 'a' is free in the inert constraint (so that it *will*)
     rewrite it if we kick it out.

For (b) we use tyVarsOfCt, which returns the type variables /and
the kind variables/ that are directly visible in the type. Hence we
will have exposed all the rewriting we care about to make the most
precise kinds visible for matching classes etc. No need to kick out
constraints that mention type variables whose kinds contain this
variable!  (Except see Note [Kicking out Irreds].)

Note [Kicking out Irreds]
~~~~~~~~~~~~~~~~~~~~~~~~~
There is an awkward special case for Irreds.  When we have a
kind-mis-matched equality constraint (a:k1) ~ (ty:k2), we turn it into
an Irred (see Note [Equalities with incompatible kinds] in
TcCanonical). So in this case the free kind variables of k1 and k2
are not visible.  More precisely, the type looks like
   (~) k1 (a:k1) (ty:k2)
because (~) has kind forall k. k -> k -> Constraint.  So the constraint
itself is ill-kinded.  We can "see" k1 but not k2.  That's why we use
tyCoVarsOfCt to make sure we see k2.

This is not pretty. Maybe (~) should have kind
   (~) :: forall k1 k1. k1 -> k2 -> Constraint

Note [Kick out insolubles]
~~~~~~~~~~~~~~~~~~~~~~~~~~
Suppose we have an insoluble alpha ~ [alpha], which is insoluble
because an occurs check.  And then we unify alpha := [Int].
Then we really want to rewrite the insoluble to [Int] ~ [[Int]].
Now it can be decomposed.  Otherwise we end up with a "Can't match
[Int] ~ [[Int]]" which is true, but a bit confusing because the
outer type constructors match.
-}



--------------
addInertSafehask :: InertCans -> Ct -> InertCans
addInertSafehask ics item@(CDictCan { cc_class = cls, cc_tyargs = tys })
  = ics { inert_safehask = addDict (inert_dicts ics) cls tys item }

addInertSafehask _ item
  = pprPanic "addInertSafehask: can't happen! Inserting " $ ppr item

insertSafeOverlapFailureTcS :: Ct -> TcS ()
insertSafeOverlapFailureTcS item
  = updInertCans (\ics -> addInertSafehask ics item)

getSafeOverlapFailures :: TcS Cts
getSafeOverlapFailures
 = do { IC { inert_safehask = safehask } <- getInertCans
      ; return $ foldDicts consCts safehask emptyCts }

--------------
addSolvedDict :: CtEvidence -> Class -> [Type] -> TcS ()
-- Add a new item in the solved set of the monad
-- See Note [Solved dictionaries]
addSolvedDict item cls tys
  | isIPPred (ctEvPred item)    -- Never cache "solved" implicit parameters (not sure why!)
  = return ()
  | otherwise
  = do { traceTcS "updSolvedSetTcs:" $ ppr item
       ; updInertTcS $ \ ics ->
             ics { inert_solved_dicts = addDict (inert_solved_dicts ics) cls tys item } }

{- *********************************************************************
*                                                                      *
                  Other inert-set operations
*                                                                      *
********************************************************************* -}

updInertTcS :: (InertSet -> InertSet) -> TcS ()
-- Modify the inert set with the supplied function
updInertTcS upd_fn
  = do { is_var <- getTcSInertsRef
       ; wrapTcS (do { curr_inert <- TcM.readTcRef is_var
                     ; TcM.writeTcRef is_var (upd_fn curr_inert) }) }

getInertCans :: TcS InertCans
getInertCans = do { inerts <- getTcSInerts; return (inert_cans inerts) }

setInertCans :: InertCans -> TcS ()
setInertCans ics = updInertTcS $ \ inerts -> inerts { inert_cans = ics }

takeGivenInsolubles :: TcS Cts
-- See Note [The inert set after solving Givens]
takeGivenInsolubles
  = updRetInertCans $ \ cans ->
    ( inert_insols cans
    , cans { inert_insols = emptyBag
           , inert_funeqs = filterFunEqs isGivenCt (inert_funeqs cans) } )

{- Note [The inert set after solving Givens]
~~~~~~~~~~~~~~~~~~~~~~~~~~~~~~~~~~~~~~~~~~~~
After solving the Givens we take two things out of the inert set

  a) The insolubles; we return these to report inaccessible code
     We return these separately.  We don't want to leave them in
     the inert set, lest we onfuse them with insolubles arising from
     solving wanteds

  b) Any Derived CFunEqCans.  Derived CTyEqCans are in the
     inert_model and do no harm.  In contrast, Derived CFunEqCans
     get mixed up with the Wanteds later and confuse the
     post-solve-wanted unflattening (Trac #10507).
     E.g.  From   [G] 1 <= m, [G] m <= n
           We get [D] 1 <= n, and we must remove it!
         Otherwise we unflatten it more then once, and assign
         to its fmv more than once...disaster.
     It's ok to remove them because they turned not not to
     yield an insoluble, and hence have now done their work.
-}

updRetInertCans :: (InertCans -> (a, InertCans)) -> TcS a
-- Modify the inert set with the supplied function
updRetInertCans upd_fn
  = do { is_var <- getTcSInertsRef
       ; wrapTcS (do { inerts <- TcM.readTcRef is_var
                     ; let (res, cans') = upd_fn (inert_cans inerts)
                     ; TcM.writeTcRef is_var (inerts { inert_cans = cans' })
                     ; return res }) }

updInertCans :: (InertCans -> InertCans) -> TcS ()
-- Modify the inert set with the supplied function
updInertCans upd_fn
  = updInertTcS $ \ inerts -> inerts { inert_cans = upd_fn (inert_cans inerts) }

updInertDicts :: (DictMap Ct -> DictMap Ct) -> TcS ()
-- Modify the inert set with the supplied function
updInertDicts upd_fn
  = updInertCans $ \ ics -> ics { inert_dicts = upd_fn (inert_dicts ics) }

updInertSafehask :: (DictMap Ct -> DictMap Ct) -> TcS ()
-- Modify the inert set with the supplied function
updInertSafehask upd_fn
  = updInertCans $ \ ics -> ics { inert_safehask = upd_fn (inert_safehask ics) }

updInertFunEqs :: (FunEqMap Ct -> FunEqMap Ct) -> TcS ()
-- Modify the inert set with the supplied function
updInertFunEqs upd_fn
  = updInertCans $ \ ics -> ics { inert_funeqs = upd_fn (inert_funeqs ics) }

updInertIrreds :: (Cts -> Cts) -> TcS ()
-- Modify the inert set with the supplied function
updInertIrreds upd_fn
  = updInertCans $ \ ics -> ics { inert_irreds = upd_fn (inert_irreds ics) }

getInertEqs :: TcS (TyVarEnv EqualCtList)
getInertEqs = do { inert <- getInertCans; return (inert_eqs inert) }

getInertModel :: TcS InertModel
getInertModel = do { inert <- getInertCans; return (inert_model inert) }

getInertGivens :: TcS [Ct]
-- Returns the Given constraints in the inert set,
-- with type functions *not* unflattened
getInertGivens
  = do { inerts <- getInertCans
       ; let all_cts = foldDicts (:) (inert_dicts inerts)
                     $ foldFunEqs (:) (inert_funeqs inerts)
                     $ concat (varEnvElts (inert_eqs inerts))
       ; return (filter isGivenCt all_cts) }

getUnsolvedInerts :: TcS ( Bag Implication
                         , Cts     -- Tyvar eqs: a ~ ty
                         , Cts     -- Fun eqs:   F a ~ ty
                         , Cts     -- Insoluble
                         , Cts )   -- All others
-- Post-condition: the returned simple constraints are all fully zonked
--                     (because they come from the inert set)
--                 the unsolved implics may not be
getUnsolvedInerts
 = do { IC { inert_eqs    = tv_eqs
           , inert_funeqs = fun_eqs
           , inert_irreds = irreds
           , inert_dicts  = idicts
           , inert_insols = insols
           , inert_model  = model } <- getInertCans

      ; let der_tv_eqs       = foldVarEnv (add_der tv_eqs) emptyCts model  -- Want to float these
            unsolved_tv_eqs  = foldTyEqs add_if_unsolved tv_eqs der_tv_eqs
            unsolved_fun_eqs = foldFunEqs add_if_unsolved fun_eqs emptyCts
            unsolved_irreds  = Bag.filterBag is_unsolved irreds
            unsolved_dicts   = foldDicts add_if_unsolved idicts emptyCts
            others           = unsolved_irreds `unionBags` unsolved_dicts

      ; implics <- getWorkListImplics

      ; traceTcS "getUnsolvedInerts" $
        vcat [ text " tv eqs =" <+> ppr unsolved_tv_eqs
             , text "fun eqs =" <+> ppr unsolved_fun_eqs
             , text "insols =" <+> ppr insols
             , text "others =" <+> ppr others
             , text "implics =" <+> ppr implics ]

      ; return ( implics, unsolved_tv_eqs, unsolved_fun_eqs, insols, others) }
              -- Keep even the given insolubles
              -- so that we can report dead GADT pattern match branches
  where
    add_der tv_eqs ct cts
       | CTyEqCan { cc_tyvar = tv, cc_rhs = rhs } <- ct
       , not (isInInertEqs tv_eqs tv rhs) = ct `consBag` cts
       | otherwise                        = cts
    add_if_unsolved :: Ct -> Cts -> Cts
    add_if_unsolved ct cts | is_unsolved ct = ct `consCts` cts
                           | otherwise      = cts

    is_unsolved ct = not (isGivenCt ct)   -- Wanted or Derived

isInInertEqs :: TyVarEnv EqualCtList -> TcTyVar -> TcType -> Bool
-- True if (a ~N ty) is in the inert set, in either Given or Wanted
isInInertEqs eqs tv rhs
  = case lookupVarEnv eqs tv of
      Nothing  -> False
      Just cts -> any (same_pred rhs) cts
  where
    same_pred rhs ct
      | CTyEqCan { cc_rhs = rhs2, cc_eq_rel = eq_rel } <- ct
      , NomEq <- eq_rel
      , rhs `eqType` rhs2 = True
      | otherwise         = False

getNoGivenEqs :: TcLevel     -- TcLevel of this implication
               -> [TcTyVar]       -- Skolems of this implication
               -> TcS Bool        -- True <=> definitely no residual given equalities
-- See Note [When does an implication have given equalities?]
getNoGivenEqs tclvl skol_tvs
  = do { inerts@(IC { inert_eqs = ieqs, inert_irreds = iirreds, inert_funeqs = funeqs })
             <- getInertCans
       ; let local_fsks = foldFunEqs add_fsk funeqs emptyVarSet

             has_given_eqs = foldrBag ((||) . ev_given_here . ctEvidence)  False iirreds
                          || foldVarEnv ((||) . eqs_given_here local_fsks) False ieqs

       ; traceTcS "getNoGivenEqs" (vcat [ppr has_given_eqs, ppr inerts])
       ; return (not has_given_eqs) }
  where
    eqs_given_here :: VarSet -> EqualCtList -> Bool
    eqs_given_here local_fsks [CTyEqCan { cc_tyvar = tv, cc_ev = ev }]
                              -- Givens are always a sigleton
      = not (skolem_bound_here local_fsks tv) && ev_given_here ev
    eqs_given_here _ _ = False

    ev_given_here :: CtEvidence -> Bool
    -- True for a Given bound by the curent implication,
    -- i.e. the current level
    ev_given_here ev
      =  isGiven ev
      && tclvl == ctLocLevel (ctEvLoc ev)

    add_fsk :: Ct -> VarSet -> VarSet
    add_fsk ct fsks | CFunEqCan { cc_fsk = tv, cc_ev = ev } <- ct
                    , isGiven ev = extendVarSet fsks tv
                    | otherwise  = fsks

    skol_tv_set = mkVarSet skol_tvs
    skolem_bound_here local_fsks tv -- See Note [Let-bound skolems]
      = case tcTyVarDetails tv of
          SkolemTv {} -> tv `elemVarSet` skol_tv_set
          FlatSkol {} -> not (tv `elemVarSet` local_fsks)
          _           -> False

-- | Returns Given constraints that might,
-- potentially, match the given pred. This is used when checking to see if a
-- Given might overlap with an instance. See Note [Instance and Given overlap]
-- in TcInteract.
matchableGivens :: CtLoc -> PredType -> InertSet -> Cts
matchableGivens loc_w pred (IS { inert_cans = inert_cans })
  = filterBag matchable_given all_relevant_givens
  where
    -- just look in class constraints and irreds. matchableGivens does get called
    -- for ~R constraints, but we don't need to look through equalities, because
    -- canonical equalities are used for rewriting. We'll only get caught by
    -- non-canonical -- that is, irreducible -- equalities.
    all_relevant_givens :: Cts
    all_relevant_givens
      | Just (clas, _) <- getClassPredTys_maybe pred
      = findDictsByClass (inert_dicts inert_cans) clas
        `unionBags` inert_irreds inert_cans
      | otherwise
      = inert_irreds inert_cans

    matchable_given :: Ct -> Bool
    matchable_given ct
      | CtGiven { ctev_loc = loc_g } <- ctev
      , Just _ <- tcUnifyTys bind_meta_tv [ctEvPred ctev] [pred]
      , not (prohibitedSuperClassSolve loc_g loc_w)
      = True

      | otherwise
      = False
      where
        ctev = cc_ev ct

    bind_meta_tv :: TcTyVar -> BindFlag
    -- Any meta tyvar may be unified later, so we treat it as
    -- bindable when unifying with givens. That ensures that we
    -- conservatively assume that a meta tyvar might get unified with
    -- something that matches the 'given', until demonstrated
    -- otherwise.
    bind_meta_tv tv | isMetaTyVar tv = BindMe
                    | otherwise      = Skolem

prohibitedSuperClassSolve :: CtLoc -> CtLoc -> Bool
-- See Note [Solving superclass constraints] in TcInstDcls
prohibitedSuperClassSolve from_loc solve_loc
  | GivenOrigin (InstSC given_size) <- ctLocOrigin from_loc
  , ScOrigin wanted_size <- ctLocOrigin solve_loc
  = given_size >= wanted_size
  | otherwise
  = False

{-
Note [When does an implication have given equalities?]
~~~~~~~~~~~~~~~~~~~~~~~~~~~~~~~~~~~~~~~~~~~~~~~~~~~~~~
Consider an implication
   beta => alpha ~ Int
where beta is a unification variable that has already been unified
to () in an outer scope.  Then we can float the (alpha ~ Int) out
just fine. So when deciding whether the givens contain an equality,
we should canonicalise first, rather than just looking at the original
givens (Trac #8644).

So we simply look at the inert, canonical Givens and see if there are
any equalities among them, the calculation of has_given_eqs.  There
are some wrinkles:

 * We must know which ones are bound in *this* implication and which
   are bound further out.  We can find that out from the TcLevel
   of the Given, which is itself recorded in the tcl_tclvl field
   of the TcLclEnv stored in the Given (ev_given_here).

   What about interactions between inner and outer givens?
      - Outer given is rewritten by an inner given, then there must
        have been an inner given equality, hence the “given-eq” flag
        will be true anyway.

      - Inner given rewritten by outer, retains its level (ie. The inner one)

 * We must take account of *potential* equalities, like the one above:
      beta => ...blah...
   If we still don't know what beta is, we conservatively treat it as potentially
   becoming an equality. Hence including 'irreds' in the calculation or has_given_eqs.

 * When flattening givens, we generate Given equalities like
     <F [a]> : F [a] ~ f,
   with Refl evidence, and we *don't* want those to count as an equality
   in the givens!  After all, the entire flattening business is just an
   internal matter, and the evidence does not mention any of the 'givens'
   of this implication.  So we do not treat inert_funeqs as a 'given equality'.

 * See Note [Let-bound skolems] for another wrinkle

 * We do *not* need to worry about representational equalities, because
   these do not affect the ability to float constraints.

Note [Let-bound skolems]
~~~~~~~~~~~~~~~~~~~~~~~~
If   * the inert set contains a canonical Given CTyEqCan (a ~ ty)
and  * 'a' is a skolem bound in this very implication, b

then:
a) The Given is pretty much a let-binding, like
      f :: (a ~ b->c) => a -> a
   Here the equality constraint is like saying
      let a = b->c in ...
   It is not adding any new, local equality  information,
   and hence can be ignored by has_given_eqs

b) 'a' will have been completely substituted out in the inert set,
   so we can safely discard it.  Notably, it doesn't need to be
   returned as part of 'fsks'

For an example, see Trac #9211.
-}

removeInertCts :: [Ct] -> InertCans -> InertCans
-- ^ Remove inert constraints from the 'InertCans', for use when a
-- typechecker plugin wishes to discard a given.
removeInertCts cts icans = foldl' removeInertCt icans cts

removeInertCt :: InertCans -> Ct -> InertCans
removeInertCt is ct =
  case ct of

    CDictCan  { cc_class = cl, cc_tyargs = tys } ->
      is { inert_dicts = delDict (inert_dicts is) cl tys }

    CFunEqCan { cc_fun  = tf,  cc_tyargs = tys } ->
      is { inert_funeqs = delFunEq (inert_funeqs is) tf tys }

    CTyEqCan  { cc_tyvar = x,  cc_rhs    = ty } ->
      is { inert_eqs    = delTyEq (inert_eqs is) x ty }

    CIrredEvCan {}   -> panic "removeInertCt: CIrredEvCan"
    CNonCanonical {} -> panic "removeInertCt: CNonCanonical"
    CHoleCan {}      -> panic "removeInertCt: CHoleCan"


lookupFlatCache :: TyCon -> [Type] -> TcS (Maybe (TcCoercion, TcType, CtFlavour))
lookupFlatCache fam_tc tys
  = do { IS { inert_flat_cache = flat_cache
            , inert_cans = IC { inert_funeqs = inert_funeqs } } <- getTcSInerts
       ; return (firstJusts [lookup_inerts inert_funeqs,
                             lookup_flats flat_cache]) }
  where
    lookup_inerts inert_funeqs
      | Just (CFunEqCan { cc_ev = ctev, cc_fsk = fsk, cc_tyargs = xis })
           <- findFunEq inert_funeqs fam_tc tys
      , tys `eqTypes` xis   -- the lookup might find a near-match; see
                            -- Note [Use loose types in inert set]
      = Just (ctEvCoercion ctev, mkTyVarTy fsk, ctEvFlavour ctev)
      | otherwise = Nothing

    lookup_flats flat_cache = findExactFunEq flat_cache fam_tc tys


lookupInInerts :: TcPredType -> TcS (Maybe CtEvidence)
-- Is this exact predicate type cached in the solved or canonicals of the InertSet?
lookupInInerts pty
  | ClassPred cls tys <- classifyPredType pty
  = do { inerts <- getTcSInerts
       ; return (lookupSolvedDict inerts cls tys `mplus`
                 lookupInertDict (inert_cans inerts) cls tys) }
  | otherwise -- NB: No caching for equalities, IPs, holes, or errors
  = return Nothing

-- | Look up a dictionary inert. NB: the returned 'CtEvidence' might not
-- match the input exactly. Note [Use loose types in inert set].
lookupInertDict :: InertCans -> Class -> [Type] -> Maybe CtEvidence
lookupInertDict (IC { inert_dicts = dicts }) cls tys
  = case findDict dicts cls tys of
      Just ct -> Just (ctEvidence ct)
      _       -> Nothing

-- | Look up a solved inert. NB: the returned 'CtEvidence' might not
-- match the input exactly. See Note [Use loose types in inert set].
lookupSolvedDict :: InertSet -> Class -> [Type] -> Maybe CtEvidence
-- Returns just if exactly this predicate type exists in the solved.
lookupSolvedDict (IS { inert_solved_dicts = solved }) cls tys
  = case findDict solved cls tys of
      Just ev -> Just ev
      _       -> Nothing


{- *********************************************************************
*                                                                      *
                   Irreds
*                                                                      *
********************************************************************* -}

foldIrreds :: (Ct -> b -> b) -> Cts -> b -> b
foldIrreds k irreds z = foldrBag k z irreds


{- *********************************************************************
*                                                                      *
                   Type equalities
*                                                                      *
********************************************************************* -}

type EqualCtList = [Ct]

{- Note [EqualCtList invariants]
~~~~~~~~~~~~~~~~~~~~~~~~~~~~~~~~
    * All are equalities
    * All these equalities have the same LHS
    * The list is never empty
    * No element of the list can rewrite any other

 From the fourth invariant it follows that the list is
   - A single Given, or
   - Any number of Wanteds and/or Deriveds
-}

addTyEq :: TyVarEnv EqualCtList -> TcTyVar -> Ct -> TyVarEnv EqualCtList
addTyEq old_list tv it = extendVarEnv_C (\old_eqs _new_eqs -> it : old_eqs)
                                        old_list tv [it]

foldTyEqs :: (Ct -> b -> b) -> TyVarEnv EqualCtList -> b -> b
foldTyEqs k eqs z
  = foldVarEnv (\cts z -> foldr k z cts) z eqs

findTyEqs :: InertCans -> TyVar -> EqualCtList
findTyEqs icans tv = lookupVarEnv (inert_eqs icans) tv `orElse` []

delTyEq :: TyVarEnv EqualCtList -> TcTyVar -> TcType -> TyVarEnv EqualCtList
delTyEq m tv t = modifyVarEnv (filter (not . isThisOne)) m tv
  where isThisOne (CTyEqCan { cc_rhs = t1 }) = eqType t t1
        isThisOne _                          = False

{- *********************************************************************
*                                                                      *
                   TcAppMap
*                                                                      *
************************************************************************

Note [Use loose types in inert set]
~~~~~~~~~~~~~~~~~~~~~~~~~~~~~~~~~~~~
Say we know (Eq (a |> c1)) and we need (Eq (a |> c2)). One is clearly
solvable from the other. So, we do lookup in the inert set using
loose types, which omit the kind-check.

We must be careful when using the result of a lookup because it may
not match the requsted info exactly!

-}

type TcAppMap a = UniqFM (ListMap LooseTypeMap a)
    -- Indexed by tycon then the arg types, using "loose" matching, where
    -- we don't require kind equality. This allows, for example, (a |> co)
    -- to match (a).
    -- See Note [Use loose types in inert set]
    -- Used for types and classes; hence UniqFM

isEmptyTcAppMap :: TcAppMap a -> Bool
isEmptyTcAppMap m = isNullUFM m

emptyTcAppMap :: TcAppMap a
emptyTcAppMap = emptyUFM

findTcApp :: TcAppMap a -> Unique -> [Type] -> Maybe a
findTcApp m u tys = do { tys_map <- lookupUFM m u
                       ; lookupTM tys tys_map }

delTcApp :: TcAppMap a -> Unique -> [Type] -> TcAppMap a
delTcApp m cls tys = adjustUFM (deleteTM tys) m cls

insertTcApp :: TcAppMap a -> Unique -> [Type] -> a -> TcAppMap a
insertTcApp m cls tys ct = alterUFM alter_tm m cls
  where
    alter_tm mb_tm = Just (insertTM tys ct (mb_tm `orElse` emptyTM))

-- mapTcApp :: (a->b) -> TcAppMap a -> TcAppMap b
-- mapTcApp f = mapUFM (mapTM f)

filterTcAppMap :: (Ct -> Bool) -> TcAppMap Ct -> TcAppMap Ct
filterTcAppMap f m
  = mapUFM do_tm m
  where
    do_tm tm = foldTM insert_mb tm emptyTM
    insert_mb ct tm
       | f ct      = insertTM tys ct tm
       | otherwise = tm
       where
         tys = case ct of
                CFunEqCan { cc_tyargs = tys } -> tys
                CDictCan  { cc_tyargs = tys } -> tys
                _ -> pprPanic "filterTcAppMap" (ppr ct)

tcAppMapToBag :: TcAppMap a -> Bag a
tcAppMapToBag m = foldTcAppMap consBag m emptyBag

foldTcAppMap :: (a -> b -> b) -> TcAppMap a -> b -> b
foldTcAppMap k m z = foldUFM (foldTM k) z m


{- *********************************************************************
*                                                                      *
                   DictMap
*                                                                      *
********************************************************************* -}

type DictMap a = TcAppMap a

emptyDictMap :: DictMap a
emptyDictMap = emptyTcAppMap

-- sizeDictMap :: DictMap a -> Int
-- sizeDictMap m = foldDicts (\ _ x -> x+1) m 0

findDict :: DictMap a -> Class -> [Type] -> Maybe a
findDict m cls tys = findTcApp m (getUnique cls) tys

findDictsByClass :: DictMap a -> Class -> Bag a
findDictsByClass m cls
  | Just tm <- lookupUFM m cls = foldTM consBag tm emptyBag
  | otherwise                  = emptyBag

delDict :: DictMap a -> Class -> [Type] -> DictMap a
delDict m cls tys = delTcApp m (getUnique cls) tys

addDict :: DictMap a -> Class -> [Type] -> a -> DictMap a
addDict m cls tys item = insertTcApp m (getUnique cls) tys item

addDictsByClass :: DictMap Ct -> Class -> Bag Ct -> DictMap Ct
addDictsByClass m cls items
  = addToUFM m cls (foldrBag add emptyTM items)
  where
    add ct@(CDictCan { cc_tyargs = tys }) tm = insertTM tys ct tm
    add ct _ = pprPanic "addDictsByClass" (ppr ct)

filterDicts :: (Ct -> Bool) -> DictMap Ct -> DictMap Ct
filterDicts f m = filterTcAppMap f m

partitionDicts :: (Ct -> Bool) -> DictMap Ct -> (Bag Ct, DictMap Ct)
partitionDicts f m = foldTcAppMap k m (emptyBag, emptyDicts)
  where
    k ct (yeses, noes) | f ct      = (ct `consBag` yeses, noes)
                       | otherwise = (yeses,              add ct noes)
    add ct@(CDictCan { cc_class = cls, cc_tyargs = tys }) m
      = addDict m cls tys ct
    add ct _ = pprPanic "partitionDicts" (ppr ct)

dictsToBag :: DictMap a -> Bag a
dictsToBag = tcAppMapToBag

foldDicts :: (a -> b -> b) -> DictMap a -> b -> b
foldDicts = foldTcAppMap

emptyDicts :: DictMap a
emptyDicts = emptyTcAppMap


{- *********************************************************************
*                                                                      *
                   FunEqMap
*                                                                      *
********************************************************************* -}

type FunEqMap a = TcAppMap a  -- A map whose key is a (TyCon, [Type]) pair

emptyFunEqs :: TcAppMap a
emptyFunEqs = emptyTcAppMap

sizeFunEqMap :: FunEqMap a -> Int
sizeFunEqMap m = foldFunEqs (\ _ x -> x+1) m 0

findFunEq :: FunEqMap a -> TyCon -> [Type] -> Maybe a
findFunEq m tc tys = findTcApp m (getUnique tc) tys

funEqsToBag :: FunEqMap a -> Bag a
funEqsToBag m = foldTcAppMap consBag m emptyBag

findFunEqsByTyCon :: FunEqMap a -> TyCon -> [a]
-- Get inert function equation constraints that have the given tycon
-- in their head.  Not that the constraints remain in the inert set.
-- We use this to check for derived interactions with built-in type-function
-- constructors.
findFunEqsByTyCon m tc
  | Just tm <- lookupUFM m tc = foldTM (:) tm []
  | otherwise                 = []

foldFunEqs :: (a -> b -> b) -> FunEqMap a -> b -> b
foldFunEqs = foldTcAppMap

-- mapFunEqs :: (a -> b) -> FunEqMap a -> FunEqMap b
-- mapFunEqs = mapTcApp

filterFunEqs :: (Ct -> Bool) -> FunEqMap Ct -> FunEqMap Ct
filterFunEqs = filterTcAppMap

insertFunEq :: FunEqMap a -> TyCon -> [Type] -> a -> FunEqMap a
insertFunEq m tc tys val = insertTcApp m (getUnique tc) tys val

-- insertFunEqCt :: FunEqMap Ct -> Ct -> FunEqMap Ct
-- insertFunEqCt m ct@(CFunEqCan { cc_fun = tc, cc_tyargs = tys })
--  = insertFunEq m tc tys ct
-- insertFunEqCt _ ct = pprPanic "insertFunEqCt" (ppr ct)

partitionFunEqs :: (Ct -> Bool) -> FunEqMap Ct -> ([Ct], FunEqMap Ct)
-- Optimise for the case where the predicate is false
-- partitionFunEqs is called only from kick-out, and kick-out usually
-- kicks out very few equalities, so we want to optimise for that case
partitionFunEqs f m = (yeses, foldr del m yeses)
  where
    yeses = foldTcAppMap k m []
    k ct yeses | f ct      = ct : yeses
               | otherwise = yeses
    del (CFunEqCan { cc_fun = tc, cc_tyargs = tys }) m
        = delFunEq m tc tys
    del ct _ = pprPanic "partitionFunEqs" (ppr ct)

delFunEq :: FunEqMap a -> TyCon -> [Type] -> FunEqMap a
delFunEq m tc tys = delTcApp m (getUnique tc) tys

------------------------------
type ExactFunEqMap a = UniqFM (ListMap TypeMap a)

emptyExactFunEqs :: ExactFunEqMap a
emptyExactFunEqs = emptyUFM

findExactFunEq :: ExactFunEqMap a -> TyCon -> [Type] -> Maybe a
findExactFunEq m tc tys = do { tys_map <- lookupUFM m (getUnique tc)
                             ; lookupTM tys tys_map }

insertExactFunEq :: ExactFunEqMap a -> TyCon -> [Type] -> a -> ExactFunEqMap a
insertExactFunEq m tc tys val = alterUFM alter_tm m (getUnique tc)
  where alter_tm mb_tm = Just (insertTM tys val (mb_tm `orElse` emptyTM))

{-
************************************************************************
*                                                                      *
*              The TcS solver monad                                    *
*                                                                      *
************************************************************************

Note [The TcS monad]
~~~~~~~~~~~~~~~~~~~~
The TcS monad is a weak form of the main Tc monad

All you can do is
    * fail
    * allocate new variables
    * fill in evidence variables

Filling in a dictionary evidence variable means to create a binding
for it, so TcS carries a mutable location where the binding can be
added.  This is initialised from the innermost implication constraint.
-}

data TcSEnv
  = TcSEnv {
      tcs_ev_binds    :: Maybe EvBindsVar,
          -- this could be Nothing if we can't deal with non-equality
          -- constraints, because, say, we're in a top-level type signature

      tcs_unified     :: IORef Int,
         -- The number of unification variables we have filled
         -- The important thing is whether it is non-zero

      tcs_count     :: IORef Int, -- Global step count

      tcs_inerts    :: IORef InertSet, -- Current inert set

      -- The main work-list and the flattening worklist
      -- See Note [Work list priorities] and
      tcs_worklist  :: IORef WorkList, -- Current worklist

      tcs_used_tcvs :: IORef TyCoVarSet
        -- these variables were used when filling holes. Don't discard!
        -- See also Note [Tracking redundant constraints] in TcSimplify
    }

---------------
newtype TcS a = TcS { unTcS :: TcSEnv -> TcM a }

instance Functor TcS where
  fmap f m = TcS $ fmap f . unTcS m

instance Applicative TcS where
  pure x = TcS (\_ -> return x)
  (<*>) = ap

instance Monad TcS where
  return = pure
  fail err  = TcS (\_ -> fail err)
  m >>= k   = TcS (\ebs -> unTcS m ebs >>= \r -> unTcS (k r) ebs)

#if __GLASGOW_HASKELL__ > 710
instance MonadFail.MonadFail TcS where
  fail err  = TcS (\_ -> fail err)
#endif

instance MonadUnique TcS where
   getUniqueSupplyM = wrapTcS getUniqueSupplyM

-- Basic functionality
-- ~~~~~~~~~~~~~~~~~~~~~~~~~~~~~~~~~~~~~~~~~~~~~~~~~~~~~~~~~~~~~~~~~
wrapTcS :: TcM a -> TcS a
-- Do not export wrapTcS, because it promotes an arbitrary TcM to TcS,
-- and TcS is supposed to have limited functionality
wrapTcS = TcS . const -- a TcM action will not use the TcEvBinds

wrapErrTcS :: TcM a -> TcS a
-- The thing wrapped should just fail
-- There's no static check; it's up to the user
-- Having a variant for each error message is too painful
wrapErrTcS = wrapTcS

wrapWarnTcS :: TcM a -> TcS a
-- The thing wrapped should just add a warning, or no-op
-- There's no static check; it's up to the user
wrapWarnTcS = wrapTcS

failTcS, panicTcS :: SDoc -> TcS a
failTcS      = wrapTcS . TcM.failWith
panicTcS doc = pprPanic "TcCanonical" doc

traceTcS :: String -> SDoc -> TcS ()
traceTcS herald doc = wrapTcS (TcM.traceTc herald doc)

runTcPluginTcS :: TcPluginM a -> TcS a
runTcPluginTcS m = wrapTcS . runTcPluginM m =<< getTcEvBinds

instance HasDynFlags TcS where
    getDynFlags = wrapTcS getDynFlags

getGlobalRdrEnvTcS :: TcS GlobalRdrEnv
getGlobalRdrEnvTcS = wrapTcS TcM.getGlobalRdrEnv

bumpStepCountTcS :: TcS ()
bumpStepCountTcS = TcS $ \env -> do { let ref = tcs_count env
                                    ; n <- TcM.readTcRef ref
                                    ; TcM.writeTcRef ref (n+1) }

-- | Mark variables as used filling a coercion hole
useVars :: TyCoVarSet -> TcS ()
useVars vars = TcS $ \env -> do { let ref = tcs_used_tcvs env
                                ; TcM.updTcRef ref (`unionVarSet` vars) }

csTraceTcS :: SDoc -> TcS ()
csTraceTcS doc
  = wrapTcS $ csTraceTcM 1 (return doc)

traceFireTcS :: CtEvidence -> SDoc -> TcS ()
-- Dump a rule-firing trace
traceFireTcS ev doc
  = TcS $ \env -> csTraceTcM 1 $
    do { n <- TcM.readTcRef (tcs_count env)
       ; tclvl <- TcM.getTcLevel
       ; return (hang (int n <> brackets (ptext (sLit "U:") <> ppr tclvl
                                          <> ppr (ctLocDepth (ctEvLoc ev)))
                       <+> doc <> colon)
                     4 (ppr ev)) }

csTraceTcM :: Int -> TcM SDoc -> TcM ()
-- Constraint-solver tracing, -ddump-cs-trace
csTraceTcM trace_level mk_doc
  = do { dflags <- getDynFlags
       ; when (  (dopt Opt_D_dump_cs_trace dflags || dopt Opt_D_dump_tc_trace dflags)
              && trace_level <= traceLevel dflags ) $
         do { msg <- mk_doc
            ; TcM.traceTcRn Opt_D_dump_cs_trace msg } }

runTcS :: TcS a                -- What to run
       -> TcM (a, EvBindMap)
runTcS tcs
  = do { ev_binds_var <- TcM.newTcEvBinds
       ; res <- runTcSWithEvBinds (Just ev_binds_var) tcs
       ; ev_binds <- TcM.getTcEvBindsMap ev_binds_var
       ; return (res, ev_binds) }

-- | This can deal only with equality constraints.
runTcSEqualities :: TcS a -> TcM a
runTcSEqualities = runTcSWithEvBinds Nothing

runTcSWithEvBinds :: Maybe EvBindsVar
                  -> TcS a
                  -> TcM a
runTcSWithEvBinds ev_binds_var tcs
  = do { unified_var <- TcM.newTcRef 0
       ; step_count <- TcM.newTcRef 0
       ; inert_var <- TcM.newTcRef emptyInert
       ; wl_var <- TcM.newTcRef emptyWorkList
       ; used_var <- TcM.newTcRef emptyVarSet -- never read from, but see
                                              -- nestImplicTcS

       ; let env = TcSEnv { tcs_ev_binds   = ev_binds_var
                          , tcs_unified    = unified_var
                          , tcs_count      = step_count
                          , tcs_inerts     = inert_var
                          , tcs_worklist   = wl_var
                          , tcs_used_tcvs  = used_var }

             -- Run the computation
       ; res <- unTcS tcs env

       ; count <- TcM.readTcRef step_count
       ; when (count > 0) $
         csTraceTcM 0 $ return (ptext (sLit "Constraint solver steps =") <+> int count)

#ifdef DEBUG
       ; whenIsJust ev_binds_var $ \ebv ->
         do { ev_binds <- TcM.getTcEvBinds ebv
            ; checkForCyclicBinds ev_binds }
#endif

       ; return res }

#ifdef DEBUG
checkForCyclicBinds :: Bag EvBind -> TcM ()
checkForCyclicBinds ev_binds
  | null cycles
  = return ()
  | null coercion_cycles
  = TcM.traceTc "Cycle in evidence binds" $ ppr cycles
  | otherwise
  = pprPanic "Cycle in coercion bindings" $ ppr coercion_cycles
  where
    cycles :: [[EvBind]]
    cycles = [c | CyclicSCC c <- stronglyConnCompFromEdgedVertices edges]

    coercion_cycles = [c | c <- cycles, any is_co_bind c]
    is_co_bind (EvBind { eb_lhs = b }) = isEqPred (varType b)

    edges :: [(EvBind, EvVar, [EvVar])]
    edges = [ (bind, bndr, varSetElems (evVarsOfTerm rhs))
            | bind@(EvBind { eb_lhs = bndr, eb_rhs = rhs}) <- bagToList ev_binds ]
#endif

nestImplicTcS :: Maybe EvBindsVar -> TyCoVarSet -- bound in this implication
              -> TcLevel -> TcS a
              -> TcS (a, TyCoVarSet)  -- also returns any vars used when filling
                                      -- coercion holes (for redundant-constraint
                                      -- tracking)
nestImplicTcS m_ref bound_tcvs inner_tclvl (TcS thing_inside)
  = do { (res, used_tcvs) <-
         TcS $ \ TcSEnv { tcs_unified    = unified_var
                        , tcs_inerts     = old_inert_var
                        , tcs_count      = count
                        } ->
      do { inerts <- TcM.readTcRef old_inert_var
         ; let nest_inert = inerts { inert_flat_cache = emptyExactFunEqs }
                                     -- See Note [Do not inherit the flat cache]
         ; new_inert_var <- TcM.newTcRef nest_inert
         ; new_wl_var    <- TcM.newTcRef emptyWorkList
         ; new_used_var  <- TcM.newTcRef emptyVarSet
         ; let nest_env = TcSEnv { tcs_ev_binds    = m_ref
                                 , tcs_unified     = unified_var
                                 , tcs_count       = count
                                 , tcs_inerts      = new_inert_var
                                 , tcs_worklist    = new_wl_var
                                 , tcs_used_tcvs   = new_used_var }
         ; res <- TcM.setTcLevel inner_tclvl $
                  thing_inside nest_env

#ifdef DEBUG
         -- Perform a check that the thing_inside did not cause cycles
         ; whenIsJust m_ref $ \ ref ->
           do { ev_binds <- TcM.getTcEvBinds ref
              ; checkForCyclicBinds ev_binds }
#endif
         ; used_tcvs <- TcM.readTcRef new_used_var
         ; return (res, used_tcvs) }

       ; local_ev_vars <- case m_ref of
           Nothing  -> return emptyVarSet
           Just ref -> do { binds <- wrapTcS $ TcM.getTcEvBinds ref
                          ; return $ mkVarSet $ map evBindVar $ bagToList binds }
       ; let all_locals = bound_tcvs `unionVarSet` local_ev_vars
             (inner_used_tcvs, outer_used_tcvs)
               = partitionVarSet (`elemVarSet` all_locals) used_tcvs
       ; useVars outer_used_tcvs

       ; return (res, inner_used_tcvs) }

{- Note [Do not inherit the flat cache]
~~~~~~~~~~~~~~~~~~~~~~~~~~~~~~~~~~~~
We do not want to inherit the flat cache when processing nested
implications.  Consider
   a ~ F b, forall c. b~Int => blah
If we have F b ~ fsk in the flat-cache, and we push that into the
nested implication, we might miss that F b can be rewritten to F Int,
and hence perhpas solve it.  Moreover, the fsk from outside is
flattened out after solving the outer level, but and we don't
do that flattening recursively.
-}

nestTcS ::  TcS a -> TcS a
-- Use the current untouchables, augmenting the current
-- evidence bindings, and solved dictionaries
-- But have no effect on the InertCans, or on the inert_flat_cache
--  (the latter because the thing inside a nestTcS does unflattening)
nestTcS (TcS thing_inside)
  = TcS $ \ env@(TcSEnv { tcs_inerts = inerts_var }) ->
    do { inerts <- TcM.readTcRef inerts_var
       ; new_inert_var <- TcM.newTcRef inerts
       ; new_wl_var    <- TcM.newTcRef emptyWorkList
       ; let nest_env = env { tcs_inerts   = new_inert_var
                            , tcs_worklist = new_wl_var }

       ; res <- thing_inside nest_env

       ; new_inerts <- TcM.readTcRef new_inert_var

       -- we want to propogate the safe haskell failures
       ; let old_ic = inert_cans inerts
             new_ic = inert_cans new_inerts
             nxt_ic = old_ic { inert_safehask = inert_safehask new_ic }

       ; TcM.writeTcRef inerts_var  -- See Note [Propagate the solved dictionaries]
                        (inerts { inert_solved_dicts = inert_solved_dicts new_inerts
                                , inert_cans = nxt_ic })

       ; return res }

{-
Note [Propagate the solved dictionaries]
~~~~~~~~~~~~~~~~~~~~~~~~~~~~~~~~~~~~~~~~
It's really quite important that nestTcS does not discard the solved
dictionaries from the thing_inside.
Consider
   Eq [a]
   forall b. empty =>  Eq [a]
We solve the simple (Eq [a]), under nestTcS, and then turn our attention to
the implications.  It's definitely fine to use the solved dictionaries on
the inner implications, and it can make a signficant performance difference
if you do so.
-}

-- Getters and setters of TcEnv fields
-- ~~~~~~~~~~~~~~~~~~~~~~~~~~~~~~~~~~~~~~~~~~~~~~~~~~~~~~~~~~~~~~~~~

-- Getter of inerts and worklist
getTcSInertsRef :: TcS (IORef InertSet)
getTcSInertsRef = TcS (return . tcs_inerts)

getTcSWorkListRef :: TcS (IORef WorkList)
getTcSWorkListRef = TcS (return . tcs_worklist)

getTcSInerts :: TcS InertSet
getTcSInerts = getTcSInertsRef >>= wrapTcS . (TcM.readTcRef)

setTcSInerts :: InertSet -> TcS ()
setTcSInerts ics = do { r <- getTcSInertsRef; wrapTcS (TcM.writeTcRef r ics) }

getWorkListImplics :: TcS (Bag Implication)
getWorkListImplics
  = do { wl_var <- getTcSWorkListRef
       ; wl_curr <- wrapTcS (TcM.readTcRef wl_var)
       ; return (wl_implics wl_curr) }

updWorkListTcS :: (WorkList -> WorkList) -> TcS ()
updWorkListTcS f
  = do { wl_var <- getTcSWorkListRef
       ; wl_curr <- wrapTcS (TcM.readTcRef wl_var)
       ; let new_work = f wl_curr
       ; wrapTcS (TcM.writeTcRef wl_var new_work) }

emitWorkNC :: [CtEvidence] -> TcS ()
emitWorkNC evs
  | null evs
  = return ()
  | otherwise
  = emitWork (map mkNonCanonical evs)

emitWork :: [Ct] -> TcS ()
emitWork cts
  = do { traceTcS "Emitting fresh work" (vcat (map ppr cts))
       ; updWorkListTcS (extendWorkListCts cts) }

emitWorkCt :: Ct -> TcS ()
emitWorkCt ct
  = do { traceTcS "Emitting fresh (canonical) work" (ppr ct)
       ; updWorkListTcS (extendWorkListCt ct) }

emitInsoluble :: Ct -> TcS ()
-- Emits a non-canonical constraint that will stand for a frozen error in the inerts.
emitInsoluble ct
  = do { traceTcS "Emit insoluble" (ppr ct $$ pprCtLoc (ctLoc ct))
       ; updInertTcS add_insol }
  where
    this_pred = ctPred ct
    add_insol is@(IS { inert_cans = ics@(IC { inert_insols = old_insols }) })
      | already_there = is
      | otherwise     = is { inert_cans = ics { inert_insols = old_insols `snocCts` ct } }
      where
        already_there = not (isWantedCt ct) && anyBag (tcEqType this_pred . ctPred) old_insols
             -- See Note [Do not add duplicate derived insolubles]

newTcRef :: a -> TcS (TcRef a)
newTcRef x = wrapTcS (TcM.newTcRef x)

readTcRef :: TcRef a -> TcS a
readTcRef ref = wrapTcS (TcM.readTcRef ref)

updTcRef :: TcRef a -> (a->a) -> TcS ()
updTcRef ref upd_fn = wrapTcS (TcM.updTcRef ref upd_fn)

getTcEvBinds :: TcS (Maybe EvBindsVar)
getTcEvBinds = TcS (return . tcs_ev_binds)

getTcEvBindsFromVar :: EvBindsVar -> TcS (Bag EvBind)
getTcEvBindsFromVar = wrapTcS . TcM.getTcEvBinds

getTcLevel :: TcS TcLevel
getTcLevel = wrapTcS TcM.getTcLevel

getTcEvBindsMap :: TcS EvBindMap
getTcEvBindsMap
  = do { ev_binds <- getTcEvBinds
       ; case ev_binds of
           Just (EvBindsVar ev_ref _) -> wrapTcS $ TcM.readTcRef ev_ref
           Nothing                    -> return emptyEvBindMap }

unifyTyVar :: TcTyVar -> TcType -> TcS ()
-- Unify a meta-tyvar with a type
-- We keep track of how many unifications have happened in tcs_unified,
--
-- We should never unify the same variable twice!
unifyTyVar tv ty
  = ASSERT2( isMetaTyVar tv, ppr tv )
    TcS $ \ env ->
    do { TcM.traceTc "unifyTyVar" (ppr tv <+> text ":=" <+> ppr ty)
       ; TcM.writeMetaTyVar tv ty
       ; TcM.updTcRef (tcs_unified env) (+1) }

unflattenFmv :: TcTyVar -> TcType -> TcS ()
-- Fill a flatten-meta-var, simply by unifying it.
-- This does NOT count as a unification in tcs_unified.
unflattenFmv tv ty
  = ASSERT2( isMetaTyVar tv, ppr tv )
    TcS $ \ _ ->
    do { TcM.traceTc "unflattenFmv" (ppr tv <+> text ":=" <+> ppr ty)
       ; TcM.writeMetaTyVar tv ty }

reportUnifications :: TcS a -> TcS (Int, a)
reportUnifications (TcS thing_inside)
  = TcS $ \ env ->
    do { inner_unified <- TcM.newTcRef 0
       ; res <- thing_inside (env { tcs_unified = inner_unified })
       ; n_unifs <- TcM.readTcRef inner_unified
       ; TcM.updTcRef (tcs_unified env) (+ n_unifs)
       ; return (n_unifs, res) }

getDefaultInfo ::  TcS ([Type], (Bool, Bool))
getDefaultInfo = wrapTcS TcM.tcGetDefaultTys

-- Just get some environments needed for instance looking up and matching
-- ~~~~~~~~~~~~~~~~~~~~~~~~~~~~~~~~~~~~~~~~~~~~~~~~~~~~~~~~~~~~~~~~~~~~~~

getInstEnvs :: TcS InstEnvs
getInstEnvs = wrapTcS $ TcM.tcGetInstEnvs

getFamInstEnvs :: TcS (FamInstEnv, FamInstEnv)
getFamInstEnvs = wrapTcS $ FamInst.tcGetFamInstEnvs

getTopEnv :: TcS HscEnv
getTopEnv = wrapTcS $ TcM.getTopEnv

getGblEnv :: TcS TcGblEnv
getGblEnv = wrapTcS $ TcM.getGblEnv

getLclEnv :: TcS TcLclEnv
getLclEnv = wrapTcS $ TcM.getLclEnv

tcLookupClass :: Name -> TcS Class
tcLookupClass c = wrapTcS $ TcM.tcLookupClass c

-- Setting names as used (used in the deriving of Coercible evidence)
-- Too hackish to expose it to TcS? In that case somehow extract the used
-- constructors from the result of solveInteract
addUsedDataCons :: GlobalRdrEnv -> TyCon -> TcS ()
addUsedDataCons rdr_env tycon = wrapTcS  $ TcM.addUsedDataCons rdr_env tycon

-- Various smaller utilities [TODO, maybe will be absorbed in the instance matcher]
-- ~~~~~~~~~~~~~~~~~~~~~~~~~~~~~~~~~~~~~~~~~~~~~~~~~~~~~~~~~~~~~~~~~~~~~~~~~~~~~~~~

checkWellStagedDFun :: PredType -> DFunId -> CtLoc -> TcS ()
checkWellStagedDFun pred dfun_id loc
  = wrapTcS $ TcM.setCtLocM loc $
    do { use_stage <- TcM.getStage
       ; TcM.checkWellStaged pp_thing bind_lvl (thLevel use_stage) }
  where
    pp_thing = ptext (sLit "instance for") <+> quotes (ppr pred)
    bind_lvl = TcM.topIdLvl dfun_id

pprEq :: TcType -> TcType -> SDoc
pprEq ty1 ty2 = pprParendType ty1 <+> char '~' <+> pprParendType ty2

isTouchableMetaTyVarTcS :: TcTyVar -> TcS Bool
isTouchableMetaTyVarTcS tv
  = do { tclvl <- getTcLevel
       ; return $ isTouchableMetaTyVar tclvl tv }

isFilledMetaTyVar_maybe :: TcTyVar -> TcS (Maybe Type)
isFilledMetaTyVar_maybe tv
 = case tcTyVarDetails tv of
     MetaTv { mtv_ref = ref }
        -> do { cts <- wrapTcS (TcM.readTcRef ref)
              ; case cts of
                  Indirect ty -> return (Just ty)
                  Flexi       -> return Nothing }
     _ -> return Nothing

isFilledMetaTyVar :: TcTyVar -> TcS Bool
isFilledMetaTyVar tv = wrapTcS (TcM.isFilledMetaTyVar tv)

zonkTyCoVarsAndFV :: TcTyCoVarSet -> TcS TcTyCoVarSet
zonkTyCoVarsAndFV tvs = wrapTcS (TcM.zonkTyCoVarsAndFV tvs)

zonkCo :: Coercion -> TcS Coercion
zonkCo = wrapTcS . TcM.zonkCo

zonkTcType :: TcType -> TcS TcType
zonkTcType ty = wrapTcS (TcM.zonkTcType ty)

zonkTcTypes :: [TcType] -> TcS [TcType]
zonkTcTypes tys = wrapTcS (TcM.zonkTcTypes tys)

zonkTcTyVar :: TcTyVar -> TcS TcType
zonkTcTyVar tv = wrapTcS (TcM.zonkTcTyVar tv)

zonkSimples :: Cts -> TcS Cts
zonkSimples cts = wrapTcS (TcM.zonkSimples cts)

zonkWC :: WantedConstraints -> TcS WantedConstraints
zonkWC wc = wrapTcS (TcM.zonkWC wc)

{-
Note [Do not add duplicate derived insolubles]
~~~~~~~~~~~~~~~~~~~~~~~~~~~~~~~~~~~~~~~~~~~~~~
In general we *must* add an insoluble (Int ~ Bool) even if there is
one such there already, because they may come from distinct call
sites.  Not only do we want an error message for each, but with
-fdefer-type-errors we must generate evidence for each.  But for
*derived* insolubles, we only want to report each one once.  Why?

(a) A constraint (C r s t) where r -> s, say, may generate the same fundep
    equality many times, as the original constraint is sucessively rewritten.

(b) Ditto the successive iterations of the main solver itself, as it traverses
    the constraint tree. See example below.

Also for *given* insolubles we may get repeated errors, as we
repeatedly traverse the constraint tree.  These are relatively rare
anyway, so removing duplicates seems ok.  (Alternatively we could take
the SrcLoc into account.)

Note that the test does not need to be particularly efficient because
it is only used if the program has a type error anyway.

Example of (b): assume a top-level class and instance declaration:

  class D a b | a -> b
  instance D [a] [a]

Assume we have started with an implication:

  forall c. Eq c => { wc_simple = D [c] c [W] }

which we have simplified to:

  forall c. Eq c => { wc_simple = D [c] c [W]
                    , wc_insols = (c ~ [c]) [D] }

For some reason, e.g. because we floated an equality somewhere else,
we might try to re-solve this implication. If we do not do a
dropDerivedWC, then we will end up trying to solve the following
constraints the second time:

  (D [c] c) [W]
  (c ~ [c]) [D]

which will result in two Deriveds to end up in the insoluble set:

  wc_simple   = D [c] c [W]
  wc_insols = (c ~ [c]) [D], (c ~ [c]) [D]
-}

-- Flatten skolems
-- ~~~~~~~~~~~~~~~~~~~~~~~~~~~~~~~~~~~~~~~~~~~~~~~~~~~~~~~~~~~~~~~~~~~
newFlattenSkolem :: CtFlavour -> CtLoc
                 -> TcType         -- F xis
                 -> TcS (CtEvidence, Coercion, TcTyVar)    -- [W] x:: F xis ~ fsk
newFlattenSkolem Given loc fam_ty
  = do { fsk <- newFsk fam_ty
       ; let co = mkNomReflCo fam_ty
       ; ev  <- newGivenEvVar loc (mkPrimEqPred fam_ty (mkTyVarTy fsk),
                                   EvCoercion co)
       ; return (ev, co, fsk) }

newFlattenSkolem Wanted loc fam_ty
  = do { fmv <- newFmv fam_ty
       ; (ev, hole_co) <- newWantedEq loc Nominal fam_ty (mkTyVarTy fmv)
       ; return (ev, hole_co, fmv) }

newFlattenSkolem Derived loc fam_ty
  = do { fmv <- newFmv fam_ty
       ; ev <- newDerivedNC loc (mkPrimEqPred fam_ty (mkTyVarTy fmv))
       ; return (ev, pprPanic "newFlattenSkolem [D]" (ppr fam_ty), fmv) }

newFsk, newFmv :: TcType -> TcS TcTyVar
newFsk fam_ty
  = wrapTcS $ do { uniq <- TcM.newUnique
                 ; let name = TcM.mkTcTyVarName uniq (fsLit "fsk")
                 ; return (mkTcTyVar name (typeKind fam_ty) (FlatSkol fam_ty)) }

newFmv fam_ty
  = wrapTcS $ do { uniq <- TcM.newUnique
                 ; ref  <- TcM.newMutVar Flexi
                 ; cur_lvl <- TcM.getTcLevel
                 ; let details = MetaTv { mtv_info  = FlatMetaTv
                                        , mtv_ref   = ref
                                        , mtv_tclvl = fmvTcLevel cur_lvl }
                       name = TcM.mkTcTyVarName uniq (fsLit "s")
                 ; return (mkTcTyVar name (typeKind fam_ty) details) }

extendFlatCache :: TyCon -> [Type] -> (TcCoercion, TcType, CtFlavour) -> TcS ()
extendFlatCache tc xi_args stuff
  = do { dflags <- getDynFlags
       ; when (gopt Opt_FlatCache dflags) $
         updInertTcS $ \ is@(IS { inert_flat_cache = fc }) ->
            is { inert_flat_cache = insertExactFunEq fc tc xi_args stuff } }

-- Instantiations
-- ~~~~~~~~~~~~~~~~~~~~~~~~~~~~~~~~~~~~~~~~~~~~~~~~~~~~~~~~~~~~~~~~~~

instDFunType :: DFunId -> [DFunInstType] -> TcS ([TcType], TcThetaType)
instDFunType dfun_id inst_tys
  = wrapTcS $ TcM.instDFunType dfun_id inst_tys

newFlexiTcSTy :: Kind -> TcS TcType
newFlexiTcSTy knd = wrapTcS (TcM.newFlexiTyVarTy knd)

cloneMetaTyVar :: TcTyVar -> TcS TcTyVar
cloneMetaTyVar tv = wrapTcS (TcM.cloneMetaTyVar tv)

demoteUnfilledFmv :: TcTyVar -> TcS ()
-- If a flatten-meta-var is still un-filled,
-- turn it into an ordinary meta-var
demoteUnfilledFmv fmv
  = wrapTcS $ do { is_filled <- TcM.isFilledMetaTyVar fmv
                 ; unless is_filled $
                   do { tv_ty <- TcM.newFlexiTyVarTy (tyVarKind fmv)
                      ; TcM.writeMetaTyVar fmv tv_ty } }

instFlexiTcS :: [TKVar] -> TcS (TCvSubst, [TcType])
instFlexiTcS tvs = wrapTcS (mapAccumLM inst_one emptyTCvSubst tvs)
  where
     inst_one subst tv
         = do { ty' <- instFlexiTcSHelper (tyVarName tv)
                                          (substTy subst (tyVarKind tv))
              ; return (extendTCvSubst subst tv ty', ty') }

instFlexiTcSHelper :: Name -> Kind -> TcM TcType
instFlexiTcSHelper tvname kind
  = do { uniq <- TcM.newUnique
       ; details <- TcM.newMetaDetails TauTv
       ; let name = setNameUnique tvname uniq
       ; return (mkTyVarTy (mkTcTyVar name kind details)) }



-- Creating and setting evidence variables and CtFlavors
-- ~~~~~~~~~~~~~~~~~~~~~~~~~~~~~~~~~~~~~~~~~~~~~~~~~~~~~

data MaybeNew = Fresh CtEvidence | Cached EvTerm

isFresh :: MaybeNew -> Bool
isFresh (Fresh {})  = True
isFresh (Cached {}) = False

freshGoals :: [MaybeNew] -> [CtEvidence]
freshGoals mns = [ ctev | Fresh ctev <- mns ]

getEvTerm :: MaybeNew -> EvTerm
getEvTerm (Fresh ctev) = ctEvTerm ctev
getEvTerm (Cached evt) = evt

setEvBind :: EvBind -> TcS ()
setEvBind ev_bind
  = do { tc_evbinds <- getTcEvBinds
       ; case tc_evbinds of
           Just evb -> wrapTcS $ TcM.addTcEvBind evb ev_bind
           Nothing  -> pprPanic "setEvBind" (ppr ev_bind) }

-- | Equalities only
setWantedEq :: TcEvDest -> Coercion -> TcS ()
setWantedEq (HoleDest hole) co
  = do { useVars (tyCoVarsOfCo co)
       ; wrapTcS $ TcM.fillCoercionHole hole co }
setWantedEq (EvVarDest ev) _ = pprPanic "setWantedEq" (ppr ev)

-- | Equalities only
setEqIfWanted :: CtEvidence -> Coercion -> TcS ()
setEqIfWanted (CtWanted { ctev_dest = dest }) co = setWantedEq dest co
setEqIfWanted _ _ = return ()

-- | Good for equalities and non-equalities
setWantedEvTerm :: TcEvDest -> EvTerm -> TcS ()
setWantedEvTerm (HoleDest hole) tm
  = do { let co = evTermCoercion tm
       ; useVars (tyCoVarsOfCo co)
       ; wrapTcS $ TcM.fillCoercionHole hole co }
setWantedEvTerm (EvVarDest ev) tm = setWantedEvBind ev tm

setWantedEvBind :: EvVar -> EvTerm -> TcS ()
setWantedEvBind ev_id tm = setEvBind (mkWantedEvBind ev_id tm)

setEvBindIfWanted :: CtEvidence -> EvTerm -> TcS ()
setEvBindIfWanted ev tm
  = case ev of
      CtWanted { ctev_dest = dest }
        -> setWantedEvTerm dest tm
      _ -> return ()

newTcEvBinds :: TcS EvBindsVar
newTcEvBinds = wrapTcS TcM.newTcEvBinds

newEvVar :: TcPredType -> TcS EvVar
newEvVar pred = wrapTcS (TcM.newEvVar pred)

newGivenEvVar :: CtLoc -> (TcPredType, EvTerm) -> TcS CtEvidence
-- Make a new variable of the given PredType,
-- immediately bind it to the given term
-- and return its CtEvidence
-- See Note [Bind new Givens immediately] in TcRnTypes
newGivenEvVar loc (pred, rhs)
  = do { new_ev <- newBoundEvVarId pred rhs
       ; return (CtGiven { ctev_pred = pred, ctev_evar = new_ev, ctev_loc = loc }) }

-- | Make a new 'Id' of the given type, bound (in the monad's EvBinds) to the
-- given term
newBoundEvVarId :: TcPredType -> EvTerm -> TcS EvVar
newBoundEvVarId pred rhs
  = do { new_ev <- newEvVar pred
       ; setEvBind (mkGivenEvBind new_ev rhs)
       ; return new_ev }

newGivenEvVars :: CtLoc -> [(TcPredType, EvTerm)] -> TcS [CtEvidence]
newGivenEvVars loc pts = mapM (newGivenEvVar loc) pts

-- | Make a new equality CtEvidence
newWantedEq :: CtLoc -> Role -> TcType -> TcType -> TcS (CtEvidence, Coercion)
newWantedEq loc role ty1 ty2
  = do { hole <- wrapTcS $ TcM.newCoercionHole
       ; traceTcS "Emitting new coercion hole" (ppr hole <+> dcolon <+> ppr pty)
       ; return ( CtWanted { ctev_pred = pty, ctev_dest = HoleDest hole
                           , ctev_loc = loc}
                , mkHoleCo hole role ty1 ty2 ) }
  where
    pty = mkPrimEqPredRole role ty1 ty2

-- no equalities here. Use newWantedEqNC instead
newWantedEvVarNC :: CtLoc -> TcPredType -> TcS CtEvidence
-- Don't look up in the solved/inerts; we know it's not there
newWantedEvVarNC loc pty
  = do { -- checkReductionDepth loc pty
       ; new_ev <- newEvVar pty
       ; traceTcS "Emitting new wanted" (ppr new_ev <+> dcolon <+> ppr pty $$
                                         pprCtLoc loc)
       ; return (CtWanted { ctev_pred = pty, ctev_dest = EvVarDest new_ev
                          , ctev_loc = loc })}

newWantedEvVar :: CtLoc -> TcPredType -> TcS MaybeNew
-- For anything except ClassPred, this is the same as newWantedEvVarNC
newWantedEvVar loc pty
  = do { mb_ct <- lookupInInerts pty
       ; case mb_ct of
            Just ctev
              | not (isDerived ctev)
              -> do { traceTcS "newWantedEvVar/cache hit" $ ppr ctev
                    ; return $ Cached (ctEvTerm ctev) }
                      -- TODO (RAE): Could this have a problem with
                      -- ~ vs ~#?
            _ -> do { ctev <- newWantedEvVarNC loc pty
                    ; return (Fresh ctev) } }

-- deals with both equalities and non equalities. Tries to look
-- up non-equalities in the cache
newWanted :: CtLoc -> PredType -> TcS MaybeNew
newWanted loc pty
  | Just (role, ty1, ty2) <- getEqPredTys_maybe pty
  = Fresh . fst <$> newWantedEq loc role ty1 ty2
  | otherwise
  = newWantedEvVar loc pty

-- | Make a pred type suitable for making a Derived constraint.
mkDerivedPred :: TcPredType -> TcPredType
    -- TODO (RAE): This is necessary to avoid terrible rewriting problems.
    -- In reality, I need to update the Note [Flavours with boxities] to
    -- deal with Deriveds-rewriting-Deriveds. But I'm hoping that we'll
    -- get rid of lifted equalities entirely in the solver so that this
    -- isn't an issue.
mkDerivedPred pred
  | Just (role, ty1, ty2) <- getEqPredTys_maybe pred
  = mkPrimEqPredRole role ty1 ty2
  | otherwise
  = pred

emitNewDerived :: CtLoc -> TcPredType -> TcS ()
emitNewDerived loc pred
  = do { ev <- newDerivedNC loc (mkDerivedPred pred)
       ; traceTcS "Emitting new derived" (ppr ev)
       ; updWorkListTcS (extendWorkListDerived loc ev) }

emitNewDeriveds :: CtLoc -> [TcPredType] -> TcS ()
emitNewDeriveds loc preds
  | null preds
  = return ()
  | otherwise
  = do { evs <- mapM (newDerivedNC loc . mkDerivedPred) preds
       ; traceTcS "Emitting new deriveds" (ppr evs)
       ; updWorkListTcS (extendWorkListDeriveds loc evs) }

emitNewDerivedEq :: CtLoc -> Role -> TcType -> TcType -> TcS ()
-- Create new equality Derived and put it in the work list
-- There's no caching, no lookupInInerts
emitNewDerivedEq loc role ty1 ty2
  = do { ev <- newDerivedNC loc (mkPrimEqPredRole role ty1 ty2)
       ; traceTcS "Emitting new derived equality" (ppr ev $$ pprCtLoc loc)
       ; updWorkListTcS (extendWorkListDerived loc ev) }

newDerivedNC :: CtLoc -> TcPredType -> TcS CtEvidence
newDerivedNC loc pred
  = do { -- checkReductionDepth loc pred
       ; return (CtDerived { ctev_pred = pred, ctev_loc = loc }) }

-- --------- Check done in TcInteract.selectNewWorkItem???? ---------
-- | Checks if the depth of the given location is too much. Fails if
-- it's too big, with an appropriate error message.
checkReductionDepth :: CtLoc -> TcType   -- ^ type being reduced
                    -> TcS ()
checkReductionDepth loc ty
  = do { dflags <- getDynFlags
       ; when (subGoalDepthExceeded dflags (ctLocDepth loc)) $
         wrapErrTcS $
         solverDepthErrorTcS loc ty }

matchFam :: TyCon -> [Type] -> TcS (Maybe (Coercion, TcType))
matchFam tycon args = wrapTcS $ matchFamTcM tycon args

matchFamTcM :: TyCon -> [Type] -> TcM (Maybe (Coercion, TcType))
-- Given (F tys) return (ty, co), where co :: F tys ~ ty
matchFamTcM tycon args
  = do { fam_envs <- FamInst.tcGetFamInstEnvs
       ; return $ reduceTyFamApp_maybe fam_envs Nominal tycon args }

{-
Note [Residual implications]
~~~~~~~~~~~~~~~~~~~~~~~~~~~~
The wl_implics in the WorkList are the residual implication
constraints that are generated while solving or canonicalising the
current worklist.  Specifically, when canonicalising
   (forall a. t1 ~ forall a. t2)
from which we get the implication
   (forall a. t1 ~ t2)
See TcSMonad.deferTcSForAllEq
-}

-- Deferring forall equalities as implications
-- ~~~~~~~~~~~~~~~~~~~~~~~~~~~~~~~~~~~~~~~~~~~

deferTcSForAllEq :: Role -- Nominal or Representational
                 -> CtLoc  -- Original wanted equality flavor
                 -> [Coercion]        -- among the kinds of the binders
                 -> ([Binder],TcType)   -- ForAll tvs1 body1
                 -> ([Binder],TcType)   -- ForAll tvs2 body2
                 -> TcS Coercion
deferTcSForAllEq role loc kind_cos (bndrs1,body1) (bndrs2,body2)
 = do { let tvs1'  = zipWithEqual "deferTcSForAllEq"
                       mkCastTy (mkTyVarTys tvs1) kind_cos
            body2' = substTyWith tvs2 tvs1' body2
      ; (subst, skol_tvs) <- wrapTcS $ TcM.tcInstSkolTyVars tvs1
      ; let phi1  = Type.substTy subst body1
            phi2  = Type.substTy subst body2'
            skol_info = UnifyForAllSkol skol_tvs phi1

      ; (ctev, hole_co) <- newWantedEq loc role phi1 phi2
      ; env <- getLclEnv
      ; let new_tclvl = pushTcLevel (tcl_tclvl env)
            wc        = WC { wc_simple = singleCt (mkNonCanonical ctev)
                           , wc_impl   = emptyBag
                           , wc_insol  = emptyCts }
            imp       = Implic { ic_tclvl  = new_tclvl
                               , ic_skols  = skol_tvs
                               , ic_no_eqs = True
                               , ic_given  = []
                               , ic_wanted = wc
                               , ic_status = IC_Unsolved
                               , ic_binds  = Nothing -- no place to put binds
                               , ic_env    = env
                               , ic_info   = skol_info }
      ; updWorkListTcS (extendWorkListImplic imp)
      ; let cobndrs    = zip skol_tvs kind_cos
      ; return $ mkForAllCos cobndrs hole_co }
   where
     tvs1 = map (binderVar "deferTcSForAllEq") bndrs1
     tvs2 = map (binderVar "deferTcSForAllEq") bndrs2<|MERGE_RESOLUTION|>--- conflicted
+++ resolved
@@ -151,15 +151,10 @@
 import BasicTypes ( Boxity(..) )
 
 import TrieMap
-<<<<<<< HEAD
 import Control.Monad
-=======
-import Control.Arrow ( first )
-import Control.Monad( ap, when, unless, MonadPlus(..) )
 #if __GLASGOW_HASKELL__ > 710
 import qualified Control.Monad.Fail as MonadFail
 #endif
->>>>>>> f40fe62d
 import MonadUtils
 import Data.IORef
 import Data.List ( foldl', partition )

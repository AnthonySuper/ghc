%
% (c) The University of Glasgow 2006
% (c) The GRASP/AQUA Project, Glasgow University, 1992-1998
%

TcPat: Typechecking patterns

\begin{code}
{-# LANGUAGE CPP, RankNTypes #-}

module TcPat ( tcLetPat, TcSigFun, TcPragFun
             , TcSigInfo(..), findScopedTyVars
             , LetBndrSpec(..), addInlinePrags, warnPrags
             , tcPat, tcPats, newNoSigLetBndr
             , addDataConStupidTheta, badFieldCon, polyPatSig ) where

#include "HsVersions.h"

import {-# SOURCE #-}   TcExpr( tcSyntaxOp, tcInferRho)

import HsSyn
import TcHsSyn
import TcRnMonad
import Inst
import Id
import Var
import Name
import NameSet
import TcEnv
--import TcExpr
import TcMType
import TcValidity( arityErr )
import TcType
import TcUnify
import TcHsType
import TysWiredIn
import TcEvidence
import TyCon
import DataCon
import PatSyn
import ConLike
import PrelNames
import BasicTypes hiding (SuccessFlag(..))
import DynFlags
import SrcLoc
import Util
import Outputable
import FastString
import Control.Monad
\end{code}


%************************************************************************
%*                                                                      *
                External interface
%*                                                                      *
%************************************************************************

\begin{code}
tcLetPat :: TcSigFun -> LetBndrSpec
         -> LPat Name -> TcSigmaType 
         -> TcM a
         -> TcM (LPat TcId, a)
tcLetPat sig_fn no_gen pat pat_ty thing_inside
  = tc_lpat pat pat_ty penv thing_inside 
  where
    penv = PE { pe_lazy = True
              , pe_ctxt = LetPat sig_fn no_gen }

-----------------
tcPats :: HsMatchContext Name
       -> [LPat Name]            -- Patterns,
       -> [TcSigmaType]          --   and their types
       -> TcM a                  --   and the checker for the body
       -> TcM ([LPat TcId], a)

-- This is the externally-callable wrapper function
-- Typecheck the patterns, extend the environment to bind the variables,
-- do the thing inside, use any existentially-bound dictionaries to 
-- discharge parts of the returning LIE, and deal with pattern type
-- signatures

--   1. Initialise the PatState
--   2. Check the patterns
--   3. Check the body
--   4. Check that no existentials escape

tcPats ctxt pats pat_tys thing_inside
  = tc_lpats penv pats pat_tys thing_inside
  where
    penv = PE { pe_lazy = False, pe_ctxt = LamPat ctxt }

tcPat :: HsMatchContext Name
      -> LPat Name -> TcSigmaType 
      -> TcM a                 -- Checker for body, given
                               -- its result type
      -> TcM (LPat TcId, a)
tcPat ctxt pat pat_ty thing_inside
  = tc_lpat pat pat_ty penv thing_inside
  where
    penv = PE { pe_lazy = False, pe_ctxt = LamPat ctxt }
   

-----------------
data PatEnv
  = PE { pe_lazy :: Bool        -- True <=> lazy context, so no existentials allowed
       , pe_ctxt :: PatCtxt     -- Context in which the whole pattern appears
       }

data PatCtxt
  = LamPat   -- Used for lambdas, case etc
       (HsMatchContext Name) 

  | LetPat   -- Used only for let(rec) pattern bindings
             -- See Note [Typing patterns in pattern bindings]
       TcSigFun        -- Tells type sig if any
       LetBndrSpec     -- True <=> no generalisation of this let

data LetBndrSpec 
  = LetLclBndr            -- The binder is just a local one;
                          -- an AbsBinds will provide the global version

  | LetGblBndr TcPragFun  -- Genrealisation plan is NoGen, so there isn't going 
                          -- to be an AbsBinds; So we must bind the global version
                          -- of the binder right away.  
                          -- Oh, and dhhere is the inline-pragma information

makeLazy :: PatEnv -> PatEnv
makeLazy penv = penv { pe_lazy = True }

patSigCtxt :: PatEnv -> UserTypeCtxt
patSigCtxt (PE { pe_ctxt = LetPat {} }) = BindPatSigCtxt
patSigCtxt (PE { pe_ctxt = LamPat {} }) = LamPatSigCtxt

---------------
type TcPragFun = Name -> [LSig Name]
type TcSigFun  = Name -> Maybe TcSigInfo

data TcSigInfo
  = TcSigInfo {
        sig_id     :: TcId,         --  *Polymorphic* binder for this value...

        sig_tvs    :: [(Maybe Name, TcTyCoVar)],    
                           -- Instantiated type and kind variables
                           -- Just n <=> this skolem is lexically in scope with name n
                           -- See Note [Binding scoped type variables]

        sig_theta  :: TcThetaType,  -- Instantiated theta

        sig_tau    :: TcSigmaType,  -- Instantiated tau
                                    -- See Note [sig_tau may be polymorphic]

        sig_loc    :: SrcSpan       -- The location of the signature
    }

findScopedTyVars  -- See Note [Binding scoped type variables]
  :: LHsType Name             -- The HsType
  -> TcType                   -- The corresponding Type:
                              --   uses same Names as the HsType
  -> [TcTyVar]                -- The instantiated forall variables of the Type
  -> [(Maybe Name, TcTyVar)]  -- In 1-1 correspondence with the instantiated vars
findScopedTyVars hs_ty sig_ty inst_tvs
  = zipWith find sig_tvs inst_tvs
  where
    find sig_tv inst_tv
      | tv_name `elemNameSet` scoped_names = (Just tv_name, inst_tv)
      | otherwise                          = (Nothing,      inst_tv)
      where
        tv_name = tyVarName sig_tv

    scoped_names = mkNameSet (hsExplicitTvs hs_ty)
    (sig_tvs,_)  = tcSplitNamedForAllTys sig_ty

instance Outputable TcSigInfo where
    ppr (TcSigInfo { sig_id = id, sig_tvs = tyvars, sig_theta = theta, sig_tau = tau})
        = ppr id <+> dcolon <+> vcat [ pprSigmaType (mkInvSigmaTy (map snd tyvars) theta tau)
                                     , ppr (map fst tyvars) ]
\end{code}

Note [Binding scoped type variables]
~~~~~~~~~~~~~~~~~~~~~~~~~~~~~~~~~~~~~
The type variables *brought into lexical scope* by a type signature may
be a subset of the *quantified type variables* of the signatures, for two reasons:

* With kind polymorphism a signature like
    f :: forall f a. f a -> f a
  may actually give rise to
    f :: forall k. forall (f::k -> *) (a:k). f a -> f a
  So the sig_tvs will be [k,f,a], but only f,a are scoped.
  NB: the scoped ones are not necessarily the *inital* ones!

* Even aside from kind polymorphism, tere may be more instantiated
  type variables than lexically-scoped ones.  For example:
        type T a = forall b. b -> (a,b)
        f :: forall c. T c
  Here, the signature for f will have one scoped type variable, c,
  but two instantiated type variables, c' and b'.

The function findScopedTyVars takes
  * hs_ty:    the original HsForAllTy
  * sig_ty:   the corresponding Type (which is guaranteed to use the same Names
              as the HsForAllTy)
  * inst_tvs: the skolems instantiated from the forall's in sig_ty
It returns a [(Maybe Name, TcTyVar)], in 1-1 correspondence with inst_tvs
but with a (Just n) for the lexically scoped name of each in-scope tyvar.

Note [sig_tau may be polymorphic]
~~~~~~~~~~~~~~~~~~~~~~~~~~~~~~~~~
Note that "sig_tau" might actually be a polymorphic type,
if the original function had a signature like
   forall a. Eq a => forall b. Ord b => ....
But that's ok: tcMatchesFun (called by tcRhs) can deal with that
It happens, too!  See Note [Polymorphic methods] in TcClassDcl.

Note [Existential check]
~~~~~~~~~~~~~~~~~~~~~~~~
Lazy patterns can't bind existentials.  They arise in two ways:
  * Let bindings      let { C a b = e } in b
  * Twiddle patterns  f ~(C a b) = e
The pe_lazy field of PatEnv says whether we are inside a lazy
pattern (perhaps deeply)

If we aren't inside a lazy pattern then we can bind existentials,
but we need to be careful about "extra" tyvars. Consider
    (\C x -> d) : pat_ty -> res_ty
When looking for existential escape we must check that the existential
bound by C don't unify with the free variables of pat_ty, OR res_ty
(or of course the environment).   Hence we need to keep track of the 
res_ty free vars.


%************************************************************************
%*                                                                      *
                Binders
%*                                                                      *
%************************************************************************

\begin{code}
tcPatBndr :: PatEnv -> Name -> TcSigmaType -> TcM (TcCoercion, TcId)
-- (coi, xp) = tcPatBndr penv x pat_ty
-- Then coi : pat_ty ~ typeof(xp)
--
tcPatBndr (PE { pe_ctxt = LetPat lookup_sig no_gen}) bndr_name pat_ty
          -- See Note [Typing patterns in pattern bindings]
  | LetGblBndr prags <- no_gen
  , Just sig <- lookup_sig bndr_name
  = do { bndr_id <- addInlinePrags (sig_id sig) (prags bndr_name)
       ; traceTc "tcPatBndr(gbl,sig)" (ppr bndr_id $$ ppr (idType bndr_id)) 
       ; co <- unifyPatType (idType bndr_id) pat_ty
       ; return (co, bndr_id) }
      
  | otherwise 
  = do { bndr_id <- newNoSigLetBndr no_gen bndr_name pat_ty
       ; traceTc "tcPatBndr(no-sig)" (ppr bndr_id $$ ppr (idType bndr_id))
       ; return (mkTcNomReflCo pat_ty, bndr_id) }

tcPatBndr (PE { pe_ctxt = _lam_or_proc }) bndr_name pat_ty
  = do { bndr <- mkLocalBinder bndr_name pat_ty
       ; return (mkTcNomReflCo pat_ty, bndr) }

------------
newNoSigLetBndr :: LetBndrSpec -> Name -> TcType -> TcM TcId
-- In the polymorphic case (no_gen = LetLclBndr), generate a "monomorphic version" 
--    of the Id; the original name will be bound to the polymorphic version
--    by the AbsBinds
-- In the monomorphic case (no_gen = LetBglBndr) there is no AbsBinds, and we 
--    use the original name directly
newNoSigLetBndr LetLclBndr name ty 
  =do  { mono_name <- newLocalName name
       ; mkLocalBinder mono_name ty }
newNoSigLetBndr (LetGblBndr prags) name ty 
  = do { id <- mkLocalBinder name ty
       ; addInlinePrags id (prags name) }

----------
addInlinePrags :: TcId -> [LSig Name] -> TcM TcId
addInlinePrags poly_id prags
  = do { traceTc "addInlinePrags" (ppr poly_id $$ ppr prags) 
       ; tc_inl inl_sigs }
  where
    inl_sigs = filter isInlineLSig prags
    tc_inl [] = return poly_id
    tc_inl (L loc (InlineSig _ prag) : other_inls)
       = do { unless (null other_inls) (setSrcSpan loc warn_dup_inline)
            ; traceTc "addInlinePrag" (ppr poly_id $$ ppr prag) 
            ; return (poly_id `setInlinePragma` prag) }
    tc_inl _ = panic "tc_inl"

    warn_dup_inline = warnPrags poly_id inl_sigs $
                      ptext (sLit "Duplicate INLINE pragmas for")

warnPrags :: Id -> [LSig Name] -> SDoc -> TcM ()
warnPrags id bad_sigs herald
  = addWarnTc (hang (herald <+> quotes (ppr id))
                  2 (ppr_sigs bad_sigs))
  where
    ppr_sigs sigs = vcat (map (ppr . getLoc) sigs)

-----------------
mkLocalBinder :: Name -> TcType -> TcM TcId
mkLocalBinder name ty
  = return (Id.mkLocalId name ty)
\end{code}

Note [Typing patterns in pattern bindings]
~~~~~~~~~~~~~~~~~~~~~~~~~~~~~~~~~~~~~~~~~~
Suppose we are typing a pattern binding
    pat = rhs
Then the PatCtxt will be (LetPat sig_fn let_bndr_spec).

There can still be signatures for the binders:
     data T = MkT (forall a. a->a) Int
     x :: forall a. a->a
     y :: Int
     MkT x y = <rhs>

Two cases, dealt with by the LetPat case of tcPatBndr

 * If we are generalising (generalisation plan is InferGen or
   CheckGen), then the let_bndr_spec will be LetLclBndr.  In that case
   we want to bind a cloned, local version of the variable, with the
   type given by the pattern context, *not* by the signature (even if
   there is one; see Trac #7268). The mkExport part of the
   generalisation step will do the checking and impedence matching
   against the signature.

 * If for some some reason we are not generalising (plan = NoGen), the
   LetBndrSpec will be LetGblBndr.  In that case we must bind the
   global version of the Id, and do so with precisely the type given
   in the signature.  (Then we unify with the type from the pattern
   context type.


%************************************************************************
%*                                                                      *
                The main worker functions
%*                                                                      *
%************************************************************************

Note [Nesting]
~~~~~~~~~~~~~~
tcPat takes a "thing inside" over which the pattern scopes.  This is partly
so that tcPat can extend the environment for the thing_inside, but also 
so that constraints arising in the thing_inside can be discharged by the
pattern.

This does not work so well for the ErrCtxt carried by the monad: we don't
want the error-context for the pattern to scope over the RHS. 
Hence the getErrCtxt/setErrCtxt stuff in tcMultiple

\begin{code}
--------------------
type Checker inp out =  forall r.
                          inp
                       -> PatEnv
                       -> TcM r
                       -> TcM (out, r)

tcMultiple :: Checker inp out -> Checker [inp] [out]
tcMultiple tc_pat args penv thing_inside
  = do  { err_ctxt <- getErrCtxt
        ; let loop _ []
                = do { res <- thing_inside
                     ; return ([], res) }

              loop penv (arg:args)
                = do { (p', (ps', res)) 
                                <- tc_pat arg penv $ 
                                   setErrCtxt err_ctxt $
                                   loop penv args
                -- setErrCtxt: restore context before doing the next pattern
                -- See note [Nesting] above
                                
                     ; return (p':ps', res) }

        ; loop penv args }

--------------------
tc_lpat :: LPat Name 
        -> TcSigmaType
        -> PatEnv
        -> TcM a
        -> TcM (LPat TcId, a)
tc_lpat (L span pat) pat_ty penv thing_inside
  = setSrcSpan span $
    do  { (pat', res) <- maybeWrapPatCtxt pat (tc_pat penv pat pat_ty)
                                          thing_inside
        ; return (L span pat', res) }

tc_lpats :: PatEnv
         -> [LPat Name] -> [TcSigmaType]
         -> TcM a       
         -> TcM ([LPat TcId], a)
tc_lpats penv pats tys thing_inside 
  = ASSERT2( equalLength pats tys, ppr pats $$ ppr tys )
    tcMultiple (\(p,t) -> tc_lpat p t) 
                (zipEqual "tc_lpats" pats tys)
                penv thing_inside 

--------------------
tc_pat  :: PatEnv
        -> Pat Name 
        -> TcSigmaType  -- Fully refined result type
        -> TcM a                -- Thing inside
        -> TcM (Pat TcId,       -- Translated pattern
                a)              -- Result of thing inside

tc_pat penv (VarPat name) pat_ty thing_inside
  = do  { (co, id) <- tcPatBndr penv name pat_ty
        ; res <- tcExtendIdEnv1 name id thing_inside
        ; return (mkHsWrapPatCo co (VarPat id) pat_ty, res) }

tc_pat penv (ParPat pat) pat_ty thing_inside
  = do  { (pat', res) <- tc_lpat pat pat_ty penv thing_inside
        ; return (ParPat pat', res) }

tc_pat penv (BangPat pat) pat_ty thing_inside
  = do  { (pat', res) <- tc_lpat pat pat_ty penv thing_inside
        ; return (BangPat pat', res) }

tc_pat penv lpat@(LazyPat pat) pat_ty thing_inside
  = do  { (pat', (res, pat_ct)) 
                <- tc_lpat pat pat_ty (makeLazy penv) $ 
                   captureConstraints thing_inside
                -- Ignore refined penv', revert to penv

        ; emitConstraints pat_ct
        -- captureConstraints/extendConstraints: 
        --   see Note [Hopping the LIE in lazy patterns]

        -- Check there are no unlifted types under the lazy pattern
        ; when (any (isUnLiftedType . idType) $ collectPatBinders pat') $
               lazyUnliftedPatErr lpat

        -- Check that the expected pattern type is itself lifted
        ; pat_ty' <- newFlexiTyVarTy liftedTypeKind
        ; _ <- unifyType pat_ty pat_ty'

        ; return (LazyPat pat', res) }

tc_pat _ p@(QuasiQuotePat _) _ _
  = pprPanic "Should never see QuasiQuotePat in type checker" (ppr p)

tc_pat _ (WildPat _) pat_ty thing_inside
  = do  { res <- thing_inside 
        ; return (WildPat pat_ty, res) }

tc_pat penv (AsPat (L nm_loc name) pat) pat_ty thing_inside
  = do  { (co, bndr_id) <- setSrcSpan nm_loc (tcPatBndr penv name pat_ty)
        ; (pat', res) <- tcExtendIdEnv1 name bndr_id $
                         tc_lpat pat (idType bndr_id) penv thing_inside
            -- NB: if we do inference on:
            --          \ (y@(x::forall a. a->a)) = e
            -- we'll fail.  The as-pattern infers a monotype for 'y', which then
            -- fails to unify with the polymorphic type for 'x'.  This could 
            -- perhaps be fixed, but only with a bit more work.
            --
            -- If you fix it, don't forget the bindInstsOfPatIds!
        ; return (mkHsWrapPatCo co (AsPat (L nm_loc bndr_id) pat') pat_ty, res) }

tc_pat penv (ViewPat expr pat _) overall_pat_ty thing_inside 
  = do  {
         -- Morally, expr must have type `forall a1...aN. OPT' -> B` 
         -- where overall_pat_ty is an instance of OPT'.
         -- Here, we infer a rho type for it,
         -- which replaces the leading foralls and constraints
         -- with fresh unification variables.
        ; (expr',expr'_inferred) <- tcInferRho expr

         -- next, we check that expr is coercible to `overall_pat_ty -> pat_ty`
         -- NOTE: this forces pat_ty to be a monotype (because we use a unification 
         -- variable to find it).  this means that in an example like
         -- (view -> f)    where view :: _ -> forall b. b
         -- we will only be able to use view at one instantation in the
         -- rest of the view
        ; (expr_co, pat_ty) <- tcInfer $ \ pat_ty -> 
                unifyType expr'_inferred (mkFunTy overall_pat_ty pat_ty)
        
         -- pattern must have pat_ty
        ; (pat', res) <- tc_lpat pat pat_ty penv thing_inside

        ; return (ViewPat (mkLHsWrapCo expr_co expr') pat' overall_pat_ty, res) }

-- Type signatures in patterns
-- See Note [Pattern coercions] below
tc_pat penv (SigPatIn pat sig_ty) pat_ty thing_inside
  = do  { (inner_ty, tv_binds, wrap) <- tcPatSig (patSigCtxt penv) sig_ty pat_ty
        ; (pat', res) <- tcExtendTyVarEnv2 tv_binds $
                         tc_lpat pat inner_ty penv thing_inside

        ; return (mkHsWrapPat wrap (SigPatOut pat' inner_ty) pat_ty, res) }

------------------------
-- Lists, tuples, arrays
tc_pat penv (ListPat pats _ Nothing) pat_ty thing_inside
  = do  { (coi, elt_ty) <- matchExpectedPatTy matchExpectedListTy pat_ty      
        ; (pats', res) <- tcMultiple (\p -> tc_lpat p elt_ty)
                                     pats penv thing_inside
        ; return (mkHsWrapPat coi (ListPat pats' elt_ty Nothing) pat_ty, res) 
        }

tc_pat penv (ListPat pats _ (Just (_,e))) pat_ty thing_inside
  = do  { list_pat_ty <- newFlexiTyVarTy liftedTypeKind
        ; e' <- tcSyntaxOp ListOrigin e (mkFunTy pat_ty list_pat_ty)
        ; (coi, elt_ty) <- matchExpectedPatTy matchExpectedListTy list_pat_ty
        ; (pats', res) <- tcMultiple (\p -> tc_lpat p elt_ty)
                                     pats penv thing_inside
        ; return (mkHsWrapPat coi (ListPat pats' elt_ty (Just (pat_ty,e'))) list_pat_ty, res) 
        }

tc_pat penv (PArrPat pats _) pat_ty thing_inside
  = do  { (coi, elt_ty) <- matchExpectedPatTy matchExpectedPArrTy pat_ty
        ; (pats', res) <- tcMultiple (\p -> tc_lpat p elt_ty)
                                     pats penv thing_inside 
        ; return (mkHsWrapPat coi (PArrPat pats' elt_ty) pat_ty, res)
        }

tc_pat penv (TuplePat pats boxity _) pat_ty thing_inside
  = do  { let arity = length pats
              tc = tupleTyCon (boxityNormalTupleSort boxity) arity
        ; (coi, arg_tys) <- matchExpectedPatTy (matchExpectedTyConApp tc) pat_ty
                     -- Unboxed tuples have levity vars, which we discard:
                     -- See Note [Unboxed tuple levity vars] in TyCon
        ; let con_arg_tys = case boxity of Unboxed -> drop arity arg_tys
                                           Boxed   -> arg_tys
        ; (pats', res) <- tc_lpats penv pats con_arg_tys thing_inside
        
        ; dflags <- getDynFlags

        -- Under flag control turn a pattern (x,y,z) into ~(x,y,z)
        -- so that we can experiment with lazy tuple-matching.
        -- This is a pretty odd place to make the switch, but
        -- it was easy to do.
        ; let 
              unmangled_result = TuplePat pats' boxity con_arg_tys
                                 -- pat_ty /= pat_ty iff coi /= IdCo
              possibly_mangled_result
                | gopt Opt_IrrefutableTuples dflags &&
                  isBoxed boxity            = LazyPat (noLoc unmangled_result)
                | otherwise                 = unmangled_result

        ; ASSERT( length con_arg_tys == length pats ) -- Syntactically enforced
          return (mkHsWrapPat coi possibly_mangled_result pat_ty, res)
        }

------------------------
-- Data constructors
tc_pat penv (ConPatIn con arg_pats) pat_ty thing_inside
  = tcConPat penv con pat_ty arg_pats thing_inside

------------------------
-- Literal patterns
tc_pat _ (LitPat simple_lit) pat_ty thing_inside
  = do  { let lit_ty = hsLitType simple_lit
        ; co <- unifyPatType lit_ty pat_ty
                -- coi is of kind: pat_ty ~ lit_ty
        ; res <- thing_inside 
        ; return ( mkHsWrapPatCo co (LitPat simple_lit) pat_ty 
                 , res) }

------------------------
-- Overloaded patterns: n, and n+k
tc_pat _ (NPat over_lit mb_neg eq) pat_ty thing_inside
  = do  { let orig = LiteralOrigin over_lit
        ; lit'    <- newOverloadedLit orig over_lit pat_ty
        ; eq'     <- tcSyntaxOp orig eq (mkFunTys [pat_ty, pat_ty] boolTy)
        ; mb_neg' <- case mb_neg of
                        Nothing  -> return Nothing      -- Positive literal
                        Just neg ->     -- Negative literal
                                        -- The 'negate' is re-mappable syntax
                            do { neg' <- tcSyntaxOp orig neg (mkFunTy pat_ty pat_ty)
                               ; return (Just neg') }
        ; res <- thing_inside 
        ; return (NPat lit' mb_neg' eq', res) }

tc_pat penv (NPlusKPat (L nm_loc name) lit ge minus) pat_ty thing_inside
  = do  { (co, bndr_id) <- setSrcSpan nm_loc (tcPatBndr penv name pat_ty)
        ; let pat_ty' = idType bndr_id
              orig    = LiteralOrigin lit
        ; lit' <- newOverloadedLit orig lit pat_ty'

        -- The '>=' and '-' parts are re-mappable syntax
        ; ge'    <- tcSyntaxOp orig ge    (mkFunTys [pat_ty', pat_ty'] boolTy)
        ; minus' <- tcSyntaxOp orig minus (mkFunTys [pat_ty', pat_ty'] pat_ty')
        ; let pat' = NPlusKPat (L nm_loc bndr_id) lit' ge' minus'

        -- The Report says that n+k patterns must be in Integral
        -- We may not want this when using re-mappable syntax, though (ToDo?)
        ; icls <- tcLookupClass integralClassName
        ; instStupidTheta orig [mkClassPred icls [pat_ty']]     
    
        ; res <- tcExtendIdEnv1 name bndr_id thing_inside
        ; return (mkHsWrapPatCo co pat' pat_ty, res) }

tc_pat _ _other_pat _ _ = panic "tc_pat"        -- ConPatOut, SigPatOut

----------------
unifyPatType :: TcType -> TcType -> TcM TcCoercion
-- In patterns we want a coercion from the
-- context type (expected) to the actual pattern type
-- But we don't want to reverse the args to unifyType because
-- that controls the actual/expected stuff in error messages
unifyPatType actual_ty expected_ty
  = do { coi <- unifyType actual_ty expected_ty
       ; return (mkTcSymCo coi) }
\end{code}

Note [Hopping the LIE in lazy patterns]
~~~~~~~~~~~~~~~~~~~~~~~~~~~~~~~~~~~~~~~
In a lazy pattern, we must *not* discharge constraints from the RHS
from dictionaries bound in the pattern.  E.g.
        f ~(C x) = 3
We can't discharge the Num constraint from dictionaries bound by
the pattern C!  

So we have to make the constraints from thing_inside "hop around" 
the pattern.  Hence the captureConstraints and emitConstraints.

The same thing ensures that equality constraints in a lazy match
are not made available in the RHS of the match. For example
        data T a where { T1 :: Int -> T Int; ... }
        f :: T a -> Int -> a
        f ~(T1 i) y = y
It's obviously not sound to refine a to Int in the right
hand side, because the arugment might not match T1 at all!

Finally, a lazy pattern should not bind any existential type variables
because they won't be in scope when we do the desugaring


%************************************************************************
%*                                                                      *
        Most of the work for constructors is here
        (the rest is in the ConPatIn case of tc_pat)
%*                                                                      *
%************************************************************************

[Pattern matching indexed data types]
~~~~~~~~~~~~~~~~~~~~~~~~~~~~~~~~~~~~~
Consider the following declarations:

  data family Map k :: * -> *
  data instance Map (a, b) v = MapPair (Map a (Pair b v))

and a case expression

  case x :: Map (Int, c) w of MapPair m -> ...

As explained by [Wrappers for data instance tycons] in MkIds.lhs, the
worker/wrapper types for MapPair are

  $WMapPair :: forall a b v. Map a (Map a b v) -> Map (a, b) v
  $wMapPair :: forall a b v. Map a (Map a b v) -> :R123Map a b v

So, the type of the scrutinee is Map (Int, c) w, but the tycon of MapPair is
:R123Map, which means the straight use of boxySplitTyConApp would give a type
error.  Hence, the smart wrapper function boxySplitTyConAppWithFamily calls
boxySplitTyConApp with the family tycon Map instead, which gives us the family
type list {(Int, c), w}.  To get the correct split for :R123Map, we need to
unify the family type list {(Int, c), w} with the instance types {(a, b), v}
(provided by tyConFamInst_maybe together with the family tycon).  This
unification yields the substitution [a -> Int, b -> c, v -> w], which gives us
the split arguments for the representation tycon :R123Map as {Int, c, w}

In other words, boxySplitTyConAppWithFamily implicitly takes the coercion 

  Co123Map a b v :: {Map (a, b) v ~ :R123Map a b v}

moving between representation and family type into account.  To produce type
correct Core, this coercion needs to be used to case the type of the scrutinee
from the family to the representation type.  This is achieved by
unwrapFamInstScrutinee using a CoPat around the result pattern.

Now it might appear seem as if we could have used the previous GADT type
refinement infrastructure of refineAlt and friends instead of the explicit
unification and CoPat generation.  However, that would be wrong.  Why?  The
whole point of GADT refinement is that the refinement is local to the case
alternative.  In contrast, the substitution generated by the unification of
the family type list and instance types needs to be propagated to the outside.
Imagine that in the above example, the type of the scrutinee would have been
(Map x w), then we would have unified {x, w} with {(a, b), v}, yielding the
substitution [x -> (a, b), v -> w].  In contrast to GADT matching, the
instantiation of x with (a, b) must be global; ie, it must be valid in *all*
alternatives of the case expression, whereas in the GADT case it might vary
between alternatives.

RIP GADT refinement: refinements have been replaced by the use of explicit
equality constraints that are used in conjunction with implication constraints
to express the local scope of GADT refinements.

\begin{code}
--      Running example:
-- MkT :: forall a b c. (a~[b]) => b -> c -> T a
--       with scrutinee of type (T ty)

tcConPat :: PatEnv -> Located Name 
         -> TcRhoType           -- Type of the pattern
         -> HsConPatDetails Name -> TcM a
         -> TcM (Pat TcId, a)
tcConPat penv con_lname@(L _ con_name) pat_ty arg_pats thing_inside
  = do  { con_like <- tcLookupConLike con_name
        ; case con_like of
            RealDataCon data_con -> tcDataConPat penv con_lname data_con
                                                 pat_ty arg_pats thing_inside
            PatSynCon pat_syn -> tcPatSynPat penv con_lname pat_syn
                                             pat_ty arg_pats thing_inside
        }

tcDataConPat :: PatEnv -> Located Name -> DataCon
             -> TcRhoType               -- Type of the pattern
             -> HsConPatDetails Name -> TcM a
             -> TcM (Pat TcId, a)
tcDataConPat penv (L con_span con_name) data_con pat_ty arg_pats thing_inside
  = do  { let tycon = dataConTyCon data_con
                  -- For data families this is the representation tycon
              (univ_tvs, ex_tvs, dep_eq_spec, eq_spec, theta, arg_tys, _)
                = dataConFullSig data_con
              header = L con_span (RealDataCon data_con)

          -- Instantiate the constructor type variables [a->ty]
          -- This may involve doing a family-instance coercion, 
          -- and building a wrapper 
        ; (wrap, ctxt_res_tys) <- matchExpectedPatTy (matchExpectedConTy tycon) pat_ty

          -- Add the stupid theta
        ; setSrcSpan con_span $ addDataConStupidTheta data_con ctxt_res_tys

        ; checkExistentials ex_tvs penv 
        ; (tenv, ex_tvs') <- tcInstSuperSkolTyCoVarsX
                               (zipTopTCvSubst univ_tvs ctxt_res_tys) ex_tvs
                     -- Get location from monad, not from ex_tvs

        ; let -- pat_ty' = mkTyConApp tycon ctxt_res_tys
              -- pat_ty' is type of the actual constructor application
              -- pat_ty' /= pat_ty iff coi /= IdCo

              arg_tys' = substTys tenv arg_tys

        ; traceTc "tcConPat" (vcat [ ppr con_name, ppr univ_tvs, ppr ex_tvs
                                   , ppr dep_eq_spec, ppr eq_spec
                                   , ppr ex_tvs', ppr ctxt_res_tys, ppr arg_tys'
                                   , ppr arg_pats ])
             -- the conditions below imply (null dep_eq_spec)
        ; if null ex_tvs && null eq_spec && null theta
          then do { -- The common case; no class bindings etc 
                    -- (see Note [Arrows and patterns])
                    (arg_pats', res) <- tcConArgs (RealDataCon data_con) arg_tys'
                                                  arg_pats penv thing_inside
                  ; let res_pat = ConPatOut { pat_con = header,
                                              pat_tvs = [], pat_dicts = [], 
                                              pat_binds = emptyTcEvBinds,
                                              pat_args = arg_pats', 
                                              pat_arg_tys = ctxt_res_tys,
                                              pat_wrap = idHsWrapper }

                  ; return (mkHsWrapPat wrap res_pat pat_ty, res) }

          else do   -- The general case, with existential, 
                    -- and local equality constraints
        { let theta'     = substTheta tenv (eqSpecPreds eq_spec ++ theta)
                           -- order is *important* as we generate the list of
                           -- dictionary binders from theta'
              no_equalities = null dep_eq_spec && not (any isEqPred theta')
              skol_info = case pe_ctxt penv of
                            LamPat mc -> PatSkol (RealDataCon data_con) mc
                            LetPat {} -> UnkSkol -- Doesn't matter
 
        ; gadts_on    <- xoptM Opt_GADTs
        ; families_on <- xoptM Opt_TypeFamilies
        ; checkTc (no_equalities || gadts_on || families_on)
                  (ptext (sLit "A pattern match on a GADT requires GADTs or TypeFamilies"))
                  -- Trac #2905 decided that a *pattern-match* of a GADT
                  -- should require the GADT language flag.  
                  -- Re TypeFamilies see also #7156 

        ; let dep_given = filter (isPredTy . tyVarKind) ex_tvs'
        ; given <- newEvVars theta'
        ; (ev_binds, (arg_pats', res))
             <- checkConstraints skol_info ex_tvs' (dep_given ++ given) $
                tcConArgs (RealDataCon data_con) arg_tys' arg_pats penv thing_inside

        ; let res_pat = ConPatOut { pat_con   = header,
                                    pat_tvs   = ex_tvs',
                                    pat_dicts = given,
                                    pat_binds = ev_binds,
                                    pat_args  = arg_pats', 
                                    pat_arg_tys = ctxt_res_tys,
                                    pat_wrap  = idHsWrapper }
        ; return (mkHsWrapPat wrap res_pat pat_ty, res)
        } }

tcPatSynPat :: PatEnv -> Located Name -> PatSyn
            -> TcRhoType                -- Type of the pattern
            -> HsConPatDetails Name -> TcM a
            -> TcM (Pat TcId, a)
tcPatSynPat penv (L con_span _) pat_syn pat_ty arg_pats thing_inside
  = do  { let (univ_tvs, ex_tvs, prov_theta, req_theta, arg_tys, ty) = patSynSig pat_syn

<<<<<<< HEAD
        ; (univ_tvs', inst_tys, subst) <- tcInstTyCoVars PatOrigin univ_tvs
=======
        ; (subst, univ_tvs') <- tcInstTyVars univ_tvs
>>>>>>> ce9d6f25

        ; checkExistentials ex_tvs penv
        ; (tenv, ex_tvs') <- tcInstSuperSkolTyCoVarsX subst ex_tvs
        ; let ty' = substTy tenv ty
              arg_tys' = substTys tenv arg_tys
              prov_theta' = substTheta tenv prov_theta
              req_theta' = substTheta tenv req_theta

        ; wrap <- coToHsWrapper <$> unifyType ty' pat_ty
        ; traceTc "tcPatSynPat" (ppr pat_syn $$
                                 ppr pat_ty $$
                                 ppr ty' $$
                                 ppr ex_tvs' $$
                                 ppr prov_theta' $$
                                 ppr req_theta' $$
                                 ppr arg_tys')

        ; prov_dicts' <- newEvVars prov_theta'

        -- Using a pattern synonym requires the PatternSynonyms
        -- language flag to keep consistent with #2905
        ; patsyns_on <- xoptM Opt_PatternSynonyms
        ; checkTc patsyns_on
                  (ptext (sLit "A pattern match on a pattern synonym requires PatternSynonyms"))

        ; let skol_info = case pe_ctxt penv of
                            LamPat mc -> PatSkol (PatSynCon pat_syn) mc
                            LetPat {} -> UnkSkol -- Doesn't matter

        ; req_wrap <- instCall PatOrigin (mkTyVarTys univ_tvs') req_theta'
        ; traceTc "instCall" (ppr req_wrap)

        ; traceTc "checkConstraints {" Outputable.empty
        ; (ev_binds, (arg_pats', res))
             <- checkConstraints skol_info ex_tvs' prov_dicts' $
                tcConArgs (PatSynCon pat_syn) arg_tys' arg_pats penv thing_inside

        ; traceTc "checkConstraints }" (ppr ev_binds)
        ; let res_pat = ConPatOut { pat_con   = L con_span $ PatSynCon pat_syn,
                                    pat_tvs   = ex_tvs',
                                    pat_dicts = prov_dicts',
                                    pat_binds = ev_binds,
                                    pat_args  = arg_pats',
                                    pat_arg_tys = mkOnlyTyVarTys univ_tvs',
                                    pat_wrap  = req_wrap }
        ; return (mkHsWrapPat wrap res_pat pat_ty, res) }

----------------------------
matchExpectedPatTy :: (TcRhoType -> TcM (TcCoercion, a))
                    -> TcRhoType -> TcM (HsWrapper, a) 
-- See Note [Matching polytyped patterns]
-- Returns a wrapper : pat_ty ~ inner_ty
matchExpectedPatTy inner_match pat_ty
  | null tvs && null theta
  = do { (co, res) <- inner_match pat_ty
       ; return (coToHsWrapper (mkTcSymCo co), res) }
         -- The Sym is because the inner_match returns a coercion
         -- that is the other way round to matchExpectedPatTy

  | otherwise
<<<<<<< HEAD
  = do { (_, tys, subst) <- tcInstTyCoVars PatOrigin tvs
       ; wrap1 <- instCall PatOrigin tys (substTheta subst theta)
=======
  = do { (subst, tvs') <- tcInstTyVars tvs
       ; wrap1 <- instCall PatOrigin (mkTyVarTys tvs') (substTheta subst theta)
>>>>>>> ce9d6f25
       ; (wrap2, arg_tys) <- matchExpectedPatTy inner_match (TcType.substTy subst tau)
       ; return (wrap2 <.> wrap1, arg_tys) }
  where
      -- TODO (RAE): This cares about visibility.
    (tvs, theta, tau) = tcSplitSigmaTy pat_ty

----------------------------
matchExpectedConTy :: TyCon      -- The TyCon that this data 
                                 -- constructor actually returns
                   -> TcRhoType  -- The type of the pattern
                   -> TcM (TcCoercion, [TcSigmaType])
-- See Note [Matching constructor patterns]
-- Returns a coercion : T ty1 ... tyn ~ pat_ty
-- This is the same way round as matchExpectedListTy etc
-- but the other way round to matchExpectedPatTy
matchExpectedConTy data_tc pat_ty
  | Just (fam_tc, fam_args, co_tc) <- tyConFamInstSig_maybe data_tc
         -- Comments refer to Note [Matching constructor patterns]
         -- co_tc :: forall a. T [a] ~ T7 a
<<<<<<< HEAD
  = do { (_, tys, subst) <- tcInstTyCoVars PatOrigin (tyConTyVars data_tc)
=======
  = do { (subst, tvs') <- tcInstTyVars (tyConTyVars data_tc)
>>>>>>> ce9d6f25
             -- tys = [ty1,ty2]

       ; traceTc "matchExpectedConTy" (vcat [ppr data_tc, 
                                             ppr (tyConTyVars data_tc),
                                             ppr fam_tc, ppr fam_args])
       ; co1 <- unifyType (mkTyConApp fam_tc (substTys subst fam_args)) pat_ty
             -- co1 : T (ty1,ty2) ~ pat_ty

       ; let tys' = mkTyVarTys tvs'
             co2 = mkTcUnbranchedAxInstCo Nominal co_tc tys'
             -- co2 : T (ty1,ty2) ~ T7 ty1 ty2

       ; return (mkTcSymCo co2 `mkTcTransCo` co1, tys') }

  | otherwise
  = matchExpectedTyConApp data_tc pat_ty
             -- coi : T tys ~ pat_ty
\end{code}

Note [Matching constructor patterns]
~~~~~~~~~~~~~~~~~~~~~~~~~~~~~~~~~~~~
Suppose (coi, tys) = matchExpectedConType data_tc pat_ty

 * In the simple case, pat_ty = tc tys

 * If pat_ty is a polytype, we want to instantiate it
   This is like part of a subsumption check.  Eg
      f :: (forall a. [a]) -> blah
      f [] = blah

 * In a type family case, suppose we have
          data family T a
          data instance T (p,q) = A p | B q
       Then we'll have internally generated
              data T7 p q = A p | B q
              axiom coT7 p q :: T (p,q) ~ T7 p q
 
       So if pat_ty = T (ty1,ty2), we return (coi, [ty1,ty2]) such that
           coi = coi2 . coi1 : T7 t ~ pat_ty
           coi1 : T (ty1,ty2) ~ pat_ty
           coi2 : T7 ty1 ty2 ~ T (ty1,ty2)

   For families we do all this matching here, not in the unifier,
   because we never want a whisper of the data_tycon to appear in
   error messages; it's a purely internal thing

\begin{code}
tcConArgs :: ConLike -> [TcSigmaType]
          -> Checker (HsConPatDetails Name) (HsConPatDetails Id)

tcConArgs con_like arg_tys (PrefixCon arg_pats) penv thing_inside
  = do  { checkTc (con_arity == no_of_args)     -- Check correct arity
                  (arityErr "Constructor" con_like con_arity no_of_args)
        ; let pats_w_tys = zipEqual "tcConArgs" arg_pats arg_tys
        ; (arg_pats', res) <- tcMultiple tcConArg pats_w_tys
                                              penv thing_inside 
        ; return (PrefixCon arg_pats', res) }
  where
    con_arity  = conLikeArity con_like
    no_of_args = length arg_pats

tcConArgs con_like arg_tys (InfixCon p1 p2) penv thing_inside
  = do  { checkTc (con_arity == 2)      -- Check correct arity
                  (arityErr "Constructor" con_like con_arity 2)
        ; let [arg_ty1,arg_ty2] = arg_tys       -- This can't fail after the arity check
        ; ([p1',p2'], res) <- tcMultiple tcConArg [(p1,arg_ty1),(p2,arg_ty2)]
                                              penv thing_inside
        ; return (InfixCon p1' p2', res) }
  where
    con_arity  = conLikeArity con_like

tcConArgs con_like arg_tys (RecCon (HsRecFields rpats dd)) penv thing_inside
  = do  { (rpats', res) <- tcMultiple tc_field rpats penv thing_inside
        ; return (RecCon (HsRecFields rpats' dd), res) }
  where
    tc_field :: Checker (HsRecField FieldLabel (LPat Name)) (HsRecField TcId (LPat TcId))
    tc_field (HsRecField field_lbl pat pun) penv thing_inside
      = do { (sel_id, pat_ty) <- wrapLocFstM find_field_ty field_lbl
           ; (pat', res) <- tcConArg (pat, pat_ty) penv thing_inside
           ; return (HsRecField sel_id pat' pun, res) }

    find_field_ty :: FieldLabel -> TcM (Id, TcType)
    find_field_ty field_lbl
        = case [ty | (f,ty) <- field_tys, f == field_lbl] of

                -- No matching field; chances are this field label comes from some
                -- other record type (or maybe none).  If this happens, just fail,
                -- otherwise we get crashes later (Trac #8570), and similar:
                --      f (R { foo = (a,b) }) = a+b
                -- If foo isn't one of R's fields, we don't want to crash when
                -- typechecking the "a+b".
           [] -> failWith (badFieldCon con_like field_lbl)

                -- The normal case, when the field comes from the right constructor
           (pat_ty : extras) ->
                ASSERT( null extras )
                do { sel_id <- tcLookupField field_lbl
                   ; return (sel_id, pat_ty) }

    field_tys :: [(FieldLabel, TcType)]
    field_tys = case con_like of
        RealDataCon data_con -> zip (dataConFieldLabels data_con) arg_tys
          -- Don't use zipEqual! If the constructor isn't really a record, then
          -- dataConFieldLabels will be empty (and each field in the pattern
          -- will generate an error below).
        PatSynCon{} -> []

conLikeArity :: ConLike -> Arity
conLikeArity (RealDataCon data_con) = dataConSourceArity data_con
conLikeArity (PatSynCon   pat_syn)  = patSynArity pat_syn

tcConArg :: Checker (LPat Name, TcSigmaType) (LPat Id)
tcConArg (arg_pat, arg_ty) penv thing_inside
  = tc_lpat arg_pat arg_ty penv thing_inside
\end{code}

\begin{code}
addDataConStupidTheta :: DataCon -> [TcType] -> TcM ()
-- Instantiate the "stupid theta" of the data con, and throw 
-- the constraints into the constraint set
addDataConStupidTheta data_con inst_tys
  | null stupid_theta = return ()
  | otherwise         = instStupidTheta origin inst_theta
  where
    origin = OccurrenceOf (dataConName data_con)
        -- The origin should always report "occurrence of C"
        -- even when C occurs in a pattern
    stupid_theta = dataConStupidTheta data_con
    tenv = mkTopTCvSubst (dataConUnivTyVars data_con `zip` inst_tys)
         -- NB: inst_tys can be longer than the univ tyvars
         --     because the constructor might have existentials
    inst_theta = substTheta tenv stupid_theta
\end{code}

Note [Arrows and patterns]
~~~~~~~~~~~~~~~~~~~~~~~~~~
(Oct 07) Arrow noation has the odd property that it involves 
"holes in the scope". For example:
  expr :: Arrow a => a () Int
  expr = proc (y,z) -> do
          x <- term -< y
          expr' -< x

Here the 'proc (y,z)' binding scopes over the arrow tails but not the
arrow body (e.g 'term').  As things stand (bogusly) all the
constraints from the proc body are gathered together, so constraints
from 'term' will be seen by the tcPat for (y,z).  But we must *not*
bind constraints from 'term' here, because the desugarer will not make
these bindings scope over 'term'.

The Right Thing is not to confuse these constraints together. But for
now the Easy Thing is to ensure that we do not have existential or
GADT constraints in a 'proc', and to short-cut the constraint
simplification for such vanilla patterns so that it binds no
constraints. Hence the 'fast path' in tcConPat; but it's also a good
plan for ordinary vanilla patterns to bypass the constraint
simplification step.

%************************************************************************
%*                                                                      *
                Note [Pattern coercions]
%*                                                                      *
%************************************************************************

In principle, these program would be reasonable:
        
        f :: (forall a. a->a) -> Int
        f (x :: Int->Int) = x 3

        g :: (forall a. [a]) -> Bool
        g [] = True

In both cases, the function type signature restricts what arguments can be passed
in a call (to polymorphic ones).  The pattern type signature then instantiates this
type.  For example, in the first case,  (forall a. a->a) <= Int -> Int, and we
generate the translated term
        f = \x' :: (forall a. a->a).  let x = x' Int in x 3

From a type-system point of view, this is perfectly fine, but it's *very* seldom useful.
And it requires a significant amount of code to implement, because we need to decorate
the translated pattern with coercion functions (generated from the subsumption check 
by tcSub).  

So for now I'm just insisting on type *equality* in patterns.  No subsumption. 

Old notes about desugaring, at a time when pattern coercions were handled:

A SigPat is a type coercion and must be handled one at at time.  We can't
combine them unless the type of the pattern inside is identical, and we don't
bother to check for that.  For example:

        data T = T1 Int | T2 Bool
        f :: (forall a. a -> a) -> T -> t
        f (g::Int->Int)   (T1 i) = T1 (g i)
        f (g::Bool->Bool) (T2 b) = T2 (g b)

We desugar this as follows:

        f = \ g::(forall a. a->a) t::T ->
            let gi = g Int
            in case t of { T1 i -> T1 (gi i)
                           other ->
            let gb = g Bool
            in case t of { T2 b -> T2 (gb b)
                           other -> fail }}

Note that we do not treat the first column of patterns as a
column of variables, because the coerced variables (gi, gb)
would be of different types.  So we get rather grotty code.
But I don't think this is a common case, and if it was we could
doubtless improve it.

Meanwhile, the strategy is:
        * treat each SigPat coercion (always non-identity coercions)
                as a separate block
        * deal with the stuff inside, and then wrap a binding round
                the result to bind the new variable (gi, gb, etc)


%************************************************************************
%*                                                                      *
\subsection{Errors and contexts}
%*                                                                      *
%************************************************************************

\begin{code}
maybeWrapPatCtxt :: Pat Name -> (TcM a -> TcM b) -> TcM a -> TcM b
-- Not all patterns are worth pushing a context
maybeWrapPatCtxt pat tcm thing_inside 
  | not (worth_wrapping pat) = tcm thing_inside
  | otherwise                = addErrCtxt msg $ tcm $ popErrCtxt thing_inside
                               -- Remember to pop before doing thing_inside
  where
   worth_wrapping (VarPat {}) = False
   worth_wrapping (ParPat {}) = False
   worth_wrapping (AsPat {})  = False
   worth_wrapping _           = True
   msg = hang (ptext (sLit "In the pattern:")) 2 (ppr pat)

-----------------------------------------------
checkExistentials :: [TyVar] -> PatEnv -> TcM ()
          -- See Note [Arrows and patterns]
checkExistentials [] _                                 = return ()
checkExistentials _ (PE { pe_ctxt = LetPat {}})        = failWithTc existentialLetPat
checkExistentials _ (PE { pe_ctxt = LamPat ProcExpr }) = failWithTc existentialProcPat
checkExistentials _ (PE { pe_lazy = True })            = failWithTc existentialLazyPat
checkExistentials _ _                                  = return ()

existentialLazyPat :: SDoc
existentialLazyPat
  = hang (ptext (sLit "An existential or GADT data constructor cannot be used"))
       2 (ptext (sLit "inside a lazy (~) pattern"))

existentialProcPat :: SDoc
existentialProcPat 
  = ptext (sLit "Proc patterns cannot use existential or GADT data constructors")

existentialLetPat :: SDoc
existentialLetPat
  = vcat [text "My brain just exploded",
          text "I can't handle pattern bindings for existential or GADT data constructors.",
          text "Instead, use a case-expression, or do-notation, to unpack the constructor."]

badFieldCon :: ConLike -> Name -> SDoc
badFieldCon con field
  = hsep [ptext (sLit "Constructor") <+> quotes (ppr con),
          ptext (sLit "does not have field"), quotes (ppr field)]

polyPatSig :: TcType -> SDoc
polyPatSig sig_ty
  = hang (ptext (sLit "Illegal polymorphic type signature in pattern:"))
       2 (ppr sig_ty)

lazyUnliftedPatErr :: OutputableBndr name => Pat name -> TcM ()
lazyUnliftedPatErr pat
  = failWithTc $
    hang (ptext (sLit "A lazy (~) pattern cannot contain unlifted types:"))
       2 (ppr pat)
\end{code}<|MERGE_RESOLUTION|>--- conflicted
+++ resolved
@@ -796,11 +796,7 @@
 tcPatSynPat penv (L con_span _) pat_syn pat_ty arg_pats thing_inside
   = do  { let (univ_tvs, ex_tvs, prov_theta, req_theta, arg_tys, ty) = patSynSig pat_syn
 
-<<<<<<< HEAD
-        ; (univ_tvs', inst_tys, subst) <- tcInstTyCoVars PatOrigin univ_tvs
-=======
-        ; (subst, univ_tvs') <- tcInstTyVars univ_tvs
->>>>>>> ce9d6f25
+        ; (subst, univ_tvs') <- tcInstTyCoVars PatOrigin univ_tvs
 
         ; checkExistentials ex_tvs penv
         ; (tenv, ex_tvs') <- tcInstSuperSkolTyCoVarsX subst ex_tvs
@@ -861,13 +857,8 @@
          -- that is the other way round to matchExpectedPatTy
 
   | otherwise
-<<<<<<< HEAD
-  = do { (_, tys, subst) <- tcInstTyCoVars PatOrigin tvs
-       ; wrap1 <- instCall PatOrigin tys (substTheta subst theta)
-=======
-  = do { (subst, tvs') <- tcInstTyVars tvs
+  = do { (subst, tvs') <- tcInstTyCoVars PatOrigin tvs
        ; wrap1 <- instCall PatOrigin (mkTyVarTys tvs') (substTheta subst theta)
->>>>>>> ce9d6f25
        ; (wrap2, arg_tys) <- matchExpectedPatTy inner_match (TcType.substTy subst tau)
        ; return (wrap2 <.> wrap1, arg_tys) }
   where
@@ -887,11 +878,7 @@
   | Just (fam_tc, fam_args, co_tc) <- tyConFamInstSig_maybe data_tc
          -- Comments refer to Note [Matching constructor patterns]
          -- co_tc :: forall a. T [a] ~ T7 a
-<<<<<<< HEAD
-  = do { (_, tys, subst) <- tcInstTyCoVars PatOrigin (tyConTyVars data_tc)
-=======
-  = do { (subst, tvs') <- tcInstTyVars (tyConTyVars data_tc)
->>>>>>> ce9d6f25
+  = do { (subst, tvs') <- tcInstTyCoVars PatOrigin (tyConTyVars data_tc)
              -- tys = [ty1,ty2]
 
        ; traceTc "matchExpectedConTy" (vcat [ppr data_tc, 

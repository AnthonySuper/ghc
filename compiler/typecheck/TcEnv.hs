--- conflicted
+++ resolved
@@ -47,11 +47,7 @@
         tcGetDefaultTys,
 
         -- Global type variables
-<<<<<<< HEAD
-        tcGetGlobalTyCoVars, zapLclTypeEnv,
-=======
-        tcGetGlobalTyVars,
->>>>>>> 96dc041a
+        tcGetGlobalTyCoVars,
 
         -- Template Haskell stuff
         checkWellStaged, tcMetaTy, thLevel,
@@ -376,14 +372,9 @@
 
 tcExtendTyVarEnv2 :: [(Name,TcTyVar)] -> TcM r -> TcM r
 tcExtendTyVarEnv2 binds thing_inside
-<<<<<<< HEAD
   -- this should be used only for explicitly mentioned scoped variables.
   -- thus, no coercion variables
-  = do { stage <- getStage
-       ; tc_extend_local_env (NotTopLevel, thLevel stage)
-=======
   = do { tc_extend_local_env NotTopLevel
->>>>>>> 96dc041a
                     [(name, ATyVar name tv) | (name, tv) <- binds] $
          do { env <- getLclEnv
             ; let env' = env { tcl_tidy = add_tidy_tvs (tcl_tidy env) }
@@ -417,26 +408,7 @@
   | isEmptyVarSet (tyVarsOfType (idType id)) = TopLevel
   | otherwise                                = NotTopLevel
 
-<<<<<<< HEAD
-tcExtendGhciIdEnv :: [TyThing] -> TcM a -> TcM a
--- Used to bind Ids for GHCi identifiers bound earlier in the user interaction
--- See Note [Initialising the type environment for GHCi]
-tcExtendGhciIdEnv ids thing_inside
-  = do { lcl_env <- tcExtendLocalTypeEnv tc_ty_things emptyVarSet
-       ; setLclEnv lcl_env thing_inside }
-  where
-    tc_ty_things =  [ (name, ATcId { tct_id     = id
-                                   , tct_closed = is_top id })
-                    | AnId id <- ids
-                    , let name = idName id
-                    , isInternalName name ]
-    is_top id | isEmptyVarSet (tyCoVarsOfType (idType id)) = TopLevel
-              | otherwise                                  = NotTopLevel
-
-tcExtendLetEnv :: TopLevelFlag -> TopLevelFlag -> [TcId] -> TcM a -> TcM a
-=======
 tcExtendLetEnv :: TopLevelFlag -> [TcId] -> TcM a -> TcM a
->>>>>>> 96dc041a
 -- Used for both top-level value bindings and and nested let/where-bindings
 -- Adds to the TcIdBinderStack too
 tcExtendLetEnv top_lvl ids thing_inside

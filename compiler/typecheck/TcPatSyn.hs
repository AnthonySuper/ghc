{-
(c) The University of Glasgow 2006
(c) The GRASP/AQUA Project, Glasgow University, 1992-1998

\section[TcPatSyn]{Typechecking pattern synonym declarations}
-}

{-# LANGUAGE CPP #-}

module TcPatSyn ( tcInferPatSynDecl, tcCheckPatSynDecl
                , tcPatSynBuilderBind, tcPatSynBuilderOcc, nonBidirectionalErr
  ) where

import HsSyn
import TcPat
import TcRnMonad
import TcEnv
import TcMType
import TysPrim
import TysWiredIn  ( levityTy )
import Name
import Coercion    ( emptyCvSubstEnv )
import SrcLoc
import PatSyn
import NameSet
import Panic
import Outputable
import FastString
import Var
import Id
import IdInfo( IdDetails(..), RecSelParent(..))
import TcBinds
import BasicTypes
import TcSimplify
import TcUnify
import TcType
import TcEvidence
import BuildTyCl
import VarSet
import MkId
import VarEnv
import Inst
import TcTyDecls
import ConLike
import FieldLabel
#if __GLASGOW_HASKELL__ < 709
import Data.Monoid
#endif
import Bag
import Util
import Data.Maybe
import Control.Monad (forM)

#include "HsVersions.h"

{-
************************************************************************
*                                                                      *
                    Type checking a pattern synonym
*                                                                      *
************************************************************************
-}

tcInferPatSynDecl :: PatSynBind Name Name
                  -> TcM (LHsBinds Id, TcGblEnv)
tcInferPatSynDecl PSB{ psb_id = lname@(L loc name), psb_args = details,
                       psb_def = lpat, psb_dir = dir }
  = setSrcSpan loc $
    do { traceTc "tcInferPatSynDecl {" $ ppr name
       ; tcCheckPatSynPat lpat

       ; let (arg_names, rec_fields, is_infix) = collectPatSynArgInfo details
       ; (tclvl, wanted, (lpat', (args, pat_ty)))
            <- pushLevelAndCaptureConstraints  $
               do { pat_ty <- newOpenFlexiTyVarTy
                  ; tcPat PatSyn lpat pat_ty $
               do { args <- mapM tcLookupId arg_names
                  ; return (args, pat_ty) } }

       ; let named_taus = (name, pat_ty) : map (\arg -> (getName arg, varType arg)) args

       ; (qtvs, req_dicts, ev_binds) <- simplifyInfer tclvl False [] named_taus wanted

       ; (ex_vars, prov_dicts) <- tcCollectEx lpat'
       ; let univ_tvs   = filter (not . (`elemVarSet` ex_vars)) qtvs
             ex_tvs     = varSetElems ex_vars
             prov_theta = map evVarPred prov_dicts
             req_theta  = map evVarPred req_dicts

       ; traceTc "tcInferPatSynDecl }" $ ppr name
       ; tc_patsyn_finish lname dir is_infix lpat'
                          (univ_tvs, req_theta, ev_binds, req_dicts)
                          (ex_tvs, mkTyVarTys ex_tvs, prov_theta, emptyTcEvBinds, map EvId prov_dicts)
                          (zip args $ repeat idHsWrapper)
                          pat_ty rec_fields }


tcCheckPatSynDecl :: PatSynBind Name Name
                  -> TcPatSynInfo
                  -> TcM (LHsBinds Id, TcGblEnv)
tcCheckPatSynDecl PSB{ psb_id = lname@(L loc name), psb_args = details,
                       psb_def = lpat, psb_dir = dir }
                  TPSI{ patsig_tau = tau,
                        patsig_ex = ex_tvs, patsig_univ = univ_tvs,
                        patsig_prov = prov_theta, patsig_req = req_theta }
  = setSrcSpan loc $
    do { traceTc "tcCheckPatSynDecl" $
         ppr (ex_tvs, prov_theta) $$
         ppr (univ_tvs, req_theta) $$
         ppr arg_tys $$
         ppr tau
       ; tcCheckPatSynPat lpat

       ; req_dicts <- newEvVars req_theta

       -- TODO: find a better SkolInfo
       ; let skol_info = SigSkol (PatSynCtxt name) (mkFunTys arg_tys pat_ty)

       ; let (arg_names, rec_fields, is_infix) = collectPatSynArgInfo details

       ; let ty_arity = length arg_tys
       ; checkTc (length arg_names == ty_arity)
                 (wrongNumberOfParmsErr ty_arity)

         -- Typecheck the pattern against pat_ty, then unify the type of args
         -- against arg_tys, with ex_tvs changed to SigTyVars.
         -- We get out of this:
         --  * The evidence bindings for the requested theta: req_ev_binds
         --  * The typechecked pattern: lpat'
         --  * The arguments, type-coerced to the SigTyVars: wrapped_args
         --  * The instantiation of ex_tvs to pass to the success continuation: ex_tys
         --  * The provided theta substituted with the SigTyVars: prov_theta'
       ; (implic1, req_ev_binds, (lpat', (ex_tys, prov_theta', wrapped_args))) <-
           buildImplication skol_info univ_tvs req_dicts $
           tcPat PatSyn lpat pat_ty $ do
           { ex_sigtvs <- mapM (\tv -> newSigTyVar (getName tv) (tyVarKind tv)) ex_tvs
           ; let subst = mkTCvSubst (mkInScopeSet (zipVarEnv ex_sigtvs ex_sigtvs)) $
                         ( zipTyEnv ex_tvs (mkTyVarTys ex_sigtvs)
                         , emptyCvSubstEnv )
           ; let ex_tys = substTys subst $ mkTyVarTys ex_tvs
                 prov_theta' = substTheta subst prov_theta
           ; wrapped_args <- forM (zipEqual "tcCheckPatSynDecl" arg_names arg_tys) $ \(arg_name, arg_ty) -> do
               { arg <- tcLookupId arg_name
               ; let arg_ty' = substTy subst arg_ty
               ; coi <- unifyType (Just arg) (varType arg) arg_ty'
               ; return (setVarType arg arg_ty, mkWpCastN coi) }
           ; return (ex_tys, prov_theta', wrapped_args) }

       ; (ex_vars_rhs, prov_dicts_rhs) <- tcCollectEx lpat'
       ; let ex_tvs_rhs  = varSetElems ex_vars_rhs

         -- Check that prov_theta' can be satisfied with the dicts from the pattern
       ; (implic2, prov_ev_binds, prov_dicts) <-
           buildImplication skol_info ex_tvs_rhs prov_dicts_rhs $ do
           { let origin = PatOrigin -- TODO
           ; mapM (emitWanted origin) prov_theta' }

       -- Solve the constraints now, because we are about to make a PatSyn,
       -- which should not contain unification variables and the like (Trac #10997)
       -- Since all the inputs are implications the returned bindings will be empty
       ; _ <- simplifyTop (emptyWC `addImplics` (implic1 `unionBags` implic2))

       ; traceTc "tcCheckPatSynDecl }" $ ppr name
       ; tc_patsyn_finish lname dir is_infix lpat'
                          (univ_tvs, req_theta, req_ev_binds, req_dicts)
                          (ex_tvs, ex_tys, prov_theta, prov_ev_binds, prov_dicts)
                          wrapped_args
                          pat_ty rec_fields }
  where
    (arg_tys, pat_ty) = tcSplitFunTys tau

collectPatSynArgInfo :: HsPatSynDetails (Located Name) -> ([Name], [Name], Bool)
collectPatSynArgInfo details =
  case details of
    PrefixPatSyn names      -> (map unLoc names, [], False)
    InfixPatSyn name1 name2 -> (map unLoc [name1, name2], [], True)
    RecordPatSyn names ->
      let (vars, sels) = unzip (map splitRecordPatSyn names)
      in (vars, sels, False)

  where
    splitRecordPatSyn :: RecordPatSynField (Located Name) -> (Name, Name)
    splitRecordPatSyn (RecordPatSynField { recordPatSynPatVar = L _ patVar
                                         , recordPatSynSelectorId = L _ selId })
      = (patVar, selId)

wrongNumberOfParmsErr :: Arity -> SDoc
wrongNumberOfParmsErr ty_arity
  = ptext (sLit "Number of pattern synonym arguments doesn't match type; expected")
    <+> ppr ty_arity

-------------------------
-- Shared by both tcInferPatSyn and tcCheckPatSyn
tc_patsyn_finish :: Located Name  -- ^ PatSyn Name
                 -> HsPatSynDir Name  -- ^ PatSyn type (Uni/Bidir/ExplicitBidir)
                 -> Bool              -- ^ Whether infix
                 -> LPat Id           -- ^ Pattern of the PatSyn
                 -> ([TcTyVar], [PredType], TcEvBinds, [EvVar])
                 -> ([TcTyVar], [TcType], [PredType], TcEvBinds, [EvTerm])
                 -> [(Var, HsWrapper)]  -- ^ Pattern arguments
                 -> TcType              -- ^ Pattern type
                 -> [Name]              -- ^ Selector names
                 -- ^ Whether fields, empty if not record PatSyn
                 -> TcM (LHsBinds Id, TcGblEnv)
tc_patsyn_finish lname dir is_infix lpat'
                 (univ_tvs, req_theta, req_ev_binds, req_dicts)
                 (ex_tvs, subst, prov_theta, prov_ev_binds, prov_dicts)
                 wrapped_args
                 pat_ty field_labels
  = do { -- Zonk everything.  We are about to build a final PatSyn
         -- so there had better be no unification variables in there
         univ_tvs     <- mapMaybeM zonkQuantifiedTyVar univ_tvs
       ; ex_tvs       <- mapMaybeM zonkQuantifiedTyVar ex_tvs
       ; prov_theta   <- zonkTcTypes prov_theta
       ; req_theta    <- zonkTcTypes req_theta
       ; pat_ty       <- zonkTcType pat_ty
       ; wrapped_args <- mapM zonk_wrapped_arg wrapped_args
       ; let qtvs    = univ_tvs ++ ex_tvs
             -- See Note [Record PatSyn Desugaring]
             theta   = prov_theta ++ req_theta
             arg_tys = map (varType . fst) wrapped_args

       ;

        traceTc "tc_patsyn_finish {" $
           ppr (unLoc lname) $$ ppr (unLoc lpat') $$
           ppr (univ_tvs, req_theta, req_ev_binds, req_dicts) $$
           ppr (ex_tvs, subst, prov_theta, prov_ev_binds, prov_dicts) $$
           ppr wrapped_args $$
           ppr pat_ty

       -- Make the 'matcher'
       ; (matcher_id, matcher_bind) <- tcPatSynMatcher lname lpat'
                                         (univ_tvs, req_theta, req_ev_binds, req_dicts)
                                         (ex_tvs, subst, prov_theta, prov_ev_binds, prov_dicts)
                                         wrapped_args  -- Not necessarily zonked
                                         pat_ty


       -- Make the 'builder'
       ; builder_id <- mkPatSynBuilderId dir lname qtvs theta
                                         arg_tys pat_ty

         -- TODO: Make this have the proper information
       ; let mkFieldLabel name = FieldLabel (occNameFS (nameOccName name)) False name
             field_labels' = (map mkFieldLabel field_labels)


       -- Make the PatSyn itself
       ; let patSyn = mkPatSyn (unLoc lname) is_infix
                        (univ_tvs, req_theta)
                        (ex_tvs, prov_theta)
                        arg_tys
                        pat_ty
                        matcher_id builder_id
                        field_labels'

       -- Selectors
       ; let (sigs, selector_binds) =
                unzip (mkPatSynRecSelBinds patSyn (patSynFieldLabels patSyn))
       ; let tything = AConLike (PatSynCon patSyn)
       ; tcg_env <-
          tcExtendGlobalEnv [tything] $
            tcRecSelBinds
              (ValBindsOut (zip (repeat NonRecursive) selector_binds) sigs)

       ; return (matcher_bind, tcg_env) }

  where
    zonk_wrapped_arg :: (Var, HsWrapper) -> TcM (Var, HsWrapper)
    -- The HsWrapper will get zonked later, as part of the LHsBinds
    zonk_wrapped_arg (arg_id, wrap) = do { arg_id <- zonkId arg_id
                                         ; return (arg_id, wrap) }

{-
************************************************************************
*                                                                      *
         Constructing the "matcher" Id and its binding
*                                                                      *
************************************************************************
-}

tcPatSynMatcher :: Located Name
                -> LPat Id
                -> ([TcTyVar], ThetaType, TcEvBinds, [EvVar])
                -> ([TcTyVar], [TcType], ThetaType, TcEvBinds, [EvTerm])
                -> [(Var, HsWrapper)]
                -> TcType
                -> TcM ((Id, Bool), LHsBinds Id)
-- See Note [Matchers and builders for pattern synonyms] in PatSyn
tcPatSynMatcher (L loc name) lpat
                (univ_tvs, req_theta, req_ev_binds, req_dicts)
                (ex_tvs, ex_tys, prov_theta, prov_ev_binds, prov_dicts)
                wrapped_args pat_ty
  = do { lev_uniq <- newUnique
       ; tv_uniq  <- newUnique
       ; let lev_name = mkInternalName lev_uniq (mkTyVarOcc "rlev") loc
             tv_name  = mkInternalName tv_uniq (mkTyVarOcc "r") loc
             lev_tv   = mkTcTyVar lev_name levityTy   (SkolemTv False)
             lev      = mkTyVarTy lev_tv
             res_tv   = mkTcTyVar tv_name  (tYPE lev) (SkolemTv False)
             is_unlifted = null wrapped_args && null prov_dicts
             res_ty = mkTyVarTy res_tv
             (cont_arg_tys, cont_args)
               | is_unlifted = ([voidPrimTy], [nlHsVar voidPrimId])
               | otherwise   = unzip [ (varType arg, mkLHsWrap wrap $ nlHsVar arg)
                                     | (arg, wrap) <- wrapped_args
                                     ]
             cont_ty = mkInvSigmaTy ex_tvs prov_theta $
                       mkFunTys cont_arg_tys res_ty

             fail_ty = mkFunTy voidPrimTy res_ty

       ; matcher_name <- newImplicitBinder name mkMatcherOcc
       ; scrutinee    <- newSysLocalId (fsLit "scrut") pat_ty
       ; cont         <- newSysLocalId (fsLit "cont")  cont_ty
       ; fail         <- newSysLocalId (fsLit "fail")  fail_ty

       ; let matcher_tau   = mkFunTys [pat_ty, cont_ty, fail_ty] res_ty
             matcher_sigma = mkInvSigmaTy (lev_tv:res_tv:univ_tvs) req_theta matcher_tau
             matcher_id    = mkExportedLocalId PatSynId matcher_name matcher_sigma
                             -- See Note [Exported LocalIds] in Id

             cont' = mkLHsWrap (mkWpLet prov_ev_binds) $
                     foldl nlHsApp
                       (mkLHsWrap (mkWpEvApps prov_dicts)
                                  (nlHsTyApp cont ex_tys)) cont_args

             fail' = nlHsApps fail [nlHsVar voidPrimId]

             args = map nlVarPat [scrutinee, cont, fail]
             lwpat = noLoc $ WildPat pat_ty
             cases = if isIrrefutableHsPat lpat
                     then [mkSimpleHsAlt lpat  cont']
                     else [mkSimpleHsAlt lpat  cont',
                           mkSimpleHsAlt lwpat fail']
             body = mkLHsWrap (mkWpLet req_ev_binds) $
                    L (getLoc lpat) $
                    HsCase (nlHsVar scrutinee) $
                    MG{ mg_alts = L (getLoc lpat) cases
                      , mg_arg_tys = [pat_ty]
                      , mg_res_ty = res_ty
                      , mg_origin = Generated
                      }
             body' = noLoc $
                     HsLam $
                     MG{ mg_alts = noLoc [mkSimpleMatch args body]
                       , mg_arg_tys = [pat_ty, cont_ty, res_ty]
                       , mg_res_ty = res_ty
                       , mg_origin = Generated
                       }
             match = mkMatch [] (mkHsLams (lev_tv:res_tv:univ_tvs) req_dicts body')
                             (noLoc EmptyLocalBinds)
             mg = MG{ mg_alts = L (getLoc match) [match]
                    , mg_arg_tys = []
                    , mg_res_ty = res_ty
                    , mg_origin = Generated
                    }

       ; let bind = FunBind{ fun_id = L loc matcher_id
                           , fun_matches = mg
                           , fun_co_fn = idHsWrapper
                           , bind_fvs = emptyNameSet
                           , fun_tick = [] }
             matcher_bind = unitBag (noLoc bind)

       ; traceTc "tcPatSynMatcher" (ppr name $$ ppr (idType matcher_id))
       ; traceTc "tcPatSynMatcher" (ppr matcher_bind)

       ; return ((matcher_id, is_unlifted), matcher_bind) }

mkPatSynRecSelBinds :: PatSyn
                    -> [FieldLabel]
                    -- ^ Visible field labels
                    -> [(LSig Name, LHsBinds Name)]
mkPatSynRecSelBinds ps fields = map mkRecSel fields
  where
    mkRecSel fld_lbl =
      case mkOneRecordSelector [PatSynCon ps] (RecSelPatSyn ps) fld_lbl of
        (name, (_rec_flag, binds)) -> (name, binds)

isUnidirectional :: HsPatSynDir a -> Bool
isUnidirectional Unidirectional          = True
isUnidirectional ImplicitBidirectional   = False
isUnidirectional ExplicitBidirectional{} = False

{-
************************************************************************
*                                                                      *
         Constructing the "builder" Id
*                                                                      *
************************************************************************
-}

mkPatSynBuilderId :: HsPatSynDir a -> Located Name
                  -> [TyVar] -> ThetaType -> [Type] -> Type
                  -> TcM (Maybe (Id, Bool))
mkPatSynBuilderId dir  (L _ name) qtvs theta arg_tys pat_ty
  | isUnidirectional dir
  = return Nothing
  | otherwise
  = do { builder_name <- newImplicitBinder name mkBuilderOcc
       ; let builder_sigma = mkInvSigmaTy qtvs theta (mkFunTys builder_arg_tys pat_ty)
             builder_id    =
              -- See Note [Exported LocalIds] in Id
              mkExportedLocalId VanillaId builder_name builder_sigma
       ; return (Just (builder_id, need_dummy_arg)) }
  where
    builder_arg_tys | need_dummy_arg = [voidPrimTy]
                    | otherwise = arg_tys
    need_dummy_arg = isUnLiftedType pat_ty && null arg_tys && null theta

tcPatSynBuilderBind :: PatSynBind Name Name
                    -> TcM (LHsBinds Id)
-- See Note [Matchers and builders for pattern synonyms] in PatSyn
tcPatSynBuilderBind PSB{ psb_id = L loc name, psb_def = lpat
                       , psb_dir = dir, psb_args = details }
  | isUnidirectional dir
  = return emptyBag

  | isNothing mb_match_group       -- Can't invert the pattern
  = setSrcSpan (getLoc lpat) $ failWithTc $
    hang (ptext (sLit "Right-hand side of bidirectional pattern synonym cannot be used as an expression"))
       2 (ppr lpat)

  | otherwise  -- Bidirectional
  = do { patsyn <- tcLookupPatSyn name
       ; let Just (builder_id, need_dummy_arg) = patSynBuilder patsyn
                   -- Bidirectional, so patSynBuilder returns Just

             match_group' | need_dummy_arg = add_dummy_arg match_group
                          | otherwise      = match_group

             bind = FunBind { fun_id      = L loc (idName builder_id)
                            , fun_matches = match_group'
                            , fun_co_fn   = idHsWrapper
                            , bind_fvs    = placeHolderNamesTc
                            , fun_tick    = [] }

       ; sig <- instTcTySigFromId builder_id
                -- See Note [Redundant constraints for builder]

       ; (builder_binds, _) <- tcPolyCheck NonRecursive emptyPragEnv sig (noLoc bind)
       ; traceTc "tcPatSynBuilderBind }" $ ppr builder_binds
       ; return builder_binds }
  where
    Just match_group = mb_match_group
    mb_match_group
       = case dir of
           Unidirectional                    -> Nothing
           ExplicitBidirectional explicit_mg -> Just explicit_mg
           ImplicitBidirectional             -> fmap mk_mg (tcPatToExpr args lpat)

    mk_mg :: LHsExpr Name -> MatchGroup Name (LHsExpr Name)
    mk_mg body = mkMatchGroupName Generated [builder_match]
             where
               builder_args  = [L loc (VarPat (L loc n)) | L loc n <- args]
               builder_match = mkMatch builder_args body (noLoc EmptyLocalBinds)

    args = case details of
              PrefixPatSyn args     -> args
              InfixPatSyn arg1 arg2 -> [arg1, arg2]
              RecordPatSyn args     -> map recordPatSynPatVar args

    add_dummy_arg :: MatchGroup Name (LHsExpr Name) -> MatchGroup Name (LHsExpr Name)
    add_dummy_arg mg@(MG { mg_alts
                            = L l [L loc (Match NonFunBindMatch [] ty grhss)] })
      = mg { mg_alts
                = L l [L loc (Match NonFunBindMatch [nlWildPatName] ty grhss)] }
    add_dummy_arg other_mg = pprPanic "add_dummy_arg" $
                             pprMatches (PatSyn :: HsMatchContext Name) other_mg

tcPatSynBuilderOcc :: CtOrigin -> PatSyn -> TcM (HsExpr TcId, TcSigmaType)
-- The result type should be fully instantiated
tcPatSynBuilderOcc orig ps
  | Just (builder_id, add_void_arg) <- builder
<<<<<<< HEAD
  = do { (wrap, rho) <- deeplyInstantiate orig (idType builder_id)
       ; let inst_fun = mkHsWrap wrap (HsVar (noLoc builder_id))
=======
  = do { let inst_fun = HsVar builder_id
>>>>>>> cd82a2e1
       ; if add_void_arg
         then do { (wrap, rho) <- topInstantiate orig (idType builder_id)
                 ; return ( HsApp (noLoc $ mkHsWrap wrap inst_fun)
                                  (nlHsVar voidPrimId)
                          , tcFunResultTy rho ) }
         else return (inst_fun, idType builder_id) }

  | otherwise  -- Unidirectional
    = nonBidirectionalErr name
  where
    name    = patSynName ps
    builder = patSynBuilder ps

{-
Note [Redundant constraints for builder]
~~~~~~~~~~~~~~~~~~~~~~~~~~~~~~~~~~~~~~~~
The builder can have redundant constraints, which are awkard to eliminate.
Consider
   pattern P = Just 34
To match against this pattern we need (Eq a, Num a).  But to build
(Just 34) we need only (Num a).  Fortunately instTcSigFromId sets
sig_warn_redundant to False.

************************************************************************
*                                                                      *
         Helper functions
*                                                                      *
************************************************************************

Note [As-patterns in pattern synonym definitions]
~~~~~~~~~~~~~~~~~~~~~~~~~~~~~~~~~~~~~~~~~~~~~~~~~
The rationale for rejecting as-patterns in pattern synonym definitions
is that an as-pattern would introduce nonindependent pattern synonym
arguments, e.g. given a pattern synonym like:

        pattern K x y = x@(Just y)

one could write a nonsensical function like

        f (K Nothing x) = ...

or
        g (K (Just True) False) = ...

Note [Type signatures and the builder expression]
~~~~~~~~~~~~~~~~~~~~~~~~~~~~~~~~~~~~~~~~~~~~~~~~~
Consider
   pattern L x = Left x :: Either [a] [b]

In tc{Infer/Check}PatSynDecl we will check that the pattern has the
specified type.  We check the pattern *as a pattern*, so the type
signature is a pattern signature, and so brings 'a' and 'b' into
scope.  But we don't have a way to bind 'a, b' in the LHS, as we do
'x', say.  Nevertheless, the sigature may be useful to constrain
the type.

When making the binding for the *builder*, though, we don't want
  $buildL x = Left x :: Either [a] [b]
because that wil either mean (forall a b. Either [a] [b]), or we'll
get a complaint that 'a' and 'b' are out of scope. (Actually the
latter; Trac #9867.)  No, the job of the signature is done, so when
converting the pattern to an expression (for the builder RHS) we
simply discard the signature.

Note [Record PatSyn Desugaring]
-------------------------------

It is important that prov_theta comes before req_theta as this ordering is used
when desugaring record pattern synonym updates.

Any change to this ordering should make sure to change deSugar/DsExpr.hs if you
want to avoid difficult to decipher core lint errors!
 -}

tcCheckPatSynPat :: LPat Name -> TcM ()
tcCheckPatSynPat = go
  where
    go :: LPat Name -> TcM ()
    go = addLocM go1

    go1 :: Pat Name -> TcM ()
    go1   (ConPatIn _ info)   = mapM_ go (hsConPatArgs info)
    go1   VarPat{}            = return ()
    go1   WildPat{}           = return ()
    go1 p@(AsPat _ _)         = asPatInPatSynErr p
    go1   (LazyPat pat)       = go pat
    go1   (ParPat pat)        = go pat
    go1   (BangPat pat)       = go pat
    go1   (PArrPat pats _)    = mapM_ go pats
    go1   (ListPat pats _ _)  = mapM_ go pats
    go1   (TuplePat pats _ _) = mapM_ go pats
    go1   LitPat{}            = return ()
    go1   NPat{}              = return ()
    go1   (SigPatIn pat _)    = go pat
    go1   (ViewPat _ pat _)   = go pat
    go1 p@SplicePat{}         = thInPatSynErr p
    go1 p@NPlusKPat{}         = nPlusKPatInPatSynErr p
    go1   ConPatOut{}         = panic "ConPatOut in output of renamer"
    go1   SigPatOut{}         = panic "SigPatOut in output of renamer"
    go1   CoPat{}             = panic "CoPat in output of renamer"

asPatInPatSynErr :: OutputableBndr name => Pat name -> TcM a
asPatInPatSynErr pat
  = failWithTc $
    hang (ptext (sLit "Pattern synonym definition cannot contain as-patterns (@):"))
       2 (ppr pat)

thInPatSynErr :: OutputableBndr name => Pat name -> TcM a
thInPatSynErr pat
  = failWithTc $
    hang (ptext (sLit "Pattern synonym definition cannot contain Template Haskell:"))
       2 (ppr pat)

nPlusKPatInPatSynErr :: OutputableBndr name => Pat name -> TcM a
nPlusKPatInPatSynErr pat
  = failWithTc $
    hang (ptext (sLit "Pattern synonym definition cannot contain n+k-pattern:"))
       2 (ppr pat)

nonBidirectionalErr :: Outputable name => name -> TcM a
nonBidirectionalErr name = failWithTc $
    ptext (sLit "non-bidirectional pattern synonym")
    <+> quotes (ppr name) <+> ptext (sLit "used in an expression")

tcPatToExpr :: [Located Name] -> LPat Name -> Maybe (LHsExpr Name)
tcPatToExpr args = go
  where
    lhsVars = mkNameSet (map unLoc args)

    go :: LPat Name -> Maybe (LHsExpr Name)
    go (L loc (ConPatIn (L _ con) info))
      = do { exprs <- mapM go (hsConPatArgs info)
           ; return $ L loc $
             foldl (\x y -> HsApp (L loc x) y) (HsVar (L loc con)) exprs }

    go (L _ (SigPatIn pat _)) = go pat
        -- See Note [Type signatures and the builder expression]

    go (L loc p) = fmap (L loc) $ go1 p

    go1 :: Pat Name -> Maybe (HsExpr Name)
    go1   (VarPat (L l var))
      | var `elemNameSet` lhsVars     = return $ HsVar (L l var)
      | otherwise                     = Nothing
    go1   (LazyPat pat)               = fmap HsPar $ go pat
    go1   (ParPat pat)                = fmap HsPar $ go pat
    go1   (BangPat pat)               = fmap HsPar $ go pat
    go1   (PArrPat pats ptt)          = do { exprs <- mapM go pats
                                           ; return $ ExplicitPArr ptt exprs }
    go1   (ListPat pats ptt reb)      = do { exprs <- mapM go pats
                                           ; return $ ExplicitList ptt (fmap snd reb) exprs }
    go1   (TuplePat pats box _)       = do { exprs <- mapM go pats
                                           ; return $ ExplicitTuple
                                                (map (noLoc . Present) exprs) box }
    go1   (LitPat lit)                = return $ HsLit lit
    go1   (NPat (L _ n) Nothing _)    = return $ HsOverLit n
    go1   (NPat (L _ n) (Just neg) _) = return $ noLoc neg `HsApp` noLoc (HsOverLit n)
    go1   (ConPatOut{})               = panic "ConPatOut in output of renamer"
    go1   (SigPatOut{})               = panic "SigPatOut in output of renamer"
    go1   (CoPat{})                   = panic "CoPat in output of renamer"
    go1   _                           = Nothing

-- Walk the whole pattern and for all ConPatOuts, collect the
-- existentially-bound type variables and evidence binding variables.
--
-- These are used in computing the type of a pattern synonym and also
-- in generating matcher functions, since success continuations need
-- to be passed these pattern-bound evidences.
tcCollectEx :: LPat Id -> TcM (TyVarSet, [EvVar])
tcCollectEx = return . go
  where
    go :: LPat Id -> (TyVarSet, [EvVar])
    go = go1 . unLoc

    go1 :: Pat Id -> (TyVarSet, [EvVar])
    go1 (LazyPat p)         = go p
    go1 (AsPat _ p)         = go p
    go1 (ParPat p)          = go p
    go1 (BangPat p)         = go p
    go1 (ListPat ps _ _)    = mconcat . map go $ ps
    go1 (TuplePat ps _ _)   = mconcat . map go $ ps
    go1 (PArrPat ps _)      = mconcat . map go $ ps
    go1 (ViewPat _ p _)     = go p
    go1 con@ConPatOut{}     = mappend (mkVarSet (pat_tvs con), pat_dicts con) $
                                 goConDetails $ pat_args con
    go1 (SigPatOut p _)     = go p
    go1 (CoPat _ p _)       = go1 p
    go1 (NPlusKPat n k geq subtract)
      = pprPanic "TODO: NPlusKPat" $ ppr n $$ ppr k $$ ppr geq $$ ppr subtract
    go1 _                   = mempty

    goConDetails :: HsConPatDetails Id -> (TyVarSet, [EvVar])
    goConDetails (PrefixCon ps) = mconcat . map go $ ps
    goConDetails (InfixCon p1 p2) = go p1 `mappend` go p2
    goConDetails (RecCon HsRecFields{ rec_flds = flds })
      = mconcat . map goRecFd $ flds

    goRecFd :: LHsRecField Id (LPat Id) -> (TyVarSet, [EvVar])
    goRecFd (L _ HsRecField{ hsRecFieldArg = p }) = go p<|MERGE_RESOLUTION|>--- conflicted
+++ resolved
@@ -474,12 +474,7 @@
 -- The result type should be fully instantiated
 tcPatSynBuilderOcc orig ps
   | Just (builder_id, add_void_arg) <- builder
-<<<<<<< HEAD
-  = do { (wrap, rho) <- deeplyInstantiate orig (idType builder_id)
-       ; let inst_fun = mkHsWrap wrap (HsVar (noLoc builder_id))
-=======
-  = do { let inst_fun = HsVar builder_id
->>>>>>> cd82a2e1
+  = do { let inst_fun = HsVar (noLoc builder_id)
        ; if add_void_arg
          then do { (wrap, rho) <- topInstantiate orig (idType builder_id)
                  ; return ( HsApp (noLoc $ mkHsWrap wrap inst_fun)

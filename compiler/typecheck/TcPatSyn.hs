{-
(c) The University of Glasgow 2006
(c) The GRASP/AQUA Project, Glasgow University, 1992-1998

\section[TcPatSyn]{Typechecking pattern synonym declarations}
-}

{-# LANGUAGE CPP #-}

module TcPatSyn ( tcInferPatSynDecl, tcCheckPatSynDecl
                , tcPatSynBuilderBind, tcPatSynBuilderOcc, nonBidirectionalErr
  ) where

import HsSyn
import TcPat
import TcRnMonad
import TcEnv
import TcMType
import TysPrim
<<<<<<< HEAD
import TysWiredIn  ( levityTy )
=======
import TypeRep
>>>>>>> f40fe62d
import Name
import Coercion    ( emptyCvSubstEnv )
import SrcLoc
import PatSyn
import NameSet
import Panic
import Outputable
import FastString
import Var
import Id
import IdInfo( IdDetails(..), RecSelParent(..))
import TcBinds
import BasicTypes
import TcSimplify
import TcUnify
import TcType
import TcEvidence
import BuildTyCl
import VarSet
import MkId
import VarEnv
import Inst
import TcTyDecls
import ConLike
import FieldLabel
#if __GLASGOW_HASKELL__ < 709
import Data.Monoid
#endif
import Bag
import Util
import Data.Maybe
import Control.Monad (forM)

#include "HsVersions.h"

{-
************************************************************************
*                                                                      *
                    Type checking a pattern synonym
*                                                                      *
************************************************************************
-}

tcInferPatSynDecl :: PatSynBind Name Name
                  -> TcM (PatSyn, LHsBinds Id, TcGblEnv)
tcInferPatSynDecl PSB{ psb_id = lname@(L loc name), psb_args = details,
                       psb_def = lpat, psb_dir = dir }
  = setSrcSpan loc $
    do { traceTc "tcInferPatSynDecl {" $ ppr name
       ; tcCheckPatSynPat lpat

       ; let (arg_names, rec_fields, is_infix) = collectPatSynArgInfo details

       ; ((lpat', (args, pat_ty)), tclvl, wanted)
            <- pushLevelAndCaptureConstraints  $
               do { pat_ty <- newOpenFlexiTyVarTy
                  ; tcPat PatSyn lpat pat_ty $
               do { args <- mapM tcLookupId arg_names
                  ; return (args, pat_ty) } }

       ; let named_taus = (name, pat_ty) : map (\arg -> (getName arg, varType arg)) args

       ; (qtvs, req_dicts, ev_binds) <- simplifyInfer tclvl False [] named_taus wanted

       ; (ex_vars, prov_dicts) <- tcCollectEx lpat'
       ; let univ_tvs   = filter (not . (`elemVarSet` ex_vars)) qtvs
             ex_tvs     = varSetElems ex_vars
             prov_theta = map evVarPred prov_dicts
             req_theta  = map evVarPred req_dicts

<<<<<<< HEAD
       ; univ_tvs   <- mapMaybeM zonkQuantifiedTyVar univ_tvs
       ; ex_tvs     <- mapMaybeM zonkQuantifiedTyVar ex_tvs

       ; prov_theta <- zonkTcTypes prov_theta
       ; req_theta  <- zonkTcTypes req_theta

       ; pat_ty     <- zonkTcType pat_ty
       ; args       <- mapM zonkId args

=======
>>>>>>> f40fe62d
       ; traceTc "tcInferPatSynDecl }" $ ppr name
       ; tc_patsyn_finish lname dir is_infix lpat'
                          (univ_tvs, req_theta, ev_binds, req_dicts)
                          (ex_tvs, mkTyVarTys ex_tvs, prov_theta, emptyTcEvBinds, map EvId prov_dicts)
                          (zip args $ repeat idHsWrapper)
                          pat_ty rec_fields }


tcCheckPatSynDecl :: PatSynBind Name Name
                  -> TcPatSynInfo
                  -> TcM (PatSyn, LHsBinds Id, TcGblEnv)
tcCheckPatSynDecl PSB{ psb_id = lname@(L loc name), psb_args = details,
                       psb_def = lpat, psb_dir = dir }
                  TPSI{ patsig_tau = tau,
                        patsig_ex = ex_tvs, patsig_univ = univ_tvs,
                        patsig_prov = prov_theta, patsig_req = req_theta }
  = setSrcSpan loc $
    do { traceTc "tcCheckPatSynDecl" $
         ppr (ex_tvs, prov_theta) $$
         ppr (univ_tvs, req_theta) $$
         ppr arg_tys $$
         ppr tau
       ; tcCheckPatSynPat lpat

       ; req_dicts <- newEvVars req_theta

       -- TODO: find a better SkolInfo
       ; let skol_info = SigSkol (PatSynCtxt name) (mkFunTys arg_tys pat_ty)

       ; let (arg_names, rec_fields, is_infix) = collectPatSynArgInfo details

       ; let ty_arity = length arg_tys
       ; checkTc (length arg_names == ty_arity)
                 (wrongNumberOfParmsErr ty_arity)

         -- Typecheck the pattern against pat_ty, then unify the type of args
         -- against arg_tys, with ex_tvs changed to SigTyVars.
         -- We get out of this:
         --  * The evidence bindings for the requested theta: req_ev_binds
         --  * The typechecked pattern: lpat'
         --  * The arguments, type-coerced to the SigTyVars: wrapped_args
         --  * The instantiation of ex_tvs to pass to the success continuation: ex_tys
         --  * The provided theta substituted with the SigTyVars: prov_theta'
       ; (implic1, req_ev_binds, (lpat', (ex_tys, prov_theta', wrapped_args))) <-
           buildImplication skol_info univ_tvs req_dicts $
           tcPat PatSyn lpat pat_ty $ do
           { ex_sigtvs <- mapM (\tv -> newSigTyVar (getName tv) (tyVarKind tv)) ex_tvs
           ; let subst = mkTCvSubst (mkInScopeSet (zipVarEnv ex_sigtvs ex_sigtvs)) $
                         ( zipTyEnv ex_tvs (mkTyVarTys ex_sigtvs)
                         , emptyCvSubstEnv )
           ; let ex_tys = substTys subst $ mkTyVarTys ex_tvs
                 prov_theta' = substTheta subst prov_theta
           ; wrapped_args <- forM (zipEqual "tcCheckPatSynDecl" arg_names arg_tys) $ \(arg_name, arg_ty) -> do
               { arg <- tcLookupId arg_name
               ; let arg_ty' = substTy subst arg_ty
               ; coi <- unifyType (Just arg) (varType arg) arg_ty'
               ; return (setVarType arg arg_ty, coToHsWrapper coi) }
           ; return (ex_tys, prov_theta', wrapped_args) }

       ; (ex_vars_rhs, prov_dicts_rhs) <- tcCollectEx lpat'
       ; let ex_tvs_rhs  = varSetElems ex_vars_rhs

         -- Check that prov_theta' can be satisfied with the dicts from the pattern
       ; (implic2, prov_ev_binds, prov_dicts) <-
           buildImplication skol_info ex_tvs_rhs prov_dicts_rhs $ do
           { let origin = PatOrigin -- TODO
           ; mapM (emitWanted origin) prov_theta' }

       -- Solve the constraints now, because we are about to make a PatSyn,
       -- which should not contain unification variables and the like (Trac #10997)
       -- Since all the inputs are implications the returned bindings will be empty
       ; _ <- simplifyTop (emptyWC `addImplics` (implic1 `unionBags` implic2))

       ; traceTc "tcCheckPatSynDecl }" $ ppr name
       ; tc_patsyn_finish lname dir is_infix lpat'
                          (univ_tvs, req_theta, req_ev_binds, req_dicts)
                          (ex_tvs, ex_tys, prov_theta, prov_ev_binds, prov_dicts)
                          wrapped_args
                          pat_ty rec_fields  }
  where
    (arg_tys, pat_ty) = tcSplitFunTys tau

collectPatSynArgInfo :: HsPatSynDetails (Located Name) -> ([Name], [Name], Bool)
collectPatSynArgInfo details =
  case details of
    PrefixPatSyn names      -> (map unLoc names, [], False)
    InfixPatSyn name1 name2 -> (map unLoc [name1, name2], [], True)
    RecordPatSyn names ->
      let (vars, sels) = unzip (map splitRecordPatSyn names)
      in (vars, sels, False)

  where
    splitRecordPatSyn :: RecordPatSynField (Located Name) -> (Name, Name)
    splitRecordPatSyn (RecordPatSynField { recordPatSynPatVar = L _ patVar
                                         , recordPatSynSelectorId = L _ selId })
      = (patVar, selId)

wrongNumberOfParmsErr :: Arity -> SDoc
wrongNumberOfParmsErr ty_arity
  = ptext (sLit "Number of pattern synonym arguments doesn't match type; expected")
    <+> ppr ty_arity

-------------------------
-- Shared by both tcInferPatSyn and tcCheckPatSyn
tc_patsyn_finish :: Located Name  -- ^ PatSyn Name
                 -> HsPatSynDir Name  -- ^ PatSyn type (Uni/Bidir/ExplicitBidir)
                 -> Bool              -- ^ Whether infix
                 -> LPat Id           -- ^ Pattern of the PatSyn
                 -> ([TcTyVar], [PredType], TcEvBinds, [EvVar])
<<<<<<< HEAD
                 -> ([TcTyVar], [TcType], [PredType], TcEvBinds, [EvTerm])
                 -> [(Var, HsWrapper)]
                 -> TcType
                 -> TcM (PatSyn, LHsBinds Id)
=======
                 -> ([TcTyVar], [TcType], [PredType], TcEvBinds, [EvVar])
                 -> [(Var, HsWrapper)]  -- ^ Pattern arguments
                 -> TcType              -- ^ Pattern type
                 -> [Name]              -- ^ Selector names
                 -- ^ Whether fields, empty if not record PatSyn
                 -> TcM (PatSyn, LHsBinds Id, TcGblEnv)
>>>>>>> f40fe62d
tc_patsyn_finish lname dir is_infix lpat'
                 (univ_tvs, req_theta, req_ev_binds, req_dicts)
                 (ex_tvs, subst, prov_theta, prov_ev_binds, prov_dicts)
                 wrapped_args
                 pat_ty field_labels
  = do { -- Zonk everything.  We are about to build a final PatSyn
         -- so there had better be no unification variables in there
         univ_tvs     <- mapM zonkQuantifiedTyVar univ_tvs
       ; ex_tvs       <- mapM zonkQuantifiedTyVar ex_tvs
       ; prov_theta   <- zonkTcThetaType prov_theta
       ; req_theta    <- zonkTcThetaType req_theta
       ; pat_ty       <- zonkTcType pat_ty
       ; wrapped_args <- mapM zonk_wrapped_arg wrapped_args
       ; let qtvs    = univ_tvs ++ ex_tvs
             -- See Note [Record PatSyn Desugaring]
             theta   = prov_theta ++ req_theta
             arg_tys = map (varType . fst) wrapped_args

       ;

        traceTc "tc_patsyn_finish {" $
           ppr (unLoc lname) $$ ppr (unLoc lpat') $$
           ppr (univ_tvs, req_theta, req_ev_binds, req_dicts) $$
           ppr (ex_tvs, subst, prov_theta, prov_ev_binds, prov_dicts) $$
           ppr wrapped_args $$
           ppr pat_ty

       -- Make the 'matcher'
       ; (matcher_id, matcher_bind) <- tcPatSynMatcher lname lpat'
                                         (univ_tvs, req_theta, req_ev_binds, req_dicts)
                                         (ex_tvs, subst, prov_theta, prov_ev_binds, prov_dicts)
                                         wrapped_args  -- Not necessarily zonked
                                         pat_ty


       -- Make the 'builder'
       ; builder_id <- mkPatSynBuilderId dir lname qtvs theta
                                         arg_tys pat_ty

         -- TODO: Make this have the proper information
       ; let mkFieldLabel name = FieldLabel (occNameFS (nameOccName name)) False name
             field_labels' = (map mkFieldLabel field_labels)


       -- Make the PatSyn itself
       ; let patSyn = mkPatSyn (unLoc lname) is_infix
                        (univ_tvs, req_theta)
                        (ex_tvs, prov_theta)
                        arg_tys
                        pat_ty
                        matcher_id builder_id
                        field_labels'

       -- Selectors
       ; let (sigs, selector_binds) =
                unzip (mkPatSynRecSelBinds patSyn (patSynFieldLabels patSyn))
       ; let tything = AConLike (PatSynCon patSyn)
       ; tcg_env <-
          tcExtendGlobalEnv [tything] $
            tcRecSelBinds
              (ValBindsOut (zip (repeat NonRecursive) selector_binds) sigs)

       ; return (patSyn, matcher_bind, tcg_env) }

  where
    zonk_wrapped_arg :: (Var, HsWrapper) -> TcM (Var, HsWrapper)
    -- The HsWrapper will get zonked later, as part of the LHsBinds
    zonk_wrapped_arg (arg_id, wrap) = do { arg_id <- zonkId arg_id
                                         ; return (arg_id, wrap) }

{-
************************************************************************
*                                                                      *
         Constructing the "matcher" Id and its binding
*                                                                      *
************************************************************************
-}

tcPatSynMatcher :: Located Name
                -> LPat Id
                -> ([TcTyVar], ThetaType, TcEvBinds, [EvVar])
                -> ([TcTyVar], [TcType], ThetaType, TcEvBinds, [EvTerm])
                -> [(Var, HsWrapper)]
                -> TcType
                -> TcM ((Id, Bool), LHsBinds Id)
-- See Note [Matchers and builders for pattern synonyms] in PatSyn
tcPatSynMatcher (L loc name) lpat
                (univ_tvs, req_theta, req_ev_binds, req_dicts)
                (ex_tvs, ex_tys, prov_theta, prov_ev_binds, prov_dicts)
                wrapped_args pat_ty
  = do { lev_uniq <- newUnique
       ; tv_uniq  <- newUnique
       ; let lev_name = mkInternalName lev_uniq (mkTyVarOcc "rlev") loc
             tv_name  = mkInternalName tv_uniq (mkTyVarOcc "r") loc
             lev_tv   = mkTcTyVar lev_name levityTy   (SkolemTv False)
             lev      = mkTyVarTy lev_tv
             res_tv   = mkTcTyVar tv_name  (tYPE lev) (SkolemTv False)
             is_unlifted = null wrapped_args && null prov_dicts
             res_ty = mkTyVarTy res_tv
             (cont_arg_tys, cont_args)
               | is_unlifted = ([voidPrimTy], [nlHsVar voidPrimId])
               | otherwise   = unzip [ (varType arg, mkLHsWrap wrap $ nlHsVar arg)
                                     | (arg, wrap) <- wrapped_args
                                     ]
             cont_ty = mkInvSigmaTy ex_tvs prov_theta $
                       mkFunTys cont_arg_tys res_ty

             fail_ty = mkFunTy voidPrimTy res_ty

       ; matcher_name <- newImplicitBinder name mkMatcherOcc
       ; scrutinee    <- newSysLocalId (fsLit "scrut") pat_ty
       ; cont         <- newSysLocalId (fsLit "cont")  cont_ty
       ; fail         <- newSysLocalId (fsLit "fail")  fail_ty

       ; let matcher_tau   = mkFunTys [pat_ty, cont_ty, fail_ty] res_ty
<<<<<<< HEAD
             matcher_sigma = mkInvSigmaTy (lev_tv:res_tv:univ_tvs) req_theta matcher_tau
             matcher_id    = mkExportedLocalId VanillaId matcher_name matcher_sigma
=======
             matcher_sigma = mkSigmaTy (res_tv:univ_tvs) req_theta matcher_tau
             matcher_id    = mkExportedLocalId PatSynId matcher_name matcher_sigma
>>>>>>> f40fe62d
                             -- See Note [Exported LocalIds] in Id

             cont' = mkLHsWrap (mkWpLet prov_ev_binds) $
                     foldl nlHsApp
                       (mkLHsWrap (mkWpEvApps prov_dicts)
                                  (nlHsTyApp cont ex_tys)) cont_args

             fail' = nlHsApps fail [nlHsVar voidPrimId]

             args = map nlVarPat [scrutinee, cont, fail]
             lwpat = noLoc $ WildPat pat_ty
             cases = if isIrrefutableHsPat lpat
                     then [mkSimpleHsAlt lpat  cont']
                     else [mkSimpleHsAlt lpat  cont',
                           mkSimpleHsAlt lwpat fail']
             body = mkLHsWrap (mkWpLet req_ev_binds) $
                    L (getLoc lpat) $
                    HsCase (nlHsVar scrutinee) $
                    MG{ mg_alts = L (getLoc lpat) cases
                      , mg_arg_tys = [pat_ty]
                      , mg_res_ty = res_ty
                      , mg_origin = Generated
                      }
             body' = noLoc $
                     HsLam $
                     MG{ mg_alts = noLoc [mkSimpleMatch args body]
                       , mg_arg_tys = [pat_ty, cont_ty, res_ty]
                       , mg_res_ty = res_ty
                       , mg_origin = Generated
                       }
<<<<<<< HEAD
             match = mkMatch [] (mkHsLams (lev_tv:res_tv:univ_tvs) req_dicts body')
                             EmptyLocalBinds
             mg = MG{ mg_alts = [match]
=======
             match = mkMatch [] (mkHsLams (res_tv:univ_tvs) req_dicts body')
                             (noLoc EmptyLocalBinds)
             mg = MG{ mg_alts = L (getLoc match) [match]
>>>>>>> f40fe62d
                    , mg_arg_tys = []
                    , mg_res_ty = res_ty
                    , mg_origin = Generated
                    }

       ; let bind = FunBind{ fun_id = L loc matcher_id
                           , fun_matches = mg
                           , fun_co_fn = idHsWrapper
                           , bind_fvs = emptyNameSet
                           , fun_tick = [] }
             matcher_bind = unitBag (noLoc bind)

       ; traceTc "tcPatSynMatcher" (ppr name $$ ppr (idType matcher_id))
       ; traceTc "tcPatSynMatcher" (ppr matcher_bind)

       ; return ((matcher_id, is_unlifted), matcher_bind) }

mkPatSynRecSelBinds :: PatSyn
                    -> [FieldLabel]
                    -- ^ Visible field labels
                    -> [(LSig Name, LHsBinds Name)]
mkPatSynRecSelBinds ps fields = map mkRecSel fields
  where
    mkRecSel fld_lbl =
      case mkOneRecordSelector [PatSynCon ps] (RecSelPatSyn ps) fld_lbl of
        (name, (_rec_flag, binds)) -> (name, binds)

isUnidirectional :: HsPatSynDir a -> Bool
isUnidirectional Unidirectional          = True
isUnidirectional ImplicitBidirectional   = False
isUnidirectional ExplicitBidirectional{} = False

{-
************************************************************************
*                                                                      *
         Constructing the "builder" Id
*                                                                      *
************************************************************************
-}

mkPatSynBuilderId :: HsPatSynDir a -> Located Name
                  -> [TyVar] -> ThetaType -> [Type] -> Type
                  -> TcM (Maybe (Id, Bool))
mkPatSynBuilderId dir  (L _ name) qtvs theta arg_tys pat_ty
  | isUnidirectional dir
  = return Nothing
  | otherwise
  = do { builder_name <- newImplicitBinder name mkBuilderOcc
<<<<<<< HEAD
       ; let builder_sigma = mkInvSigmaTy qtvs theta (mkFunTys builder_arg_tys pat_ty)
             builder_id    = mkExportedLocalId VanillaId builder_name builder_sigma
                             -- See Note [Exported LocalIds] in Id
=======
       ; let builder_sigma = mkSigmaTy qtvs theta (mkFunTys builder_arg_tys pat_ty)
             builder_id    =
              -- See Note [Exported LocalIds] in Id
              mkExportedLocalId VanillaId builder_name builder_sigma
>>>>>>> f40fe62d
       ; return (Just (builder_id, need_dummy_arg)) }
  where
    builder_arg_tys | need_dummy_arg = [voidPrimTy]
                    | otherwise = arg_tys
    need_dummy_arg = isUnLiftedType pat_ty && null arg_tys && null theta

tcPatSynBuilderBind :: PatSynBind Name Name
                    -> TcM (LHsBinds Id)
-- See Note [Matchers and builders for pattern synonyms] in PatSyn
tcPatSynBuilderBind PSB{ psb_id = L loc name, psb_def = lpat
                       , psb_dir = dir, psb_args = details }
  | isUnidirectional dir
  = return emptyBag

  | isNothing mb_match_group       -- Can't invert the pattern
  = setSrcSpan (getLoc lpat) $ failWithTc $
    hang (ptext (sLit "Right-hand side of bidirectional pattern synonym cannot be used as an expression"))
       2 (ppr lpat)

  | otherwise  -- Bidirectional
  = do { patsyn <- tcLookupPatSyn name
       ; let Just (builder_id, need_dummy_arg) = patSynBuilder patsyn
                   -- Bidirectional, so patSynBuilder returns Just

             match_group' | need_dummy_arg = add_dummy_arg match_group
                          | otherwise      = match_group

             bind = FunBind { fun_id      = L loc (idName builder_id)
                            , fun_matches = match_group'
                            , fun_co_fn   = idHsWrapper
                            , bind_fvs    = placeHolderNamesTc
                            , fun_tick    = [] }

       ; sig <- instTcTySigFromId builder_id
                -- See Note [Redundant constraints for builder]

       ; (builder_binds, _) <- tcPolyCheck NonRecursive emptyPragEnv sig (noLoc bind)
       ; traceTc "tcPatSynBuilderBind }" $ ppr builder_binds
       ; return builder_binds }
  where
    Just match_group = mb_match_group
    mb_match_group
       = case dir of
           Unidirectional                    -> Nothing
           ExplicitBidirectional explicit_mg -> Just explicit_mg
           ImplicitBidirectional             -> fmap mk_mg (tcPatToExpr args lpat)

    mk_mg :: LHsExpr Name -> MatchGroup Name (LHsExpr Name)
    mk_mg body = mkMatchGroupName Generated [builder_match]
             where
               builder_args  = [L loc (VarPat n) | L loc n <- args]
               builder_match = mkMatch builder_args body (noLoc EmptyLocalBinds)

    args = case details of
              PrefixPatSyn args     -> args
              InfixPatSyn arg1 arg2 -> [arg1, arg2]
              RecordPatSyn args     -> map recordPatSynPatVar args

    add_dummy_arg :: MatchGroup Name (LHsExpr Name) -> MatchGroup Name (LHsExpr Name)
    add_dummy_arg mg@(MG { mg_alts
                            = L l [L loc (Match NonFunBindMatch [] ty grhss)] })
      = mg { mg_alts
                = L l [L loc (Match NonFunBindMatch [nlWildPatName] ty grhss)] }
    add_dummy_arg other_mg = pprPanic "add_dummy_arg" $
                             pprMatches (PatSyn :: HsMatchContext Name) other_mg

tcPatSynBuilderOcc :: CtOrigin -> PatSyn -> TcM (HsExpr TcId, TcRhoType)
-- The result type should be fully instantiated
tcPatSynBuilderOcc orig ps
  | Just (builder_id, add_void_arg) <- builder
  = do { (wrap, rho) <- deeplyInstantiate orig (idType builder_id)
       ; let inst_fun = mkHsWrap wrap (HsVar builder_id)
       ; if add_void_arg
         then return ( HsApp (noLoc inst_fun) (nlHsVar voidPrimId)
                     , tcFunResultTy rho )
         else return ( inst_fun, rho ) }

  | otherwise  -- Unidirectional
    = nonBidirectionalErr name
  where
    name    = patSynName ps
    builder = patSynBuilder ps

{-
Note [Redundant constraints for builder]
~~~~~~~~~~~~~~~~~~~~~~~~~~~~~~~~~~~~~~~~
The builder can have redundant constraints, which are awkard to eliminate.
Consider
   pattern P = Just 34
To match against this pattern we need (Eq a, Num a).  But to build
(Just 34) we need only (Num a).  Fortunately instTcSigFromId sets
sig_warn_redundant to False.

************************************************************************
*                                                                      *
         Helper functions
*                                                                      *
************************************************************************

Note [As-patterns in pattern synonym definitions]
~~~~~~~~~~~~~~~~~~~~~~~~~~~~~~~~~~~~~~~~~~~~~~~~~
The rationale for rejecting as-patterns in pattern synonym definitions
is that an as-pattern would introduce nonindependent pattern synonym
arguments, e.g. given a pattern synonym like:

        pattern K x y = x@(Just y)

one could write a nonsensical function like

        f (K Nothing x) = ...

or
        g (K (Just True) False) = ...

Note [Type signatures and the builder expression]
~~~~~~~~~~~~~~~~~~~~~~~~~~~~~~~~~~~~~~~~~~~~~~~~~
Consider
   pattern L x = Left x :: Either [a] [b]

In tc{Infer/Check}PatSynDecl we will check that the pattern has the
specified type.  We check the pattern *as a pattern*, so the type
signature is a pattern signature, and so brings 'a' and 'b' into
scope.  But we don't have a way to bind 'a, b' in the LHS, as we do
'x', say.  Nevertheless, the sigature may be useful to constrain
the type.

When making the binding for the *builder*, though, we don't want
  $buildL x = Left x :: Either [a] [b]
because that wil either mean (forall a b. Either [a] [b]), or we'll
get a complaint that 'a' and 'b' are out of scope. (Actually the
latter; Trac #9867.)  No, the job of the signature is done, so when
converting the pattern to an expression (for the builder RHS) we
simply discard the signature.

Note [Record PatSyn Desugaring]
-------------------------------

It is important that prov_theta comes before req_theta as this ordering is used
when desugaring record pattern synonym updates.

Any change to this ordering should make sure to change deSugar/DsExpr.hs if you
want to avoid difficult to decipher core lint errors!
 -}

tcCheckPatSynPat :: LPat Name -> TcM ()
tcCheckPatSynPat = go
  where
    go :: LPat Name -> TcM ()
    go = addLocM go1

    go1 :: Pat Name -> TcM ()
    go1   (ConPatIn _ info)   = mapM_ go (hsConPatArgs info)
    go1   VarPat{}            = return ()
    go1   WildPat{}           = return ()
    go1 p@(AsPat _ _)         = asPatInPatSynErr p
    go1   (LazyPat pat)       = go pat
    go1   (ParPat pat)        = go pat
    go1   (BangPat pat)       = go pat
    go1   (PArrPat pats _)    = mapM_ go pats
    go1   (ListPat pats _ _)  = mapM_ go pats
    go1   (TuplePat pats _ _) = mapM_ go pats
    go1   LitPat{}            = return ()
    go1   NPat{}              = return ()
    go1   (SigPatIn pat _)    = go pat
    go1   (ViewPat _ pat _)   = go pat
    go1 p@SplicePat{}         = thInPatSynErr p
    go1 p@NPlusKPat{}         = nPlusKPatInPatSynErr p
    go1   ConPatOut{}         = panic "ConPatOut in output of renamer"
    go1   SigPatOut{}         = panic "SigPatOut in output of renamer"
    go1   CoPat{}             = panic "CoPat in output of renamer"

asPatInPatSynErr :: OutputableBndr name => Pat name -> TcM a
asPatInPatSynErr pat
  = failWithTc $
    hang (ptext (sLit "Pattern synonym definition cannot contain as-patterns (@):"))
       2 (ppr pat)

thInPatSynErr :: OutputableBndr name => Pat name -> TcM a
thInPatSynErr pat
  = failWithTc $
    hang (ptext (sLit "Pattern synonym definition cannot contain Template Haskell:"))
       2 (ppr pat)

nPlusKPatInPatSynErr :: OutputableBndr name => Pat name -> TcM a
nPlusKPatInPatSynErr pat
  = failWithTc $
    hang (ptext (sLit "Pattern synonym definition cannot contain n+k-pattern:"))
       2 (ppr pat)

nonBidirectionalErr :: Outputable name => name -> TcM a
nonBidirectionalErr name = failWithTc $
    ptext (sLit "non-bidirectional pattern synonym")
    <+> quotes (ppr name) <+> ptext (sLit "used in an expression")

tcPatToExpr :: [Located Name] -> LPat Name -> Maybe (LHsExpr Name)
tcPatToExpr args = go
  where
    lhsVars = mkNameSet (map unLoc args)

    go :: LPat Name -> Maybe (LHsExpr Name)
    go (L loc (ConPatIn (L _ con) info))
      = do { exprs <- mapM go (hsConPatArgs info)
           ; return $ L loc $
             foldl (\x y -> HsApp (L loc x) y) (HsVar con) exprs }

    go (L _ (SigPatIn pat _)) = go pat
        -- See Note [Type signatures and the builder expression]

    go (L loc p) = fmap (L loc) $ go1 p

    go1 :: Pat Name -> Maybe (HsExpr Name)
    go1   (VarPat var)
      | var `elemNameSet` lhsVars     = return $ HsVar var
      | otherwise                     = Nothing
    go1   (LazyPat pat)               = fmap HsPar $ go pat
    go1   (ParPat pat)                = fmap HsPar $ go pat
    go1   (BangPat pat)               = fmap HsPar $ go pat
    go1   (PArrPat pats ptt)          = do { exprs <- mapM go pats
                                           ; return $ ExplicitPArr ptt exprs }
    go1   (ListPat pats ptt reb)      = do { exprs <- mapM go pats
                                           ; return $ ExplicitList ptt (fmap snd reb) exprs }
    go1   (TuplePat pats box _)       = do { exprs <- mapM go pats
                                           ; return $ ExplicitTuple
                                                (map (noLoc . Present) exprs) box }
    go1   (LitPat lit)                = return $ HsLit lit
    go1   (NPat (L _ n) Nothing _)    = return $ HsOverLit n
    go1   (NPat (L _ n) (Just neg) _) = return $ noLoc neg `HsApp` noLoc (HsOverLit n)
    go1   (ConPatOut{})               = panic "ConPatOut in output of renamer"
    go1   (SigPatOut{})               = panic "SigPatOut in output of renamer"
    go1   (CoPat{})                   = panic "CoPat in output of renamer"
    go1   _                           = Nothing

-- Walk the whole pattern and for all ConPatOuts, collect the
-- existentially-bound type variables and evidence binding variables.
--
-- These are used in computing the type of a pattern synonym and also
-- in generating matcher functions, since success continuations need
-- to be passed these pattern-bound evidences.
tcCollectEx :: LPat Id -> TcM (TyVarSet, [EvVar])
tcCollectEx = return . go
  where
    go :: LPat Id -> (TyVarSet, [EvVar])
    go = go1 . unLoc

    go1 :: Pat Id -> (TyVarSet, [EvVar])
    go1 (LazyPat p)         = go p
    go1 (AsPat _ p)         = go p
    go1 (ParPat p)          = go p
    go1 (BangPat p)         = go p
    go1 (ListPat ps _ _)    = mconcat . map go $ ps
    go1 (TuplePat ps _ _)   = mconcat . map go $ ps
    go1 (PArrPat ps _)      = mconcat . map go $ ps
    go1 (ViewPat _ p _)     = go p
    go1 con@ConPatOut{}     = mappend (mkVarSet (pat_tvs con), pat_dicts con) $
                                 goConDetails $ pat_args con
    go1 (SigPatOut p _)     = go p
    go1 (CoPat _ p _)       = go1 p
    go1 (NPlusKPat n k geq subtract)
      = pprPanic "TODO: NPlusKPat" $ ppr n $$ ppr k $$ ppr geq $$ ppr subtract
    go1 _                   = mempty

    goConDetails :: HsConPatDetails Id -> (TyVarSet, [EvVar])
    goConDetails (PrefixCon ps) = mconcat . map go $ ps
    goConDetails (InfixCon p1 p2) = go p1 `mappend` go p2
    goConDetails (RecCon HsRecFields{ rec_flds = flds })
      = mconcat . map goRecFd $ flds

    goRecFd :: LHsRecField Id (LPat Id) -> (TyVarSet, [EvVar])
    goRecFd (L _ HsRecField{ hsRecFieldArg = p }) = go p<|MERGE_RESOLUTION|>--- conflicted
+++ resolved
@@ -17,11 +17,7 @@
 import TcEnv
 import TcMType
 import TysPrim
-<<<<<<< HEAD
 import TysWiredIn  ( levityTy )
-=======
-import TypeRep
->>>>>>> f40fe62d
 import Name
 import Coercion    ( emptyCvSubstEnv )
 import SrcLoc
@@ -92,18 +88,6 @@
              prov_theta = map evVarPred prov_dicts
              req_theta  = map evVarPred req_dicts
 
-<<<<<<< HEAD
-       ; univ_tvs   <- mapMaybeM zonkQuantifiedTyVar univ_tvs
-       ; ex_tvs     <- mapMaybeM zonkQuantifiedTyVar ex_tvs
-
-       ; prov_theta <- zonkTcTypes prov_theta
-       ; req_theta  <- zonkTcTypes req_theta
-
-       ; pat_ty     <- zonkTcType pat_ty
-       ; args       <- mapM zonkId args
-
-=======
->>>>>>> f40fe62d
        ; traceTc "tcInferPatSynDecl }" $ ppr name
        ; tc_patsyn_finish lname dir is_infix lpat'
                           (univ_tvs, req_theta, ev_binds, req_dicts)
@@ -213,19 +197,12 @@
                  -> Bool              -- ^ Whether infix
                  -> LPat Id           -- ^ Pattern of the PatSyn
                  -> ([TcTyVar], [PredType], TcEvBinds, [EvVar])
-<<<<<<< HEAD
                  -> ([TcTyVar], [TcType], [PredType], TcEvBinds, [EvTerm])
-                 -> [(Var, HsWrapper)]
-                 -> TcType
-                 -> TcM (PatSyn, LHsBinds Id)
-=======
-                 -> ([TcTyVar], [TcType], [PredType], TcEvBinds, [EvVar])
                  -> [(Var, HsWrapper)]  -- ^ Pattern arguments
                  -> TcType              -- ^ Pattern type
                  -> [Name]              -- ^ Selector names
                  -- ^ Whether fields, empty if not record PatSyn
                  -> TcM (PatSyn, LHsBinds Id, TcGblEnv)
->>>>>>> f40fe62d
 tc_patsyn_finish lname dir is_infix lpat'
                  (univ_tvs, req_theta, req_ev_binds, req_dicts)
                  (ex_tvs, subst, prov_theta, prov_ev_binds, prov_dicts)
@@ -233,10 +210,10 @@
                  pat_ty field_labels
   = do { -- Zonk everything.  We are about to build a final PatSyn
          -- so there had better be no unification variables in there
-         univ_tvs     <- mapM zonkQuantifiedTyVar univ_tvs
-       ; ex_tvs       <- mapM zonkQuantifiedTyVar ex_tvs
-       ; prov_theta   <- zonkTcThetaType prov_theta
-       ; req_theta    <- zonkTcThetaType req_theta
+         univ_tvs     <- mapMaybeM zonkQuantifiedTyVar univ_tvs
+       ; ex_tvs       <- mapMaybeM zonkQuantifiedTyVar ex_tvs
+       ; prov_theta   <- zonkTcTypes prov_theta
+       ; req_theta    <- zonkTcTypes req_theta
        ; pat_ty       <- zonkTcType pat_ty
        ; wrapped_args <- mapM zonk_wrapped_arg wrapped_args
        ; let qtvs    = univ_tvs ++ ex_tvs
@@ -341,13 +318,8 @@
        ; fail         <- newSysLocalId (fsLit "fail")  fail_ty
 
        ; let matcher_tau   = mkFunTys [pat_ty, cont_ty, fail_ty] res_ty
-<<<<<<< HEAD
              matcher_sigma = mkInvSigmaTy (lev_tv:res_tv:univ_tvs) req_theta matcher_tau
-             matcher_id    = mkExportedLocalId VanillaId matcher_name matcher_sigma
-=======
-             matcher_sigma = mkSigmaTy (res_tv:univ_tvs) req_theta matcher_tau
              matcher_id    = mkExportedLocalId PatSynId matcher_name matcher_sigma
->>>>>>> f40fe62d
                              -- See Note [Exported LocalIds] in Id
 
              cont' = mkLHsWrap (mkWpLet prov_ev_binds) $
@@ -378,15 +350,9 @@
                        , mg_res_ty = res_ty
                        , mg_origin = Generated
                        }
-<<<<<<< HEAD
              match = mkMatch [] (mkHsLams (lev_tv:res_tv:univ_tvs) req_dicts body')
-                             EmptyLocalBinds
-             mg = MG{ mg_alts = [match]
-=======
-             match = mkMatch [] (mkHsLams (res_tv:univ_tvs) req_dicts body')
                              (noLoc EmptyLocalBinds)
              mg = MG{ mg_alts = L (getLoc match) [match]
->>>>>>> f40fe62d
                     , mg_arg_tys = []
                     , mg_res_ty = res_ty
                     , mg_origin = Generated
@@ -435,16 +401,10 @@
   = return Nothing
   | otherwise
   = do { builder_name <- newImplicitBinder name mkBuilderOcc
-<<<<<<< HEAD
        ; let builder_sigma = mkInvSigmaTy qtvs theta (mkFunTys builder_arg_tys pat_ty)
-             builder_id    = mkExportedLocalId VanillaId builder_name builder_sigma
-                             -- See Note [Exported LocalIds] in Id
-=======
-       ; let builder_sigma = mkSigmaTy qtvs theta (mkFunTys builder_arg_tys pat_ty)
              builder_id    =
               -- See Note [Exported LocalIds] in Id
               mkExportedLocalId VanillaId builder_name builder_sigma
->>>>>>> f40fe62d
        ; return (Just (builder_id, need_dummy_arg)) }
   where
     builder_arg_tys | need_dummy_arg = [voidPrimTy]

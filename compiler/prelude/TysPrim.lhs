--- conflicted
+++ resolved
@@ -12,16 +12,10 @@
 module TysPrim(
         mkPrimTyConName, -- For implicit parameters in TysWiredIn only
 
-<<<<<<< HEAD
         tyVarList, alphaTyVars, alphaTyVar, betaTyVar, gammaTyVar, deltaTyVar,
-	alphaTys, alphaTy, betaTy, gammaTy, deltaTy,
-	levity1TyVar, levity2TyVar, levity1Ty, levity2Ty,
+        alphaTys, alphaTy, betaTy, gammaTy, deltaTy,
+        levity1TyVar, levity2TyVar, levity1Ty, levity2Ty,
         openAlphaTy, openBetaTy, openAlphaTyVar, openBetaTyVar,
-=======
-        tyVarList, alphaTyVars, betaTyVars, alphaTyVar, betaTyVar, gammaTyVar, deltaTyVar,
-        alphaTy, betaTy, gammaTy, deltaTy,
-        openAlphaTy, openBetaTy, openAlphaTyVar, openBetaTyVar, openAlphaTyVars,
->>>>>>> d5e48748
         kKiVar,
 
         -- Kind constructors...
@@ -33,12 +27,8 @@
         constraintKindTyConName,
 
         -- Kinds
-<<<<<<< HEAD
-	liftedTypeKind, unliftedTypeKind, constraintKind,
+        liftedTypeKind, unliftedTypeKind, constraintKind,
         tYPE,
-=======
-        anyKind, liftedTypeKind, unliftedTypeKind, openTypeKind, constraintKind,
->>>>>>> d5e48748
         mkArrowKind, mkArrowKinds,
 
         funTyCon, funTyConName,
@@ -93,15 +83,10 @@
 
 #include "HsVersions.h"
 
-<<<<<<< HEAD
 import {-# SOURCE #-} TysWiredIn ( levityTy, liftedDataConTy, unliftedDataConTy )
 
 import Var		( TyVar, KindVar, mkTyVar )
 import Name		( Name, BuiltInSyntax(..), mkInternalName, mkWiredInName )
-=======
-import Var              ( TyVar, KindVar, mkTyVar )
-import Name             ( Name, BuiltInSyntax(..), mkInternalName, mkWiredInName )
->>>>>>> d5e48748
 import OccName          ( mkTyVarOccFS, mkTcOccFS )
 import TyCon
 import SrcLoc
@@ -229,25 +214,14 @@
 
 \begin{code}
 tyVarList :: Kind -> [TyVar]
-<<<<<<< HEAD
-tyVarList kind = [ mkTyVar (mkInternalName (mkAlphaTyVarUnique u) 
-	      		                   (mkTyVarOccFS (mkFastString name))
-			 	           noSrcSpan) kind
-	         | u <- [2..],
-		   let name | c <= 'z'  = [c]
-		            | otherwise = 't':show u
-			    where c = chr (u-2 + ord 'a')
-	         ]
-=======
 tyVarList kind = [ mkTyVar (mkInternalName (mkAlphaTyVarUnique u)
-                                (mkTyVarOccFS (mkFastString name))
-                                noSrcSpan) kind
+                                           (mkTyVarOccFS (mkFastString name))
+                                           noSrcSpan) kind
                  | u <- [2..],
                    let name | c <= 'z'  = [c]
                             | otherwise = 't':show u
                             where c = chr (u-2 + ord 'a')
                  ]
->>>>>>> d5e48748
 
 alphaTyVars :: [TyVar]
 alphaTyVars = tyVarList liftedTypeKind
@@ -260,7 +234,6 @@
 alphaTy, betaTy, gammaTy, deltaTy :: Type
 (alphaTy:betaTy:gammaTy:deltaTy:_) = alphaTys
 
-<<<<<<< HEAD
 levity1TyVar, levity2TyVar :: TyVar
 (levity1TyVar : levity2TyVar : _) = drop 21 (tyVarList levityTy)  -- selects 'v','w'
 
@@ -268,12 +241,6 @@
 levity1Ty = mkOnlyTyVarTy levity1TyVar
 levity2Ty = mkOnlyTyVarTy levity2TyVar
 
-=======
-        -- openAlphaTyVar is prepared to be instantiated
-        -- to a lifted or unlifted type variable.  It's used for the
-        -- result type for "error", so that we can have (error Int# "Help")
-openAlphaTyVars :: [TyVar]
->>>>>>> d5e48748
 openAlphaTyVar, openBetaTyVar :: TyVar
 openAlphaTyVar = tyVarList (tYPE levity1Ty) !! 0
 openBetaTyVar  = tyVarList (tYPE levity2Ty) !! 1
@@ -453,11 +420,6 @@
 -- | See Note [TYPE]
 liftedTypeKind, unliftedTypeKind, constraintKind :: Kind
 
-<<<<<<< HEAD
-=======
-superKind        = kindTyConType superKindTyCon
-anyKind          = kindTyConType anyKindTyCon  -- See Note [Any kinds]
->>>>>>> d5e48748
 liftedTypeKind   = kindTyConType liftedTypeKindTyCon
 unliftedTypeKind = kindTyConType unliftedTypeKindTyCon
 constraintKind   = kindTyConType constraintKindTyCon
@@ -605,8 +567,7 @@
         k    = mkOnlyTyVarTy kv
 
 eqPrimTyCon :: TyCon  -- The representation type for equality predicates
-<<<<<<< HEAD
-		      -- See Note [The ~# TyCon]
+                      -- See Note [The ~# TyCon]
 eqPrimTyCon  = mkPrimTyCon eqPrimTyConName kind roles VoidRep
   where kind = ForAllTy (Named kv1 Invisible) $
                ForAllTy (Named kv2 Invisible) $
@@ -616,13 +577,6 @@
         k1 = mkOnlyTyVarTy kv1
         k2 = mkOnlyTyVarTy kv2
         roles = [Representational, Representational, Nominal, Nominal]
-=======
-                      -- See Note [The ~# TyCon]
-eqPrimTyCon  = mkPrimTyCon eqPrimTyConName kind [Nominal, Nominal, Nominal] VoidRep
-  where kind = ForAllTy kv $ mkArrowKinds [k, k] unliftedTypeKind
-        kv = kKiVar
-        k = mkTyVarTy kv
->>>>>>> d5e48748
 
 -- like eqPrimTyCon, but the type for *Representational* coercions
 -- this should only ever appear as the type of a covar. Its role is
@@ -880,13 +834,8 @@
 anyTyCon = mkSynTyCon anyTyConName kind [kKiVar] [Nominal]
                       syn_rhs
                       NoParentTyCon
-<<<<<<< HEAD
-  where 
+  where
     kind = ForAllTy (Named kKiVar Invisible) (mkOnlyTyVarTy kKiVar)
-=======
-  where
-    kind = ForAllTy kKiVar (mkTyVarTy kKiVar)
->>>>>>> d5e48748
     syn_rhs = AbstractClosedSynFamilyTyCon
 
 anyTypeOfKind :: Kind -> Type

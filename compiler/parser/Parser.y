--- conflicted
+++ resolved
@@ -1606,7 +1606,6 @@
                                                    else return ()
                                                 ; ams ctx anns
                                                 } }
-<<<<<<< HEAD
 
 context_no_ops :: { LHsContext RdrName }
         : btype_no_ops                 {% do { let { ty = splitTilde $1 }
@@ -1617,14 +1616,6 @@
                                              ; ams ctx anns
                                              } }
 
-type :: { LHsType RdrName }
-        : btype                        { $1 }
-        | btype '->' ctype             {% ams $1 [mu AnnRarrow $2]
-                                       >> ams (sLL $1 $> $ HsFunTy $1 $3)
-                                              [mu AnnRarrow $2] }
-
-
-=======
 {- Note [GADT decl discards annotations]
 ~~~~~~~~~~~~~~~~~~~~~
 The type production for
@@ -1641,20 +1632,13 @@
 is connected to the first type too.
 -}
 
--- See Note [Parsing ~]
 type :: { LHsType RdrName }
-        : btype                         { splitTilde $1 }
-        | btype qtyconop type           { sLL $1 $> $ mkHsOpTy $1 $2 $3 }
-        | btype tyvarop  type           { sLL $1 $> $ mkHsOpTy $1 $2 $3 }
-        | btype '->'     ctype          {% ams $1 [mu AnnRarrow $2] -- See note [GADT decl discards annotations]
-                                        >> ams (sLL $1 $> $ HsFunTy (splitTilde $1) $3)
-                                               [mu AnnRarrow $2] }
-        | btype SIMPLEQUOTE qconop type  {% ams (sLL $1 $> $ mkHsOpTy $1 $3 $4)
-                                                [mj AnnSimpleQuote $2] }
-        | btype SIMPLEQUOTE varop  type  {% ams (sLL $1 $> $ mkHsOpTy $1 $3 $4)
-                                                [mj AnnSimpleQuote $2] }
--- See Note [Parsing ~]
->>>>>>> 1e041b73
+        : btype                        { $1 }
+        | btype '->' ctype             {% ams $1 [mu AnnRarrow $2] -- See note [GADT decl discards annotations]
+                                       >> ams (sLL $1 $> $ HsFunTy $1 $3)
+                                              [mu AnnRarrow $2] }
+
+
 typedoc :: { LHsType RdrName }
         : btype                          { $1 }
         | btype docprev                  { sLL $1 $> $ HsDocTy $1 $2 }
@@ -1826,41 +1810,7 @@
 -- Kinds
 
 kind :: { LHsKind RdrName }
-<<<<<<< HEAD
         : ctype                  { $1 }
-=======
-        : bkind                  { $1 }
-        | bkind '->' kind        {% ams (sLL $1 $> $ HsFunTy $1 $3)
-                                        [mu AnnRarrow $2] }
-
-bkind :: { LHsKind RdrName }
-        : akind                  { $1 }
-        | bkind akind            { sLL $1 $> $ HsAppTy $1 $2 }
-
-akind :: { LHsKind RdrName }
-        : '*'                    {% ams (sL1 $1 $ HsTyVar (sL1 $1 (nameRdrName liftedTypeKindTyConName)))
-                                        [mu AnnStar $1] }
-        | '(' kind ')'           {% ams (sLL $1 $>  $ HsParTy $2)
-                                        [mop $1,mcp $3] }
-        | pkind                  { $1 }
-        | tyvar                  { sL1 $1 $ HsTyVar $1 }
-
-pkind :: { LHsKind RdrName }  -- promoted type, see Note [Promotion]
-        : qtycon                          { sL1 $1 $ HsTyVar $1 }
-        | '(' ')'                   {% ams (sLL $1 $> $ HsTyVar $ (sLL $1 $> $ getRdrName unitTyCon))
-                                           [mop $1,mcp $2] }
-        | '(' kind ',' comma_kinds1 ')'
-                          {% addAnnotation (gl $2) AnnComma (gl $3) >>
-                             ams (sLL $1 $> $ HsTupleTy HsBoxedTuple ( $2 : $4))
-                                 [mop $1,mcp $5] }
-        | '[' kind ']'                    {% ams (sLL $1 $> $ HsListTy $2)
-                                                 [mos $1,mcs $3] }
-
-comma_kinds1 :: { [LHsKind RdrName] }
-        : kind                         { [$1] }
-        | kind  ',' comma_kinds1       {% addAnnotation (gl $1) AnnComma (gl $2)
-                                          >> return ($1 : $3) }
->>>>>>> 1e041b73
 
 {- Note [Promotion]
    ~~~~~~~~~~~~~~~~

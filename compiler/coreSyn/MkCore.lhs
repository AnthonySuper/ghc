--- conflicted
+++ resolved
@@ -721,12 +721,8 @@
 
 runtimeErrorTy :: Type
 -- The runtime error Ids take a UTF8-encoded string as argument
-<<<<<<< HEAD
-runtimeErrorTy = mkInvSigmaTy [openAlphaTyVar] [] (mkFunTy addrPrimTy openAlphaTy)
-=======
-runtimeErrorTy = mkSigmaTy [levity1TyVar, openAlphaTyVar] []
-                           (mkFunTy addrPrimTy openAlphaTy)
->>>>>>> 0a6cfb57
+runtimeErrorTy = mkInvSigmaTy [levity1TyVar, openAlphaTyVar] []
+                              (mkFunTy addrPrimTy openAlphaTy)
 \end{code}
 
 \begin{code}
@@ -737,12 +733,8 @@
 eRROR_ID = pc_bottoming_Id1 errorName errorTy
 
 errorTy  :: Type   -- See Note [Error and friends have an "open-tyvar" forall]
-<<<<<<< HEAD
-errorTy  = mkInvSigmaTy [openAlphaTyVar] [] (mkFunTys [mkListTy charTy] openAlphaTy)
-=======
-errorTy  = mkSigmaTy [levity1TyVar, openAlphaTyVar] []
-                     (mkFunTys [mkListTy charTy] openAlphaTy)
->>>>>>> 0a6cfb57
+errorTy  = mkInvSigmaTy [levity1TyVar, openAlphaTyVar] []
+                        (mkFunTys [mkListTy charTy] openAlphaTy)
 
 undefinedName :: Name
 undefinedName = mkWiredInIdName gHC_ERR (fsLit "undefined") undefinedKey uNDEFINED_ID
@@ -751,11 +743,7 @@
 uNDEFINED_ID = pc_bottoming_Id0 undefinedName undefinedTy
 
 undefinedTy  :: Type   -- See Note [Error and friends have an "open-tyvar" forall]
-<<<<<<< HEAD
-undefinedTy  = mkInvSigmaTy [openAlphaTyVar] [] openAlphaTy
-=======
-undefinedTy  = mkSigmaTy [levity1TyVar, openAlphaTyVar] [] openAlphaTy
->>>>>>> 0a6cfb57
+undefinedTy  = mkInvSigmaTy [levity1TyVar, openAlphaTyVar] [] openAlphaTy
 \end{code}
 
 Note [Error and friends have an "open-tyvar" forall]

--- conflicted
+++ resolved
@@ -22,11 +22,7 @@
 	deShadowBinds, substSpec, substRulesForImportedIds,
 	substTy, substCo, substExpr, substExprSC, substBind, substBindSC,
         substUnfolding, substUnfoldingSC,
-<<<<<<< HEAD
-	substUnfoldingSource, lookupIdSubst, lookupTCvSubst, substIdOcc,
-=======
-	lookupIdSubst, lookupTvSubst, lookupCvSubst, substIdOcc,
->>>>>>> 3e633d9b
+	lookupIdSubst, lookupTCvSubst, substIdOcc,
         substTickish,
 
         -- ** Operations on substitutions
@@ -1173,19 +1169,6 @@
     go (Left in_scope) (Var fun) cont@(CC args co)
         | Just con <- isDataConWorkId_maybe fun
         , count isValArg args == idArity fun
-<<<<<<< HEAD
-        , let (univ_ty_args, rest_args) = splitAtList (dataConUnivTyVars con) args
-        = dealWithCoercion co (con, stripTyCoArgs univ_ty_args, rest_args)
-
-        -- Look through dictionary functions; see Note [Unfolding DFuns]
-        | DFunUnfolding dfun_nargs con ops <- unfolding
-        , length args == dfun_nargs    -- See Note [DFun arity check]
-        , let (dfun_tvs, _theta, _cls, dfun_res_tys) = tcSplitDFunTy (idType fun)
-              subst    = zipOpenTCvSubst dfun_tvs (stripTyCoArgs (takeList dfun_tvs args))
-              mk_arg (DFunPolyArg e) = mkApps e args
-              mk_arg (DFunLamArg i)  = getNth args i
-        = dealWithCoercion co (con, substTys subst dfun_res_tys, map mk_arg ops)
-=======
         = dealWithCoercion co con args
 
         -- Look through dictionary functions; see Note [Unfolding DFuns]
@@ -1193,7 +1176,6 @@
         , bndrs `equalLength` args    -- See Note [DFun arity check]
         , let subst = mkOpenSubst in_scope (bndrs `zip` args)
         = dealWithCoercion co con (map (substExpr (text "exprIsConApp1") subst) dfun_args)
->>>>>>> 3e633d9b
 
         -- Look through unfoldings, but only arity-zero one; 
 	-- if arity > 0 we are effectively inlining a function call,
@@ -1252,11 +1234,14 @@
         non_univ_args  = dropList dc_univ_tyvars dc_args
         (ex_args, val_args) = splitAtList dc_ex_tyvars non_univ_args
 
-<<<<<<< HEAD
         -- Make the "Psi" from the paper
         omegas = decomposeCo tc_arity co
         (psi_subst, to_ex_arg_tys)
-          = liftCoSubstWithEx dc_univ_tyvars omegas dc_ex_tyvars (map arg_to_ty ex_args)
+          = liftCoSubstWithEx Representational
+                              dc_univ_tyvars
+                              omegas
+                              dc_ex_tyvars
+                              (map arg_to_ty ex_args)
 
         arg_to_ty (Type ty)     = ty
         arg_to_ty (Coercion co) = mkCoercionTy co
@@ -1265,15 +1250,6 @@
         ty_to_arg ty
           | Just co <- isCoercionTy_maybe ty = Coercion co
           | otherwise                        = Type ty
-=======
-        -- Make the "theta" from Fig 3 of the paper
-        gammas = decomposeCo tc_arity co
-        theta_subst = liftCoSubstWith Representational
-                         (dc_univ_tyvars ++ dc_ex_tyvars)
-                                                -- existentials are at role N
-                         (gammas         ++ map (mkReflCo Nominal)
-                                                (stripTypeArgs ex_args))
->>>>>>> 3e633d9b
 
           -- Cast the value arguments (which include dictionaries)
         new_val_args = zipWith cast_arg arg_tys val_args
@@ -1285,13 +1261,7 @@
                          ppr arg_tys, ppr dc_args,        
                          ppr ex_args, ppr val_args, ppr co, ppr _from_ty, ppr to_ty, ppr to_tc ]
     in
-<<<<<<< HEAD
-    ASSERT2( eqType _from_ty (mkTyConApp to_tc _dc_univ_args), dump_doc )
-=======
-    ASSERT2( eqType _from_ty (mkTyConApp to_tc (stripTypeArgs $ takeList dc_univ_tyvars dc_args))
-           , dump_doc )
-    ASSERT2( all isTypeArg ex_args, dump_doc )
->>>>>>> 3e633d9b
+    ASSERT2( eqType _from_ty (mkTyConApp to_tc (stripTyCoArgs $ takeList dc_univ_tyvars dc_args)), dump_doc )
     ASSERT2( equalLength val_args arg_tys, dump_doc )
     Just (dc, to_tc_arg_tys, to_ex_args ++ new_val_args)
 

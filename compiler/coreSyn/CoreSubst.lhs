%
% (c) The University of Glasgow 2006
% (c) The GRASP/AQUA Project, Glasgow University, 1992-1998
%

Utility functions on @Core@ syntax

\begin{code}
{-# LANGUAGE CPP #-}
{-# OPTIONS_GHC -fno-warn-tabs #-}
-- The above warning supression flag is a temporary kludge.
-- While working on this module you are encouraged to remove it and
-- detab the module (please do the detabbing in a separate patch). See
--     http://ghc.haskell.org/trac/ghc/wiki/Commentary/CodingStyle#TabsvsSpaces
-- for details

module CoreSubst (
	-- * Main data types
	Subst(..), -- Implementation exported for supercompiler's Renaming.hs only
	TvSubstEnv, IdSubstEnv, InScopeSet,

        -- ** Substituting into expressions and related types
	deShadowBinds, substSpec, substRulesForImportedIds,
	substTy, substCo, substExpr, substExprSC, substBind, substBindSC,
        substUnfolding, substUnfoldingSC,
<<<<<<< HEAD
	lookupIdSubst, lookupTCvSubst, substIdOcc,
        substTickish,
=======
	lookupIdSubst, lookupTvSubst, lookupCvSubst, substIdOcc,
        substTickish, substVarSet,
>>>>>>> 2070a8f3

        -- ** Operations on substitutions
	emptySubst, mkEmptySubst, mkSubst, mkOpenSubst, substInScope, isEmptySubst, 
 	extendIdSubst, extendIdSubstList, extendTCvSubst, extendTCvSubstList,
	extendSubst, extendSubstList, extendSubstWithVar, zapSubstEnv,
        addInScopeSet, extendInScope, extendInScopeList, extendInScopeIds,
        isInScope, setInScope,
        delBndr, delBndrs,

	-- ** Substituting and cloning binders
	substBndr, substBndrs, substRecBndrs,
	cloneBndr, cloneBndrs, cloneIdBndr, cloneIdBndrs, cloneRecIdBndrs,

	-- ** Simple expression optimiser
        simpleOptPgm, simpleOptExpr, simpleOptExprWith,
        exprIsConApp_maybe, exprIsLiteral_maybe, exprIsLambda_maybe,
    ) where

#include "HsVersions.h"

import CoreSyn
import CoreFVs
import CoreUtils
import Literal  ( Literal )
import OccurAnal( occurAnalyseExpr, occurAnalysePgm )

import qualified Type
import qualified Coercion

	-- We are defining local versions
import Type     hiding ( substTy, extendTCvSubst, extendTCvSubstList
                       , isInScope, substTyVarBndr, cloneTyVarBndr )
import Coercion hiding ( substCo, substCoVarBndr )

import TyCon       ( tyConArity )
import DataCon
import PrelNames   ( eqBoxDataConKey, coercibleDataConKey )
import OptCoercion ( optCoercion )
import PprCore     ( pprCoreBindings, pprRules )
import Module	   ( Module )
import VarSet
import VarEnv
import Id
import Name	( Name )
import Var
import IdInfo
import Unique
import UniqSupply
import Maybes
import ErrUtils
import DynFlags
import BasicTypes ( isAlwaysActive )
import Util
import Pair
import Outputable
import PprCore		()		-- Instances
import FastString

import Data.List
\end{code}


%************************************************************************
%*									*
\subsection{Substitutions}
%*									*
%************************************************************************

\begin{code}
-- | A substitution environment, containing 'Id', 'TyVar', and 'CoVar'
-- substitutions.
--
-- Some invariants apply to how you use the substitution:
--
-- 1. #in_scope_invariant# The in-scope set contains at least those 'Id's and 'TyVar's that will be in scope /after/
-- applying the substitution to a term. Precisely, the in-scope set must be a superset of the free vars of the
-- substitution range that might possibly clash with locally-bound variables in the thing being substituted in.
--
-- 2. #apply_once# You may apply the substitution only /once/
--
-- There are various ways of setting up the in-scope set such that the first of these invariants hold:
--
-- * Arrange that the in-scope set really is all the things in scope
--
-- * Arrange that it's the free vars of the range of the substitution
--
-- * Make it empty, if you know that all the free vars of the substitution are fresh, and hence can't possibly clash
data Subst 
  = Subst InScopeSet  -- Variables in in scope (both Ids and TyVars) /after/
                      -- applying the substitution
          IdSubstEnv  -- Substitution for Ids
          TvSubstEnv  -- Substitution from TyVars to Types
          CvSubstEnv  -- Substitution from CoVars to Coercions

	-- INVARIANT 1: See #in_scope_invariant#
	-- This is what lets us deal with name capture properly
	-- It's a hard invariant to check...
	--
	-- INVARIANT 2: The substitution is apply-once; see Note [Apply once] with
	--		Types.TvSubstEnv
	--
	-- INVARIANT 3: See Note [Extending the Subst]
\end{code}

Note [Extending the Subst]
~~~~~~~~~~~~~~~~~~~~~~~~~~
For a core Subst, which binds Ids as well, we make a different choice for Ids
than we do for TyVars.  

For TyVars, see Note [Extending the TCvSubst] with Type.TvSubstEnv

For Ids, we have a different invariant
	The IdSubstEnv is extended *only* when the Unique on an Id changes
	Otherwise, we just extend the InScopeSet

In consequence:

* If all subst envs are empty, substExpr would be a
  no-op, so substExprSC ("short cut") does nothing.

  However, substExpr still goes ahead and substitutes.  Reason: we may
  want to replace existing Ids with new ones from the in-scope set, to
  avoid space leaks.

* In substIdBndr, we extend the IdSubstEnv only when the unique changes

* If the CvSubstEnv, TvSubstEnv and IdSubstEnv are all empty,
  substExpr does nothing (Note that the above rule for substIdBndr
  maintains this property.  If the incoming envts are both empty, then
  substituting the type and IdInfo can't change anything.)

* In lookupIdSubst, we *must* look up the Id in the in-scope set, because
  it may contain non-trivial changes.  Example:
	(/\a. \x:a. ...x...) Int
  We extend the TvSubstEnv with [a |-> Int]; but x's unique does not change
  so we only extend the in-scope set.  Then we must look up in the in-scope
  set when we find the occurrence of x.

* The requirement to look up the Id in the in-scope set means that we
  must NOT take no-op short cut when the IdSubst is empty.
  We must still look up every Id in the in-scope set.

* (However, we don't need to do so for expressions found in the IdSubst
  itself, whose range is assumed to be correct wrt the in-scope set.)

Why do we make a different choice for the IdSubstEnv than the
TvSubstEnv and CvSubstEnv?

* For Ids, we change the IdInfo all the time (e.g. deleting the
  unfolding), and adding it back later, so using the TyVar convention
  would entail extending the substitution almost all the time

* The simplifier wants to look up in the in-scope set anyway, in case it 
  can see a better unfolding from an enclosing case expression

* For TyVars, only coercion variables can possibly change, and they are 
  easy to spot

\begin{code}
-- | An environment for substituting for 'Id's
type IdSubstEnv = IdEnv CoreExpr

----------------------------
isEmptySubst :: Subst -> Bool
isEmptySubst (Subst _ id_env tv_env cv_env) 
  = isEmptyVarEnv id_env && isEmptyVarEnv tv_env && isEmptyVarEnv cv_env

emptySubst :: Subst
emptySubst = Subst emptyInScopeSet emptyVarEnv emptyVarEnv emptyVarEnv

mkEmptySubst :: InScopeSet -> Subst
mkEmptySubst in_scope = Subst in_scope emptyVarEnv emptyVarEnv emptyVarEnv

mkSubst :: InScopeSet -> TvSubstEnv -> CvSubstEnv -> IdSubstEnv -> Subst
mkSubst in_scope tvs cvs ids = Subst in_scope ids tvs cvs

-- | Find the in-scope set: see "CoreSubst#in_scope_invariant"
substInScope :: Subst -> InScopeSet
substInScope (Subst in_scope _ _ _) = in_scope

-- | Remove all substitutions for 'Id's and 'Var's that might have been built up
-- while preserving the in-scope set
zapSubstEnv :: Subst -> Subst
zapSubstEnv (Subst in_scope _ _ _) = Subst in_scope emptyVarEnv emptyVarEnv emptyVarEnv

-- | Add a substitution for an 'Id' to the 'Subst': you must ensure that the in-scope set is
-- such that the "CoreSubst#in_scope_invariant" is true after extending the substitution like this
extendIdSubst :: Subst -> Id -> CoreExpr -> Subst
-- ToDo: add an ASSERT that fvs(subst-result) is already in the in-scope set
extendIdSubst (Subst in_scope ids tvs cvs) v r = Subst in_scope (extendVarEnv ids v r) tvs cvs

-- | Adds multiple 'Id' substitutions to the 'Subst': see also 'extendIdSubst'
extendIdSubstList :: Subst -> [(Id, CoreExpr)] -> Subst
extendIdSubstList (Subst in_scope ids tvs cvs) prs = Subst in_scope (extendVarEnvList ids prs) tvs cvs

-- | Add a substitution for a 'TyVar' to the 'Subst': the 'TyVar' *must*
-- be a real TyVar, and not a CoVar
extend_tv_subst :: Subst -> TyVar -> Type -> Subst
extend_tv_subst (Subst in_scope ids tvs cvs) tv ty
  = ASSERT( isTyVar tv )
    Subst in_scope ids (extendVarEnv tvs tv ty) cvs

-- | Add a substitution for a 'TyVar' to the 'Subst': you must ensure that the in-scope set is
-- such that the "CoreSubst#in_scope_invariant" is true after extending the substitution like this
extendTCvSubst :: Subst -> TyVar -> Type -> Subst
extendTCvSubst subst v r
  | isTyVar v
  = extend_tv_subst subst v r
  | Just co <- isCoercionTy_maybe r
  = extendCvSubst subst v co
  | otherwise
  = pprPanic "CoreSubst.extendTCvSubst" (ppr v <+> ptext (sLit "|->") <+> ppr r)

-- | Adds multiple 'TyVar' substitutions to the 'Subst': see also 'extendTCvSubst'
extendTCvSubstList :: Subst -> [(TyVar,Type)] -> Subst
extendTCvSubstList subst vrs
  = foldl' extend subst vrs
  where extend subst (v, r) = extendTCvSubst subst v r

-- | Add a substitution from a 'CoVar' to a 'Coercion' to the 'Subst': you must ensure that the in-scope set is
-- such that the "CoreSubst#in_scope_invariant" is true after extending the substitution like this
extendCvSubst :: Subst -> CoVar -> Coercion -> Subst
extendCvSubst (Subst in_scope ids tvs cvs) v r = Subst in_scope ids tvs (extendVarEnv cvs v r)

-- | Add a substitution appropriate to the thing being substituted
--   (whether an expression, type, or coercion). See also
--   'extendIdSubst', 'extendTCvSubst'
extendSubst :: Subst -> Var -> CoreArg -> Subst
extendSubst subst var arg
  = case arg of
      Type ty     -> ASSERT( isTyVar var ) extend_tv_subst subst var ty
      Coercion co -> ASSERT( isCoVar var ) extendCvSubst subst var co
      _           -> ASSERT( isId    var ) extendIdSubst subst var arg

extendSubstWithVar :: Subst -> Var -> Var -> Subst
extendSubstWithVar subst v1 v2
  | isTyVar v1 = ASSERT( isTyVar v2 ) extend_tv_subst subst v1 (mkOnlyTyVarTy v2)
  | isCoVar v1 = ASSERT( isCoVar v2 ) extendCvSubst subst v1 (mkCoVarCo v2)
  | otherwise  = ASSERT( isId    v2 ) extendIdSubst subst v1 (Var v2)

-- | Add a substitution as appropriate to each of the terms being
--   substituted (whether expressions, types, or coercions). See also
--   'extendSubst'.
extendSubstList :: Subst -> [(Var,CoreArg)] -> Subst
extendSubstList subst []	      = subst
extendSubstList subst ((var,rhs):prs) = extendSubstList (extendSubst subst var rhs) prs

-- | Find the substitution for an 'Id' in the 'Subst'
lookupIdSubst :: SDoc -> Subst -> Id -> CoreExpr
lookupIdSubst doc (Subst in_scope ids _ _) v
  | not (isLocalId v) = Var v
  | Just e  <- lookupVarEnv ids       v = e
  | Just v' <- lookupInScope in_scope v = Var v'
	-- Vital! See Note [Extending the Subst]
  | otherwise = WARN( True, ptext (sLit "CoreSubst.lookupIdSubst") <+> doc <+> ppr v 
                            $$ ppr in_scope) 
		Var v

-- | Find the substitution for a 'TyVar' in the 'Subst'
lookupTCvSubst :: Subst -> TyVar -> Type
lookupTCvSubst (Subst _ _ tvs cvs) v
  | isTyVar v
  = lookupVarEnv tvs v `orElse` Type.mkOnlyTyVarTy v
  | otherwise
  = mkCoercionTy $ lookupVarEnv cvs v `orElse` mkCoVarCo v

delBndr :: Subst -> Var -> Subst
delBndr (Subst in_scope ids tvs cvs) v
  | isCoVar v = Subst in_scope ids tvs (delVarEnv cvs v)
  | isTyVar v = Subst in_scope ids (delVarEnv tvs v) cvs
  | otherwise = Subst in_scope (delVarEnv ids v) tvs cvs

delBndrs :: Subst -> [Var] -> Subst
delBndrs (Subst in_scope ids tvs cvs) vs
  = Subst in_scope (delVarEnvList ids vs) (delVarEnvList tvs vs) (delVarEnvList cvs vs)
      -- Easiest thing is just delete all from all!

-- | Simultaneously substitute for a bunch of variables
--   No left-right shadowing
--   ie the substitution for   (\x \y. e) a1 a2
--      so neither x nor y scope over a1 a2
mkOpenSubst :: InScopeSet -> [(Var,CoreArg)] -> Subst
mkOpenSubst in_scope pairs = Subst in_scope
	    	          	   (mkVarEnv [(id,e)  | (id, e) <- pairs, isId id])
			  	   (mkVarEnv [(tv,ty) | (tv, Type ty) <- pairs])
                                   (mkVarEnv [(v,co)  | (v, Coercion co) <- pairs])

------------------------------
isInScope :: Var -> Subst -> Bool
isInScope v (Subst in_scope _ _ _) = v `elemInScopeSet` in_scope

-- | Add the 'Var' to the in-scope set, but do not remove
-- any existing substitutions for it
addInScopeSet :: Subst -> VarSet -> Subst
addInScopeSet (Subst in_scope ids tvs cvs) vs
  = Subst (in_scope `extendInScopeSetSet` vs) ids tvs cvs

-- | Add the 'Var' to the in-scope set: as a side effect,
-- and remove any existing substitutions for it
extendInScope :: Subst -> Var -> Subst
extendInScope (Subst in_scope ids tvs cvs) v
  = Subst (in_scope `extendInScopeSet` v) 
	  (ids `delVarEnv` v) (tvs `delVarEnv` v) (cvs `delVarEnv` v)

-- | Add the 'Var's to the in-scope set: see also 'extendInScope'
extendInScopeList :: Subst -> [Var] -> Subst
extendInScopeList (Subst in_scope ids tvs cvs) vs
  = Subst (in_scope `extendInScopeSetList` vs) 
	  (ids `delVarEnvList` vs) (tvs `delVarEnvList` vs) (cvs `delVarEnvList` vs)

-- | Optimized version of 'extendInScopeList' that can be used if you are certain 
-- all the things being added are 'Id's and hence none are 'TyVar's or 'CoVar's
extendInScopeIds :: Subst -> [Id] -> Subst
extendInScopeIds (Subst in_scope ids tvs cvs) vs 
  = Subst (in_scope `extendInScopeSetList` vs) 
	  (ids `delVarEnvList` vs) tvs cvs

setInScope :: Subst -> InScopeSet -> Subst
setInScope (Subst _ ids tvs cvs) in_scope = Subst in_scope ids tvs cvs
\end{code}

Pretty printing, for debugging only

\begin{code}
instance Outputable Subst where
  ppr (Subst in_scope ids tvs cvs) 
	=  ptext (sLit "<InScope =") <+> braces (fsep (map ppr (varEnvElts (getInScopeVars in_scope))))
	$$ ptext (sLit " IdSubst   =") <+> ppr ids
	$$ ptext (sLit " TvSubst   =") <+> ppr tvs
        $$ ptext (sLit " CvSubst   =") <+> ppr cvs   
 	 <> char '>'
\end{code}


%************************************************************************
%*									*
	Substituting expressions
%*									*
%************************************************************************

\begin{code}
-- | Apply a substitution to an entire 'CoreExpr'. Remember, you may only 
-- apply the substitution /once/: see "CoreSubst#apply_once"
--
-- Do *not* attempt to short-cut in the case of an empty substitution!
-- See Note [Extending the Subst]
substExprSC :: SDoc -> Subst -> CoreExpr -> CoreExpr
substExprSC _doc subst orig_expr
  | isEmptySubst subst = orig_expr
  | otherwise          = -- pprTrace "enter subst-expr" (doc $$ ppr orig_expr) $
                         subst_expr subst orig_expr

substExpr :: SDoc -> Subst -> CoreExpr -> CoreExpr
substExpr _doc subst orig_expr = subst_expr subst orig_expr

subst_expr :: Subst -> CoreExpr -> CoreExpr
subst_expr subst expr
  = go expr
  where
    go (Var v)	       = lookupIdSubst (text "subst_expr") subst v 
    go (Type ty)       = Type (substTy subst ty)
    go (Coercion co)   = Coercion (substCo subst co)
    go (Lit lit)       = Lit lit
    go (App fun arg)   = App (go fun) (go arg)
    go (Tick tickish e) = Tick (substTickish subst tickish) (go e)
    go (Cast e co)     = Cast (go e) (substCo subst co)
       -- Do not optimise even identity coercions
       -- Reason: substitution applies to the LHS of RULES, and
       --         if you "optimise" an identity coercion, you may
       --         lose a binder. We optimise the LHS of rules at
       --         construction time

    go (Lam bndr body) = Lam bndr' (subst_expr subst' body)
		       where
			 (subst', bndr') = substBndr subst bndr

    go (Let bind body) = Let bind' (subst_expr subst' body)
		       where
			 (subst', bind') = substBind subst bind

    go (Case scrut bndr ty alts) = Case (go scrut) bndr' (substTy subst ty) (map (go_alt subst') alts)
			         where
			  	 (subst', bndr') = substBndr subst bndr

    go_alt subst (con, bndrs, rhs) = (con, bndrs', subst_expr subst' rhs)
				 where
				   (subst', bndrs') = substBndrs subst bndrs

-- | Apply a substitution to an entire 'CoreBind', additionally returning an updated 'Subst'
-- that should be used by subsequent substitutions.
substBind, substBindSC :: Subst -> CoreBind -> (Subst, CoreBind)

substBindSC subst bind 	  -- Short-cut if the substitution is empty
  | not (isEmptySubst subst)
  = substBind subst bind
  | otherwise
  = case bind of
       NonRec bndr rhs -> (subst', NonRec bndr' rhs)
          where
      	    (subst', bndr') = substBndr subst bndr
       Rec pairs -> (subst', Rec (bndrs' `zip` rhss'))
          where
            (bndrs, rhss)    = unzip pairs
      	    (subst', bndrs') = substRecBndrs subst bndrs
      	    rhss' | isEmptySubst subst' = rhss
                  | otherwise	        = map (subst_expr subst') rhss

substBind subst (NonRec bndr rhs) = (subst', NonRec bndr' (subst_expr subst rhs))
				  where
				    (subst', bndr') = substBndr subst bndr

substBind subst (Rec pairs) = (subst', Rec (bndrs' `zip` rhss'))
			    where
                                (bndrs, rhss)    = unzip pairs
				(subst', bndrs') = substRecBndrs subst bndrs
				rhss' = map (subst_expr subst') rhss
\end{code}

\begin{code}
-- | De-shadowing the program is sometimes a useful pre-pass. It can be done simply
-- by running over the bindings with an empty substitution, because substitution
-- returns a result that has no-shadowing guaranteed.
--
-- (Actually, within a single /type/ there might still be shadowing, because 
-- 'substTy' is a no-op for the empty substitution, but that's probably OK.)
--
-- [Aug 09] This function is not used in GHC at the moment, but seems so 
--          short and simple that I'm going to leave it here
deShadowBinds :: CoreProgram -> CoreProgram
deShadowBinds binds = snd (mapAccumL substBind emptySubst binds)
\end{code}


%************************************************************************
%*									*
	Substituting binders
%*									*
%************************************************************************

Remember that substBndr and friends are used when doing expression
substitution only.  Their only business is substitution, so they
preserve all IdInfo (suitably substituted).  For example, we *want* to
preserve occ info in rules.

\begin{code}
-- | Substitutes a 'Var' for another one according to the 'Subst' given, returning
-- the result and an updated 'Subst' that should be used by subsequent substitutions.
-- 'IdInfo' is preserved by this process, although it is substituted into appropriately.
substBndr :: Subst -> Var -> (Subst, Var)
substBndr subst bndr
  | isTyVar bndr  = substTyVarBndr subst bndr
  | isCoVar bndr  = substCoVarBndr subst bndr
  | otherwise     = substIdBndr (text "var-bndr") subst subst bndr

-- | Applies 'substBndr' to a number of 'Var's, accumulating a new 'Subst' left-to-right
substBndrs :: Subst -> [Var] -> (Subst, [Var])
substBndrs subst bndrs = mapAccumL substBndr subst bndrs

-- | Substitute in a mutually recursive group of 'Id's
substRecBndrs :: Subst -> [Id] -> (Subst, [Id])
substRecBndrs subst bndrs 
  = (new_subst, new_bndrs)
  where		-- Here's the reason we need to pass rec_subst to subst_id
    (new_subst, new_bndrs) = mapAccumL (substIdBndr (text "rec-bndr") new_subst) subst bndrs
\end{code}


\begin{code}
substIdBndr :: SDoc 
            -> Subst		-- ^ Substitution to use for the IdInfo
	    -> Subst -> Id 	-- ^ Substitution and Id to transform
	    -> (Subst, Id)	-- ^ Transformed pair
				-- NB: unfolding may be zapped

substIdBndr _doc rec_subst subst@(Subst in_scope env tvs cvs) old_id
  = -- pprTrace "substIdBndr" (doc $$ ppr old_id $$ ppr in_scope) $
    (Subst (in_scope `extendInScopeSet` new_id) new_env tvs cvs, new_id)
  where
    id1 = uniqAway in_scope old_id	-- id1 is cloned if necessary
    id2 | no_type_change = id1
	| otherwise	 = setIdType id1 (substTy subst old_ty)

    old_ty = idType old_id
    no_type_change = (isEmptyVarEnv tvs && isEmptyVarEnv cvs) || 
                     isEmptyVarSet (tyCoVarsOfType old_ty)

	-- new_id has the right IdInfo
	-- The lazy-set is because we're in a loop here, with 
	-- rec_subst, when dealing with a mutually-recursive group
    new_id = maybeModifyIdInfo mb_new_info id2
    mb_new_info = substIdInfo rec_subst id2 (idInfo id2)
	-- NB: unfolding info may be zapped

	-- Extend the substitution if the unique has changed
	-- See the notes with substTyVarBndr for the delVarEnv
    new_env | no_change = delVarEnv env old_id
	    | otherwise = extendVarEnv env old_id (Var new_id)

    no_change = id1 == old_id
	-- See Note [Extending the Subst]
	-- it's /not/ necessary to check mb_new_info and no_type_change
\end{code}

Now a variant that unconditionally allocates a new unique.
It also unconditionally zaps the OccInfo.

\begin{code}
-- | Very similar to 'substBndr', but it always allocates a new 'Unique' for
-- each variable in its output.  It substitutes the IdInfo though.
cloneIdBndr :: Subst -> UniqSupply -> Id -> (Subst, Id)
cloneIdBndr subst us old_id
  = clone_id subst subst (old_id, uniqFromSupply us)

-- | Applies 'cloneIdBndr' to a number of 'Id's, accumulating a final
-- substitution from left to right
cloneIdBndrs :: Subst -> UniqSupply -> [Id] -> (Subst, [Id])
cloneIdBndrs subst us ids
  = mapAccumL (clone_id subst) subst (ids `zip` uniqsFromSupply us)

cloneBndrs :: Subst -> UniqSupply -> [Var] -> (Subst, [Var])
-- Works for all kinds of variables (typically case binders)
-- not just Ids
cloneBndrs subst us vs
  = mapAccumL (\subst (v, u) -> cloneBndr subst u v) subst (vs `zip` uniqsFromSupply us)

cloneBndr :: Subst -> Unique -> Var -> (Subst, Var)
cloneBndr subst uniq v
      | isTyVar v = cloneTyVarBndr subst v uniq
      | otherwise = clone_id subst subst (v,uniq)  -- Works for coercion variables too

-- | Clone a mutually recursive group of 'Id's
cloneRecIdBndrs :: Subst -> UniqSupply -> [Id] -> (Subst, [Id])
cloneRecIdBndrs subst us ids
  = (subst', ids')
  where
    (subst', ids') = mapAccumL (clone_id subst') subst
			       (ids `zip` uniqsFromSupply us)

-- Just like substIdBndr, except that it always makes a new unique
-- It is given the unique to use
clone_id    :: Subst			-- Substitution for the IdInfo
	    -> Subst -> (Id, Unique)	-- Substitution and Id to transform
	    -> (Subst, Id)		-- Transformed pair

clone_id rec_subst subst@(Subst in_scope idvs tvs cvs) (old_id, uniq)
  = (Subst (in_scope `extendInScopeSet` new_id) new_idvs tvs new_cvs, new_id)
  where
    id1	    = setVarUnique old_id uniq
    id2     = substIdType subst id1
    new_id  = maybeModifyIdInfo (substIdInfo rec_subst id2 (idInfo old_id)) id2
    (new_idvs, new_cvs) | isCoVar old_id = (idvs, extendVarEnv cvs old_id (mkCoVarCo new_id))
                        | otherwise      = (extendVarEnv idvs old_id (Var new_id), cvs)
\end{code}


%************************************************************************
%*									*
		Types and Coercions
%*									*
%************************************************************************

For types and coercions we just call the corresponding functions in
Type and Coercion, but we have to repackage the substitution, from a
Subst to a TCvSubst.

\begin{code}
substTyVarBndr :: Subst -> TyVar -> (Subst, TyVar)
substTyVarBndr (Subst in_scope id_env tv_env cv_env) tv
  = case Type.substTyVarBndr (TCvSubst in_scope tv_env cv_env) tv of
	(TCvSubst in_scope' tv_env' cv_env', tv') 
	   -> (Subst in_scope' id_env tv_env' cv_env', tv')

cloneTyVarBndr :: Subst -> TyVar -> Unique -> (Subst, TyVar)
cloneTyVarBndr (Subst in_scope id_env tv_env cv_env) tv uniq
  = case Type.cloneTyVarBndr (TCvSubst in_scope tv_env cv_env) tv uniq of
	(TCvSubst in_scope' tv_env' cv_env', tv') 
	   -> (Subst in_scope' id_env tv_env' cv_env', tv')

substCoVarBndr :: Subst -> TyVar -> (Subst, TyVar)
substCoVarBndr (Subst in_scope id_env tv_env cv_env) cv
  = case Coercion.substCoVarBndr (TCvSubst in_scope tv_env cv_env) cv of
	(TCvSubst in_scope' tv_env' cv_env', cv') 
	   -> (Subst in_scope' id_env tv_env' cv_env', cv')

-- | See 'Type.substTy'
substTy :: Subst -> Type -> Type 
substTy subst ty = Type.substTy (getTCvSubst subst) ty

getTCvSubst :: Subst -> TCvSubst
getTCvSubst (Subst in_scope _ tenv cenv) = TCvSubst in_scope tenv cenv

-- | See 'Coercion.substCo'
substCo :: Subst -> Coercion -> Coercion
substCo subst co = Coercion.substCo (getTCvSubst subst) co
\end{code}


%************************************************************************
%*									*
\section{IdInfo substitution}
%*									*
%************************************************************************

\begin{code}
substIdType :: Subst -> Id -> Id
substIdType subst@(Subst _ _ tv_env cv_env) id
  | (isEmptyVarEnv tv_env && isEmptyVarEnv cv_env) || isEmptyVarSet (tyCoVarsOfType old_ty) = id
  | otherwise	= setIdType id (substTy subst old_ty)
		-- The tyCoVarsOfType is cheaper than it looks
		-- because we cache the free tyvars of the type
		-- in a Note in the id's type itself
  where
    old_ty = idType id

------------------
-- | Substitute into some 'IdInfo' with regard to the supplied new 'Id'.
substIdInfo :: Subst -> Id -> IdInfo -> Maybe IdInfo
substIdInfo subst new_id info
  | nothing_to_do = Nothing
  | otherwise     = Just (info `setSpecInfo`      substSpec subst new_id old_rules
			       `setUnfoldingInfo` substUnfolding subst old_unf)
  where
    old_rules 	  = specInfo info
    old_unf	  = unfoldingInfo info
    nothing_to_do = isEmptySpecInfo old_rules && isClosedUnfolding old_unf
    

------------------
-- | Substitutes for the 'Id's within an unfolding
substUnfolding, substUnfoldingSC :: Subst -> Unfolding -> Unfolding
	-- Seq'ing on the returned Unfolding is enough to cause
	-- all the substitutions to happen completely

substUnfoldingSC subst unf 	 -- Short-cut version
  | isEmptySubst subst = unf
  | otherwise          = substUnfolding subst unf

substUnfolding subst df@(DFunUnfolding { df_bndrs = bndrs, df_args = args })
  = df { df_bndrs = bndrs', df_args = args' }
  where
    (subst',bndrs') = substBndrs subst bndrs
    args'           = map (substExpr (text "subst-unf:dfun") subst') args

substUnfolding subst unf@(CoreUnfolding { uf_tmpl = tmpl, uf_src = src })
	-- Retain an InlineRule!
  | not (isStableSource src)  -- Zap an unstable unfolding, to save substitution work
  = NoUnfolding
  | otherwise                 -- But keep a stable one!
  = seqExpr new_tmpl `seq`
    unf { uf_tmpl = new_tmpl }
  where
    new_tmpl = substExpr (text "subst-unf") subst tmpl

substUnfolding _ unf = unf	-- NoUnfolding, OtherCon

------------------
substIdOcc :: Subst -> Id -> Id
-- These Ids should not be substituted to non-Ids
substIdOcc subst v = case lookupIdSubst (text "substIdOcc") subst v of
	   	        Var v' -> v'
			other  -> pprPanic "substIdOcc" (vcat [ppr v <+> ppr other, ppr subst])

------------------
-- | Substitutes for the 'Id's within the 'WorkerInfo' given the new function 'Id'
substSpec :: Subst -> Id -> SpecInfo -> SpecInfo
substSpec subst new_id (SpecInfo rules rhs_fvs)
  = seqSpecInfo new_spec `seq` new_spec
  where
    subst_ru_fn = const (idName new_id)
    new_spec = SpecInfo (map (substRule subst subst_ru_fn) rules)
                        (substVarSet subst rhs_fvs)

------------------
substRulesForImportedIds :: Subst -> [CoreRule] -> [CoreRule]
substRulesForImportedIds subst rules 
  = map (substRule subst not_needed) rules
  where
    not_needed name = pprPanic "substRulesForImportedIds" (ppr name)

------------------
substRule :: Subst -> (Name -> Name) -> CoreRule -> CoreRule

-- The subst_ru_fn argument is applied to substitute the ru_fn field
-- of the rule:
--    - Rules for *imported* Ids never change ru_fn
--    - Rules for *local* Ids are in the IdInfo for that Id,
--      and the ru_fn field is simply replaced by the new name 
--      of the Id
substRule _ _ rule@(BuiltinRule {}) = rule
substRule subst subst_ru_fn rule@(Rule { ru_bndrs = bndrs, ru_args = args
                                       , ru_fn = fn_name, ru_rhs = rhs
                                       , ru_local = is_local })
  = rule { ru_bndrs = bndrs', 
           ru_fn    = if is_local 
                        then subst_ru_fn fn_name 
                        else fn_name,
           ru_args  = map (substExpr (text "subst-rule" <+> ppr fn_name) subst') args,
           ru_rhs   = simpleOptExprWith subst' rhs }
           -- Do simple optimisation on RHS, in case substitution lets
           -- you improve it.  The real simplifier never gets to look at it.
  where
    (subst', bndrs') = substBndrs subst bndrs

------------------
substVects :: Subst -> [CoreVect] -> [CoreVect]
substVects subst = map (substVect subst)

------------------
substVect :: Subst -> CoreVect -> CoreVect
substVect subst  (Vect v rhs)        = Vect v (simpleOptExprWith subst rhs)
substVect _subst vd@(NoVect _)       = vd
substVect _subst vd@(VectType _ _ _) = vd
substVect _subst vd@(VectClass _)    = vd
substVect _subst vd@(VectInst _)     = vd

------------------
substVarSet :: Subst -> VarSet -> VarSet
substVarSet subst fvs
  = foldVarSet (unionVarSet . subst_fv subst) emptyVarSet fvs
  where
    subst_fv subst fv 
        | isId fv   = exprFreeVars (lookupIdSubst (text "substVarSet") subst fv)
        | otherwise = tyCoVarsOfType (lookupTCvSubst subst fv)

------------------
substTickish :: Subst -> Tickish Id -> Tickish Id
substTickish subst (Breakpoint n ids) = Breakpoint n (map do_one ids)
 where do_one = getIdFromTrivialExpr . lookupIdSubst (text "subst_tickish") subst
substTickish _subst other = other

{- Note [substTickish]

A Breakpoint contains a list of Ids.  What happens if we ever want to
substitute an expression for one of these Ids?

First, we ensure that we only ever substitute trivial expressions for
these Ids, by marking them as NoOccInfo in the occurrence analyser.
Then, when substituting for the Id, we unwrap any type applications
and abstractions to get back to an Id, with getIdFromTrivialExpr.

Second, we have to ensure that we never try to substitute a literal
for an Id in a breakpoint.  We ensure this by never storing an Id with
an unlifted type in a Breakpoint - see Coverage.mkTickish.
Breakpoints can't handle free variables with unlifted types anyway.
-}
\end{code}

Note [Worker inlining]
~~~~~~~~~~~~~~~~~~~~~~
A worker can get sustituted away entirely.
	- it might be trivial
	- it might simply be very small
We do not treat an InlWrapper as an 'occurrence' in the occurrence 
analyser, so it's possible that the worker is not even in scope any more.

In all all these cases we simply drop the special case, returning to
InlVanilla.  The WARN is just so I can see if it happens a lot.


%************************************************************************
%*									*
	The Very Simple Optimiser
%*									*
%************************************************************************

Note [Optimise coercion boxes agressively]
~~~~~~~~~~~~~~~~~~~~~~~~~~~~~~~~~~~~~~~~~~

The simple expression optimiser needs to deal with Eq# boxes as follows:
 1. If the result of optimising the RHS of a non-recursive binding is an
    Eq# box, that box is substituted rather than turned into a let, just as
    if it were trivial.
       let eqv = Eq# co in e ==> e[Eq# co/eqv]

 2. If the result of optimising a case scrutinee is a Eq# box and the case
    deconstructs it in a trivial way, we evaluate the case then and there.
      case Eq# co of Eq# cov -> e ==> e[co/cov]

We do this for two reasons:

 1. Bindings/case scrutinisation of this form is often created by the
    evidence-binding mechanism and we need them to be inlined to be able
    desugar RULE LHSes that involve equalities (see e.g. T2291)

 2. The test T4356 fails Lint because it creates a coercion between types
    of kind (* -> * -> *) and (?? -> ? -> *), which differ. If we do this
    inlining agressively we can collapse away the intermediate coercion between
    these two types and hence pass Lint again. (This is a sort of a hack.)

In fact, our implementation uses slightly liberalised versions of the second rule
rule so that the optimisations are a bit more generally applicable. Precisely:
 2a. We reduce any situation where we can spot a case-of-known-constructor

As a result, the only time we should get residual coercion boxes in the code is
when the type checker generates something like:

  \eqv -> let eqv' = Eq# (case eqv of Eq# cov -> ... cov ...)

However, the case of lambda-bound equality evidence is fairly rare, so these two
rules should suffice for solving the rule LHS problem for now.

Annoyingly, we cannot use this modified rule 1a instead of 1:

 1a. If we come across a let-bound constructor application with trivial arguments,
     add an appropriate unfolding to the let binder.  We spot constructor applications
     by using exprIsConApp_maybe, so this would actually let rule 2a reduce more.

The reason is that we REALLY NEED coercion boxes to be substituted away. With rule 1a
we wouldn't simplify this expression at all:

  let eqv = Eq# co
  in foo eqv (bar eqv)

The rule LHS desugarer can't deal with Let at all, so we need to push that box into
the use sites.

\begin{code}
simpleOptExpr :: CoreExpr -> CoreExpr
-- Do simple optimisation on an expression
-- The optimisation is very straightforward: just
-- inline non-recursive bindings that are used only once, 
-- or where the RHS is trivial
--
-- We also inline bindings that bind a Eq# box: see
-- See Note [Optimise coercion boxes agressively].
--
-- The result is NOT guaranteed occurrence-analysed, because
-- in  (let x = y in ....) we substitute for x; so y's occ-info
-- may change radically

simpleOptExpr expr
  = -- pprTrace "simpleOptExpr" (ppr init_subst $$ ppr expr)
    simpleOptExprWith init_subst expr
  where
    init_subst = mkEmptySubst (mkInScopeSet (exprFreeVars expr))
	-- It's potentially important to make a proper in-scope set
	-- Consider  let x = ..y.. in \y. ...x...
	-- Then we should remember to clone y before substituting
	-- for x.  It's very unlikely to occur, because we probably
	-- won't *be* substituting for x if it occurs inside a
	-- lambda.  
	--
        -- It's a bit painful to call exprFreeVars, because it makes
	-- three passes instead of two (occ-anal, and go)

simpleOptExprWith :: Subst -> InExpr -> OutExpr
simpleOptExprWith subst expr = simple_opt_expr subst (occurAnalyseExpr expr)

----------------------
simpleOptPgm :: DynFlags -> Module 
             -> CoreProgram -> [CoreRule] -> [CoreVect] 
             -> IO (CoreProgram, [CoreRule], [CoreVect])
simpleOptPgm dflags this_mod binds rules vects
  = do { dumpIfSet_dyn dflags Opt_D_dump_occur_anal "Occurrence analysis"
                       (pprCoreBindings occ_anald_binds $$ pprRules rules );
         
       ; return (reverse binds', substRulesForImportedIds subst' rules, substVects subst' vects) }
  where
    occ_anald_binds  = occurAnalysePgm this_mod (\_ -> False) {- No rules active -}
                                       rules vects emptyVarEnv binds
    (subst', binds') = foldl do_one (emptySubst, []) occ_anald_binds
                       
    do_one (subst, binds') bind 
      = case simple_opt_bind subst bind of
          (subst', Nothing)    -> (subst', binds')
          (subst', Just bind') -> (subst', bind':binds')

----------------------
type InVar   = Var
type OutVar  = Var
type InId    = Id
type OutId   = Id
type InExpr  = CoreExpr
type OutExpr = CoreExpr

-- In these functions the substitution maps InVar -> OutExpr

----------------------
simple_opt_expr :: Subst -> InExpr -> OutExpr
simple_opt_expr subst expr
  = go expr
  where
    in_scope_env = (substInScope subst, simpleUnfoldingFun)

    go (Var v)          = lookupIdSubst (text "simpleOptExpr") subst v
    go (App e1 e2)      = simple_app subst e1 [go e2]
    go (Type ty)        = Type     (substTy subst ty)
    go (Coercion co)    = Coercion (optCoercion (getTCvSubst subst) co)
    go (Lit lit)        = Lit lit
    go (Tick tickish e) = Tick (substTickish subst tickish) (go e)
    go (Cast e co)      | isReflCo co' = go e
       	                | otherwise    = Cast (go e) co' 
                        where
                          co' = optCoercion (getTCvSubst subst) co

    go (Let bind body) = case simple_opt_bind subst bind of
                           (subst', Nothing)   -> simple_opt_expr subst' body
                           (subst', Just bind) -> Let bind (simple_opt_expr subst' body)

    go lam@(Lam {})     = go_lam [] subst lam
    go (Case e b ty as)
       -- See Note [Optimise coercion boxes agressively]
      | isDeadBinder b
      , Just (con, _tys, es) <- exprIsConApp_maybe in_scope_env e'
      , Just (altcon, bs, rhs) <- findAlt (DataAlt con) as
      = case altcon of
          DEFAULT -> go rhs
          _       -> mkLets (catMaybes mb_binds) $ simple_opt_expr subst' rhs
            where (subst', mb_binds) = mapAccumL simple_opt_out_bind subst 
                                                 (zipEqual "simpleOptExpr" bs es)

      | otherwise
      = Case e' b' (substTy subst ty)
       		   (map (go_alt subst') as)
        where
          e' = go e
          (subst', b') = subst_opt_bndr subst b

    ----------------------
    go_alt subst (con, bndrs, rhs) 
      = (con, bndrs', simple_opt_expr subst' rhs)
      where
	(subst', bndrs') = subst_opt_bndrs subst bndrs

    ----------------------
    -- go_lam tries eta reduction
    go_lam bs' subst (Lam b e) 
       = go_lam (b':bs') subst' e
       where
         (subst', b') = subst_opt_bndr subst b
    go_lam bs' subst e 
       | Just etad_e <- tryEtaReduce bs e' = etad_e
       | otherwise                         = mkLams bs e'
       where
         bs = reverse bs'
         e' = simple_opt_expr subst e

----------------------
-- simple_app collects arguments for beta reduction
simple_app :: Subst -> InExpr -> [OutExpr] -> CoreExpr
simple_app subst (App e1 e2) as   
  = simple_app subst e1 (simple_opt_expr subst e2 : as)
simple_app subst (Lam b e) (a:as) 
  = case maybe_substitute subst b a of
      Just ext_subst -> simple_app ext_subst e as
      Nothing        -> Let (NonRec b2 a) (simple_app subst' e as)
  where
    (subst', b') = subst_opt_bndr subst b
    b2 = add_info subst' b b'
simple_app subst (Var v) as
  | isCompulsoryUnfolding (idUnfolding v)
  -- See Note [Unfold compulsory unfoldings in LHSs]
  =  simple_app subst (unfoldingTemplate (idUnfolding v)) as
simple_app subst e as
  = foldl App (simple_opt_expr subst e) as

----------------------
simple_opt_bind,simple_opt_bind' :: Subst -> CoreBind -> (Subst, Maybe CoreBind)
simple_opt_bind s b 		  -- Can add trace stuff here
  = simple_opt_bind' s b

simple_opt_bind' subst (Rec prs)
  = (subst'', res_bind)
  where
    res_bind            = Just (Rec (reverse rev_prs'))
    (subst', bndrs')    = subst_opt_bndrs subst (map fst prs)
    (subst'', rev_prs') = foldl do_pr (subst', []) (prs `zip` bndrs')
    do_pr (subst, prs) ((b,r), b') 
       = case maybe_substitute subst b r2 of
           Just subst' -> (subst', prs)
           Nothing     -> (subst,  (b2,r2):prs)
       where
         b2 = add_info subst b b'
         r2 = simple_opt_expr subst r

simple_opt_bind' subst (NonRec b r)
  = simple_opt_out_bind subst (b, simple_opt_expr subst r)

----------------------
simple_opt_out_bind :: Subst -> (InVar, OutExpr) -> (Subst, Maybe CoreBind)
simple_opt_out_bind subst (b, r') 
  | Just ext_subst <- maybe_substitute subst b r'
  = (ext_subst, Nothing)
  | otherwise
  = (subst', Just (NonRec b2 r'))
  where
    (subst', b') = subst_opt_bndr subst b
    b2 = add_info subst' b b'

----------------------
maybe_substitute :: Subst -> InVar -> OutExpr -> Maybe Subst
    -- (maybe_substitute subst in_var out_rhs)  
    --   either extends subst with (in_var -> out_rhs)
    --   or     returns Nothing
maybe_substitute subst b r
  | Type ty <- r 	-- let a::* = TYPE ty in <body>
  = ASSERT( isTyVar b )
    Just (extendTCvSubst subst b ty)

  | Coercion co <- r
  = ASSERT( isCoVar b )
    Just (extendCvSubst subst b co)

  | isId b              -- let x = e in <body>
  , not (isCoVar b)	-- See Note [Do not inline CoVars unconditionally]
    		 	-- in SimplUtils
  , safe_to_inline (idOccInfo b) 
  , isAlwaysActive (idInlineActivation b)	-- Note [Inline prag in simplOpt]
  , not (isStableUnfolding (idUnfolding b))
  , not (isExportedId b)
  , not (isUnLiftedType (idType b)) || exprOkForSpeculation r
  = Just (extendIdSubst subst b r)
  
  | otherwise
  = Nothing
  where
	-- Unconditionally safe to inline
    safe_to_inline :: OccInfo -> Bool
    safe_to_inline (IAmALoopBreaker {})     = False
    safe_to_inline IAmDead                  = True
    safe_to_inline (OneOcc in_lam one_br _) = (not in_lam && one_br) || trivial
    safe_to_inline NoOccInfo                = trivial

    trivial | exprIsTrivial r = True
            | (Var fun, args) <- collectArgs r
            , Just dc <- isDataConWorkId_maybe fun
            , dc `hasKey` eqBoxDataConKey || dc `hasKey` coercibleDataConKey
            , all exprIsTrivial args = True -- See Note [Optimise coercion boxes agressively]
            | otherwise = False

----------------------
subst_opt_bndr :: Subst -> InVar -> (Subst, OutVar)
subst_opt_bndr subst bndr
  | isTyVar bndr  = substTyVarBndr subst bndr
  | isCoVar bndr  = substCoVarBndr subst bndr
  | otherwise     = subst_opt_id_bndr subst bndr

subst_opt_id_bndr :: Subst -> InId -> (Subst, OutId)
-- Nuke all fragile IdInfo, unfolding, and RULES; 
--    it gets added back later by add_info
-- Rather like SimplEnv.substIdBndr
--
-- It's important to zap fragile OccInfo (which CoreSubst.substIdBndr 
-- carefully does not do) because simplOptExpr invalidates it

subst_opt_id_bndr subst@(Subst in_scope id_subst tv_subst cv_subst) old_id
  = (Subst new_in_scope new_id_subst tv_subst cv_subst, new_id)
  where
    id1	   = uniqAway in_scope old_id
    id2    = setIdType id1 (substTy subst (idType old_id))
    new_id = zapFragileIdInfo id2	-- Zaps rules, worker-info, unfolding
					-- and fragile OccInfo
    new_in_scope = in_scope `extendInScopeSet` new_id

	-- Extend the substitution if the unique has changed,
	-- or there's some useful occurrence information
	-- See the notes with substTyVarBndr for the delSubstEnv
    new_id_subst | new_id /= old_id
	         = extendVarEnv id_subst old_id (Var new_id)
	         | otherwise 
	         = delVarEnv id_subst old_id

----------------------
subst_opt_bndrs :: Subst -> [InVar] -> (Subst, [OutVar])
subst_opt_bndrs subst bndrs
  = mapAccumL subst_opt_bndr subst bndrs

----------------------
add_info :: Subst -> InVar -> OutVar -> OutVar
add_info subst old_bndr new_bndr
 | isTyVar old_bndr = new_bndr
 | otherwise        = maybeModifyIdInfo mb_new_info new_bndr
 where mb_new_info = substIdInfo subst new_bndr (idInfo old_bndr)

simpleUnfoldingFun :: IdUnfoldingFun
simpleUnfoldingFun id 
  | isAlwaysActive (idInlineActivation id) = idUnfolding id
  | otherwise                              = noUnfolding
\end{code}

Note [Inline prag in simplOpt]
~~~~~~~~~~~~~~~~~~~~~~~~~~~~~~
If there's an INLINE/NOINLINE pragma that restricts the phase in 
which the binder can be inlined, we don't inline here; after all,
we don't know what phase we're in.  Here's an example

  foo :: Int -> Int -> Int
  {-# INLINE foo #-}
  foo m n = inner m
     where
       {-# INLINE [1] inner #-}
       inner m = m+n

  bar :: Int -> Int
  bar n = foo n 1

When inlining 'foo' in 'bar' we want the let-binding for 'inner' 
to remain visible until Phase 1

Note [Unfold compulsory unfoldings in LHSs]
~~~~~~~~~~~~~~~~~~~~~~~~~~~~~~~~~~~~~~~~~~~
When the user writes `map coerce = coerce` as a rule, the rule will only ever
match if we replace coerce by its unfolding on the LHS, because that is the
core that the rule matching engine will find. So do that for everything that
has a compulsory unfolding. Also see Note [Desugaring coerce as cast] in Desugar

%************************************************************************
%*                                                                      *
         exprIsConApp_maybe
%*                                                                      *
%************************************************************************

Note [exprIsConApp_maybe]
~~~~~~~~~~~~~~~~~~~~~~~~~
exprIsConApp_maybe is a very important function.  There are two principal
uses:
  * case e of { .... }
  * cls_op e, where cls_op is a class operation

In both cases you want to know if e is of form (C e1..en) where C is
a data constructor.

However e might not *look* as if 

\begin{code}
data ConCont = CC [CoreExpr] Coercion   
                  -- Substitution already applied

-- | Returns @Just (dc, [t1..tk], [x1..xn])@ if the argument expression is 
-- a *saturated* constructor application of the form @dc t1..tk x1 .. xn@,
-- where t1..tk are the *universally-qantified* type args of 'dc'
exprIsConApp_maybe :: InScopeEnv -> CoreExpr -> Maybe (DataCon, [Type], [CoreExpr])
exprIsConApp_maybe (in_scope, id_unf) expr
  = go (Left in_scope) expr (CC [] (mkReflCo Representational (exprType expr)))
  where
    go :: Either InScopeSet Subst 
       -> CoreExpr -> ConCont 
       -> Maybe (DataCon, [Type], [CoreExpr])
    go subst (Tick t expr) cont
       | not (tickishIsCode t) = go subst expr cont
    go subst (Cast expr co1) (CC [] co2)
       = go subst expr (CC [] (subst_co subst co1 `mkTransCo` co2))
    go subst (App fun arg) (CC args co)
       = go subst fun (CC (subst_arg subst arg : args) co)
    go subst (Lam var body) (CC (arg:args) co)
       | exprIsTrivial arg          -- Don't duplicate stuff!
       = go (extend subst var arg) body (CC args co)
    go (Right sub) (Var v) cont
       = go (Left (substInScope sub)) 
            (lookupIdSubst (text "exprIsConApp" <+> ppr expr) sub v) 
            cont

    go (Left in_scope) (Var fun) cont@(CC args co)
        | Just con <- isDataConWorkId_maybe fun
        , count isValArg args == idArity fun
        = dealWithCoercion co con args

        -- Look through dictionary functions; see Note [Unfolding DFuns]
        | DFunUnfolding { df_bndrs = bndrs, df_con = con, df_args = dfun_args } <- unfolding
        , bndrs `equalLength` args    -- See Note [DFun arity check]
        , let subst = mkOpenSubst in_scope (bndrs `zip` args)
        = dealWithCoercion co con (map (substExpr (text "exprIsConApp1") subst) dfun_args)

        -- Look through unfoldings, but only arity-zero one; 
	-- if arity > 0 we are effectively inlining a function call,
	-- and that is the business of callSiteInline.
	-- In practice, without this test, most of the "hits" were
	-- CPR'd workers getting inlined back into their wrappers,
        | Just rhs <- expandUnfolding_maybe unfolding
        , unfoldingArity unfolding == 0 
        , let in_scope' = extendInScopeSetSet in_scope (exprFreeVars rhs)
        = go (Left in_scope') rhs cont
        where
          unfolding = id_unf fun

    go _ _ _ = Nothing

    ----------------------------
    -- Operations on the (Either InScopeSet CoreSubst)
    -- The Left case is wildly dominant
    subst_co (Left {}) co = co
    subst_co (Right s) co = CoreSubst.substCo s co

    subst_arg (Left {}) e = e
    subst_arg (Right s) e = substExpr (text "exprIsConApp2") s e

    extend (Left in_scope) v e = Right (extendSubst (mkEmptySubst in_scope) v e)
    extend (Right s)       v e = Right (extendSubst s v e)

dealWithCoercion :: Coercion -> DataCon -> [CoreExpr]
                 -> Maybe (DataCon, [Type], [CoreExpr])
dealWithCoercion co dc dc_args
  | isReflCo co 
  , let (univ_ty_args, rest_args) = splitAtList (dataConUnivTyVars dc) dc_args
  = Just (dc, stripTyCoArgs univ_ty_args, rest_args)

  | Pair _from_ty to_ty <- coercionKind co
  , Just (to_tc, to_tc_arg_tys) <- splitTyConApp_maybe to_ty
  , to_tc == dataConTyCon dc
        -- These two tests can fail; we might see 
        --      (C x y) `cast` (g :: T a ~ S [a]),
        -- where S is a type function.  In fact, exprIsConApp
        -- will probably not be called in such circumstances,
        -- but there't nothing wrong with it 

  =     -- Here we do the KPush reduction rule as described in "Down with kinds"
        -- The transformation applies iff we have
        --      (C e1 ... en) `cast` co
        -- where co :: (T t1 .. tn) ~ to_ty
        -- The left-hand one must be a T, because exprIsConApp returned True
        -- but the right-hand one might not be.  (Though it usually will.)
    let
        tc_arity       = tyConArity to_tc
        dc_univ_tyvars = dataConUnivTyVars dc
        dc_ex_tyvars   = dataConExTyCoVars dc
        arg_tys        = dataConRepArgTys dc

        non_univ_args  = dropList dc_univ_tyvars dc_args
        (ex_args, val_args) = splitAtList dc_ex_tyvars non_univ_args

        -- Make the "Psi" from the paper
        omegas = decomposeCo tc_arity co
        (psi_subst, to_ex_arg_tys)
          = liftCoSubstWithEx Representational
                              dc_univ_tyvars
                              omegas
                              dc_ex_tyvars
                              (map arg_to_ty ex_args)

        arg_to_ty (Type ty)     = ty
        arg_to_ty (Coercion co) = mkCoercionTy co
        arg_to_ty _bad          = pprPanic "dealWithCoercion" (ppr _bad)

        ty_to_arg ty
          | Just co <- isCoercionTy_maybe ty = Coercion co
          | otherwise                        = Type ty

          -- Cast the value arguments (which include dictionaries)
        new_val_args = zipWith cast_arg arg_tys val_args
        cast_arg arg_ty arg = mkCast arg (psi_subst arg_ty)

        to_ex_args = map ty_to_arg to_ex_arg_tys

        dump_doc = vcat [ppr dc,      ppr dc_univ_tyvars, ppr dc_ex_tyvars,
                         ppr arg_tys, ppr dc_args,        
                         ppr ex_args, ppr val_args, ppr co, ppr _from_ty, ppr to_ty, ppr to_tc ]
    in
    ASSERT2( eqType _from_ty (mkTyConApp to_tc (stripTyCoArgs $ takeList dc_univ_tyvars dc_args)), dump_doc )
    ASSERT2( equalLength val_args arg_tys, dump_doc )
    Just (dc, to_tc_arg_tys, to_ex_args ++ new_val_args)

  | otherwise
  = Nothing

stripTyCoArgs :: [CoreExpr] -> [Type]
stripTyCoArgs args
  = map strip args
  where strip (Type ty)     = ty
        strip (Coercion co) = mkCoercionTy co
        strip arg           = pprPanic "stripTyCoArgs" (ppr arg)
\end{code}

Note [Unfolding DFuns]
~~~~~~~~~~~~~~~~~~~~~~
DFuns look like

  df :: forall a b. (Eq a, Eq b) -> Eq (a,b)
  df a b d_a d_b = MkEqD (a,b) ($c1 a b d_a d_b)
                               ($c2 a b d_a d_b)

So to split it up we just need to apply the ops $c1, $c2 etc
to the very same args as the dfun.  It takes a little more work
to compute the type arguments to the dictionary constructor.

Note [DFun arity check]
~~~~~~~~~~~~~~~~~~~~~~~
Here we check that the total number of supplied arguments (inclding 
type args) matches what the dfun is expecting.  This may be *less*
than the ordinary arity of the dfun: see Note [DFun unfoldings] in CoreSyn

\begin{code}
exprIsLiteral_maybe :: InScopeEnv -> CoreExpr -> Maybe Literal
-- Same deal as exprIsConApp_maybe, but much simpler
-- Nevertheless we do need to look through unfoldings for
-- Integer literals, which are vigorously hoisted to top level
-- and not subsequently inlined
exprIsLiteral_maybe env@(_, id_unf) e
  = case e of
      Lit l     -> Just l
      Tick _ e' -> exprIsLiteral_maybe env e' -- dubious?
      Var v     | Just rhs <- expandUnfolding_maybe (id_unf v)
                -> exprIsLiteral_maybe env rhs
      _         -> Nothing
\end{code}

Note [exprIsLambda_maybe]
~~~~~~~~~~~~~~~~~~~~~~~~~~
exprIsLambda_maybe will, given an expression `e`, try to turn it into the form
`Lam v e'` (returned as `Just (v,e')`). Besides using lambdas, it looks through
casts (using the Push rule), and it unfolds function calls if the unfolding
has a greater arity than arguments are present.

Currently, it is used in Rules.match, and is required to make
"map coerce = coerce" match.

\begin{code}
exprIsLambda_maybe :: InScopeEnv -> CoreExpr -> Maybe (Var, CoreExpr)
    -- See Note [exprIsLambda_maybe]

-- The simple case: It is a lambda already
exprIsLambda_maybe _ (Lam x e)
    = Just (x, e)

-- Also possible: A casted lambda. Push the coercion inside
exprIsLambda_maybe (in_scope_set, id_unf) (Cast casted_e co)
    | Just (x, e) <- exprIsLambda_maybe (in_scope_set, id_unf) casted_e
    -- Only do value lambdas.
    -- this implies that x is not in scope in gamma (makes this code simpler)
    , not (isTyVar x) && not (isCoVar x)
    , ASSERT( not $ x `elemVarSet` tyCoVarsOfCo co) True
    , let res = pushCoercionIntoLambda in_scope_set x e co
    = -- pprTrace "exprIsLambda_maybe:Cast" (vcat [ppr casted_e, ppr co, ppr res])
      res

-- Another attempt: See if we find a partial unfolding
exprIsLambda_maybe (in_scope_set, id_unf) e
    | (Var f, as) <- collectArgs e
    , let unfolding = id_unf f
    , Just rhs <- expandUnfolding_maybe unfolding
    -- Make sure there is hope to get a lambda
    , unfoldingArity unfolding > length (filter isValArg as)
    -- Optimize, for beta-reduction
    , let e' =  simpleOptExprWith (mkEmptySubst in_scope_set) (rhs `mkApps` as)
    -- Recurse, because of possible casts
    , Just (x', e'') <- exprIsLambda_maybe (in_scope_set, id_unf) e'
    , let res = Just (x', e'')
    = -- pprTrace "exprIsLambda_maybe:Unfold" (vcat [ppr e, ppr res])
      res

exprIsLambda_maybe _ _e
    = -- pprTrace "exprIsLambda_maybe:Fail" (vcat [ppr _e])
      Nothing


pushCoercionIntoLambda
    :: InScopeSet -> Var -> CoreExpr -> Coercion -> Maybe (Var, CoreExpr)
pushCoercionIntoLambda in_scope x e co
    -- This implements the Push rule from the paper on coercions
    -- Compare with simplCast in Simplify
    | ASSERT(not (isTyVar x) && not (isCoVar x)) True
    , Pair s1s2 t1t2 <- coercionKind co
    , Just (_s1,_s2) <- splitFunTy_maybe s1s2
    , Just (t1,_t2) <- splitFunTy_maybe t1t2
    = let [co1, co2] = decomposeCo 2 co
          -- Should we optimize the coercions here?
          -- Otherwise they might not match too well
          x' = x `setIdType` t1
          in_scope' = in_scope `extendInScopeSet` x'
          subst = extendIdSubst (mkEmptySubst in_scope')
                                x
                                (mkCast (Var x') co1)
      in Just (x', subst_expr subst e `mkCast` co2)
    | otherwise
    = pprTrace "exprIsLambda_maybe: Unexpected lambda in case" (ppr (Lam x e))
      Nothing

\end{code}<|MERGE_RESOLUTION|>--- conflicted
+++ resolved
@@ -23,13 +23,8 @@
 	deShadowBinds, substSpec, substRulesForImportedIds,
 	substTy, substCo, substExpr, substExprSC, substBind, substBindSC,
         substUnfolding, substUnfoldingSC,
-<<<<<<< HEAD
 	lookupIdSubst, lookupTCvSubst, substIdOcc,
-        substTickish,
-=======
-	lookupIdSubst, lookupTvSubst, lookupCvSubst, substIdOcc,
         substTickish, substVarSet,
->>>>>>> 2070a8f3
 
         -- ** Operations on substitutions
 	emptySubst, mkEmptySubst, mkSubst, mkOpenSubst, substInScope, isEmptySubst, 

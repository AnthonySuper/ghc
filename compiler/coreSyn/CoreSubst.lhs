--- conflicted
+++ resolved
@@ -1209,13 +1209,8 @@
         -- Look through dictionary functions; see Note [Unfolding DFuns]
         | DFunUnfolding dfun_nargs con ops <- unfolding
         , length args == dfun_nargs    -- See Note [DFun arity check]
-<<<<<<< HEAD
-        , let (dfun_tvs, _n_theta, _cls, dfun_res_tys) = tcSplitDFunTy (idType fun)
+        , let (dfun_tvs, _theta, _cls, dfun_res_tys) = tcSplitDFunTy (idType fun)
               subst    = zipOpenTCvSubst dfun_tvs (stripTyCoArgs (takeList dfun_tvs args))
-=======
-        , let (dfun_tvs, _theta, _cls, dfun_res_tys) = tcSplitDFunTy (idType fun)
-              subst    = zipOpenTvSubst dfun_tvs (stripTypeArgs (takeList dfun_tvs args))
->>>>>>> fbff64a4
               mk_arg (DFunPolyArg e) = mkApps e args
               mk_arg (DFunLamArg i)  = getNth args i
         = dealWithCoercion co (con, substTys subst dfun_res_tys, map mk_arg ops)

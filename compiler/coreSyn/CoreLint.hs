{-
(c) The University of Glasgow 2006
(c) The GRASP/AQUA Project, Glasgow University, 1993-1998


A ``lint'' pass to check for Core correctness
-}

{-# LANGUAGE CPP #-}
{-# OPTIONS_GHC -fprof-auto #-}

module CoreLint ( 
    lintCoreBindings, lintUnfolding, 
    lintPassResult, lintInteractiveExpr, lintExpr,
    lintAnnots,

    -- ** Debug output
    CoreLint.showPass, showPassIO, endPass, endPassIO, 
    dumpPassResult, 
    CoreLint.dumpIfSet,
 ) where

#include "HsVersions.h"

import CoreSyn
import CoreFVs
import CoreUtils
import CoreMonad
import Bag
import Literal
import DataCon
import TysWiredIn
import TysPrim
import Var
import VarEnv
import VarSet
import Name
import Id
import PprCore
import ErrUtils
import Coercion
import SrcLoc
import Kind
import Type
import TyCoRep
import TyCon
import CoAxiom
import BasicTypes
import ErrUtils as Err
import StaticFlags
import ListSetOps
import PrelNames
import Outputable
import FastString
import Util
import InstEnv     ( instanceDFunId )
import OptCoercion ( checkAxInstCo )
import UniqSupply

import HscTypes
import DynFlags
import Control.Monad
import MonadUtils
import Data.Maybe
import Pair

{-
Note [GHC Formalism]
~~~~~~~~~~~~~~~~~~~~
This file implements the type-checking algorithm for System FC, the "official"
name of the Core language. Type safety of FC is heart of the claim that
executables produced by GHC do not have segmentation faults. Thus, it is
useful to be able to reason about System FC independently of reading the code.
To this purpose, there is a document core-spec.pdf built in docs/core-spec that
contains a formalism of the types and functions dealt with here. If you change
just about anything in this file or you change other types/functions throughout
the Core language (all signposted to this note), you should update that
formalism. See docs/core-spec/README for more info about how to do so.

<<<<<<< HEAD
Note [check vs lint]
~~~~~~~~~~~~~~~~~~~~
This file implements both a type checking algorithm and also general sanity
checking. For example, the "sanity checking" checks for TyConApp on the left
of an AppTy, which should never happen. These sanity checks don't really
affect any notion of type soundness. Yet, it is convenient to do the sanity
checks at the same time as the type checks. So, we use the following naming
convention:

- Functions that begin with 'lint'... are involved in type checking. These
  functions might also do some sanity checking.

- Functions that begin with 'check'... are *not* involved in type checking.
  They exist only for sanity checking.

Issues surrounding variable naming, shadowing, and such are considered *not*
to be part of type checking, as the formalism omits these details.

%************************************************************************
%*                                                                      *
\subsection[lintCoreBindings]{@lintCoreBindings@: Top-level interface}
*                                                                      *
************************************************************************

=======
Summary of checks
~~~~~~~~~~~~~~~~~
>>>>>>> 30fdf86e
Checks that a set of core bindings is well-formed.  The PprStyle and String
just control what we print in the event of an error.  The Bool value
indicates whether we have done any specialisation yet (in which case we do
some extra checks).

We check for
        (a) type errors
        (b) Out-of-scope type variables
        (c) Out-of-scope local variables
        (d) Ill-kinded types

If we have done specialisation the we check that there are
        (a) No top-level bindings of primitive (unboxed type)

Outstanding issues:

    -- Things are *not* OK if:
    --
    --  * Unsaturated type app before specialisation has been done;
    --
    --  * Oversaturated type app after specialisation (eta reduction
    --   may well be happening...);


Note [Linting type lets]
~~~~~~~~~~~~~~~~~~~~~~~~
In the desugarer, it's very very convenient to be able to say (in effect)
        let a = Type Int in <body>
That is, use a type let.   See Note [Type let] in CoreSyn.

However, when linting <body> we need to remember that a=Int, else we might
reject a correct program.  So we carry a type substitution (in this example
[a -> Int]) and apply this substitution before comparing types.  The functin
        lintInTy :: Type -> LintM Type
returns a substituted type; that's the only reason it returns anything.

When we encounter a binder (like x::a) we must apply the substitution
to the type of the binding variable.  lintBinders does this.

For Ids, the type-substituted Id is added to the in_scope set (which
itself is part of the TCvSubst we are carrying down), and when we
find an occurrence of an Id, we fetch it from the in-scope set.

************************************************************************
*                                                                      *
                 Beginning and ending passes
*                                                                      *
************************************************************************

These functions are not CoreM monad stuff, but they probably ought to
be, and it makes a conveneint place.  place for them.  They print out
stuff before and after core passes, and do Core Lint when necessary.
-}

showPass :: CoreToDo -> CoreM ()
showPass pass = do { dflags <- getDynFlags
                   ; liftIO $ showPassIO dflags pass }

showPassIO :: DynFlags -> CoreToDo -> IO ()
showPassIO dflags pass = Err.showPass dflags (showPpr dflags pass)

endPass :: CoreToDo -> CoreProgram -> [CoreRule] -> CoreM ()
endPass pass binds rules
  = do { hsc_env <- getHscEnv
       ; print_unqual <- getPrintUnqualified
       ; liftIO $ endPassIO hsc_env print_unqual pass binds rules }

endPassIO :: HscEnv -> PrintUnqualified
          -> CoreToDo -> CoreProgram -> [CoreRule] -> IO ()
-- Used by the IO-is CorePrep too
endPassIO hsc_env print_unqual pass binds rules
  = do { dumpPassResult dflags print_unqual mb_flag
                        (ppr pass) (pprPassDetails pass) binds rules
       ; lintPassResult hsc_env pass binds }
  where
    dflags  = hsc_dflags hsc_env
    mb_flag = case coreDumpFlag pass of
                Just flag | dopt flag dflags                    -> Just flag
                          | dopt Opt_D_verbose_core2core dflags -> Just flag
                _ -> Nothing

dumpIfSet :: DynFlags -> Bool -> CoreToDo -> SDoc -> SDoc -> IO ()
dumpIfSet dflags dump_me pass extra_info doc
  = Err.dumpIfSet dflags dump_me (showSDoc dflags (ppr pass <+> extra_info)) doc

dumpPassResult :: DynFlags
               -> PrintUnqualified
               -> Maybe DumpFlag        -- Just df => show details in a file whose
                                        --            name is specified by df
               -> SDoc                  -- Header
               -> SDoc                  -- Extra info to appear after header
               -> CoreProgram -> [CoreRule]
               -> IO ()
dumpPassResult dflags unqual mb_flag hdr extra_info binds rules
  | Just flag <- mb_flag
  = Err.dumpSDoc dflags unqual flag (showSDoc dflags hdr) dump_doc

  | otherwise
  = Err.debugTraceMsg dflags 2 size_doc
          -- Report result size
          -- This has the side effect of forcing the intermediate to be evaluated

  where
    size_doc = sep [text "Result size of" <+> hdr, nest 2 (equals <+> ppr (coreBindsStats binds))]

    dump_doc  = vcat [ nest 2 extra_info
                     , size_doc
                     , blankLine
                     , pprCoreBindings binds
                     , ppUnless (null rules) pp_rules ]
    pp_rules = vcat [ blankLine
                    , ptext (sLit "------ Local rules for imported ids --------")
                    , pprRules rules ]

coreDumpFlag :: CoreToDo -> Maybe DumpFlag
coreDumpFlag (CoreDoSimplify {})      = Just Opt_D_verbose_core2core
coreDumpFlag (CoreDoPluginPass {})    = Just Opt_D_verbose_core2core
coreDumpFlag CoreDoFloatInwards       = Just Opt_D_verbose_core2core
coreDumpFlag (CoreDoFloatOutwards {}) = Just Opt_D_verbose_core2core
coreDumpFlag CoreLiberateCase         = Just Opt_D_verbose_core2core
coreDumpFlag CoreDoStaticArgs         = Just Opt_D_verbose_core2core
coreDumpFlag CoreDoCallArity          = Just Opt_D_dump_call_arity
coreDumpFlag CoreDoStrictness         = Just Opt_D_dump_stranal
coreDumpFlag CoreDoWorkerWrapper      = Just Opt_D_dump_worker_wrapper
coreDumpFlag CoreDoSpecialising       = Just Opt_D_dump_spec
coreDumpFlag CoreDoSpecConstr         = Just Opt_D_dump_spec
coreDumpFlag CoreCSE                  = Just Opt_D_dump_cse
coreDumpFlag CoreDoVectorisation      = Just Opt_D_dump_vect
coreDumpFlag CoreDesugar              = Just Opt_D_dump_ds
coreDumpFlag CoreDesugarOpt           = Just Opt_D_dump_ds
coreDumpFlag CoreTidy                 = Just Opt_D_dump_simpl
coreDumpFlag CorePrep                 = Just Opt_D_dump_prep

coreDumpFlag CoreDoPrintCore          = Nothing
coreDumpFlag (CoreDoRuleCheck {})     = Nothing
coreDumpFlag CoreDoNothing            = Nothing
coreDumpFlag (CoreDoPasses {})        = Nothing

{-
************************************************************************
*                                                                      *
                 Top-level interfaces
*                                                                      *
************************************************************************
-}

lintPassResult :: HscEnv -> CoreToDo -> CoreProgram -> IO ()
lintPassResult hsc_env pass binds
  | not (gopt Opt_DoCoreLinting dflags)
  = return ()
  | otherwise
  = do { let (warns, errs) = lintCoreBindings pass (interactiveInScope hsc_env) binds
       ; Err.showPass dflags ("Core Linted result of " ++ showPpr dflags pass)
       ; displayLintResults dflags pass warns errs binds  }
  where
    dflags = hsc_dflags hsc_env

displayLintResults :: DynFlags -> CoreToDo
                   -> Bag Err.MsgDoc -> Bag Err.MsgDoc -> CoreProgram
                   -> IO ()
displayLintResults dflags pass warns errs binds
  | not (isEmptyBag errs)
  = do { log_action dflags dflags Err.SevDump noSrcSpan defaultDumpStyle
           (vcat [ lint_banner "errors" (ppr pass), Err.pprMessageBag errs
                 , ptext (sLit "*** Offending Program ***")
                 , pprCoreBindings binds
                 , ptext (sLit "*** End of Offense ***") ])
       ; Err.ghcExit dflags 1 }

  | not (isEmptyBag warns)
  , not opt_NoDebugOutput
  , showLintWarnings pass
  = log_action dflags dflags Err.SevDump noSrcSpan defaultDumpStyle
        (lint_banner "warnings" (ppr pass) $$ Err.pprMessageBag warns)

  | otherwise = return ()
  where

lint_banner :: String -> SDoc -> SDoc
lint_banner string pass = ptext (sLit "*** Core Lint")      <+> text string
                          <+> ptext (sLit ": in result of") <+> pass
                          <+> ptext (sLit "***")

showLintWarnings :: CoreToDo -> Bool
-- Disable Lint warnings on the first simplifier pass, because
-- there may be some INLINE knots still tied, which is tiresomely noisy
showLintWarnings (CoreDoSimplify _ (SimplMode { sm_phase = InitialPhase })) = False
showLintWarnings _ = True

lintInteractiveExpr :: String -> HscEnv -> CoreExpr -> IO ()
lintInteractiveExpr what hsc_env expr
  | not (gopt Opt_DoCoreLinting dflags)
  = return ()
  | Just err <- lintExpr (interactiveInScope hsc_env) expr
  = do { display_lint_err err
       ; Err.ghcExit dflags 1 }
  | otherwise
  = return ()
  where
    dflags = hsc_dflags hsc_env

    display_lint_err err
      = do { log_action dflags dflags Err.SevDump noSrcSpan defaultDumpStyle
               (vcat [ lint_banner "errors" (text what)
                     , err
                     , ptext (sLit "*** Offending Program ***")
                     , pprCoreExpr expr
                     , ptext (sLit "*** End of Offense ***") ])
           ; Err.ghcExit dflags 1 }

interactiveInScope :: HscEnv -> [Var]
-- In GHCi we may lint expressions, or bindings arising from 'deriving'
-- clauses, that mention variables bound in the interactive context.
-- These are Local things (see Note [Interactively-bound Ids in GHCi] in HscTypes).
-- So we have to tell Lint about them, lest it reports them as out of scope.
--
-- We do this by find local-named things that may appear free in interactive
-- context.  This function is pretty revolting and quite possibly not quite right.
-- When we are not in GHCi, the interactive context (hsc_IC hsc_env) is empty
-- so this is a (cheap) no-op.
--
-- See Trac #8215 for an example
interactiveInScope hsc_env
  = varSetElems tyvars ++ ids
  where
    -- C.f. TcRnDriver.setInteractiveContext, Desugar.deSugarExpr
    ictxt                   = hsc_IC hsc_env
    (cls_insts, _fam_insts) = ic_instances ictxt
    te1    = mkTypeEnvWithImplicits (ic_tythings ictxt)
    te     = extendTypeEnvWithIds te1 (map instanceDFunId cls_insts)
    ids    = typeEnvIds te
    tyvars = mapUnionVarSet (tyVarsOfType . idType) ids
              -- Why the type variables?  How can the top level envt have free tyvars?
              -- I think it's because of the GHCi debugger, which can bind variables
              --   f :: [t] -> [t]
              -- where t is a RuntimeUnk (see TcType)

lintCoreBindings :: CoreToDo -> [Var] -> CoreProgram -> (Bag MsgDoc, Bag MsgDoc)
--   Returns (warnings, errors)
-- If you edit this function, you may need to update the GHC formalism
-- See Note [GHC Formalism]
lintCoreBindings pass local_in_scope binds
  = initL flags $
    addLoc TopLevelBindings        $
    addInScopeVars local_in_scope  $
    addInScopeVars binders         $
        -- Put all the top-level binders in scope at the start
        -- This is because transformation rules can bring something
        -- into use 'unexpectedly'
    do { checkL (null dups) (dupVars dups)
       ; checkL (null ext_dups) (dupExtVars ext_dups)
       ; mapM lint_bind binds }
  where
    flags = LF { lf_check_global_ids = check_globals
               , lf_check_inline_loop_breakers = check_lbs }

    -- See Note [Checking for global Ids]
    check_globals = case pass of
                      CoreTidy -> False
                      CorePrep -> False
                      _        -> True

    -- See Note [Checking for INLINE loop breakers]
    check_lbs = case pass of
                      CoreDesugar    -> False
                      CoreDesugarOpt -> False
                      _              -> True

    binders = bindersOfBinds binds
    (_, dups) = removeDups compare binders

    -- dups_ext checks for names with different uniques
    -- but but the same External name M.n.  We don't
    -- allow this at top level:
    --    M.n{r3}  = ...
    --    M.n{r29} = ...
    -- because they both get the same linker symbol
    ext_dups = snd (removeDups ord_ext (map Var.varName binders))
    ord_ext n1 n2 | Just m1 <- nameModule_maybe n1
                  , Just m2 <- nameModule_maybe n2
                  = compare (m1, nameOccName n1) (m2, nameOccName n2)
                  | otherwise = LT

    -- If you edit this function, you may need to update the GHC formalism
    -- See Note [GHC Formalism]
    lint_bind (Rec prs)         = mapM_ (lintSingleBinding TopLevel Recursive) prs
    lint_bind (NonRec bndr rhs) = lintSingleBinding TopLevel NonRecursive (bndr,rhs)

{-
************************************************************************
*                                                                      *
\subsection[lintUnfolding]{lintUnfolding}
*                                                                      *
************************************************************************

We use this to check all unfoldings that come in from interfaces
(it is very painful to catch errors otherwise):
-}

lintUnfolding :: SrcLoc
              -> [Var]          -- Treat these as in scope
              -> CoreExpr
              -> Maybe MsgDoc   -- Nothing => OK

lintUnfolding locn vars expr
  | isEmptyBag errs = Nothing
  | otherwise       = Just (pprMessageBag errs)
  where
    (_warns, errs) = initL defaultLintFlags linter
    linter = addLoc (ImportedUnfolding locn) $
             addInScopeVars vars             $
             lintCoreExpr expr

lintExpr :: [Var]               -- Treat these as in scope
         -> CoreExpr
         -> Maybe MsgDoc        -- Nothing => OK

lintExpr vars expr
  | isEmptyBag errs = Nothing
  | otherwise       = Just (pprMessageBag errs)
  where
    (_warns, errs) = initL defaultLintFlags linter
    linter = addLoc TopLevelBindings $
             addInScopeVars vars     $
             lintCoreExpr expr

{-
************************************************************************
*                                                                      *
\subsection[lintCoreBinding]{lintCoreBinding}
*                                                                      *
************************************************************************

Check a core binding, returning the list of variables bound.
-}

lintSingleBinding :: TopLevelFlag -> RecFlag -> (Id, CoreExpr) -> LintM ()
-- If you edit this function, you may need to update the GHC formalism
-- See Note [GHC Formalism]
lintSingleBinding top_lvl_flag rec_flag (binder,rhs)
  = addLoc (RhsOf binder) $
         -- Check the rhs
    do { ty <- lintCoreExpr rhs
       ; lintBinder binder -- Check match to RHS type
       ; binder_ty <- applySubstTy binder_ty
       ; ensureEqTys binder_ty ty (mkRhsMsg binder (ptext (sLit "RHS")) ty)

        -- Check the let/app invariant
        -- See Note [CoreSyn let/app invariant] in CoreSyn
       ; checkL (not (isUnLiftedType binder_ty)
            || (isNonRec rec_flag && exprOkForSpeculation rhs))
           (mkRhsPrimMsg binder rhs)

        -- Check that if the binder is top-level or recursive, it's not demanded
       ; checkL (not (isStrictId binder)
            || (isNonRec rec_flag && not (isTopLevel top_lvl_flag)))
           (mkStrictMsg binder)

        -- Check that if the binder is local, it is not marked as exported
       ; checkL (not (isExportedId binder) || isTopLevel top_lvl_flag)
           (mkNonTopExportedMsg binder)

        -- Check that if the binder is local, it does not have an external name
       ; checkL (not (isExternalName (Var.varName binder)) || isTopLevel top_lvl_flag)
           (mkNonTopExternalNameMsg binder)

        -- Check whether binder's specialisations contain any out-of-scope variables
       ; mapM_ (lintBndrIdInScope binder) bndr_vars

       ; flags <- getLintFlags
       ; when (lf_check_inline_loop_breakers flags
               && isStrongLoopBreaker (idOccInfo binder)
               && isInlinePragma (idInlinePragma binder))
              (addWarnL (ptext (sLit "INLINE binder is (non-rule) loop breaker:") <+> ppr binder))
              -- Only non-rule loop breakers inhibit inlining

      -- Check whether arity and demand type are consistent (only if demand analysis
      -- already happened)
      --
      -- Note (Apr 2014): this is actually ok.  See Note [Demand analysis for trivial right-hand sides]
      --                  in DmdAnal.  After eta-expansion in CorePrep the rhs is no longer trivial.
      --       ; let dmdTy = idStrictness binder
      --       ; checkL (case dmdTy of
      --                  StrictSig dmd_ty -> idArity binder >= dmdTypeDepth dmd_ty || exprIsTrivial rhs)
      --           (mkArityMsg binder)

       ; lintIdUnfolding binder binder_ty (idUnfolding binder) }

        -- We should check the unfolding, if any, but this is tricky because
        -- the unfolding is a SimplifiableCoreExpr. Give up for now.
   where
    binder_ty                  = idType binder
    bndr_vars                  = varSetElems (idFreeVars binder)

    -- If you edit this function, you may need to update the GHC formalism
    -- See Note [GHC Formalism]
    lintBinder var | isId var  = lintIdBndr var $ \_ -> (return ())
                   | otherwise = return ()

lintIdUnfolding :: Id -> Type -> Unfolding -> LintM ()
lintIdUnfolding bndr bndr_ty (CoreUnfolding { uf_tmpl = rhs, uf_src = src })
  | isStableSource src
  = do { ty <- lintCoreExpr rhs
       ; ensureEqTys bndr_ty ty (mkRhsMsg bndr (ptext (sLit "unfolding")) ty) }
lintIdUnfolding  _ _ _
  = return ()       -- We could check more

{-
Note [Checking for INLINE loop breakers]
~~~~~~~~~~~~~~~~~~~~~~~~~~~~~~~~~~~~~~~~
It's very suspicious if a strong loop breaker is marked INLINE.

However, the desugarer generates instance methods with INLINE pragmas
that form a mutually recursive group.  Only after a round of
simplification are they unravelled.  So we suppress the test for
the desugarer.

************************************************************************
*                                                                      *
\subsection[lintCoreExpr]{lintCoreExpr}
*                                                                      *
************************************************************************
-}

type InType      = Type
type InCoercion  = Coercion
type InVar       = Var
type InTyCoVar   = Var

type OutType     = Type -- Substitution has been applied to this,
                        -- but has not been linted yet
type OutKind     = Kind

type LintedType  = Type -- Substitution applied, and type is linted
type LintedKind  = Kind

type OutCoercion    = Coercion
type OutCoercionArg = CoercionArg
type OutVar         = Var
type OutTyVar       = TyVar
type OutTyCoVar     = Var

lintCoreExpr :: CoreExpr -> LintM OutType
-- The returned type has the substitution from the monad
-- already applied to it:
--      lintCoreExpr e subst = exprType (subst e)
--
-- The returned "type" can be a kind, if the expression is (Type ty)

-- If you edit this function, you may need to update the GHC formalism
-- See Note [GHC Formalism]
lintCoreExpr (Var var)
  = do  { checkL (not (var == oneTupleDataConId))
                 (ptext (sLit "Illegal one-tuple"))

        ; checkL (isId var && not (isCoVar var))
                 (ptext (sLit "Non term variable") <+> ppr var)

        ; checkDeadIdOcc var
        ; var' <- lookupIdInScope var
        ; return (idType var') }

lintCoreExpr (Lit lit)
  = return (literalType lit)

lintCoreExpr (Cast expr co)
  = do { expr_ty <- lintCoreExpr expr
-- RAE       ; checkL (not (isReflCo co))
-- RAE                (ptext (sLit "Cast by Refl in expression:") <+> ppr e)
-- RAE This check fails, because of (at least) a failure to use mkCast in Specialise.specExpr
       ; co' <- applySubstCo co
       ; (_, k2, from_ty, to_ty, r) <- lintCoercion co'
       ; lintL (classifiesTypeWithValues k2)
               (ptext (sLit "Target of cast not # or *:") <+> ppr co)
       ; lintRole co' Representational r
       ; ensureEqTys from_ty expr_ty (mkCastErr expr co' from_ty expr_ty)
       ; return to_ty }

lintCoreExpr (Tick (Breakpoint _ ids) expr)
  = do forM_ ids $ \id -> do
         checkDeadIdOcc id
         lookupIdInScope id
       lintCoreExpr expr

lintCoreExpr (Tick _other_tickish expr)
  = lintCoreExpr expr

lintCoreExpr (Let (NonRec tv (Type ty)) body)
  | isTyVar tv
  =     -- See Note [Linting type lets]
    do  { ty' <- applySubstTy ty
        ; lintTyCoBndr tv              $ \ tv' ->
    do  { addLoc (RhsOf tv) $ lintTyKind tv' ty'
                -- Now extend the substitution so we
                -- take advantage of it in the body
        ; extendSubstL tv' ty'       $
          addLoc (BodyOfLetRec [tv]) $
          lintCoreExpr body } }

lintCoreExpr (Let (NonRec bndr rhs) body)
  | isId bndr
  = do  { lintSingleBinding NotTopLevel NonRecursive (bndr,rhs)
        ; addLoc (BodyOfLetRec [bndr])
                 (lintAndScopeId bndr $ \_ -> (lintCoreExpr body)) }

  | otherwise
  = failWithL (mkLetErr bndr rhs)       -- Not quite accurate

lintCoreExpr (Let (Rec pairs) body)
  = lintAndScopeIds bndrs       $ \_ ->
    do  { checkL (null dups) (dupVars dups)
        ; mapM_ (lintSingleBinding NotTopLevel Recursive) pairs
        ; addLoc (BodyOfLetRec bndrs) (lintCoreExpr body) }
  where
    bndrs = map fst pairs
    (_, dups) = removeDups compare bndrs

lintCoreExpr e@(App _ _)
    = do { fun_ty <- lintCoreExpr fun
         ; addLoc (AnExpr e) $ foldM lintCoreArg fun_ty args }
  where
    (fun, args) = collectArgs e

lintCoreExpr (Lam var expr)
  = addLoc (LambdaBodyOf var) $
    lintBinder var $ \ var' ->
    do { body_ty <- lintCoreExpr expr
       ; return $ mkPiType var' body_ty }

lintCoreExpr e@(Case scrut var alt_ty alts) =
       -- Check the scrutinee
  do { scrut_ty <- lintCoreExpr scrut
     ; alt_ty   <- lintInTy alt_ty
     ; var_ty   <- lintInTy (idType var)

     ; case tyConAppTyCon_maybe (idType var) of
         Just tycon
              | debugIsOn &&
                isAlgTyCon tycon &&
                not (isFamilyTyCon tycon || isAbstractTyCon tycon) &&
                null (tyConDataCons tycon) ->
                  pprTrace "Lint warning: case binder's type has no constructors" (ppr var <+> ppr (idType var))
                        -- This can legitimately happen for type families
                      $ return ()
         _otherwise -> return ()

        -- Don't use lintIdBndr on var, because unboxed tuple is legitimate

     ; subst <- getTCvSubst
     ; ensureEqTys var_ty scrut_ty (mkScrutMsg var var_ty scrut_ty subst)

     ; lintAndScopeId var $ \_ ->
       do { -- Check the alternatives
            mapM_ (lintCoreAlt scrut_ty alt_ty) alts
          ; checkCaseAlts e scrut_ty alts
          ; return alt_ty } }

-- This case can't happen; linting types in expressions gets routed through
-- lintCoreArgs
lintCoreExpr (Type ty)
  = pprPanic "lintCoreExpr" (ppr ty)

lintCoreExpr (Coercion co)
  = do { (k1, k2, ty1, ty2, role) <- lintInCo co
       ; return (mkHeteroCoercionType role k1 k2 ty1 ty2) }

{-
%************************************************************************
%*                                                                      *
\subsection[lintCoreArgs]{lintCoreArgs}
*                                                                      *
************************************************************************

The basic version of these functions checks that the argument is a
subtype of the required type, as one would expect.
-}

lintCoreArg  :: OutType -> CoreArg -> LintM OutType
lintCoreArg fun_ty (Type arg_ty)
  = do { checkL (not (isCoercionTy arg_ty))
                (ptext (sLit "Unnecessary coercion-to-type injection:")
                  <+> ppr arg_ty)
       ; arg_ty' <- applySubstTy arg_ty
       ; lintTyApp fun_ty arg_ty' }

lintCoreArg fun_ty (Coercion arg_co)
  = do { arg_co' <- applySubstCo arg_co
       ; lintCoApp fun_ty arg_co' }

lintCoreArg fun_ty arg
  = do { arg_ty <- lintCoreExpr arg
       ; checkL (not (isUnLiftedType arg_ty) || exprOkForSpeculation arg)
                (mkLetAppMsg arg)
       ; lintValApp arg fun_ty arg_ty }

-----------------
lintAltBinders :: OutType     -- Scrutinee type
               -> OutType     -- Constructor type
               -> [OutVar]    -- Binders
               -> LintM ()
-- If you edit this function, you may need to update the GHC formalism
-- See Note [GHC Formalism]
lintAltBinders scrut_ty con_ty []
  = ensureEqTys con_ty scrut_ty (mkBadPatMsg con_ty scrut_ty)
lintAltBinders scrut_ty con_ty (bndr:bndrs)
  | isTyVar bndr
  = do { con_ty' <- lintTyApp con_ty (mkOnlyTyVarTy bndr)
       ; lintAltBinders scrut_ty con_ty' bndrs }
  | isCoVar bndr
  = do { con_ty' <- lintCoApp con_ty (mkCoVarCo bndr)
       ; lintAltBinders scrut_ty con_ty' bndrs }
  | otherwise
  = do { con_ty' <- lintValApp (Var bndr) con_ty (idType bndr)
       ; lintAltBinders scrut_ty con_ty' bndrs }

-----------------
lintTyApp :: OutType -> OutType -> LintM OutType
lintTyApp fun_ty arg_ty
  | Just (bndr,body_ty) <- splitForAllTy_maybe fun_ty
  , Just tv <- binderVar_maybe bndr
  , isTyVar tv
  = do  { lintTyKind tv arg_ty
        ; return (substTyWith [tv] [arg_ty] body_ty) }

  | otherwise
  = failWithL (mkTyAppMsg fun_ty arg_ty)

-----------------
lintCoApp :: OutType -> OutCoercion -> LintM OutType
lintCoApp fun_ty arg_co
  | Just (bndr,body_ty) <- splitForAllTy_maybe fun_ty
  , Just covar <- binderVar_maybe bndr
  , isId covar
  = do { (_, _, t1, t2, rAct) <- lintCoercion arg_co
       ; let (_, _, t1', t2', rExp) = coVarKindsTypesRole covar
       ; ensureEqTys t1' t1 (mkCoAppMsg t1' t1 (Just CLeft))
       ; ensureEqTys t2' t2 (mkCoAppMsg t2' t2 (Just CRight))
       ; lintRole arg_co rExp rAct
       ; return (substTyWith [covar] [CoercionTy arg_co] body_ty) }
  | otherwise
  = failWithL (mkCoAppMsg fun_ty (CoercionTy arg_co) Nothing)

-----------------
lintValApp :: CoreExpr -> OutType -> OutType -> LintM OutType
lintValApp arg fun_ty arg_ty
  | Just (arg,res) <- splitFunTy_maybe fun_ty
  = do { ensureEqTys arg arg_ty err1
       ; return res }
  | otherwise
  = failWithL err2
  where
    err1 = mkAppMsg       fun_ty arg_ty arg
    err2 = mkNonFunAppMsg fun_ty arg_ty arg

lintTyKind :: OutTyVar -> OutType -> LintM ()
-- Both args have had substitution applied

-- If you edit this function, you may need to update the GHC formalism
-- See Note [GHC Formalism]
lintTyKind tyvar arg_ty
        -- Arg type might be boxed for a function with an uncommitted
        -- tyvar; notably this is used so that we can give
        --      error :: forall a:*. String -> a
        -- and then apply it to both boxed and unboxed types.
  = do { arg_kind <- lintType arg_ty
       ; unless (arg_kind `eqType` tyvar_kind)
                (addErrL (mkKindErrMsg tyvar arg_ty $$ (text "xx" <+> ppr arg_kind))) }
  where
    tyvar_kind = tyVarKind tyvar

checkDeadIdOcc :: Id -> LintM ()
-- Occurrences of an Id should never be dead....
-- except when we are checking a case pattern
checkDeadIdOcc id
  | isDeadOcc (idOccInfo id)
  = do { in_case <- inCasePat
       ; checkL in_case
                (ptext (sLit "Occurrence of a dead Id") <+> ppr id) }
  | otherwise
  = return ()

{-
************************************************************************
*                                                                      *
\subsection[lintCoreAlts]{lintCoreAlts}
*                                                                      *
************************************************************************
-}

checkCaseAlts :: CoreExpr -> OutType -> [CoreAlt] -> LintM ()
-- a) Check that the alts are non-empty
-- b1) Check that the DEFAULT comes first, if it exists
-- b2) Check that the others are in increasing order
-- c) Check that there's a default for infinite types
-- NB: Algebraic cases are not necessarily exhaustive, because
--     the simplifer correctly eliminates case that can't
--     possibly match.

checkCaseAlts e ty alts =
  do { checkL (all non_deflt con_alts) (mkNonDefltMsg e)
     ; checkL (increasing_tag con_alts) (mkNonIncreasingAltsMsg e)

          -- For types Int#, Word# with an infinite (well, large!) number of
          -- possible values, there should usually be a DEFAULT case
          -- But (see Note [Empty case alternatives] in CoreSyn) it's ok to
          -- have *no* case alternatives.
          -- In effect, this is a kind of partial test. I suppose it's possible
          -- that we might *know* that 'x' was 1 or 2, in which case
          --   case x of { 1 -> e1; 2 -> e2 }
          -- would be fine.
     ; checkL (isJust maybe_deflt || not is_infinite_ty || null alts)
              (nonExhaustiveAltsMsg e) }
  where
    (con_alts, maybe_deflt) = findDefault alts

        -- Check that successive alternatives have increasing tags
    increasing_tag (alt1 : rest@( alt2 : _)) = alt1 `ltAlt` alt2 && increasing_tag rest
    increasing_tag _                         = True

    non_deflt (DEFAULT, _, _) = False
    non_deflt _               = True

    is_infinite_ty = case tyConAppTyCon_maybe ty of
                        Nothing    -> False
                        Just tycon -> isPrimTyCon tycon

lintAltExpr :: CoreExpr -> OutType -> LintM ()
lintAltExpr expr ann_ty
  = do { actual_ty <- lintCoreExpr expr
       ; ensureEqTys actual_ty ann_ty (mkCaseAltMsg expr actual_ty ann_ty) }

lintCoreAlt :: OutType          -- Type of scrutinee
            -> OutType          -- Type of the alternative
            -> CoreAlt
            -> LintM ()
-- If you edit this function, you may need to update the GHC formalism
-- See Note [GHC Formalism]
lintCoreAlt _ alt_ty (DEFAULT, args, rhs) =
  do { lintL (null args) (mkDefaultArgsMsg args)
     ; lintAltExpr rhs alt_ty }

lintCoreAlt scrut_ty alt_ty (LitAlt lit, args, rhs)
  | litIsLifted lit
  = failWithL integerScrutinisedMsg
  | otherwise
  = do { lintL (null args) (mkDefaultArgsMsg args)
       ; ensureEqTys lit_ty scrut_ty (mkBadPatMsg lit_ty scrut_ty)
       ; lintAltExpr rhs alt_ty }
  where
    lit_ty = literalType lit

lintCoreAlt scrut_ty alt_ty alt@(DataAlt con, args, rhs)
  | isNewTyCon (dataConTyCon con)
  = addErrL (mkNewTyDataConAltMsg scrut_ty alt)
  | Just (tycon, tycon_arg_tys) <- splitTyConApp_maybe scrut_ty
  = addLoc (CaseAlt alt) $  do
    {   -- First instantiate the universally quantified
        -- type variables of the data constructor
        -- We've already check
      lintL (tycon == dataConTyCon con) (mkBadConMsg tycon con)
    ; let con_payload_ty = applyTys (dataConRepType con) tycon_arg_tys

        -- And now bring the new binders into scope
    ; lintBinders args $ \ args' -> do
    { addLoc (CasePat alt) (lintAltBinders scrut_ty con_payload_ty args')
    ; lintAltExpr rhs alt_ty } }

  | otherwise   -- Scrut-ty is wrong shape
  = addErrL (mkBadAltMsg scrut_ty alt)

{-
************************************************************************
*                                                                      *
\subsection[lint-types]{Types}
*                                                                      *
************************************************************************
-}

-- When we lint binders, we (one at a time and in order):
--  1. Lint var types or kinds (possibly substituting)
--  2. Add the binder to the in scope set, and if its a coercion var,
--     we may extend the substitution to reflect its (possibly) new kind
lintBinders :: [Var] -> ([Var] -> LintM a) -> LintM a
lintBinders [] linterF = linterF []
lintBinders (var:vars) linterF = lintBinder var $ \var' ->
                                 lintBinders vars $ \ vars' ->
                                 linterF (var':vars')

-- If you edit this function, you may need to update the GHC formalism
-- See Note [GHC Formalism]
lintBinder :: Var -> (Var -> LintM a) -> LintM a
lintBinder var linterF
  |  isTyVar var
  || isCoVar var = lintTyCoBndr var linterF
  | otherwise    = lintIdBndr var linterF

lintTyCoBndr :: InTyCoVar -> (OutTyCoVar -> LintM a) -> LintM a
lintTyCoBndr tv thing_inside
  = do { subst <- getTCvSubst
       ; let (subst', tv') = substTyCoVarBndr subst tv
       ; lintTyCoBndrKind tv'
       ; updateTCvSubst subst' (thing_inside tv') }

lintIdBndr :: Id -> (Id -> LintM a) -> LintM a
-- Do substitution on the type of a binder and add the var with this
-- new type to the in-scope set of the second argument
-- ToDo: lint its rules

lintIdBndr id linterF
  = do  { lintAndScopeId id $ \id' -> linterF id' }

lintAndScopeIds :: [Var] -> ([Var] -> LintM a) -> LintM a
lintAndScopeIds ids linterF
  = go ids
  where
    go []       = linterF []
    go (id:ids) = lintAndScopeId id $ \id ->
                  lintAndScopeIds ids $ \ids ->
                  linterF (id:ids)

lintAndScopeId :: InVar -> (OutVar -> LintM a) -> LintM a
lintAndScopeId id linterF
  = do { flags <- getLintFlags
       ; checkL (not (lf_check_global_ids flags) || isLocalId id)
                (ptext (sLit "Non-local Id binder") <+> ppr id)
                -- See Note [Checking for global Ids]
       ; ty <- lintInTy (idType id)
       ; let id' = setIdType id ty
       ; addInScopeVar id' $ (linterF id') }

{-
%************************************************************************
%*                                                                      *
             Types
%*                                                                      *
%************************************************************************
-}

lintInTy :: InType -> LintM LintedType
-- Types only, not kinds
-- Check the type, and apply the substitution to it
-- See Note [Linting type lets]
lintInTy ty
  = addLoc (InType ty) $
    do  { ty' <- applySubstTy ty
        ; _k  <- lintType ty'
        ; return ty' }

-------------------
lintTyCoBndrKind :: OutTyVar -> LintM ()
-- Handles both type and kind foralls.
lintTyCoBndrKind tv = lintKind (varType tv)

-------------------
lintType :: OutType -> LintM LintedKind
-- The returned Kind has itself been linted

-- If you edit this function, you may need to update the GHC formalism
-- See Note [GHC Formalism]
lintType (TyVarTy tv)
  = do { checkL (isTyVar tv) (mkBadTyVarMsg tv)
       ; lintTyCoVarInScope tv
       ; return (tyVarKind tv) }
         -- We checked its kind when we added it to the envt

lintType ty@(AppTy t1 t2)
  | TyConApp {} <- t1
  = failWithL $ ptext (sLit "TyConApp to the left of AppTy:") <+> ppr ty
  | otherwise
  = do { k1 <- lintType t1
       ; k2 <- lintType t2
       ; lint_ty_app ty k1 [(t2,k2)] }

lintType ty@(TyConApp tc tys)
  | Just ty' <- coreView ty
  = lintType ty'   -- Expand type synonyms, so that we do not bogusly complain
                   --  about un-saturated type synonyms

  | isUnLiftedTyCon tc || isTypeSynonymTyCon tc || isTypeFamilyTyCon tc
       -- Also type synonyms and type families
  , length tys < tyConArity tc
  = failWithL (hang (ptext (sLit "Un-saturated type application")) 2 (ppr ty))

  | otherwise
  = do { ks <- mapM lintType tys
       ; lint_ty_app ty (tyConKind tc) (tys `zip` ks) }

-- arrows can related *unlifted* kinds, so this has to be separate from
-- a dependent forall.
lintType ty@(ForAllTy (Anon t1) t2) 
  = do { k1 <- lintType t1
       ; k2 <- lintType t2
       ; lintArrow (ptext (sLit "type or kind") <+> quotes (ppr ty)) k1 k2 }

lintType (ForAllTy (Named tv _vis) ty)
  = do { lintTyCoBndrKind tv
       ; k <- addInScopeVar tv (lintType ty) 
       ; return k }

lintType ty@(LitTy l) = lintTyLit l >> return (typeKind ty)

lintType (CastTy ty co)
  = do { k1 <- lintType ty
       ; (k1', k2) <- lintStarCoercion Representational co
       ; ensureEqTys k1 k1' (mkCastErr ty co k1' k1)
       ; return k2 }

lintType (CoercionTy co)
  = do { (k1, k2, ty1, ty2, r) <- lintCoercion co
       ; return $ mkHeteroCoercionType r k1 k2 ty1 ty2 }

lintKind :: OutKind -> LintM ()
-- If you edit this function, you may need to update the GHC formalism
-- See Note [GHC Formalism]
lintKind k = do { sk <- lintType k
                ; unless ((isStarKind sk) || (isUnliftedTypeKind sk))
                         (addErrL (hang (ptext (sLit "Ill-kinded kind:") <+> ppr k)
                                      2 (ptext (sLit "has kind:") <+> ppr sk))) }

-- confirms that a type is really *
lintStar :: SDoc -> OutKind -> LintM ()
lintStar doc k
  = lintL (isStarKind k) (ptext (sLit "Non-* kind when * expected:") <+> ppr k $$
                           ptext (sLit "when checking") <+> doc)

lintArrow :: SDoc -> LintedKind -> LintedKind -> LintM LintedKind
-- If you edit this function, you may need to update the GHC formalism
-- See Note [GHC Formalism]
lintArrow what k1 k2   -- Eg lintArrow "type or kind `blah'" k1 k2
                       -- or lintarrow "coercion `blah'" k1 k2
  = do { unless (okArrowArgKind k1)    (addErrL (msg (ptext (sLit "argument")) k1))
       ; unless (okArrowResultKind k2) (addErrL (msg (ptext (sLit "result"))   k2))
       ; return liftedTypeKind }
  where
    msg ar k
      = vcat [ hang (ptext (sLit "Ill-kinded") <+> ar)
                  2 (ptext (sLit "in") <+> what)
             , what <+> ptext (sLit "kind:") <+> ppr k ]

lint_ty_app :: Type -> LintedKind -> [(LintedType,LintedKind)] -> LintM LintedKind
lint_ty_app ty k tys
  = lint_app (ptext (sLit "type") <+> quotes (ppr ty)) k tys

----------------
lint_co_app :: Coercion -> LintedKind -> [(LintedType,LintedKind)] -> LintM LintedKind
lint_co_app ty k tys
  = lint_app (ptext (sLit "coercion") <+> quotes (ppr ty)) k tys

----------------
lintTyLit :: TyLit -> LintM ()
lintTyLit (NumTyLit n)
  | n >= 0    = return ()
  | otherwise = failWithL msg
    where msg = ptext (sLit "Negative type literal:") <+> integer n
lintTyLit (StrTyLit _) = return ()

lint_app :: SDoc -> LintedKind -> [(LintedType,LintedKind)] -> LintM Kind
-- (lint_app d fun_kind arg_tys)
--    We have an application (f arg_ty1 .. arg_tyn),
--    where f :: fun_kind
-- Takes care of linting the OutTypes

-- If you edit this function, you may need to update the GHC formalism
-- See Note [GHC Formalism]
lint_app doc kfn kas
    = foldlM go_app kfn kas
  where
    fail_msg = vcat [ hang (ptext (sLit "Kind application error in")) 2 doc
                    , nest 2 (ptext (sLit "Function kind =") <+> ppr kfn)
                    , nest 2 (ptext (sLit "Arg kinds =") <+> ppr kas) ]

    go_app kfn ka
      | Just kfn' <- coreView kfn
      = go_app kfn' ka

    go_app (ForAllTy (Anon kfa) kfb) (_,ka)
      = do { unless (ka `eqType` kfa 
                    || (isStarKind kfa && isUnliftedTypeKind ka) -- TODO (RAE): Remove this horrible hack
                    ) (addErrL fail_msg)
           ; return kfb }

    go_app (ForAllTy (Named kv _vis) kfn) (ta,ka)
      = do { unless (ka `eqType` tyVarKind kv) (addErrL fail_msg)
           ; return (substTyWith [kv] [ta] kfn) }

    go_app _ _ = failWithL fail_msg

{-
************************************************************************
*                                                                      *
         Linting coercions
*                                                                      *
************************************************************************
-}

lintInCo :: InCoercion -> LintM (LintedKind, LintedKind, LintedType, LintedType, Role)
-- Check the coercion, and apply the substitution to it
-- See Note [Linting type lets]
lintInCo co
  = addLoc (InCo co) $
    do  { co' <- applySubstCo co
        ; lintCoercion co' }

-- lints a coercion, confirming that its lh kind and its rh kind are both *
-- also ensures that the role is as requested
lintStarCoercion :: Role -> OutCoercion -> LintM (LintedType, LintedType)
lintStarCoercion r_exp g
  = do { (k1, k2, t1, t2, r) <- lintCoercion g
       ; lintStar (ptext (sLit "the kind of the left type in") <+> ppr g) k1
       ; lintStar (ptext (sLit "the kind of the right type in") <+> ppr g) k2
       ; lintRole g r_exp r
       ; return (t1, t2) }

lintCoercion :: OutCoercion -> LintM (LintedKind, LintedKind, LintedType, LintedType, Role)
-- Check the kind of a coercion term, returning the kind
-- Post-condition: the returned OutTypes are lint-free

-- If you edit this function, you may need to update the GHC formalism
-- See Note [GHC Formalism]
lintCoercion co@(Refl r ty)
  = do { checkL (not $ isCoercionTy ty)
                (ptext (sLit "Refl (CoercionTy ...):") <+> ppr co)
       ; k <- lintType ty
       ; return (k, k, ty, ty, r) }

lintCoercion co@(TyConAppCo r tc cos)
  | tc `hasKey` funTyConKey
  , [TyCoArg co1,TyCoArg co2] <- cos
  = do { (k1,k'1,s1,t1,r1) <- lintCoercion co1
       ; (k2,k'2,s2,t2,r2) <- lintCoercion co2
       ; k <- lintArrow (ptext (sLit "coercion") <+> quotes (ppr co)) k1 k2
       ; k' <- lintArrow (ptext (sLit "coercion") <+> quotes (ppr co)) k'1 k'2
       ; lintRole co1 r r1
       ; lintRole co2 r r2
       ; return (k, k', mkFunTy s1 s2, mkFunTy t1 t2, r) }

  | Just {} <- synTyConDefn_maybe tc
  = failWithL (ptext (sLit "Synonym in TyConAppCo:") <+> ppr co)

  | otherwise
  = do { (k's, ks, ss, ts, rs) <- mapAndUnzip5M lintCoercionArg cos
       ; k' <- lint_co_app co (tyConKind tc) (ss `zip` k's)
       ; k <- lint_co_app co (tyConKind tc) (ts `zip` ks)
       ; _ <- zipWith3M lintRole cos (tyConRolesX r tc) rs
       ; return (k', k, mkTyConApp tc ss, mkTyConApp tc ts, r) }

lintCoercion co@(AppCo co1 co2)
  | TyConAppCo {} <- co1
  = failWithL (ptext (sLit "TyConAppCo to the left of AppCo:") <+> ppr co)
  | Refl _ (TyConApp {}) <- co1
  = failWithL (ptext (sLit "Refl (TyConApp ...) to the left of AppCo:") <+> ppr co)
  | otherwise
  = do { (k1,k2,s1,s2,r1) <- lintCoercion co1
       ; (k'1, k'2, t1, t2, r2) <- lintCoercionArg co2
       ; k3 <- lint_co_app co k1 [(t1,k'1)]
       ; k4 <- lint_co_app co k2 [(t2,k'2)]
       ; if r1 == Phantom
         then lintL (r2 == Phantom || r2 == Nominal)
                     (ptext (sLit "Second argument in AppCo cannot be R:") $$
                      ppr co)
         else lintRole co Nominal r2
       ; return (k3, k4, mkAppTy s1 t1, mkAppTy s2 t2, r1) }

----------
lintCoercion (ForAllCo (TyHomo tv) co)
  = do { (k1, k2, t1, t2, r) <- addInScopeVar tv (lintCoercion co)
                            -- visibility shouldn't matter
       ; let tyl = mkNamedForAllTy tv Invisible t1
       ; let tyr = mkNamedForAllTy tv Invisible t2
       ; k1' <- lintType tyl
       ; k2' <- lintType tyr
       ; ensureEqTys k1 k1' (mkBadForAllKindMsg CLeft co k1 k1')
       ; ensureEqTys k2 k2' (mkBadForAllKindMsg CRight co k2 k2')
       ; return (k1, k2, tyl, tyr, r) }

lintCoercion g@(ForAllCo (TyHetero h tv1 tv2 cv) co)
  = do { (k3, k4, t1, t2, r) <- addInScopeVars [tv1, tv2, cv] $ lintCoercion co
       ; (k1, k2) <- lintStarCoercion r h
       ; lintL (not (k1 `eqType` k2)) (mkBadHeteroCoMsg h g)
       ; ensureEqTys k1 (tyVarKind tv1) (mkBadHeteroVarMsg CLeft k1 tv1 g)
       ; ensureEqTys k2 (tyVarKind tv2) (mkBadHeteroVarMsg CRight k2 tv2 g)
       ; ensureEqTys (mkCoercionType Nominal (mkOnlyTyVarTy tv1) (mkOnlyTyVarTy tv2))
                  (coVarKind cv) (mkBadHeteroCoVarMsg tv1 tv2 cv g)
       ; let tyl = mkNamedForAllTy tv1 Invisible t1
       ; let tyr = mkNamedForAllTy tv2 Invisible t2
       ; k3' <- lintType tyl
       ; k4' <- lintType tyr
       ; ensureEqTys k3 k3' (mkBadForAllKindMsg CLeft co k3 k3')
       ; ensureEqTys k4 k4' (mkBadForAllKindMsg CRight co k4 k4')
       ; return (k3, k4, tyl, tyr, r) }

lintCoercion (ForAllCo (CoHomo cv) co)
  = do { lintL (cv `freeInCoercion` co) (mkFreshnessViolationMsg cv co)
       ; (k1, k2, t1, t2, r) <- addInScopeVar cv $ lintCoercion co
       ; let tyl = mkNamedForAllTy cv Invisible t1
       ; let tyr = mkNamedForAllTy cv Invisible t2
       ; k1' <- lintType tyl
       ; k2' <- lintType tyr
       ; ensureEqTys k1 k1' (mkBadForAllKindMsg CLeft co k1 k1')
       ; ensureEqTys k2 k2' (mkBadForAllKindMsg CRight co k2 k2')
       ; return (k1, k2, tyl, tyr, r) }

lintCoercion g@(ForAllCo (CoHetero h cv1 cv2) co)
  = do { lintL (cv1 `freeInCoercion` co) (mkFreshnessViolationMsg cv1 co)
       ; lintL (cv2 `freeInCoercion` co) (mkFreshnessViolationMsg cv2 co)
       ; (k1, k2, t1, t2, r) <- addInScopeVars [cv1, cv2] $ lintCoercion co
       ; (phi1, phi2) <- lintStarCoercion r h
       ; lintL (not (phi1 `eqType` phi2)) (mkBadHeteroCoMsg h g)
       ; ensureEqTys phi1 (coVarKind cv1) (mkBadHeteroVarMsg CLeft phi1 cv1 g)
       ; ensureEqTys phi2 (coVarKind cv2) (mkBadHeteroVarMsg CRight phi2 cv2 g)
       ; let tyl = mkNamedForAllTy cv1 Invisible t1
       ; let tyr = mkNamedForAllTy cv2 Invisible t2
       ; k1' <- lintType tyl
       ; k2' <- lintType tyr
       ; ensureEqTys k1 k1' (mkBadForAllKindMsg CLeft co k1 k1')
       ; ensureEqTys k2 k2' (mkBadForAllKindMsg CRight co k2 k2')
       ; return (k1, k2, tyl, tyr, r) }

lintCoercion (CoVarCo cv)
  | not (isCoVar cv)
  = failWithL (hang (ptext (sLit "Bad CoVarCo:") <+> ppr cv)
                  2 (ptext (sLit "With offending type:") <+> ppr (varType cv)))
  | otherwise
<<<<<<< HEAD
  = do { lintTyCoVarInScope cv
       ; cv' <- lookupIdInScope cv 
       ; return $ coVarKindsTypesRole cv' }

lintCoercion co@(PhantomCo h ty1 ty2)
  = do { (k1, k2) <- lintStarCoercion Representational h
       ; k1' <- lintType ty1
       ; k2' <- lintType ty2
       ; ensureEqTys k1 k1' (mkBadPhantomCoMsg CLeft  co)
       ; ensureEqTys k2 k2' (mkBadPhantomCoMsg CRight co)
       ; return (k1, k2, ty1, ty2, Phantom) }

lintCoercion (UnsafeCo r ty1 ty2)
=======
  = do { checkTyCoVarInScope cv
       ; cv' <- lookupIdInScope cv
       ; let (s,t) = coVarKind cv'
             k     = typeKind s
             r     = coVarRole cv'
       ; when (isSuperKind k) $
         do { checkL (r == Nominal) (hang (ptext (sLit "Non-nominal kind equality"))
                                     2 (ppr cv))
            ; checkL (s `eqKind` t) (hang (ptext (sLit "Non-refl kind equality"))
                                     2 (ppr cv)) }
       ; return (k, s, t, r) }

lintCoercion (UnivCo _prov r ty1 ty2)
>>>>>>> 30fdf86e
  = do { k1 <- lintType ty1
       ; k2 <- lintType ty2
       ; return (k1, k2, ty1, ty2, r) }

lintCoercion (SymCo co) 
  = do { (k1, k2, ty1, ty2, r) <- lintCoercion co
       ; return (k2, k1, ty2, ty1, r) }

lintCoercion co@(TransCo co1 co2)
  = do { (k1a, _k1b, ty1a, ty1b, r1) <- lintCoercion co1
       ; (_k2a, k2b, ty2a, ty2b, r2) <- lintCoercion co2
       ; lintL (ty1b `eqType` ty2a)
               (hang (ptext (sLit "Trans coercion mis-match:") <+> ppr co)
                   2 (vcat [ppr ty1a, ppr ty1b, ppr ty2a, ppr ty2b]))
       ; lintRole co r1 r2
       ; return (k1a, k2b, ty1a, ty2b, r1) }

lintCoercion the_co@(NthCo n co)
  = do { (_, _, s, t, r) <- lintCoercion co
       ; case (splitForAllTy_maybe s, splitForAllTy_maybe t) of
         { (Just (bndr_s, _ty_s), Just (bndr_t, _ty_t))
             |  n == 0
             -> return (ks, kt, ts, tt, r)
             where
               ts = binderType bndr_s
               tt = binderType bndr_t
               ks = typeKind ts
               kt = typeKind tt
               
         ; _ -> case (splitTyConApp_maybe s, splitTyConApp_maybe t) of
         { (Just (tc_s, tys_s), Just (tc_t, tys_t))
             | tc_s == tc_t
             , tys_s `equalLength` tys_t
             , n < length tys_s
             -> do { lintL (not (isCoercionTy ts)) (mkNthIsCoMsg CLeft the_co)
                   ; lintL (not (isCoercionTy tt)) (mkNthIsCoMsg CRight the_co)
                   ; return (ks, kt, ts, tt, tr) }
             where
               ts = getNth tys_s n
               tt = getNth tys_t n
               tr = nthRole r tc_s n
               ks = typeKind ts
               kt = typeKind tt

         ; _ -> failWithL (hang (ptext (sLit "Bad getNth:"))
                              2 (ppr the_co $$ ppr s $$ ppr t)) }}}

lintCoercion the_co@(LRCo lr co)
  = do { (_,_,s,t,r) <- lintCoercion co
       ; lintRole co Nominal r
       ; case (splitAppTy_maybe s, splitAppTy_maybe t) of
           (Just s_pr, Just t_pr) 
             -> do { lintL (not (isCoercionTy s_pick)) (mkNthIsCoMsg CLeft the_co)
                   ; lintL (not (isCoercionTy t_pick)) (mkNthIsCoMsg CRight the_co)
                   ; return (ks_pick, kt_pick, s_pick, t_pick, Nominal) }
             where
               s_pick  = pickLR lr s_pr
               t_pick  = pickLR lr t_pr
               ks_pick = typeKind s_pick
               kt_pick = typeKind t_pick

           _ -> failWithL (hang (ptext (sLit "Bad LRCo:"))
                              2 (ppr the_co $$ ppr s $$ ppr t)) }

lintCoercion (InstCo co arg)
  = do { (k3, k4, t1',t2', r) <- lintCoercion co
       ; (k1',k2',s1,s2, r') <- lintCoercionArg arg
       ; lintRole arg Nominal r'
       ; case (splitForAllTy_maybe t1', splitForAllTy_maybe t2') of
          (Just (bndr1,t1), Just (bndr2,t2))
            | Just tv1 <- binderVar_maybe bndr1
            , Just tv2 <- binderVar_maybe bndr2
            , k1' `eqType` tyVarKind tv1
            , k2' `eqType` tyVarKind tv2
            -> return (k3, k4,
                       substTyWith [tv1] [s1] t1, 
                       substTyWith [tv2] [s2] t2, r) 
            | otherwise
            -> failWithL (ptext (sLit "Kind mis-match in inst coercion"))
          _ -> failWithL (ptext (sLit "Bad argument of inst")) }

lintCoercion co@(AxiomInstCo con ind cos)
  = do { unless (0 <= ind && ind < brListLength (coAxiomBranches con))
                (bad_ax (ptext (sLit "index out of range")))
       ; let CoAxBranch { cab_tvs   = ktvs
                        , cab_roles = roles
                        , cab_lhs   = lhs
                        , cab_rhs   = rhs } = coAxiomNthBranch con ind
       ; unless (equalLength ktvs cos) (bad_ax (ptext (sLit "lengths")))
       ; subst <- getTCvSubst
       ; let empty_subst = zapTCvSubst subst
       ; (subst_l, subst_r) <- foldlM check_ki
                                      (empty_subst, empty_subst)
                                      (zip3 ktvs roles cos)
       ; let lhs' = substTys subst_l lhs
             rhs' = substTy subst_r rhs
       ; case checkAxInstCo co of
           Just bad_branch -> bad_ax $ ptext (sLit "inconsistent with") <+> (pprCoAxBranch (coAxiomTyCon con) bad_branch)
           Nothing -> return ()
       ; let s2 = mkTyConApp (coAxiomTyCon con) lhs'
       ; return (typeKind s2, typeKind rhs', s2, rhs', coAxiomRole con) }
  where
    bad_ax what = addErrL (hang (ptext (sLit "Bad axiom application") <+> parens what)
                        2 (ppr co))

    check_ki (subst_l, subst_r) (ktv, role, arg)
      = do { (k', k'', s', t', r) <- lintCoercionArg arg
           ; lintRole arg role r
           ; let ktv_kind_l = substTy subst_l (tyVarKind ktv)
                 ktv_kind_r = substTy subst_r (tyVarKind ktv)
           ; unless (k' `eqType` ktv_kind_l) 
                    (bad_ax (ptext (sLit "check_ki1") <+> vcat [ ppr co, ppr k', ppr ktv, ppr ktv_kind_l ] ))
           ; unless (k'' `eqType` ktv_kind_r)
                    (bad_ax (ptext (sLit "check_ki2") <+> vcat [ ppr co, ppr k'', ppr ktv, ppr ktv_kind_r ] ))
           ; return (extendTCvSubst subst_l ktv s', 
                     extendTCvSubst subst_r ktv t') }

lintCoercion (CoherenceCo co1 co2)
  = do { (_, k2, t1, t2, r) <- lintCoercion co1
       ; let lhsty = mkCastTy t1 co2
       ; k1' <- lintType lhsty
       ; return (k1', k2, lhsty, t2, r) }

lintCoercion (KindCo co)
  = do { (k1, k2, _, _, _) <- lintCoercion co
       ; return (liftedTypeKind, liftedTypeKind, k1, k2, Representational) }

lintCoercion (SubCo co')
  = do { (k1,k2,s,t,r) <- lintCoercion co'
       ; lintRole co' Nominal r
       ; return (k1,k2,s,t,Representational) }

lintCoercion this@(AxiomRuleCo co ts cs)
  = do _ks <- mapM lintType ts
       eqs <- mapM lintCoercion cs

       let tyNum = length ts

       case compare (coaxrTypeArity co) tyNum of
         EQ -> return ()
         LT -> err "Too many type arguments"
                    [ text "expected" <+> int (coaxrTypeArity co)
                    , text "provided" <+> int tyNum ]
         GT -> err "Not enough type arguments"
                    [ text "expected" <+> int (coaxrTypeArity co)
                          , text "provided" <+> int tyNum ]
       lintRoles 0 (coaxrAsmpRoles co) eqs

       case coaxrProves co ts [ Pair l r | (_,_,l,r,_) <- eqs ] of
         Nothing -> err "Malformed use of AxiomRuleCo" [ ppr this ]
         Just (Pair l r) ->
           do kL <- lintType l
              kR <- lintType r
              return (kL, kR, l, r, coaxrRole co)
  where
  err m xs  = failWithL $
                hang (text m) 2 $ vcat (text "Rule:" <+> ppr (coaxrName co) : xs)

  lintRoles n (e : es) ((_,_,_,_,r) : rs)
    | e == r    = lintRoles (n+1) es rs
    | otherwise = err "Argument roles mismatch"
                      [ text "In argument:" <+> int (n+1)
                      , text "Expected:" <+> ppr e
                      , text "Found:" <+> ppr r ]
  lintRoles _ [] []  = return ()
  lintRoles n [] rs  = err "Too many coercion arguments"
                          [ text "Expected:" <+> int n
                          , text "Provided:" <+> int (n + length rs) ]

  lintRoles n es []  = err "Not enough coercion arguments"
                          [ text "Expected:" <+> int (n + length es)
                          , text "Provided:" <+> int n ]

----------
lintCoercionArg :: OutCoercionArg
                -> LintM (LintedKind, LintedKind, LintedType, LintedType, Role)
lintCoercionArg (TyCoArg co) = lintCoercion co
lintCoercionArg (CoCoArg r co1 co2)
  = do { phi1 <- lintCoercion co1
       ; phi2 <- lintCoercion co2
       ; return ( phi_to_ty phi1, phi_to_ty phi2
                , CoercionTy co1, CoercionTy co2, r) }
  where phi_to_ty (a,b,c,d,e) = mkHeteroCoercionType e a b c d

{-
Note [FreeIn...]
~~~~~~~~~~~~~~~~~~~~~
The proof of consistency of the type system depends on a freeness condition
in the premises of ForAllCo (CoHetero ...). This condition states that the coercion
variables quantified over do not appear in the erased form of coercion
in the quantification. See http://www.cis.upenn.edu/~sweirich/papers/nokinds-extended.pdf
-}

freeInCoercion :: CoVar -> Coercion -> Bool
freeInCoercion v (Refl _ t)                = freeInType v t
freeInCoercion v (TyConAppCo _ _ args)     = all (freeInCoercionArg v) args
freeInCoercion v (AppCo g w)               = (freeInCoercion v g) &&
                                             (freeInCoercionArg v w)
freeInCoercion v (ForAllCo (TyHomo a) g)   = (freeInTyVar v a) &&
                                             (freeInCoercion v g)
freeInCoercion v (ForAllCo (TyHetero h a1 a2 c) g)
  = (freeInCoercion v h) &&
    (freeInTyVar v a1) && (freeInTyVar v a2) &&
    (freeInCoVar v c $ freeInCoercion v g)
freeInCoercion v (ForAllCo (CoHomo c) g)   = freeInCoVar v c $ freeInCoercion v g
freeInCoercion v (ForAllCo (CoHetero h c1 c2) g)
  = (freeInCoercion v h) &&
    (freeInCoVar v c1 $ freeInCoVar v c2 $ freeInCoercion v g)
freeInCoercion v (CoVarCo c)               = freeInCoVar v c True
freeInCoercion v (AxiomInstCo _ _ args)    = all (freeInCoercionArg v) args
freeInCoercion v (PhantomCo h t1 t2)       = freeInCoercion v h && freeInType v t1 && freeInType v t2
freeInCoercion v (UnsafeCo _ t1 t2)        = (freeInType v t1) && (freeInType v t2)
freeInCoercion v (SymCo g)                 = freeInCoercion v g
freeInCoercion v (TransCo g1 g2)           = (freeInCoercion v g1) && (freeInCoercion v g2)
freeInCoercion v (NthCo _ g)               = freeInCoercion v g
freeInCoercion v (LRCo _ g)                = freeInCoercion v g
freeInCoercion v (InstCo g w)              = (freeInCoercion v g) && (freeInCoercionArg v w)
freeInCoercion v (CoherenceCo g _)         = freeInCoercion v g
freeInCoercion v (KindCo g)                = freeInCoercion v g
freeInCoercion v (SubCo g)                 = freeInCoercion v g
freeInCoercion v (AxiomRuleCo _ ts cs)     = all (freeInType v) ts && all (freeInCoercion v) cs

freeInType :: CoVar -> Type -> Bool
freeInType v (TyVarTy tv)       = freeInTyVar v tv
freeInType v (AppTy t1 t2)      = (freeInType v t1) && (freeInType v t2)
freeInType v (TyConApp _ args)  = all (freeInType v) args
freeInType v (ForAllTy bndr ty) = (freeInBinder v bndr) && (freeInType v ty)
freeInType _ (LitTy {})         = True
freeInType v (CastTy t _)       = freeInType v t
freeInType _ (CoercionTy _)     = True

freeInTyVar :: CoVar -> TyVar -> Bool
freeInTyVar v tv = freeInType v (tyVarKind tv)

freeInBinder :: CoVar -> Binder -> Bool
freeInBinder v bndr = freeInType v (binderType bndr)

-- Third parameter is a continuation
freeInCoVar :: CoVar -> CoVar -> Bool -> Bool
freeInCoVar v c cont = freeInType v (varType c) && (v == c || cont)

freeInCoercionArg :: CoVar -> CoercionArg -> Bool
freeInCoercionArg v (TyCoArg g)   = freeInCoercion v g
freeInCoercionArg _ (CoCoArg _ _ _) = True

{-
************************************************************************
*                                                                      *
\subsection[lint-monad]{The Lint monad}
*                                                                      *
************************************************************************
-}

-- If you edit this type, you may need to update the GHC formalism
-- See Note [GHC Formalism]
data LintEnv 
  = LE { le_flags :: LintFlags       -- Linting the result of this pass
       , le_loc   :: [LintLocInfo]   -- Locations
       , le_subst :: TvSubst         -- Current type substitution; we also use this
    }                                -- to keep track of all the variables in scope,
                                     -- both Ids and TyVars

data LintFlags
  = LF { lf_check_global_ids           :: Bool -- See Note [Checking for global Ids]
       , lf_check_inline_loop_breakers :: Bool -- See Note [Checking for INLINE loop breakers]
    }

defaultLintFlags :: LintFlags
defaultLintFlags = LF { lf_check_global_ids = False
                      , lf_check_inline_loop_breakers = True }

newtype LintM a =
   LintM { unLintM ::
<<<<<<< HEAD
            [LintLocInfo] ->         -- Locations
            TCvSubst ->              -- Current type substitution; we also use this
                                     -- to keep track of all the variables in scope,
                                     -- both Ids and TyVars
=======
            LintEnv ->
>>>>>>> 30fdf86e
            WarnsAndErrs ->           -- Error and warning messages so far
            (Maybe a, WarnsAndErrs) } -- Result and messages (if any)

type WarnsAndErrs = (Bag MsgDoc, Bag MsgDoc)

{- Note [Checking for global Ids]
~~~~~~~~~~~~~~~~~~~~~~~~~~~~~~~~~
Before CoreTidy, all locally-bound Ids must be LocalIds, even
top-level ones. See Note [Exported LocalIds] and Trac #9857.

Note [Type substitution]
~~~~~~~~~~~~~~~~~~~~~~~~
Why do we need a type substitution?  Consider
        /\(a:*). \(x:a). /\(a:*). id a x
This is ill typed, because (renaming variables) it is really
        /\(a:*). \(x:a). /\(b:*). id b x
Hence, when checking an application, we can't naively compare x's type
(at its binding site) with its expected type (at a use site).  So we
rename type binders as we go, maintaining a substitution.

The same substitution also supports let-type, current expressed as
        (/\(a:*). body) ty
Here we substitute 'ty' for 'a' in 'body', on the fly.
-}

instance Functor LintM where
      fmap = liftM

instance Applicative LintM where
      pure = return
      (<*>) = ap

instance Monad LintM where
  return x = LintM (\ _ errs -> (Just x, errs))
  fail err = failWithL (text err)
  m >>= k  = LintM (\ env errs ->
                       let (res, errs') = unLintM m env errs in
                         case res of
                           Just r -> unLintM (k r) env errs'
                           Nothing -> (Nothing, errs'))

data LintLocInfo
  = RhsOf Id            -- The variable bound
  | LambdaBodyOf Id     -- The lambda-binder
  | BodyOfLetRec [Id]   -- One of the binders
  | CaseAlt CoreAlt     -- Case alternative
  | CasePat CoreAlt     -- The *pattern* of the case alternative
  | AnExpr CoreExpr     -- Some expression
  | ImportedUnfolding SrcLoc -- Some imported unfolding (ToDo: say which)
  | TopLevelBindings
  | InType Type         -- Inside a type
  | InCo   Coercion     -- Inside a coercion

<<<<<<< HEAD
initL :: LintM a -> WarnsAndErrs    -- Errors and warnings
initL m
  = case unLintM m [] emptyTCvSubst (emptyBag, emptyBag) of
=======
initL :: LintFlags -> LintM a -> WarnsAndErrs    -- Errors and warnings
initL flags m
  = case unLintM m env (emptyBag, emptyBag) of
>>>>>>> 30fdf86e
      (_, errs) -> errs
  where
    env = LE { le_flags = flags, le_subst = emptyTvSubst, le_loc = [] }

getLintFlags :: LintM LintFlags
getLintFlags = LintM $ \ env errs -> (Just (le_flags env), errs)

checkL :: Bool -> MsgDoc -> LintM ()
checkL True  _   = return ()
checkL False msg = failWithL msg

-- like checkL, but relevant to type checking
lintL :: Bool -> MsgDoc -> LintM ()
lintL = checkL

failWithL :: MsgDoc -> LintM a
failWithL msg = LintM $ \ env (warns,errs) ->
                (Nothing, (warns, addMsg env errs msg))

addErrL :: MsgDoc -> LintM ()
addErrL msg = LintM $ \ env (warns,errs) ->
              (Just (), (warns, addMsg env errs msg))

addWarnL :: MsgDoc -> LintM ()
addWarnL msg = LintM $ \ env (warns,errs) ->
              (Just (), (addMsg env warns msg, errs))

<<<<<<< HEAD
addMsg :: TCvSubst ->  Bag MsgDoc -> MsgDoc -> [LintLocInfo] -> Bag MsgDoc
addMsg subst msgs msg locs
=======
addMsg :: LintEnv ->  Bag MsgDoc -> MsgDoc -> Bag MsgDoc
addMsg env msgs msg
>>>>>>> 30fdf86e
  = ASSERT( notNull locs )
    msgs `snocBag` mk_msg msg
  where
   locs = le_loc env
   (loc, cxt1) = dumpLoc (head locs)
   cxts        = [snd (dumpLoc loc) | loc <- locs]
   context     | opt_PprStyle_Debug = vcat (reverse cxts) $$ cxt1 $$
                                      ptext (sLit "Substitution:") <+> ppr (le_subst env)
               | otherwise          = cxt1

   mk_msg msg = mkLocMessage SevWarning (mkSrcSpan loc loc) (context $$ msg)

addLoc :: LintLocInfo -> LintM a -> LintM a
addLoc extra_loc m
  = LintM $ \ env errs -> 
    unLintM m (env { le_loc = extra_loc : le_loc env }) errs

inCasePat :: LintM Bool         -- A slight hack; see the unique call site
inCasePat = LintM $ \ env errs -> (Just (is_case_pat env), errs)
  where
    is_case_pat (LE { le_loc = CasePat {} : _ }) = True
    is_case_pat _other                           = False

addInScopeVars :: [Var] -> LintM a -> LintM a
addInScopeVars vars m
<<<<<<< HEAD
  = LintM (\ loc subst errs -> unLintM m loc (extendTCvInScopeList subst vars) errs)

addInScopeVar :: Var -> LintM a -> LintM a
addInScopeVar var m
  = LintM (\ loc subst errs -> unLintM m loc (extendTCvInScope subst var) errs)

updateTCvSubst :: TCvSubst -> LintM a -> LintM a
updateTCvSubst subst' m =
  LintM (\ loc _ errs -> unLintM m loc subst' errs)

getTCvSubst :: LintM TCvSubst
getTCvSubst = LintM (\ _ subst errs -> (Just subst, errs))
=======
  = LintM $ \ env errs -> 
    unLintM m (env { le_subst = extendTvInScopeList (le_subst env) vars }) 
              errs

addInScopeVar :: Var -> LintM a -> LintM a
addInScopeVar var m
  = LintM $ \ env errs -> 
    unLintM m (env { le_subst = extendTvInScope (le_subst env) var }) errs

extendSubstL :: TyVar -> Type -> LintM a -> LintM a
extendSubstL tv ty m
  = LintM $ \ env errs -> 
    unLintM m (env { le_subst = Type.extendTvSubst (le_subst env) tv ty }) errs

updateTvSubst :: TvSubst -> LintM a -> LintM a
updateTvSubst subst' m
  = LintM $ \ env errs -> unLintM m (env { le_subst = subst' }) errs

getTvSubst :: LintM TvSubst
getTvSubst = LintM (\ env errs -> (Just (le_subst env), errs))

getInScope :: LintM InScopeSet
getInScope = LintM (\ env errs -> (Just (getTvInScope (le_subst env)), errs))
>>>>>>> 30fdf86e

applySubstTy :: InType -> LintM OutType
applySubstTy ty = do { subst <- getTCvSubst; return (substTy subst ty) }

applySubstCo :: InCoercion -> LintM OutCoercion
applySubstCo co = do { subst <- getTCvSubst; return (substCo subst co) }

<<<<<<< HEAD
extendSubstL :: TyVar -> Type -> LintM a -> LintM a
extendSubstL tv ty m
  = LintM (\ loc subst errs -> unLintM m loc (extendTCvSubst subst tv ty) errs)

=======
>>>>>>> 30fdf86e
lookupIdInScope :: Id -> LintM Id
lookupIdInScope id
  | not (mustHaveLocalBinding id)
  = return id   -- An imported Id
  | otherwise
  = do  { subst <- getTCvSubst
        ; case lookupInScope (getTCvInScope subst) id of
                Just v  -> return v
                Nothing -> do { addErrL out_of_scope
                              ; return id } }
  where
    out_of_scope = pprBndr LetBind id <+> ptext (sLit "is out of scope")


oneTupleDataConId :: Id -- Should not happen
oneTupleDataConId = dataConWorkId (tupleCon BoxedTuple 1)

lintBndrIdInScope :: Var -> Var -> LintM ()
lintBndrIdInScope binder id
  = lintInScope msg id
    where
     msg = ptext (sLit "is out of scope inside info for") <+>
           ppr binder

lintTyCoVarInScope :: Var -> LintM ()
lintTyCoVarInScope v = lintInScope (ptext (sLit "is out of scope")) v

lintInScope :: SDoc -> Var -> LintM ()
lintInScope loc_msg var =
 do { subst <- getTCvSubst
    ; lintL (not (mustHaveLocalBinding var) || (var `isInScope` subst))
             (hsep [pprBndr LetBind var, loc_msg]) }

ensureEqTys :: OutType -> OutType -> MsgDoc -> LintM ()
-- check ty2 is subtype of ty1 (ie, has same structure but usage
-- annotations need only be consistent, not equal)
-- Assumes ty1,ty2 are have alrady had the substitution applied
ensureEqTys ty1 ty2 msg = lintL (ty1 `eqType` ty2) msg

lintRole :: Outputable thing
          => thing     -- where the role appeared
          -> Role      -- expected
          -> Role      -- actual
          -> LintM ()
lintRole co r1 r2
  = lintL (r1 == r2)
          (ptext (sLit "Role incompatibility: expected") <+> ppr r1 <> comma <+>
           ptext (sLit "got") <+> ppr r2 $$
           ptext (sLit "in") <+> ppr co)

{-
************************************************************************
*                                                                      *
\subsection{Error messages}
*                                                                      *
************************************************************************
-}

dumpLoc :: LintLocInfo -> (SrcLoc, SDoc)

dumpLoc (RhsOf v)
  = (getSrcLoc v, brackets (ptext (sLit "RHS of") <+> pp_binders [v]))

dumpLoc (LambdaBodyOf b)
  = (getSrcLoc b, brackets (ptext (sLit "in body of lambda with binder") <+> pp_binder b))

dumpLoc (BodyOfLetRec [])
  = (noSrcLoc, brackets (ptext (sLit "In body of a letrec with no binders")))

dumpLoc (BodyOfLetRec bs@(_:_))
  = ( getSrcLoc (head bs), brackets (ptext (sLit "in body of letrec with binders") <+> pp_binders bs))

dumpLoc (AnExpr e)
  = (noSrcLoc, text "In the expression:" <+> ppr e)

dumpLoc (CaseAlt (con, args, _))
  = (noSrcLoc, text "In a case alternative:" <+> parens (ppr con <+> pp_binders args))

dumpLoc (CasePat (con, args, _))
  = (noSrcLoc, text "In the pattern of a case alternative:" <+> parens (ppr con <+> pp_binders args))

dumpLoc (ImportedUnfolding locn)
  = (locn, brackets (ptext (sLit "in an imported unfolding")))
dumpLoc TopLevelBindings
  = (noSrcLoc, Outputable.empty)
dumpLoc (InType ty)
  = (noSrcLoc, text "In the type" <+> quotes (ppr ty))
dumpLoc (InCo co)
  = (noSrcLoc, text "In the coercion" <+> quotes (ppr co))

pp_binders :: [Var] -> SDoc
pp_binders bs = sep (punctuate comma (map pp_binder bs))

pp_binder :: Var -> SDoc
pp_binder b | isId b    = hsep [ppr b, dcolon, ppr (idType b)]
            | otherwise = hsep [ppr b, dcolon, ppr (tyVarKind b)]

------------------------------------------------------
--      Messages for case expressions

mkDefaultArgsMsg :: [Var] -> MsgDoc
mkDefaultArgsMsg args
  = hang (text "DEFAULT case with binders")
         4 (ppr args)

mkCaseAltMsg :: CoreExpr -> Type -> Type -> MsgDoc
mkCaseAltMsg e ty1 ty2
  = hang (text "Type of case alternatives not the same as the annotation on case:")
         4 (vcat [ppr ty1, ppr ty2, ppr e])

mkScrutMsg :: Id -> Type -> Type -> TCvSubst -> MsgDoc
mkScrutMsg var var_ty scrut_ty subst
  = vcat [text "Result binder in case doesn't match scrutinee:" <+> ppr var,
          text "Result binder type:" <+> ppr var_ty,--(idType var),
          text "Scrutinee type:" <+> ppr scrut_ty,
     hsep [ptext (sLit "Current TCv subst"), ppr subst]]

mkNonDefltMsg, mkNonIncreasingAltsMsg :: CoreExpr -> MsgDoc
mkNonDefltMsg e
  = hang (text "Case expression with DEFAULT not at the beginnning") 4 (ppr e)
mkNonIncreasingAltsMsg e
  = hang (text "Case expression with badly-ordered alternatives") 4 (ppr e)

nonExhaustiveAltsMsg :: CoreExpr -> MsgDoc
nonExhaustiveAltsMsg e
  = hang (text "Case expression with non-exhaustive alternatives") 4 (ppr e)

mkBadConMsg :: TyCon -> DataCon -> MsgDoc
mkBadConMsg tycon datacon
  = vcat [
        text "In a case alternative, data constructor isn't in scrutinee type:",
        text "Scrutinee type constructor:" <+> ppr tycon,
        text "Data con:" <+> ppr datacon
    ]

mkBadPatMsg :: Type -> Type -> MsgDoc
mkBadPatMsg con_result_ty scrut_ty
  = vcat [
        text "In a case alternative, pattern result type doesn't match scrutinee type:",
        text "Pattern result type:" <+> ppr con_result_ty,
        text "Scrutinee type:" <+> ppr scrut_ty
    ]

integerScrutinisedMsg :: MsgDoc
integerScrutinisedMsg
  = text "In a LitAlt, the literal is lifted (probably Integer)"

mkBadAltMsg :: Type -> CoreAlt -> MsgDoc
mkBadAltMsg scrut_ty alt
  = vcat [ text "Data alternative when scrutinee is not a tycon application",
           text "Scrutinee type:" <+> ppr scrut_ty,
           text "Alternative:" <+> pprCoreAlt alt ]

mkNewTyDataConAltMsg :: Type -> CoreAlt -> MsgDoc
mkNewTyDataConAltMsg scrut_ty alt
  = vcat [ text "Data alternative for newtype datacon",
           text "Scrutinee type:" <+> ppr scrut_ty,
           text "Alternative:" <+> pprCoreAlt alt ]


------------------------------------------------------
--      Other error messages

mkAppMsg :: Type -> Type -> CoreExpr -> MsgDoc
mkAppMsg fun_ty arg_ty arg
  = vcat [ptext (sLit "Argument value doesn't match argument type:"),
              hang (ptext (sLit "Fun type:")) 4 (ppr fun_ty),
              hang (ptext (sLit "Arg type:")) 4 (ppr arg_ty),
              hang (ptext (sLit "Arg:")) 4 (ppr arg)]

mkNonFunAppMsg :: Type -> Type -> CoreExpr -> MsgDoc
mkNonFunAppMsg fun_ty arg_ty arg
  = vcat [ptext (sLit "Non-function type in function position"),
              hang (ptext (sLit "Fun type:")) 4 (ppr fun_ty),
              hang (ptext (sLit "Arg type:")) 4 (ppr arg_ty),
              hang (ptext (sLit "Arg:")) 4 (ppr arg)]

mkLetErr :: TyVar -> CoreExpr -> MsgDoc
mkLetErr bndr rhs
  = vcat [ptext (sLit "Bad `let' binding:"),
          hang (ptext (sLit "Variable:"))
                 4 (ppr bndr <+> dcolon <+> ppr (varType bndr)),
          hang (ptext (sLit "Rhs:"))
                 4 (ppr rhs)]

mkTyAppMsg :: Type -> Type -> MsgDoc
mkTyAppMsg ty arg_ty
  = vcat [text "Illegal type application:",
              hang (ptext (sLit "Exp type:"))
                 4 (ppr ty <+> dcolon <+> ppr (typeKind ty)),
              hang (ptext (sLit "Arg type:"))
                 4 (ppr arg_ty <+> dcolon <+> ppr (typeKind arg_ty))]

mkCoAppMsg :: Type -> Type -> Maybe LeftOrRight -> MsgDoc
mkCoAppMsg t1 t2 m_lr
  = vcat [text "Illegal coercion application:",
              hang (ptext (sLit "Exp") <+> typename <> colon)
                 4 (ppr t1 <+> dcolon <+> ppr (typeKind t1)),
              hang (ptext (sLit "Arg") <+> typename <> colon)
                 4 (ppr t2 <+> dcolon <+> ppr (typeKind t2))]
  where
    typename | Just CLeft <- m_lr  = ptext (sLit "left-hand type")
             | Just CRight <- m_lr = ptext (sLit "right-hand type")
             | otherwise           = empty

mkRhsMsg :: Id -> SDoc -> Type -> MsgDoc
mkRhsMsg binder what ty
  = vcat
    [hsep [ptext (sLit "The type of this binder doesn't match the type of its") <+> what <> colon,
            ppr binder],
     hsep [ptext (sLit "Binder's type:"), ppr (idType binder)],
     hsep [ptext (sLit "Rhs type:"), ppr ty]]

mkLetAppMsg :: CoreExpr -> MsgDoc
mkLetAppMsg e
  = hang (ptext (sLit "This argument does not satisfy the let/app invariant:"))
       2 (ppr e)

mkRhsPrimMsg :: Id -> CoreExpr -> MsgDoc
mkRhsPrimMsg binder _rhs
  = vcat [hsep [ptext (sLit "The type of this binder is primitive:"),
                     ppr binder],
              hsep [ptext (sLit "Binder's type:"), ppr (idType binder)]
             ]

mkStrictMsg :: Id -> MsgDoc
mkStrictMsg binder
  = vcat [hsep [ptext (sLit "Recursive or top-level binder has strict demand info:"),
                     ppr binder],
              hsep [ptext (sLit "Binder's demand info:"), ppr (idDemandInfo binder)]
             ]

mkNonTopExportedMsg :: Id -> MsgDoc
mkNonTopExportedMsg binder
  = hsep [ptext (sLit "Non-top-level binder is marked as exported:"), ppr binder]

mkNonTopExternalNameMsg :: Id -> MsgDoc
mkNonTopExternalNameMsg binder
  = hsep [ptext (sLit "Non-top-level binder has an external name:"), ppr binder]

mkKindErrMsg :: TyVar -> Type -> MsgDoc
mkKindErrMsg tyvar arg_ty
  = vcat [ptext (sLit "Kinds don't match in type application:"),
          hang (ptext (sLit "Type variable:"))
                 4 (ppr tyvar <+> dcolon <+> ppr (tyVarKind tyvar)),
          hang (ptext (sLit "Arg type:"))
                 4 (ppr arg_ty <+> dcolon <+> ppr (typeKind arg_ty))]

{- Not needed now
mkArityMsg :: Id -> MsgDoc
mkArityMsg binder
  = vcat [hsep [ptext (sLit "Demand type has"),
                ppr (dmdTypeDepth dmd_ty),
                ptext (sLit "arguments, rhs has"),
                ppr (idArity binder),
                ptext (sLit "arguments,"),
                ppr binder],
              hsep [ptext (sLit "Binder's strictness signature:"), ppr dmd_ty]

         ]
           where (StrictSig dmd_ty) = idStrictness binder
-}
mkCastErr :: Outputable casted => casted -> Coercion -> Type -> Type -> MsgDoc
mkCastErr expr co from_ty expr_ty
  = vcat [ptext (sLit "From-type of Cast differs from type of enclosed expression"),
          ptext (sLit "From-type:") <+> ppr from_ty,
          ptext (sLit "Type of enclosed expr:") <+> ppr expr_ty,
          ptext (sLit "Actual enclosed expr:") <+> ppr expr,
          ptext (sLit "Coercion used in cast:") <+> ppr co
         ]

mkBadHeteroCoMsg :: Coercion -> Coercion -> MsgDoc
mkBadHeteroCoMsg h g
  = hang (ptext (sLit "Heterogeneous quantified coercion has a reflexive kind:"))
       2 (vcat [ptext (sLit "Kind coercion:") <+> ppr h,
                ptext (sLit "Overall coercion:") <+> ppr g])

mkBadHeteroVarMsg :: LeftOrRight -> Type -> TyCoVar -> Coercion -> MsgDoc
mkBadHeteroVarMsg lr k tv g
  = hang (ptext (sLit "Kind mismatch in") <+> pprLeftOrRight lr <+>
                ptext (sLit "side of hetero quantification:"))
       2 (vcat [ptext (sLit "Var:") <+> ppr tv,
                ptext (sLit "Expected kind:") <+> ppr k,
                ptext (sLit "In coercion:") <+> ppr g])

mkBadHeteroCoVarMsg :: TyVar -> TyVar -> CoVar -> Coercion -> MsgDoc
mkBadHeteroCoVarMsg tv1 tv2 cv g
  = hang (ptext (sLit "Coercion variable mismatch in TyHetero quantification:"))
       2 (vcat [ptext (sLit "TyVars:") <+> ppr tv1 <> comma <+> ppr tv2,
                ptext (sLit "CoVar:") <+> ppr cv,
                ptext (sLit "In coercion:") <+> ppr g])
        
mkFreshnessViolationMsg :: CoVar -> Coercion -> MsgDoc
mkFreshnessViolationMsg cv co
  = hang (ptext (sLit "CoVar") <+> (ppr cv) <+>
          ptext (sLit "appears in the erased form of the following coercion:"))
       2 (ppr co)

mkNthIsCoMsg :: LeftOrRight -> Coercion -> MsgDoc
mkNthIsCoMsg lr co
  = ptext (sLit "Coercion") <+> (ppr co) <+>
    ptext (sLit "yields a coercion on the") <+> pprLeftOrRight lr <+>
    ptext (sLit "side")

mkBadForAllKindMsg :: LeftOrRight -> Coercion -> Kind -> Kind -> SDoc
mkBadForAllKindMsg lr co co_kind ty_kind
  = (ptext (sLit "Kind mismatch on the") <+> pprLeftOrRight lr <+>
      ptext (sLit "side of the coercion") <+> ppr co)  $$
    (ptext (sLit "Coercion kind:") <+> ppr co_kind) $$
    (ptext (sLit "Forall type kind:") <+> ppr ty_kind)

mkBadPhantomCoMsg :: LeftOrRight -> Coercion -> SDoc
mkBadPhantomCoMsg lr co
  = text "Kind mismatch on the" <+> pprLeftOrRight lr <+>
    text "side of a phantom coercion:" <+> ppr co

mkBadTyVarMsg :: TyCoVar -> SDoc
mkBadTyVarMsg tv
  = ptext (sLit "Non-tyvar used in TyVarTy:")
      <+> ppr tv <+> dcolon <+> ppr (varType tv)

pprLeftOrRight :: LeftOrRight -> MsgDoc
pprLeftOrRight CLeft  = ptext (sLit "left")
pprLeftOrRight CRight = ptext (sLit "right")

dupVars :: [[Var]] -> MsgDoc
dupVars vars
  = hang (ptext (sLit "Duplicate variables brought into scope"))
       2 (ppr vars)

dupExtVars :: [[Name]] -> MsgDoc
dupExtVars vars
  = hang (ptext (sLit "Duplicate top-level variables with the same qualified name"))
       2 (ppr vars)

{-
************************************************************************
*                                                                      *
\subsection{Annotation Linting}
*                                                                      *
************************************************************************
-}

-- | This checks whether a pass correctly looks through debug
-- annotations (@SourceNote@). This works a bit different from other
-- consistency checks: We check this by running the given task twice,
-- noting all differences between the results.
lintAnnots :: SDoc -> (ModGuts -> CoreM ModGuts) -> ModGuts -> CoreM ModGuts
lintAnnots pname pass guts = do
  -- Run the pass as we normally would
  dflags <- getDynFlags
  when (gopt Opt_DoAnnotationLinting dflags) $
    liftIO $ Err.showPass dflags "Annotation linting - first run"
  nguts <- pass guts
  -- If appropriate re-run it without debug annotations to make sure
  -- that they made no difference.
  when (gopt Opt_DoAnnotationLinting dflags) $ do
    liftIO $ Err.showPass dflags "Annotation linting - second run"
    nguts' <- withoutAnnots pass guts
    -- Finally compare the resulting bindings
    liftIO $ Err.showPass dflags "Annotation linting - comparison"
    let binds = flattenBinds $ mg_binds nguts
        binds' = flattenBinds $ mg_binds nguts'
        (diffs,_) = diffBinds True (mkRnEnv2 emptyInScopeSet) binds binds'
    when (not (null diffs)) $ CoreMonad.putMsg $ vcat
      [ lint_banner "warning" pname
      , text "Core changes with annotations:"
      , withPprStyle defaultDumpStyle $ nest 2 $ vcat diffs
      ]
  -- Return actual new guts
  return nguts

-- | Run the given pass without annotations. This means that we both
-- remove the @Opt_Debug@ flag from the environment as well as all
-- annotations from incoming modules.
withoutAnnots :: (ModGuts -> CoreM ModGuts) -> ModGuts -> CoreM ModGuts
withoutAnnots pass guts = do
  -- Remove debug flag from environment.
  dflags <- getDynFlags
  let removeFlag env = env{hsc_dflags = gopt_unset dflags Opt_Debug}
      withoutFlag corem =
        liftIO =<< runCoreM <$> fmap removeFlag getHscEnv <*> getRuleBase <*>
                                getUniqueSupplyM <*> getModule <*>
                                getPrintUnqualified <*> pure corem
  -- Nuke existing ticks in module.
  -- TODO: Ticks in unfoldings. Maybe change unfolding so it removes
  -- them in absence of @Opt_Debug@?
  let nukeTicks = snd . stripTicks (not . tickishIsCode)
      nukeAnnotsBind :: CoreBind -> CoreBind
      nukeAnnotsBind bind = case bind of
        Rec bs     -> Rec $ map (\(b,e) -> (b, nukeTicks e)) bs
        NonRec b e -> NonRec b $ nukeTicks e
      nukeAnnotsMod mg@ModGuts{mg_binds=binds}
        = mg{mg_binds = map nukeAnnotsBind binds}
  -- Perform pass with all changes applied
  fmap fst $ withoutFlag $ pass (nukeAnnotsMod guts)<|MERGE_RESOLUTION|>--- conflicted
+++ resolved
@@ -77,7 +77,6 @@
 the Core language (all signposted to this note), you should update that
 formalism. See docs/core-spec/README for more info about how to do so.
 
-<<<<<<< HEAD
 Note [check vs lint]
 ~~~~~~~~~~~~~~~~~~~~
 This file implements both a type checking algorithm and also general sanity
@@ -96,16 +95,8 @@
 Issues surrounding variable naming, shadowing, and such are considered *not*
 to be part of type checking, as the formalism omits these details.
 
-%************************************************************************
-%*                                                                      *
-\subsection[lintCoreBindings]{@lintCoreBindings@: Top-level interface}
-*                                                                      *
-************************************************************************
-
-=======
 Summary of checks
 ~~~~~~~~~~~~~~~~~
->>>>>>> 30fdf86e
 Checks that a set of core bindings is well-formed.  The PprStyle and String
 just control what we print in the event of an error.  The Bool value
 indicates whether we have done any specialisation yet (in which case we do
@@ -337,7 +328,7 @@
     te1    = mkTypeEnvWithImplicits (ic_tythings ictxt)
     te     = extendTypeEnvWithIds te1 (map instanceDFunId cls_insts)
     ids    = typeEnvIds te
-    tyvars = mapUnionVarSet (tyVarsOfType . idType) ids
+    tyvars = mapUnionVarSet (tyCoVarsOfType . idType) ids
               -- Why the type variables?  How can the top level envt have free tyvars?
               -- I think it's because of the GHCi debugger, which can bind variables
               --   f :: [t] -> [t]
@@ -1229,7 +1220,6 @@
   = failWithL (hang (ptext (sLit "Bad CoVarCo:") <+> ppr cv)
                   2 (ptext (sLit "With offending type:") <+> ppr (varType cv)))
   | otherwise
-<<<<<<< HEAD
   = do { lintTyCoVarInScope cv
        ; cv' <- lookupIdInScope cv 
        ; return $ coVarKindsTypesRole cv' }
@@ -1242,22 +1232,7 @@
        ; ensureEqTys k2 k2' (mkBadPhantomCoMsg CRight co)
        ; return (k1, k2, ty1, ty2, Phantom) }
 
-lintCoercion (UnsafeCo r ty1 ty2)
-=======
-  = do { checkTyCoVarInScope cv
-       ; cv' <- lookupIdInScope cv
-       ; let (s,t) = coVarKind cv'
-             k     = typeKind s
-             r     = coVarRole cv'
-       ; when (isSuperKind k) $
-         do { checkL (r == Nominal) (hang (ptext (sLit "Non-nominal kind equality"))
-                                     2 (ppr cv))
-            ; checkL (s `eqKind` t) (hang (ptext (sLit "Non-refl kind equality"))
-                                     2 (ppr cv)) }
-       ; return (k, s, t, r) }
-
-lintCoercion (UnivCo _prov r ty1 ty2)
->>>>>>> 30fdf86e
+lintCoercion (UnsafeCo _prov r ty1 ty2)
   = do { k1 <- lintType ty1
        ; k2 <- lintType ty2
        ; return (k1, k2, ty1, ty2, r) }
@@ -1516,7 +1491,7 @@
 data LintEnv 
   = LE { le_flags :: LintFlags       -- Linting the result of this pass
        , le_loc   :: [LintLocInfo]   -- Locations
-       , le_subst :: TvSubst         -- Current type substitution; we also use this
+       , le_subst :: TCvSubst        -- Current type substitution; we also use this
     }                                -- to keep track of all the variables in scope,
                                      -- both Ids and TyVars
 
@@ -1531,14 +1506,7 @@
 
 newtype LintM a =
    LintM { unLintM ::
-<<<<<<< HEAD
-            [LintLocInfo] ->         -- Locations
-            TCvSubst ->              -- Current type substitution; we also use this
-                                     -- to keep track of all the variables in scope,
-                                     -- both Ids and TyVars
-=======
             LintEnv ->
->>>>>>> 30fdf86e
             WarnsAndErrs ->           -- Error and warning messages so far
             (Maybe a, WarnsAndErrs) } -- Result and messages (if any)
 
@@ -1592,18 +1560,12 @@
   | InType Type         -- Inside a type
   | InCo   Coercion     -- Inside a coercion
 
-<<<<<<< HEAD
-initL :: LintM a -> WarnsAndErrs    -- Errors and warnings
-initL m
-  = case unLintM m [] emptyTCvSubst (emptyBag, emptyBag) of
-=======
 initL :: LintFlags -> LintM a -> WarnsAndErrs    -- Errors and warnings
 initL flags m
   = case unLintM m env (emptyBag, emptyBag) of
->>>>>>> 30fdf86e
       (_, errs) -> errs
   where
-    env = LE { le_flags = flags, le_subst = emptyTvSubst, le_loc = [] }
+    env = LE { le_flags = flags, le_subst = emptyTCvSubst, le_loc = [] }
 
 getLintFlags :: LintM LintFlags
 getLintFlags = LintM $ \ env errs -> (Just (le_flags env), errs)
@@ -1628,13 +1590,8 @@
 addWarnL msg = LintM $ \ env (warns,errs) ->
               (Just (), (addMsg env warns msg, errs))
 
-<<<<<<< HEAD
-addMsg :: TCvSubst ->  Bag MsgDoc -> MsgDoc -> [LintLocInfo] -> Bag MsgDoc
-addMsg subst msgs msg locs
-=======
 addMsg :: LintEnv ->  Bag MsgDoc -> MsgDoc -> Bag MsgDoc
 addMsg env msgs msg
->>>>>>> 30fdf86e
   = ASSERT( notNull locs )
     msgs `snocBag` mk_msg msg
   where
@@ -1660,44 +1617,26 @@
 
 addInScopeVars :: [Var] -> LintM a -> LintM a
 addInScopeVars vars m
-<<<<<<< HEAD
-  = LintM (\ loc subst errs -> unLintM m loc (extendTCvInScopeList subst vars) errs)
-
-addInScopeVar :: Var -> LintM a -> LintM a
-addInScopeVar var m
-  = LintM (\ loc subst errs -> unLintM m loc (extendTCvInScope subst var) errs)
-
-updateTCvSubst :: TCvSubst -> LintM a -> LintM a
-updateTCvSubst subst' m =
-  LintM (\ loc _ errs -> unLintM m loc subst' errs)
-
-getTCvSubst :: LintM TCvSubst
-getTCvSubst = LintM (\ _ subst errs -> (Just subst, errs))
-=======
   = LintM $ \ env errs -> 
-    unLintM m (env { le_subst = extendTvInScopeList (le_subst env) vars }) 
+    unLintM m (env { le_subst = extendTCvInScopeList (le_subst env) vars }) 
               errs
 
 addInScopeVar :: Var -> LintM a -> LintM a
 addInScopeVar var m
   = LintM $ \ env errs -> 
-    unLintM m (env { le_subst = extendTvInScope (le_subst env) var }) errs
+    unLintM m (env { le_subst = extendTCvInScope (le_subst env) var }) errs
 
 extendSubstL :: TyVar -> Type -> LintM a -> LintM a
 extendSubstL tv ty m
   = LintM $ \ env errs -> 
-    unLintM m (env { le_subst = Type.extendTvSubst (le_subst env) tv ty }) errs
-
-updateTvSubst :: TvSubst -> LintM a -> LintM a
-updateTvSubst subst' m
+    unLintM m (env { le_subst = Type.extendTCvSubst (le_subst env) tv ty }) errs
+
+updateTCvSubst :: TCvSubst -> LintM a -> LintM a
+updateTCvSubst subst' m
   = LintM $ \ env errs -> unLintM m (env { le_subst = subst' }) errs
 
-getTvSubst :: LintM TvSubst
-getTvSubst = LintM (\ env errs -> (Just (le_subst env), errs))
-
-getInScope :: LintM InScopeSet
-getInScope = LintM (\ env errs -> (Just (getTvInScope (le_subst env)), errs))
->>>>>>> 30fdf86e
+getTCvSubst :: LintM TCvSubst
+getTCvSubst = LintM (\ env errs -> (Just (le_subst env), errs))
 
 applySubstTy :: InType -> LintM OutType
 applySubstTy ty = do { subst <- getTCvSubst; return (substTy subst ty) }
@@ -1705,13 +1644,6 @@
 applySubstCo :: InCoercion -> LintM OutCoercion
 applySubstCo co = do { subst <- getTCvSubst; return (substCo subst co) }
 
-<<<<<<< HEAD
-extendSubstL :: TyVar -> Type -> LintM a -> LintM a
-extendSubstL tv ty m
-  = LintM (\ loc subst errs -> unLintM m loc (extendTCvSubst subst tv ty) errs)
-
-=======
->>>>>>> 30fdf86e
 lookupIdInScope :: Id -> LintM Id
 lookupIdInScope id
   | not (mustHaveLocalBinding id)


%
% (c) The University of Glasgow 2006
% (c) The GRASP/AQUA Project, Glasgow University, 1993-1998
%

A ``lint'' pass to check for Core correctness

\begin{code}
{-# OPTIONS -fno-warn-tabs #-}
-- The above warning supression flag is a temporary kludge.
-- While working on this module you are encouraged to remove it and
-- detab the module (please do the detabbing in a separate patch). See
--     http://hackage.haskell.org/trac/ghc/wiki/Commentary/CodingStyle#TabsvsSpaces
-- for details

{-# OPTIONS_GHC -fprof-auto #-}

module CoreLint ( lintCoreBindings, lintUnfolding ) where

#include "HsVersions.h"

import Demand
import CoreSyn
import CoreFVs
import CoreUtils
import Pair
import Bag
import Literal
import DataCon
import TysWiredIn
import TysPrim
import Var
import VarEnv
import VarSet
import Name
import Id
import PprCore
import ErrUtils
import Coercion
import SrcLoc
import Kind
import Type
import TypeRep
import TyCon
import CoAxiom
import BasicTypes
import StaticFlags
import ListSetOps
import PrelNames
import Outputable
import FastString
import Util
import OptCoercion ( checkAxInstCo )
import Control.Monad
import MonadUtils
import Data.Maybe
\end{code}

Note [GHC Formalism]
~~~~~~~~~~~~~~~~~~~~
This file implements the type-checking algorithm for System FC, the "official"
name of the Core language. Type safety of FC is heart of the claim that
executables produced by GHC do not have segmentation faults. Thus, it is
useful to be able to reason about System FC independently of reading the code.
To this purpose, there is a document ghc.pdf built in docs/core-spec that
contains a formalism of the types and functions dealt with here. If you change
just about anything in this file or you change other types/functions throughout
the Core language (all signposted to this note), you should update that
formalism. See docs/core-spec/README for more info about how to do so.

%************************************************************************
%*									*
\subsection[lintCoreBindings]{@lintCoreBindings@: Top-level interface}
%*									*
%************************************************************************

Checks that a set of core bindings is well-formed.  The PprStyle and String
just control what we print in the event of an error.  The Bool value
indicates whether we have done any specialisation yet (in which case we do
some extra checks).

We check for
	(a) type errors
	(b) Out-of-scope type variables
	(c) Out-of-scope local variables
	(d) Ill-kinded types

If we have done specialisation the we check that there are
	(a) No top-level bindings of primitive (unboxed type)

Outstanding issues:

    --
    -- Things are *not* OK if:
    --
    --  * Unsaturated type app before specialisation has been done;
    --
    --  * Oversaturated type app after specialisation (eta reduction
    --   may well be happening...);


Note [Linting type lets]
~~~~~~~~~~~~~~~~~~~~~~~~
In the desugarer, it's very very convenient to be able to say (in effect)
	let a = Type Int in <body>
That is, use a type let.   See Note [Type let] in CoreSyn.

However, when linting <body> we need to remember that a=Int, else we might
reject a correct program.  So we carry a type substitution (in this example 
[a -> Int]) and apply this substitution before comparing types.  The functin
	lintInTy :: Type -> LintM Type
returns a substituted type; that's the only reason it returns anything.

When we encounter a binder (like x::a) we must apply the substitution
to the type of the binding variable.  lintBinders does this.

For Ids, the type-substituted Id is added to the in_scope set (which 
itself is part of the TCvSubst we are carrying down), and when we
find an occurence of an Id, we fetch it from the in-scope set.


\begin{code}
lintCoreBindings :: CoreProgram -> (Bag MsgDoc, Bag MsgDoc)
--   Returns (warnings, errors)
-- If you edit this function, you may need to update the GHC formalism
-- See Note [GHC Formalism]
lintCoreBindings binds
  = initL $ 
    addLoc TopLevelBindings $
    addInScopeVars binders  $
	-- Put all the top-level binders in scope at the start
	-- This is because transformation rules can bring something
	-- into use 'unexpectedly'
    do { checkL (null dups) (dupVars dups)
       ; checkL (null ext_dups) (dupExtVars ext_dups)
       ; mapM lint_bind binds }
  where
    binders = bindersOfBinds binds
    (_, dups) = removeDups compare binders

    -- dups_ext checks for names with different uniques
    -- but but the same External name M.n.  We don't
    -- allow this at top level:
    --    M.n{r3}  = ...
    --    M.n{r29} = ...
    -- becuase they both get the same linker symbol
    ext_dups = snd (removeDups ord_ext (map Var.varName binders))
    ord_ext n1 n2 | Just m1 <- nameModule_maybe n1
                  , Just m2 <- nameModule_maybe n2
                  = compare (m1, nameOccName n1) (m2, nameOccName n2)
                  | otherwise = LT

    -- If you edit this function, you may need to update the GHC formalism
    -- See Note [GHC Formalism]
    lint_bind (Rec prs)		= mapM_ (lintSingleBinding TopLevel Recursive) prs
    lint_bind (NonRec bndr rhs) = lintSingleBinding TopLevel NonRecursive (bndr,rhs)
\end{code}

%************************************************************************
%*									*
\subsection[lintUnfolding]{lintUnfolding}
%*									*
%************************************************************************

We use this to check all unfoldings that come in from interfaces
(it is very painful to catch errors otherwise):

\begin{code}
lintUnfolding :: SrcLoc
	      -> [Var]		-- Treat these as in scope
	      -> CoreExpr
	      -> Maybe MsgDoc	-- Nothing => OK

lintUnfolding locn vars expr
  | isEmptyBag errs = Nothing
  | otherwise       = Just (pprMessageBag errs)
  where
    (_warns, errs) = initL (addLoc (ImportedUnfolding locn) $
                            addInScopeVars vars	           $
                            lintCoreExpr expr)
\end{code}

%************************************************************************
%*									*
\subsection[lintCoreBinding]{lintCoreBinding}
%*									*
%************************************************************************

Check a core binding, returning the list of variables bound.

\begin{code}
lintSingleBinding :: TopLevelFlag -> RecFlag -> (Id, CoreExpr) -> LintM ()
-- If you edit this function, you may need to update the GHC formalism
-- See Note [GHC Formalism]
lintSingleBinding top_lvl_flag rec_flag (binder,rhs)
  = addLoc (RhsOf binder) $
         -- Check the rhs 
    do { ty <- lintCoreExpr rhs	
       ; lintBinder binder -- Check match to RHS type
       ; binder_ty <- applySubstTy binder_ty
       ; checkTys binder_ty ty (mkRhsMsg binder ty)
        -- Check (not isUnLiftedType) (also checks for bogus unboxed tuples)
       ; checkL (not (isUnLiftedType binder_ty)
            || (isNonRec rec_flag && exprOkForSpeculation rhs))
 	   (mkRhsPrimMsg binder rhs)
        -- Check that if the binder is top-level or recursive, it's not demanded
       ; checkL (not (isStrictId binder)
            || (isNonRec rec_flag && not (isTopLevel top_lvl_flag)))
           (mkStrictMsg binder)
        -- Check that if the binder is local, it is not marked as exported
       ; checkL (not (isExportedId binder) || isTopLevel top_lvl_flag)
           (mkNonTopExportedMsg binder)
        -- Check that if the binder is local, it does not have an external name
       ; checkL (not (isExternalName (Var.varName binder)) || isTopLevel top_lvl_flag)
           (mkNonTopExternalNameMsg binder)
        -- Check whether binder's specialisations contain any out-of-scope variables
       ; mapM_ (checkBndrIdInScope binder) bndr_vars 

       ; when (isStrongLoopBreaker (idOccInfo binder) && isInlinePragma (idInlinePragma binder))
              (addWarnL (ptext (sLit "INLINE binder is (non-rule) loop breaker:") <+> ppr binder))
	      -- Only non-rule loop breakers inhibit inlining

      -- Check whether arity and demand type are consistent (only if demand analysis
      -- already happened)
       ; checkL (case dmdTy of
                  StrictSig dmd_ty -> idArity binder >= dmdTypeDepth dmd_ty || exprIsTrivial rhs)
           (mkArityMsg binder) }
	  
	-- We should check the unfolding, if any, but this is tricky because
 	-- the unfolding is a SimplifiableCoreExpr. Give up for now.
   where
    binder_ty                  = idType binder
    dmdTy                      = idStrictness binder
    bndr_vars                  = varSetElems (idFreeVars binder)

    -- If you edit this function, you may need to update the GHC formalism
    -- See Note [GHC Formalism]
    lintBinder var | isId var  = lintIdBndr var $ \_ -> (return ())
	           | otherwise = return ()
\end{code}

%************************************************************************
%*									*
\subsection[lintCoreExpr]{lintCoreExpr}
%*									*
%************************************************************************

\begin{code}
--type InKind      = Kind	-- Substitution not yet applied
type InType      = Type	
type InCoercion  = Coercion
type InVar       = Var
type InTyVar     = TyVar

type OutKind     = Kind	-- Substitution has been applied to this,
                        -- but has not been linted yet
type LintedKind  = Kind -- Substitution applied, and type is linted

type OutType     = Type	-- Substitution has been applied to this,
                        -- but has not been linted yet

type LintedType  = Type -- Substitution applied, and type is linted

type OutCoercion = Coercion
type OutVar      = Var
type OutTyVar    = TyVar

lintCoreExpr :: CoreExpr -> LintM OutType
-- The returned type has the substitution from the monad 
-- already applied to it:
--	lintCoreExpr e subst = exprType (subst e)
--
-- The returned "type" can be a kind, if the expression is (Type ty)

-- If you edit this function, you may need to update the GHC formalism
-- See Note [GHC Formalism]
lintCoreExpr (Var var)
  = do	{ checkL (not (var == oneTupleDataConId))
		 (ptext (sLit "Illegal one-tuple"))

        ; checkL (isId var && not (isCoVar var))
                 (ptext (sLit "Non term variable") <+> ppr var)

        ; checkDeadIdOcc var
	; var' <- lookupIdInScope var
        ; return (idType var') }

lintCoreExpr (Lit lit)
  = return (literalType lit)

lintCoreExpr (Cast expr co)
  = do { expr_ty <- lintCoreExpr expr
       ; co' <- applySubstCo co
       ; (from_ty, to_ty) <- lintStarCoercion co'
       ; checkTys from_ty expr_ty (mkCastErr expr co' from_ty expr_ty)
       ; return to_ty }

lintCoreExpr (Tick (Breakpoint _ ids) expr)
  = do forM_ ids $ \id -> do
         checkDeadIdOcc id
         lookupIdInScope id
       lintCoreExpr expr

lintCoreExpr (Tick _other_tickish expr)
  = lintCoreExpr expr

lintCoreExpr (Let (NonRec tv (Type ty)) body)
  | isTyVar tv
  =	-- See Note [Linting type lets]
    do	{ ty' <- applySubstTy ty
        ; lintTyBndr tv              $ \ tv' -> 
    do  { addLoc (RhsOf tv) $ checkTyKind tv' ty'
		-- Now extend the substitution so we 
		-- take advantage of it in the body
        ; extendSubstL tv' ty'       $ 
          addLoc (BodyOfLetRec [tv]) $ 
          lintCoreExpr body } }

lintCoreExpr (Let (NonRec bndr rhs) body)
  | isId bndr
  = do	{ lintSingleBinding NotTopLevel NonRecursive (bndr,rhs)
	; addLoc (BodyOfLetRec [bndr]) 
		 (lintAndScopeId bndr $ \_ -> (lintCoreExpr body)) }

  | otherwise
  = failWithL (mkLetErr bndr rhs)	-- Not quite accurate

lintCoreExpr (Let (Rec pairs) body) 
  = lintAndScopeIds bndrs	$ \_ ->
    do	{ checkL (null dups) (dupVars dups)
        ; mapM_ (lintSingleBinding NotTopLevel Recursive) pairs	
	; addLoc (BodyOfLetRec bndrs) (lintCoreExpr body) }
  where
    bndrs = map fst pairs
    (_, dups) = removeDups compare bndrs

lintCoreExpr e@(App _ _)
    = do { fun_ty <- lintCoreExpr fun
         ; addLoc (AnExpr e) $ foldM lintCoreArg fun_ty args }
  where
    (fun, args) = collectArgs e

lintCoreExpr (Lam var expr)
  = addLoc (LambdaBodyOf var) $
    lintBinder var $ \ var' ->
    do { body_ty <- lintCoreExpr expr
       ; if isId var' then 
             return (mkFunTy (idType var') body_ty) 
	 else
	     return (mkForAllTy var' body_ty)
       }
	-- The applySubstTy is needed to apply the subst to var

lintCoreExpr e@(Case scrut var alt_ty alts) =
       -- Check the scrutinee
  do { scrut_ty <- lintCoreExpr scrut
     ; alt_ty   <- lintInTy alt_ty  
     ; var_ty   <- lintInTy (idType var)	

     ; case tyConAppTyCon_maybe (idType var) of 
         Just tycon
              | debugIsOn &&
                isAlgTyCon tycon && 
		not (isFamilyTyCon tycon || isAbstractTyCon tycon) &&
                null (tyConDataCons tycon) -> 
                  pprTrace "Lint warning: case binder's type has no constructors" (ppr var <+> ppr (idType var))
			-- This can legitimately happen for type families
                      $ return ()
         _otherwise -> return ()

	-- Don't use lintIdBndr on var, because unboxed tuple is legitimate

     ; subst <- getCvSubst 
     ; checkTys var_ty scrut_ty (mkScrutMsg var var_ty scrut_ty subst)

     ; lintAndScopeId var $ \_ ->
       do { -- Check the alternatives
            mapM_ (lintCoreAlt scrut_ty alt_ty) alts
          ; checkCaseAlts e scrut_ty alts
          ; return alt_ty } }

-- This case can't happen; linting types in expressions gets routed through
-- lintCoreArgs
lintCoreExpr (Type ty)
  = pprPanic "lintCoreExpr" (ppr ty)

lintCoreExpr (Coercion co)
  = do { co' <- lintInCo co
       ; let Pair ty1 ty2 = coercionKind co'
       ; return (mkCoercionType ty1 ty2) }

\end{code}

Note [Kind instantiation in coercions]
~~~~~~~~~~~~~~~~~~~~~~~~~~~~~~~~~~~~~~
Consider the following coercion axiom:
  ax_co [(k_ag :: BOX), (f_aa :: k_ag -> Constraint)] :: T k_ag f_aa ~ f_aa

Consider the following instantiation:
  ax_co <* -> *> <Monad>

We need to split the co_ax_tvs into kind and type variables in order
to find out the coercion kind instantiations. Those can only be Refl
since we don't have kind coercions. This is just a way to represent
kind instantiation.

We use the number of kind variables to know how to split the coercions
instantiations between kind coercions and type coercions. We lint the
kind coercions and produce the following substitution which is to be
applied in the type variables:
  k_ag   ~~>   * -> *

%************************************************************************
%*									*
\subsection[lintCoreArgs]{lintCoreArgs}
%*									*
%************************************************************************

The basic version of these functions checks that the argument is a
subtype of the required type, as one would expect.

\begin{code}
lintCoreArg  :: OutType -> CoreArg -> LintM OutType
lintCoreArg fun_ty (Type arg_ty)
  = do { arg_ty' <- applySubstTy arg_ty
       ; lintTyApp fun_ty arg_ty' }

lintCoreArg fun_ty (Coercion arg_co)
  | isForAllTy fun_ty
  = do { arg_co' <- applySubstCo arg_co
       ; lintCoApp fun_ty arg_co' }

lintCoreArg fun_ty arg
  = do { arg_ty <- lintCoreExpr arg
       ; lintValApp arg fun_ty arg_ty }

-----------------
lintAltBinders :: OutType     -- Scrutinee type
	       -> OutType     -- Constructor type
               -> [OutVar]    -- Binders
               -> LintM ()
-- If you edit this function, you may need to update the GHC formalism
-- See Note [GHC Formalism]
lintAltBinders scrut_ty con_ty [] 
  = checkTys con_ty scrut_ty (mkBadPatMsg con_ty scrut_ty) 
lintAltBinders scrut_ty con_ty (bndr:bndrs)
  | isTyVar bndr
  = do { con_ty' <- lintTyApp con_ty (mkTyVarTy bndr)
       ; lintAltBinders scrut_ty con_ty' bndrs }
  | otherwise
  = do { con_ty' <- lintValApp (Var bndr) con_ty (idType bndr)
       ; lintAltBinders scrut_ty con_ty' bndrs } 

-----------------
lintTyApp :: OutType -> OutType -> LintM OutType
lintTyApp fun_ty arg_ty
  | Just (tyvar,body_ty) <- splitForAllTy_maybe fun_ty
  , isTyVar tyvar
  = do	{ checkTyKind tyvar arg_ty
        ; return (substTyWith [tyvar] [arg_ty] body_ty) }

  | otherwise
  = failWithL (mkTyAppMsg fun_ty arg_ty)
   
-----------------
lintCoApp :: OutType -> OutCoercion -> LintM OutType
lintCoApp fun_ty arg_co
  | Just (covar,body_ty) <- splitForAllTy_maybe fun_ty
  , isVar covar
  = do { (_, _, t1, t2) <- lintCoercion arg_co
       ; let (t1', t2') = coVarTypes covar
       ; checkTys t1' t1 (mkCoAppMsg t1' t1 Left)
       ; checkTys t2' t2 (mkCoAppMsg t2' t2 Right)
       ; return (substTyWith [covar] [arg_co] body_ty)

-----------------
lintValApp :: CoreExpr -> OutType -> OutType -> LintM OutType
lintValApp arg fun_ty arg_ty
  | Just (arg,res) <- splitFunTy_maybe fun_ty
  = do { checkTys arg arg_ty err1
       ; return res }
  | otherwise
  = failWithL err2
  where
    err1 = mkAppMsg       fun_ty arg_ty arg
    err2 = mkNonFunAppMsg fun_ty arg_ty arg
\end{code}

\begin{code}
checkTyKind :: OutTyVar -> OutType -> LintM ()
-- Both args have had substitution applied

-- If you edit this function, you may need to update the GHC formalism
-- See Note [GHC Formalism]
checkTyKind tyvar arg_ty
  | isSuperKind tyvar_kind  -- kind forall
  = lintKind arg_ty
	-- Arg type might be boxed for a function with an uncommitted
	-- tyvar; notably this is used so that we can give
	-- 	error :: forall a:*. String -> a
	-- and then apply it to both boxed and unboxed types.
  | otherwise  -- type forall
  = do { arg_kind <- lintType arg_ty
       ; unless (arg_kind `isSubKind` tyvar_kind)
                (addErrL (mkKindErrMsg tyvar arg_ty $$ (text "xx" <+> ppr arg_kind))) }
  where
    tyvar_kind = tyVarKind tyvar

checkDeadIdOcc :: Id -> LintM ()
-- Occurrences of an Id should never be dead....
-- except when we are checking a case pattern
checkDeadIdOcc id
  | isDeadOcc (idOccInfo id)
  = do { in_case <- inCasePat
       ; checkL in_case
		(ptext (sLit "Occurrence of a dead Id") <+> ppr id) }
  | otherwise
  = return ()
\end{code}


%************************************************************************
%*									*
\subsection[lintCoreAlts]{lintCoreAlts}
%*									*
%************************************************************************

\begin{code}
checkCaseAlts :: CoreExpr -> OutType -> [CoreAlt] -> LintM ()
-- a) Check that the alts are non-empty
-- b1) Check that the DEFAULT comes first, if it exists
-- b2) Check that the others are in increasing order
-- c) Check that there's a default for infinite types
-- NB: Algebraic cases are not necessarily exhaustive, because
--     the simplifer correctly eliminates case that can't 
--     possibly match.

checkCaseAlts e ty alts = 
  do { checkL (all non_deflt con_alts) (mkNonDefltMsg e)
     ; checkL (increasing_tag con_alts) (mkNonIncreasingAltsMsg e)
     ; checkL (isJust maybe_deflt || not is_infinite_ty)
	   (nonExhaustiveAltsMsg e) }
  where
    (con_alts, maybe_deflt) = findDefault alts

	-- Check that successive alternatives have increasing tags 
    increasing_tag (alt1 : rest@( alt2 : _)) = alt1 `ltAlt` alt2 && increasing_tag rest
    increasing_tag _                         = True

    non_deflt (DEFAULT, _, _) = False
    non_deflt _               = True

    is_infinite_ty = case tyConAppTyCon_maybe ty of
                        Nothing    -> False
                        Just tycon -> isPrimTyCon tycon
\end{code}

\begin{code}
checkAltExpr :: CoreExpr -> OutType -> LintM ()
checkAltExpr expr ann_ty
  = do { actual_ty <- lintCoreExpr expr 
       ; checkTys actual_ty ann_ty (mkCaseAltMsg expr actual_ty ann_ty) }

lintCoreAlt :: OutType 		-- Type of scrutinee
            -> OutType          -- Type of the alternative
	    -> CoreAlt
	    -> LintM ()
-- If you edit this function, you may need to update the GHC formalism
-- See Note [GHC Formalism]
lintCoreAlt _ alt_ty (DEFAULT, args, rhs) =
  do { checkL (null args) (mkDefaultArgsMsg args)
     ; checkAltExpr rhs alt_ty }

lintCoreAlt scrut_ty alt_ty (LitAlt lit, args, rhs)
  | litIsLifted lit
  = failWithL integerScrutinisedMsg
  | otherwise
  = do { checkL (null args) (mkDefaultArgsMsg args)
       ; checkTys lit_ty scrut_ty (mkBadPatMsg lit_ty scrut_ty)
       ; checkAltExpr rhs alt_ty }
  where
    lit_ty = literalType lit

lintCoreAlt scrut_ty alt_ty alt@(DataAlt con, args, rhs)
  | isNewTyCon (dataConTyCon con) 
  = addErrL (mkNewTyDataConAltMsg scrut_ty alt)
  | Just (tycon, tycon_arg_tys) <- splitTyConApp_maybe scrut_ty
  = addLoc (CaseAlt alt) $  do
    {   -- First instantiate the universally quantified 
	-- type variables of the data constructor
	-- We've already check
      checkL (tycon == dataConTyCon con) (mkBadConMsg tycon con)
    ; let con_payload_ty = applyTys (dataConRepType con) tycon_arg_tys

	-- And now bring the new binders into scope
    ; lintBinders args $ \ args' -> do
    { addLoc (CasePat alt) (lintAltBinders scrut_ty con_payload_ty args')
    ; checkAltExpr rhs alt_ty } }

  | otherwise	-- Scrut-ty is wrong shape
  = addErrL (mkBadAltMsg scrut_ty alt)
\end{code}

%************************************************************************
%*									*
\subsection[lint-types]{Types}
%*									*
%************************************************************************

\begin{code}
-- When we lint binders, we (one at a time and in order):
--  1. Lint var types or kinds (possibly substituting)
--  2. Add the binder to the in scope set, and if its a coercion var,
--     we may extend the substitution to reflect its (possibly) new kind
lintBinders :: [Var] -> ([Var] -> LintM a) -> LintM a
lintBinders [] linterF = linterF []
lintBinders (var:vars) linterF = lintBinder var $ \var' ->
				 lintBinders vars $ \ vars' ->
				 linterF (var':vars')

-- If you edit this function, you may need to update the GHC formalism
-- See Note [GHC Formalism]
lintBinder :: Var -> (Var -> LintM a) -> LintM a
lintBinder var linterF
  | isId var  = lintIdBndr var linterF
  | otherwise = lintTyBndr var linterF

lintTyBndr :: InTyVar -> (OutTyVar -> LintM a) -> LintM a
lintTyBndr tv thing_inside
  = do { subst <- getCvSubst
       ; let (subst', tv') = substTyVarBndr subst tv
       ; lintTyBndrKind tv'
       ; updateCvSubst subst' (thing_inside tv') }

lintIdBndr :: Id -> (Id -> LintM a) -> LintM a
-- Do substitution on the type of a binder and add the var with this 
-- new type to the in-scope set of the second argument
-- ToDo: lint its rules

lintIdBndr id linterF 
  = do 	{ lintAndScopeId id $ \id' -> linterF id' }

lintAndScopeIds :: [Var] -> ([Var] -> LintM a) -> LintM a
lintAndScopeIds ids linterF 
  = go ids
  where
    go []       = linterF []
    go (id:ids) = lintAndScopeId id $ \id ->
                  lintAndScopeIds ids $ \ids ->
                  linterF (id:ids)

lintAndScopeId :: InVar -> (OutVar -> LintM a) -> LintM a
lintAndScopeId id linterF 
  = do { ty <- lintInTy (idType id)
       ; let id' = setIdType id ty
       ; addInScopeVar id' $ (linterF id') }
\end{code}


%************************************************************************
%*									*
             Types and kinds
%*									*
%************************************************************************

We have a single linter for types and kinds.  That is convenient
because sometimes it's not clear whether the thing we are looking
at is a type or a kind.

\begin{code}
lintInTy :: InType -> LintM LintedType
-- Types only, not kinds
-- Check the type, and apply the substitution to it
-- See Note [Linting type lets]
lintInTy ty 
  = addLoc (InType ty) $
    do	{ ty' <- applySubstTy ty
	; _k  <- lintType ty'
	; return ty' }

-------------------
lintTyBndrKind :: OutTyVar -> LintM ()
-- Handles both type and kind foralls.
lintTyBndrKind tv = lintKind (tyVarKind tv)

-------------------
lintType :: OutType -> LintM LintedKind
-- The returned Kind has itself been linted

-- If you edit this function, you may need to update the GHC formalism
-- See Note [GHC Formalism]
lintType (TyVarTy tv)
  = do { checkTyCoVarInScope tv
       ; return (tyVarKind tv) }
         -- We checked its kind when we added it to the envt

lintType ty@(AppTy t1 t2) 
  = do { k1 <- lintType t1
       ; k2 <- lintType t2
       ; lint_ty_app ty k1 [(t2,k2)] }

lintType ty@(FunTy t1 t2)    -- (->) has two different rules, for types and kinds
  = do { k1 <- lintType t1
       ; k2 <- lintType t2
       ; lintArrow (ptext (sLit "type or kind") <+> quotes (ppr ty)) k1 k2 }

lintType ty@(TyConApp tc tys)
  | not (isUnLiftedTyCon tc) || tys `lengthIs` tyConArity tc
       -- Check that primitive types are saturated
       -- See Note [The kind invariant] in TypeRep
  = do { ks <- mapM lintType tys
       ; lint_ty_app ty (tyConKind tc) (tys `zip` ks) }
  | otherwise
  = failWithL (hang (ptext (sLit "Malformed type:")) 2 (ppr ty))

lintType (ForAllTy tv ty)
  = do { lintTyBndrKind tv
       ; addInScopeVar tv (lintType ty) }

lintType ty@(LitTy l) = lintTyLit l >> return (typeKind ty)

\end{code}


\begin{code}
lintKind :: OutKind -> LintM ()
-- If you edit this function, you may need to update the GHC formalism
-- See Note [GHC Formalism]
lintKind k = do { sk <- lintType k 
                ; unless (isSuperKind sk) 
                         (addErrL (hang (ptext (sLit "Ill-kinded kind:") <+> ppr k)
                                      2 (ptext (sLit "has kind:") <+> ppr sk))) }

-- confirms that a type is really *
checkStar :: OutKind -> LintM ()
checkStar k
  = checkL (isStarKind k) (ptext (sLit "Non-* kind when * expected:") <+> ppr k)
\end{code}


\begin{code}
lintArrow :: SDoc -> LintedKind -> LintedKind -> LintM LintedKind
-- If you edit this function, you may need to update the GHC formalism
-- See Note [GHC Formalism]
lintArrow what k1 k2   -- Eg lintArrow "type or kind `blah'" k1 k2
                       -- or lintarrow "coercion `blah'" k1 k2
  | isSuperKind k1 
  = return superKind
  | otherwise
  = do { unless (okArrowArgKind k1)    (addErrL (msg (ptext (sLit "argument")) k1))
       ; unless (okArrowResultKind k2) (addErrL (msg (ptext (sLit "result"))   k2))
       ; return liftedTypeKind }
  where
    msg ar k
      = vcat [ hang (ptext (sLit "Ill-kinded") <+> ar)
                  2 (ptext (sLit "in") <+> what)
             , what <+> ptext (sLit "kind:") <+> ppr k ]

lint_ty_app :: Type -> LintedKind -> [(LintedType,LintedKind)] -> LintM LintedKind
lint_ty_app ty k tys 
  = lint_app (ptext (sLit "type") <+> quotes (ppr ty)) k tys

----------------
lint_co_app :: Coercion -> LintedKind -> [(LintedType,LintedKind)] -> LintM LintedKind
lint_co_app ty k tys 
  = lint_app (ptext (sLit "coercion") <+> quotes (ppr ty)) k tys

----------------
lintTyLit :: TyLit -> LintM ()
lintTyLit (NumTyLit n)
  | n >= 0    = return ()
  | otherwise = failWithL msg
    where msg = ptext (sLit "Negative type literal:") <+> integer n
lintTyLit (StrTyLit _) = return ()

lint_app :: SDoc -> LintedKind -> [(LintedType,LintedKind)] -> LintM Kind
-- (lint_app d fun_kind arg_tys)
--    We have an application (f arg_ty1 .. arg_tyn),
--    where f :: fun_kind
-- Takes care of linting the OutTypes

-- If you edit this function, you may need to update the GHC formalism
-- See Note [GHC Formalism]
lint_app doc kfn kas
    = foldlM go_app kfn kas
  where
    fail_msg = vcat [ hang (ptext (sLit "Kind application error in")) 2 doc
                    , nest 2 (ptext (sLit "Function kind =") <+> ppr kfn)
                    , nest 2 (ptext (sLit "Arg kinds =") <+> ppr kas) ]

    go_app kfn ka
      | Just kfn' <- coreView kfn
      = go_app kfn' ka

    go_app (FunTy kfa kfb) (_,ka)
      = do { unless (ka `isSubKind` kfa) (addErrL fail_msg)
           ; return kfb }

    go_app (ForAllTy kv kfn) (ta,ka)
      = do { unless (ka `isSubKind` tyVarKind kv) (addErrL fail_msg)
           ; return (substKiWith [kv] [ta] kfn) }

    go_app _ _ = failWithL fail_msg
\end{code}

%************************************************************************
%*									*
         Linting coercions
%*									*
%************************************************************************

\begin{code}
lintInCo :: InCoercion -> LintM OutCoercion
-- Check the coercion, and apply the substitution to it
-- See Note [Linting type lets]
lintInCo co
  = addLoc (InCo co) $
    do  { co' <- applySubstCo co
        ; _   <- lintCoercion co'
        ; return co' }

-- lints a coercion, confirming that its lh kind and its rh kind are both *
lintStarCoercion :: OutCoercion -> LintM (LintedType, LintedType)
lintStarCoercion g
  = do { (k1, k2, t1, t2) <- lintCoercion g
       ; checkStar k1
       ; checkStar k2
       ; return (t1, t2) }

lintCoercion :: OutCoercion -> LintM (LintedKind, LintedType, LintedType)
-- Check the kind of a coercion term, returning the kind
-- Post-condition: the returned OutTypes are lint-free
--                 and have the same kind as each other

-- If you edit this function, you may need to update the GHC formalism
-- See Note [GHC Formalism]
lintCoercion (Refl ty)
  = do { k <- lintType ty
       ; return (k, ty, ty) }

lintCoercion co@(TyConAppCo tc cos)
  | tc `hasKey` funTyConKey
  , [co1,co2] <- cos
  = do { (k1,s1,t1) <- lintCoercion co1
       ; (k2,s2,t2) <- lintCoercion co2
       ; rk <- lintArrow (ptext (sLit "coercion") <+> quotes (ppr co)) k1 k2
       ; return (rk, mkFunTy s1 s2, mkFunTy t1 t2) }

  | otherwise
  = do { (ks,ss,ts) <- mapAndUnzip3M lintCoercion cos
       ; rk <- lint_co_app co (tyConKind tc) (ss `zip` ks)
       ; return (rk, mkTyConApp tc ss, mkTyConApp tc ts) }

lintCoercion co@(AppCo co1 co2)
  = do { (k1,s1,t1) <- lintCoercion co1
       ; (k2,s2,t2) <- lintCoercion co2
       ; rk <- lint_co_app co k1 [(s2,k2)]
       ; return (rk, mkAppTy s1 s2, mkAppTy t1 t2) }

lintCoercion (ForAllCo tv co)
  = do { lintTyBndrKind tv
       ; (k, s, t) <- addInScopeVar tv (lintCoercion co)
       ; return (k, mkForAllTy tv s, mkForAllTy tv t) }

lintCoercion (CoVarCo cv)
  | not (isCoVar cv)
  = failWithL (hang (ptext (sLit "Bad CoVarCo:") <+> ppr cv)
                  2 (ptext (sLit "With offending type:") <+> ppr (varType cv)))
  | otherwise
  = do { checkTyCoVarInScope cv
       ; cv' <- lookupIdInScope cv 
       ; let (s,t) = coVarTypes cv'
             k     = typeKind s
       ; when (isSuperKind k) $
         checkL (s `eqKind` t) (hang (ptext (sLit "Non-refl kind equality"))
                                   2 (ppr cv))
       ; return (k, s, t) }

lintCoercion (UnsafeCo ty1 ty2)
  = do { k1 <- lintType ty1
       ; _k2 <- lintType ty2
--       ; unless (k1 `eqKind` k2) $ 
--         failWithL (hang (ptext (sLit "Unsafe coercion changes kind"))
--                       2 (ppr co))
       ; return (k1, ty1, ty2) }

lintCoercion (SymCo co) 
  = do { (k, ty1, ty2) <- lintCoercion co
       ; return (k, ty2, ty1) }

lintCoercion co@(TransCo co1 co2)
  = do { (k1, ty1a, ty1b) <- lintCoercion co1
       ; (_,  ty2a, ty2b) <- lintCoercion co2
       ; checkL (ty1b `eqType` ty2a)
                (hang (ptext (sLit "Trans coercion mis-match:") <+> ppr co)
                    2 (vcat [ppr ty1a, ppr ty1b, ppr ty2a, ppr ty2b]))
       ; return (k1, ty1a, ty2b) }

lintCoercion the_co@(NthCo n co)
  = do { (_,s,t) <- lintCoercion co
       ; case (splitTyConApp_maybe s, splitTyConApp_maybe t) of
           (Just (tc_s, tys_s), Just (tc_t, tys_t)) 
             | tc_s == tc_t
             , tys_s `equalLength` tys_t
             , n < length tys_s
             -> return (ks, ts, tt)
             where
               ts = getNth tys_s n
               tt = getNth tys_t n
               ks = typeKind ts

           _ -> failWithL (hang (ptext (sLit "Bad getNth:"))
                              2 (ppr the_co $$ ppr s $$ ppr t)) }

lintCoercion the_co@(LRCo lr co)
  = do { (_,s,t) <- lintCoercion co
       ; case (splitAppTy_maybe s, splitAppTy_maybe t) of
           (Just s_pr, Just t_pr) 
             -> return (k, s_pick, t_pick)
             where
               s_pick = pickLR lr s_pr
               t_pick = pickLR lr t_pr
               k = typeKind s_pick

           _ -> failWithL (hang (ptext (sLit "Bad LRCo:"))
                              2 (ppr the_co $$ ppr s $$ ppr t)) }

lintCoercion (InstCo co arg_ty)
  = do { (k,s,t)  <- lintCoercion co
       ; arg_kind <- lintType arg_ty
       ; case (splitForAllTy_maybe s, splitForAllTy_maybe t) of
          (Just (tv1,ty1), Just (tv2,ty2))
            | arg_kind `isSubKind` tyVarKind tv1
            -> return (k, substTyWith [tv1] [arg_ty] ty1, 
                          substTyWith [tv2] [arg_ty] ty2) 
            | otherwise
            -> failWithL (ptext (sLit "Kind mis-match in inst coercion"))
	  _ -> failWithL (ptext (sLit "Bad argument of inst")) }

lintCoercion co@(AxiomInstCo con ind cos)
  = do { unless (0 <= ind && ind < brListLength (coAxiomBranches con))
                (bad_ax (ptext (sLit "index out of range")))
         -- See Note [Kind instantiation in coercions]
       ; let CoAxBranch { cab_tvs = ktvs
                        , cab_lhs = lhs
                        , cab_rhs = rhs } = coAxiomNthBranch con ind
       ; unless (equalLength ktvs cos) (bad_ax (ptext (sLit "lengths")))
       ; subst <- getCvSubst
       ; let empty_subst = zapCvSubstEnv subst
       ; (subst_l, subst_r) <- foldlM check_ki 
                                      (empty_subst, empty_subst) 
                                      (ktvs `zip` cos)
<<<<<<< HEAD
       ; let lhs' = substTys subst_l lhs
             rhs' = substTy subst_r rhs
       ; case check_no_conflict lhs' (ind - 1) of
=======
       ; let lhs' = Type.substTys subst_l lhs
             rhs' = Type.substTy subst_r rhs
       ; case checkAxInstCo co of
>>>>>>> 2c12b912
           Just bad_index -> bad_ax $ ptext (sLit "inconsistent with") <+> (ppr bad_index)
           Nothing -> return ()
       ; return (typeKind rhs', mkTyConApp (coAxiomTyCon con) lhs', rhs') }
  where
    bad_ax what = addErrL (hang (ptext (sLit "Bad axiom application") <+> parens what)
                        2 (ppr co))

    check_ki (subst_l, subst_r) (ktv, co)
      = do { (k, t1, t2) <- lintCoercion co
           ; let ktv_kind = substTy subst_l (tyVarKind ktv)
                  -- Using subst_l is ok, because subst_l and subst_r
                  -- must agree on kind equalities
           ; unless (k `isSubKind` ktv_kind) 
                    (bad_ax (ptext (sLit "check_ki2") <+> vcat [ ppr co, ppr k, ppr ktv, ppr ktv_kind ] ))
           ; return (extendTCvSubst subst_l ktv t1, 
                     extendTCvSubst subst_r ktv t2) } 
\end{code}

Note [FreeIn...]
~~~~~~~~~~~~~~~~~~~~~
The proof of consistency of the type system depends on a freeness condition
in the premises of ForAllCo (CoHetero ...). This condition states that the coercion
variables quantified over do not appear in the erased form of coercion
in the quantification. See http://www.cis.upenn.edu/~sweirich/papers/nokinds-extended.pdf

\begin{code}

freeInCoercion :: CoVar -> Coercion -> Bool
freeInCoercion v (Refl t)                  = freeInType v t
freeInCoercion v (TyConAppCo tc args)      = all (freeInCoercionArg v) args
freeInCoercion v (AppCo g w)               = (freeInCoercion v g) &&
                                             (freeInCoercionArg v w)
freeInCoercion v (ForAllCo (TyHomo a) g)   = (freeInTyVar v a) &&
                                             (freeInCoercion v g)
freeInCoercion v (ForAllCo (TyHetero h a1 a2 c) g)
  = (freeInCoercion v h) &&
    (freeInTyVar v a1) && (freeInTyVar v a2) &&
    (freeInCoVar v c $ freeInCoercion v g)
freeInCoercion v (ForAllCo (CoHomo c) g)   = freeInCoVar v c $ freeInCoercion g
freeInCoercion v (ForAllCo (CoHetero h c1 c2) g)
  = (freeInCoercion v h) &&
    freeInCoVar v c1 $ freeInCoVar v c2 $ freeInCoercion v g
freeInCoercion v (CoVarCo c)               = freeInCoVar v c True
freeInCoercion v (AxiomInstCo ax ind args) = all (freeInCoercionArg v) args
freeInCoercion v (UnsafeCo t1 t2)          = (freeInType v t1) && (freeInType v t2)
freeInCoercion v (SymCo g)                 = freeInCoercion v g
freeInCoercion v (TransCo g1 g2)           = (freeInCoercion v g1) && (freeInCoercion v g2)
freeInCoercion v (NthCo i g)               = freeInCoercion v g
freeInCoercion v (LRCo lr g)               = freeInCoercion v g
freeInCoercion v (InstCo g w)              = (freeInCoercion v g) && (freeInCoercionArg v w)
freeInCoercion v (CoherenceCo g _)         = freeInCoercion v g
freeInCoercion v (KindCo g)                = freeInCoercion v g

freeInType :: CoVar -> Type -> Bool
freeInType v (TyVarTy tv)       = freeInTyVar v tv
freeInType v (AppTy t1 t2)      = (freeInType v t1) && (freeInType v t2)
freeInType v (TyConApp tc args) = all (freeInType v) args
freeInType v (FunTy t1 t2)      = (freeInType v t1) && (freeInType v t2)
freeInType v (ForAllTy tv ty)   = (freeInTyVar v tv) && (freeInType v ty)
freeInType _ (LitTy {})         = True
freeInType v (CastTy t _)       = freeInType v t
freeInType _ (CoercionTy _)     = True

freeInTyVar :: CoVar -> TyVar -> Bool
freeInTyVar v tv = freeInType v (tyVarKind tv)

-- Third parameter is a continuation
freeInCoVar :: CoVar -> CoVar -> Bool -> Bool
freeInCoVar v c cont = freeInType v (varType c) && (v == c || cont)

freeInCoercionArg :: CoVar -> CoercionArg -> Bool
freeInCoercionArg v (TyCoArg g)   = freeInCoercion v g
freeInCoercionArg _ (CoCoArg _ _) = True

\end{code}

%************************************************************************
%*									*
\subsection[lint-monad]{The Lint monad}
%*									*
%************************************************************************

\begin{code}

-- If you edit this type, you may need to update the GHC formalism
-- See Note [GHC Formalism]
newtype LintM a = 
   LintM { unLintM :: 
            [LintLocInfo] ->         -- Locations
            TCvSubst ->              -- Current type substitution; we also use this
				     -- to keep track of all the variables in scope,
				     -- both Ids and TyVars
	    WarnsAndErrs ->           -- Error and warning messages so far
	    (Maybe a, WarnsAndErrs) } -- Result and messages (if any)

type WarnsAndErrs = (Bag MsgDoc, Bag MsgDoc)

{-	Note [Type substitution]
	~~~~~~~~~~~~~~~~~~~~~~~~
Why do we need a type substitution?  Consider
	/\(a:*). \(x:a). /\(a:*). id a x
This is ill typed, because (renaming variables) it is really
	/\(a:*). \(x:a). /\(b:*). id b x
Hence, when checking an application, we can't naively compare x's type
(at its binding site) with its expected type (at a use site).  So we
rename type binders as we go, maintaining a substitution.

The same substitution also supports let-type, current expressed as
	(/\(a:*). body) ty
Here we substitute 'ty' for 'a' in 'body', on the fly.
-}

instance Monad LintM where
  return x = LintM (\ _   _     errs -> (Just x, errs))
  fail err = failWithL (text err)
  m >>= k  = LintM (\ loc subst errs -> 
                       let (res, errs') = unLintM m loc subst errs in
                         case res of
                           Just r -> unLintM (k r) loc subst errs'
                           Nothing -> (Nothing, errs'))

data LintLocInfo
  = RhsOf Id		-- The variable bound
  | LambdaBodyOf Id	-- The lambda-binder
  | BodyOfLetRec [Id]	-- One of the binders
  | CaseAlt CoreAlt	-- Case alternative
  | CasePat CoreAlt	-- The *pattern* of the case alternative
  | AnExpr CoreExpr	-- Some expression
  | ImportedUnfolding SrcLoc -- Some imported unfolding (ToDo: say which)
  | TopLevelBindings
  | InType Type		-- Inside a type
  | InCo   Coercion     -- Inside a coercion
\end{code}

                 
\begin{code}
initL :: LintM a -> WarnsAndErrs    -- Errors and warnings
initL m
  = case unLintM m [] emptyTCvSubst (emptyBag, emptyBag) of
      (_, errs) -> errs
\end{code}

\begin{code}
checkL :: Bool -> MsgDoc -> LintM ()
checkL True  _   = return ()
checkL False msg = failWithL msg

failWithL :: MsgDoc -> LintM a
failWithL msg = LintM $ \ loc subst (warns,errs) ->
                (Nothing, (warns, addMsg subst errs msg loc))

addErrL :: MsgDoc -> LintM ()
addErrL msg = LintM $ \ loc subst (warns,errs) -> 
              (Just (), (warns, addMsg subst errs msg loc))

addWarnL :: MsgDoc -> LintM ()
addWarnL msg = LintM $ \ loc subst (warns,errs) -> 
              (Just (), (addMsg subst warns msg loc, errs))

addMsg :: TCvSubst ->  Bag MsgDoc -> MsgDoc -> [LintLocInfo] -> Bag MsgDoc
addMsg subst msgs msg locs
  = ASSERT( notNull locs )
    msgs `snocBag` mk_msg msg
  where
   (loc, cxt1) = dumpLoc (head locs)
   cxts        = [snd (dumpLoc loc) | loc <- locs]   
   context     | opt_PprStyle_Debug = vcat (reverse cxts) $$ cxt1 $$
				      ptext (sLit "Substitution:") <+> ppr subst
	       | otherwise	    = cxt1
 
   mk_msg msg = mkLocMessage SevWarning (mkSrcSpan loc loc) (context $$ msg)

addLoc :: LintLocInfo -> LintM a -> LintM a
addLoc extra_loc m =
  LintM (\ loc subst errs -> unLintM m (extra_loc:loc) subst errs)

inCasePat :: LintM Bool		-- A slight hack; see the unique call site
inCasePat = LintM $ \ loc _ errs -> (Just (is_case_pat loc), errs)
  where
    is_case_pat (CasePat {} : _) = True
    is_case_pat _other           = False

addInScopeVars :: [Var] -> LintM a -> LintM a
addInScopeVars vars m
  = LintM (\ loc subst errs -> unLintM m loc (extendTCvInScopeList subst vars) errs)

addInScopeVar :: Var -> LintM a -> LintM a
addInScopeVar var m
  = LintM (\ loc subst errs -> unLintM m loc (extendTCvInScope subst var) errs)

updateTCvSubst :: TCvSubst -> LintM a -> LintM a
updateCvSubst subst' m = 
  LintM (\ loc _ errs -> unLintM m loc subst' errs)

getTCvSubst :: LintM TCvSubst
getTCvSubst = LintM (\ _ subst errs -> (Just subst, errs))

getInScope :: LintM InScopeSet
getInScope = LintM (\ _ subst errs -> (Just (getTCvInScope subst), errs))

applySubstTy :: InType -> LintM OutType
applySubstTy ty = do { subst <- getTCvSubst; return (substTy subst ty) }

applySubstCo :: InCoercion -> LintM OutCoercion
applySubstCo co = do { subst <- getTCvSubst; return (substCo subst co) }

extendSubstL :: TyVar -> Type -> LintM a -> LintM a
extendSubstL tv ty m
  = LintM (\ loc subst errs -> unLintM m loc (extendTCvSubst subst tv ty) errs)
\end{code}

\begin{code}
lookupIdInScope :: Id -> LintM Id
lookupIdInScope id 
  | not (mustHaveLocalBinding id)
  = return id	-- An imported Id
  | otherwise	
  = do	{ subst <- getTCvSubst
	; case lookupInScope (getTCvInScope subst) id of
		Just v  -> return v
		Nothing -> do { addErrL out_of_scope
			      ; return id } }
  where
    out_of_scope = pprBndr LetBind id <+> ptext (sLit "is out of scope")


oneTupleDataConId :: Id	-- Should not happen
oneTupleDataConId = dataConWorkId (tupleCon BoxedTuple 1)

checkBndrIdInScope :: Var -> Var -> LintM ()
checkBndrIdInScope binder id 
  = checkInScope msg id
    where
     msg = ptext (sLit "is out of scope inside info for") <+> 
	   ppr binder

checkTyCoVarInScope :: Var -> LintM ()
checkTyCoVarInScope v = checkInScope (ptext (sLit "is out of scope")) v

checkInScope :: SDoc -> Var -> LintM ()
checkInScope loc_msg var =
 do { subst <- getTCvSubst
    ; checkL (not (mustHaveLocalBinding var) || (var `isInScope` subst))
             (hsep [pprBndr LetBind var, loc_msg]) }

checkTys :: OutType -> OutType -> MsgDoc -> LintM ()
-- check ty2 is subtype of ty1 (ie, has same structure but usage
-- annotations need only be consistent, not equal)
-- Assumes ty1,ty2 are have alrady had the substitution applied
checkTys ty1 ty2 msg = checkL (ty1 `eqType` ty2) msg
\end{code}

%************************************************************************
%*									*
\subsection{Error messages}
%*									*
%************************************************************************

\begin{code}
dumpLoc :: LintLocInfo -> (SrcLoc, SDoc)

dumpLoc (RhsOf v)
  = (getSrcLoc v, brackets (ptext (sLit "RHS of") <+> pp_binders [v]))

dumpLoc (LambdaBodyOf b)
  = (getSrcLoc b, brackets (ptext (sLit "in body of lambda with binder") <+> pp_binder b))

dumpLoc (BodyOfLetRec [])
  = (noSrcLoc, brackets (ptext (sLit "In body of a letrec with no binders")))

dumpLoc (BodyOfLetRec bs@(_:_))
  = ( getSrcLoc (head bs), brackets (ptext (sLit "in body of letrec with binders") <+> pp_binders bs))

dumpLoc (AnExpr e)
  = (noSrcLoc, text "In the expression:" <+> ppr e)

dumpLoc (CaseAlt (con, args, _))
  = (noSrcLoc, text "In a case alternative:" <+> parens (ppr con <+> pp_binders args))

dumpLoc (CasePat (con, args, _))
  = (noSrcLoc, text "In the pattern of a case alternative:" <+> parens (ppr con <+> pp_binders args))

dumpLoc (ImportedUnfolding locn)
  = (locn, brackets (ptext (sLit "in an imported unfolding")))
dumpLoc TopLevelBindings
  = (noSrcLoc, empty)
dumpLoc (InType ty)
  = (noSrcLoc, text "In the type" <+> quotes (ppr ty))
dumpLoc (InCo co)
  = (noSrcLoc, text "In the coercion" <+> quotes (ppr co))

pp_binders :: [Var] -> SDoc
pp_binders bs = sep (punctuate comma (map pp_binder bs))

pp_binder :: Var -> SDoc
pp_binder b | isId b    = hsep [ppr b, dcolon, ppr (idType b)]
            | otherwise = hsep [ppr b, dcolon, ppr (tyVarKind b)]
\end{code}

\begin{code}
------------------------------------------------------
--	Messages for case expressions

mkDefaultArgsMsg :: [Var] -> MsgDoc
mkDefaultArgsMsg args 
  = hang (text "DEFAULT case with binders")
	 4 (ppr args)

mkCaseAltMsg :: CoreExpr -> Type -> Type -> MsgDoc
mkCaseAltMsg e ty1 ty2
  = hang (text "Type of case alternatives not the same as the annotation on case:")
	 4 (vcat [ppr ty1, ppr ty2, ppr e])

mkScrutMsg :: Id -> Type -> Type -> TCvSubst -> MsgDoc
mkScrutMsg var var_ty scrut_ty subst
  = vcat [text "Result binder in case doesn't match scrutinee:" <+> ppr var,
	  text "Result binder type:" <+> ppr var_ty,--(idType var),
	  text "Scrutinee type:" <+> ppr scrut_ty,
     hsep [ptext (sLit "Current TCv subst"), ppr subst]]

mkNonDefltMsg, mkNonIncreasingAltsMsg :: CoreExpr -> MsgDoc
mkNonDefltMsg e
  = hang (text "Case expression with DEFAULT not at the beginnning") 4 (ppr e)
mkNonIncreasingAltsMsg e
  = hang (text "Case expression with badly-ordered alternatives") 4 (ppr e)

nonExhaustiveAltsMsg :: CoreExpr -> MsgDoc
nonExhaustiveAltsMsg e
  = hang (text "Case expression with non-exhaustive alternatives") 4 (ppr e)

mkBadConMsg :: TyCon -> DataCon -> MsgDoc
mkBadConMsg tycon datacon
  = vcat [
	text "In a case alternative, data constructor isn't in scrutinee type:",
	text "Scrutinee type constructor:" <+> ppr tycon,
	text "Data con:" <+> ppr datacon
    ]

mkBadPatMsg :: Type -> Type -> MsgDoc
mkBadPatMsg con_result_ty scrut_ty
  = vcat [
	text "In a case alternative, pattern result type doesn't match scrutinee type:",
	text "Pattern result type:" <+> ppr con_result_ty,
	text "Scrutinee type:" <+> ppr scrut_ty
    ]

integerScrutinisedMsg :: MsgDoc
integerScrutinisedMsg
  = text "In a LitAlt, the literal is lifted (probably Integer)"

mkBadAltMsg :: Type -> CoreAlt -> MsgDoc
mkBadAltMsg scrut_ty alt
  = vcat [ text "Data alternative when scrutinee is not a tycon application",
	   text "Scrutinee type:" <+> ppr scrut_ty,
	   text "Alternative:" <+> pprCoreAlt alt ]

mkNewTyDataConAltMsg :: Type -> CoreAlt -> MsgDoc
mkNewTyDataConAltMsg scrut_ty alt
  = vcat [ text "Data alternative for newtype datacon",
	   text "Scrutinee type:" <+> ppr scrut_ty,
	   text "Alternative:" <+> pprCoreAlt alt ]


------------------------------------------------------
--	Other error messages

mkAppMsg :: Type -> Type -> CoreExpr -> MsgDoc
mkAppMsg fun_ty arg_ty arg
  = vcat [ptext (sLit "Argument value doesn't match argument type:"),
	      hang (ptext (sLit "Fun type:")) 4 (ppr fun_ty),
	      hang (ptext (sLit "Arg type:")) 4 (ppr arg_ty),
	      hang (ptext (sLit "Arg:")) 4 (ppr arg)]

mkNonFunAppMsg :: Type -> Type -> CoreExpr -> MsgDoc
mkNonFunAppMsg fun_ty arg_ty arg
  = vcat [ptext (sLit "Non-function type in function position"),
	      hang (ptext (sLit "Fun type:")) 4 (ppr fun_ty),
	      hang (ptext (sLit "Arg type:")) 4 (ppr arg_ty),
	      hang (ptext (sLit "Arg:")) 4 (ppr arg)]

mkLetErr :: TyVar -> CoreExpr -> MsgDoc
mkLetErr bndr rhs
  = vcat [ptext (sLit "Bad `let' binding:"),
	  hang (ptext (sLit "Variable:"))
		 4 (ppr bndr <+> dcolon <+> ppr (varType bndr)),
	  hang (ptext (sLit "Rhs:"))   
	         4 (ppr rhs)]

mkTyAppMsg :: Type -> Type -> MsgDoc
mkTyAppMsg ty arg_ty
  = vcat [text "Illegal type application:",
	      hang (ptext (sLit "Exp type:"))
		 4 (ppr ty <+> dcolon <+> ppr (typeKind ty)),
	      hang (ptext (sLit "Arg type:"))   
	         4 (ppr arg_ty <+> dcolon <+> ppr (typeKind arg_ty))]

mkCoAppMsg :: Type -> Type -> LorR -> MsgDoc
mkCoAppMsg t1 t2 lr
  = vcat [text "Illegal coercion application:",
              hang (ptext (sLit "Exp") <+> typename <> colon)
                 4 (ppr t1 <+> dcolon <+> ppr (typeKind t1)),
              hang (ptext (sLit "Arg") <+> typename <> colon)
                 4 (ppr t2 <+> dcolon <+> ppr (typeKind t2))]
  where
    typename | Left <- lr = ptext (sLit "left-hand type")
             | otherwise  = ptext (sLit "right-hand type")

mkRhsMsg :: Id -> Type -> MsgDoc
mkRhsMsg binder ty
  = vcat
    [hsep [ptext (sLit "The type of this binder doesn't match the type of its RHS:"),
	    ppr binder],
     hsep [ptext (sLit "Binder's type:"), ppr (idType binder)],
     hsep [ptext (sLit "Rhs type:"), ppr ty]]

mkRhsPrimMsg :: Id -> CoreExpr -> MsgDoc
mkRhsPrimMsg binder _rhs
  = vcat [hsep [ptext (sLit "The type of this binder is primitive:"),
		     ppr binder],
	      hsep [ptext (sLit "Binder's type:"), ppr (idType binder)]
	     ]

mkStrictMsg :: Id -> MsgDoc
mkStrictMsg binder
  = vcat [hsep [ptext (sLit "Recursive or top-level binder has strict demand info:"),
		     ppr binder],
	      hsep [ptext (sLit "Binder's demand info:"), ppr (idDemandInfo binder)]
	     ]

mkNonTopExportedMsg :: Id -> MsgDoc
mkNonTopExportedMsg binder
  = hsep [ptext (sLit "Non-top-level binder is marked as exported:"), ppr binder]

mkNonTopExternalNameMsg :: Id -> MsgDoc
mkNonTopExternalNameMsg binder
  = hsep [ptext (sLit "Non-top-level binder has an external name:"), ppr binder]

mkKindErrMsg :: TyVar -> Type -> MsgDoc
mkKindErrMsg tyvar arg_ty
  = vcat [ptext (sLit "Kinds don't match in type application:"),
	  hang (ptext (sLit "Type variable:"))
		 4 (ppr tyvar <+> dcolon <+> ppr (tyVarKind tyvar)),
	  hang (ptext (sLit "Arg type:"))   
	         4 (ppr arg_ty <+> dcolon <+> ppr (typeKind arg_ty))]

mkArityMsg :: Id -> MsgDoc
mkArityMsg binder
  = vcat [hsep [ptext (sLit "Demand type has "),
                     ppr (dmdTypeDepth dmd_ty),
                     ptext (sLit " arguments, rhs has "),
                     ppr (idArity binder),
                     ptext (sLit "arguments, "),
		     ppr binder],
	      hsep [ptext (sLit "Binder's strictness signature:"), ppr dmd_ty]

         ]
           where (StrictSig dmd_ty) = idStrictness binder

mkCastErr :: CoreExpr -> Coercion -> Type -> Type -> MsgDoc
mkCastErr expr co from_ty expr_ty
  = vcat [ptext (sLit "From-type of Cast differs from type of enclosed expression"),
	  ptext (sLit "From-type:") <+> ppr from_ty,
	  ptext (sLit "Type of enclosed expr:") <+> ppr expr_ty,
          ptext (sLit "Actual enclosed expr:") <+> ppr expr,
          ptext (sLit "Coercion used in cast:") <+> ppr co
         ]

dupVars :: [[Var]] -> MsgDoc
dupVars vars
  = hang (ptext (sLit "Duplicate variables brought into scope"))
       2 (ppr vars)

dupExtVars :: [[Name]] -> MsgDoc
dupExtVars vars
  = hang (ptext (sLit "Duplicate top-level variables with the same qualified name"))
       2 (ppr vars)
\end{code}<|MERGE_RESOLUTION|>--- conflicted
+++ resolved
@@ -951,15 +951,9 @@
        ; (subst_l, subst_r) <- foldlM check_ki 
                                       (empty_subst, empty_subst) 
                                       (ktvs `zip` cos)
-<<<<<<< HEAD
        ; let lhs' = substTys subst_l lhs
              rhs' = substTy subst_r rhs
-       ; case check_no_conflict lhs' (ind - 1) of
-=======
-       ; let lhs' = Type.substTys subst_l lhs
-             rhs' = Type.substTy subst_r rhs
        ; case checkAxInstCo co of
->>>>>>> 2c12b912
            Just bad_index -> bad_ax $ ptext (sLit "inconsistent with") <+> (ppr bad_index)
            Nothing -> return ()
        ; return (typeKind rhs', mkTyConApp (coAxiomTyCon con) lhs', rhs') }

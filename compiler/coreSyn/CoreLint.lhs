
%
% (c) The University of Glasgow 2006
% (c) The GRASP/AQUA Project, Glasgow University, 1993-1998
%

A ``lint'' pass to check for Core correctness

\begin{code}
{-# LANGUAGE CPP #-}
{-# OPTIONS_GHC -fprof-auto #-}

module CoreLint ( lintCoreBindings, lintUnfolding, lintExpr ) where

#include "HsVersions.h"

import CoreSyn
import CoreFVs
import CoreUtils
import Bag
import Literal
import DataCon
import TysWiredIn
import TysPrim
import Var
import VarEnv
import VarSet
import Name
import Id
import PprCore
import ErrUtils
import Coercion
import SrcLoc
import Kind
import Type
import TyCoRep
import TyCon
import CoAxiom
import BasicTypes
import StaticFlags
import ListSetOps
import PrelNames
import Outputable
import FastString
import Util
import OptCoercion ( checkAxInstCo )
import Control.Monad
import MonadUtils
import Data.Maybe
import Pair
\end{code}

Note [GHC Formalism]
~~~~~~~~~~~~~~~~~~~~
This file implements the type-checking algorithm for System FC, the "official"
name of the Core language. Type safety of FC is heart of the claim that
executables produced by GHC do not have segmentation faults. Thus, it is
useful to be able to reason about System FC independently of reading the code.
To this purpose, there is a document core-spec.pdf built in docs/core-spec that
contains a formalism of the types and functions dealt with here. If you change
just about anything in this file or you change other types/functions throughout
the Core language (all signposted to this note), you should update that
formalism. See docs/core-spec/README for more info about how to do so.

Note [check vs lint]
~~~~~~~~~~~~~~~~~~~~
This file implements both a type checking algorithm and also general sanity
checking. For example, the "sanity checking" checks for TyConApp on the left
of an AppTy, which should never happen. These sanity checks don't really
affect any notion of type soundness. Yet, it is convenient to do the sanity
checks at the same time as the type checks. So, we use the following naming
convention:

- Functions that begin with 'lint'... are involved in type checking. These
  functions might also do some sanity checking.

- Functions that begin with 'check'... are *not* involved in type checking.
  They exist only for sanity checking.

Issues surrounding variable naming, shadowing, and such are considered *not*
to be part of type checking, as the formalism omits these details.

%************************************************************************
%*                                                                      *
\subsection[lintCoreBindings]{@lintCoreBindings@: Top-level interface}
%*                                                                      *
%************************************************************************

Checks that a set of core bindings is well-formed.  The PprStyle and String
just control what we print in the event of an error.  The Bool value
indicates whether we have done any specialisation yet (in which case we do
some extra checks).

We check for
        (a) type errors
        (b) Out-of-scope type variables
        (c) Out-of-scope local variables
        (d) Ill-kinded types

If we have done specialisation the we check that there are
        (a) No top-level bindings of primitive (unboxed type)

Outstanding issues:

    --
    -- Things are *not* OK if:
    --
    --  * Unsaturated type app before specialisation has been done;
    --
    --  * Oversaturated type app after specialisation (eta reduction
    --   may well be happening...);


Note [Linting type lets]
~~~~~~~~~~~~~~~~~~~~~~~~
In the desugarer, it's very very convenient to be able to say (in effect)
        let a = Type Int in <body>
That is, use a type let.   See Note [Type let] in CoreSyn.

However, when linting <body> we need to remember that a=Int, else we might
reject a correct program.  So we carry a type substitution (in this example
[a -> Int]) and apply this substitution before comparing types.  The functin
        lintInTy :: Type -> LintM Type
returns a substituted type; that's the only reason it returns anything.

When we encounter a binder (like x::a) we must apply the substitution
to the type of the binding variable.  lintBinders does this.

For Ids, the type-substituted Id is added to the in_scope set (which
itself is part of the TCvSubst we are carrying down), and when we
find an occurrence of an Id, we fetch it from the in-scope set.

\begin{code}
lintCoreBindings :: [Var] -> CoreProgram -> (Bag MsgDoc, Bag MsgDoc)
--   Returns (warnings, errors)
-- If you edit this function, you may need to update the GHC formalism
-- See Note [GHC Formalism]
lintCoreBindings local_in_scope binds
  = initL $
    addLoc TopLevelBindings        $
    addInScopeVars local_in_scope  $
    addInScopeVars binders         $
        -- Put all the top-level binders in scope at the start
        -- This is because transformation rules can bring something
        -- into use 'unexpectedly'
    do { checkL (null dups) (dupVars dups)
       ; checkL (null ext_dups) (dupExtVars ext_dups)
       ; mapM lint_bind binds }
  where
    binders = bindersOfBinds binds
    (_, dups) = removeDups compare binders

    -- dups_ext checks for names with different uniques
    -- but but the same External name M.n.  We don't
    -- allow this at top level:
    --    M.n{r3}  = ...
    --    M.n{r29} = ...
    -- because they both get the same linker symbol
    ext_dups = snd (removeDups ord_ext (map Var.varName binders))
    ord_ext n1 n2 | Just m1 <- nameModule_maybe n1
                  , Just m2 <- nameModule_maybe n2
                  = compare (m1, nameOccName n1) (m2, nameOccName n2)
                  | otherwise = LT

    -- If you edit this function, you may need to update the GHC formalism
    -- See Note [GHC Formalism]
    lint_bind (Rec prs)         = mapM_ (lintSingleBinding TopLevel Recursive) prs
    lint_bind (NonRec bndr rhs) = lintSingleBinding TopLevel NonRecursive (bndr,rhs)
\end{code}

%************************************************************************
%*                                                                      *
\subsection[lintUnfolding]{lintUnfolding}
%*                                                                      *
%************************************************************************

We use this to check all unfoldings that come in from interfaces
(it is very painful to catch errors otherwise):

\begin{code}
lintUnfolding :: SrcLoc
              -> [Var]          -- Treat these as in scope
              -> CoreExpr
              -> Maybe MsgDoc   -- Nothing => OK

lintUnfolding locn vars expr
  | isEmptyBag errs = Nothing
  | otherwise       = Just (pprMessageBag errs)
  where
    (_warns, errs) = initL (addLoc (ImportedUnfolding locn) $
                            addInScopeVars vars            $
                            lintCoreExpr expr)

lintExpr :: [Var]               -- Treat these as in scope
         -> CoreExpr
         -> Maybe MsgDoc        -- Nothing => OK

lintExpr vars expr
  | isEmptyBag errs = Nothing
  | otherwise       = Just (pprMessageBag errs)
  where
    (_warns, errs) = initL (addLoc TopLevelBindings $
                            addInScopeVars vars     $
                            lintCoreExpr expr)
\end{code}

%************************************************************************
%*                                                                      *
\subsection[lintCoreBinding]{lintCoreBinding}
%*                                                                      *
%************************************************************************

Check a core binding, returning the list of variables bound.

\begin{code}
lintSingleBinding :: TopLevelFlag -> RecFlag -> (Id, CoreExpr) -> LintM ()
-- If you edit this function, you may need to update the GHC formalism
-- See Note [GHC Formalism]
lintSingleBinding top_lvl_flag rec_flag (binder,rhs)
  = addLoc (RhsOf binder) $
         -- Check the rhs
    do { ty <- lintCoreExpr rhs
       ; lintBinder binder -- Check match to RHS type
       ; binder_ty <- applySubstTy binder_ty
       ; ensureEqTys binder_ty ty (mkRhsMsg binder (ptext (sLit "RHS")) ty)

        -- Check (not isUnLiftedType) (also checks for bogus unboxed tuples)
       ; checkL (not (isUnLiftedType binder_ty)
            || (isNonRec rec_flag && exprOkForSpeculation rhs))
           (mkRhsPrimMsg binder rhs)

        -- Check that if the binder is top-level or recursive, it's not demanded
       ; checkL (not (isStrictId binder)
            || (isNonRec rec_flag && not (isTopLevel top_lvl_flag)))
           (mkStrictMsg binder)

        -- Check that if the binder is local, it is not marked as exported
       ; checkL (not (isExportedId binder) || isTopLevel top_lvl_flag)
           (mkNonTopExportedMsg binder)
        -- Check that if the binder is local, it does not have an external name
       ; checkL (not (isExternalName (Var.varName binder)) || isTopLevel top_lvl_flag)
           (mkNonTopExternalNameMsg binder)

        -- Check whether binder's specialisations contain any out-of-scope variables
       ; mapM_ (lintBndrIdInScope binder) bndr_vars

       ; when (isStrongLoopBreaker (idOccInfo binder) && isInlinePragma (idInlinePragma binder))
              (addWarnL (ptext (sLit "INLINE binder is (non-rule) loop breaker:") <+> ppr binder))
              -- Only non-rule loop breakers inhibit inlining

      -- Check whether arity and demand type are consistent (only if demand analysis
      -- already happened)
      --
      -- Note (Apr 2014): this is actually ok.  See Note [Demand analysis for trivial right-hand sides]
      --                  in DmdAnal.  After eta-expansion in CorePrep the rhs is no longer trivial.
      --       ; let dmdTy = idStrictness binder
      --       ; checkL (case dmdTy of
      --                  StrictSig dmd_ty -> idArity binder >= dmdTypeDepth dmd_ty || exprIsTrivial rhs)
      --           (mkArityMsg binder)

       ; lintIdUnfolding binder binder_ty (idUnfolding binder) }

        -- We should check the unfolding, if any, but this is tricky because
        -- the unfolding is a SimplifiableCoreExpr. Give up for now.
   where
    binder_ty                  = idType binder
    bndr_vars                  = varSetElems (idFreeVars binder)

    -- If you edit this function, you may need to update the GHC formalism
    -- See Note [GHC Formalism]
    lintBinder var | isId var  = lintIdBndr var $ \_ -> (return ())
                   | otherwise = return ()

lintIdUnfolding :: Id -> Type -> Unfolding -> LintM ()
lintIdUnfolding bndr bndr_ty (CoreUnfolding { uf_tmpl = rhs, uf_src = src })
  | isStableSource src
  = do { ty <- lintCoreExpr rhs
       ; ensureEqTys bndr_ty ty (mkRhsMsg bndr (ptext (sLit "unfolding")) ty) }
lintIdUnfolding  _ _ _
  = return ()       -- We could check more
\end{code}

%************************************************************************
%*                                                                      *
\subsection[lintCoreExpr]{lintCoreExpr}
%*                                                                      *
%************************************************************************

\begin{code}
type InType      = Type
type InCoercion  = Coercion
type InVar       = Var
type InTyCoVar   = Var

type OutType     = Type -- Substitution has been applied to this,
                        -- but has not been linted yet
type OutKind     = Kind

type LintedType  = Type -- Substitution applied, and type is linted
type LintedKind  = Kind

type OutCoercion    = Coercion
type OutCoercionArg = CoercionArg
type OutVar         = Var
type OutTyVar       = TyVar
type OutTyCoVar     = Var

lintCoreExpr :: CoreExpr -> LintM OutType
-- The returned type has the substitution from the monad
-- already applied to it:
--      lintCoreExpr e subst = exprType (subst e)
--
-- The returned "type" can be a kind, if the expression is (Type ty)

-- If you edit this function, you may need to update the GHC formalism
-- See Note [GHC Formalism]
lintCoreExpr (Var var)
  = do  { checkL (not (var == oneTupleDataConId))
                 (ptext (sLit "Illegal one-tuple"))

        ; checkL (isId var && not (isCoVar var))
                 (ptext (sLit "Non term variable") <+> ppr var)

        ; checkDeadIdOcc var
        ; var' <- lookupIdInScope var
        ; return (idType var') }

lintCoreExpr (Lit lit)
  = return (literalType lit)

lintCoreExpr (Cast expr co)
  = do { expr_ty <- lintCoreExpr expr
-- RAE       ; checkL (not (isReflCo co))
-- RAE                (ptext (sLit "Cast by Refl in expression:") <+> ppr e)
-- RAE This check fails, because of (at least) a failure to use mkCast in Specialise.specExpr
       ; co' <- applySubstCo co
       ; (_, k2, from_ty, to_ty, r) <- lintCoercion co'
       ; lintL (classifiesTypeWithValues k2)
               (ptext (sLit "Target of cast not # or *:") <+> ppr co)
       ; lintRole co' Representational r
       ; ensureEqTys from_ty expr_ty (mkCastErr expr co' from_ty expr_ty)
       ; return to_ty }

lintCoreExpr (Tick (Breakpoint _ ids) expr)
  = do forM_ ids $ \id -> do
         checkDeadIdOcc id
         lookupIdInScope id
       lintCoreExpr expr

lintCoreExpr (Tick _other_tickish expr)
  = lintCoreExpr expr

lintCoreExpr (Let (NonRec tv (Type ty)) body)
  | isTyVar tv
  =     -- See Note [Linting type lets]
    do  { ty' <- applySubstTy ty
        ; lintTyCoBndr tv              $ \ tv' ->
    do  { addLoc (RhsOf tv) $ lintTyKind tv' ty'
                -- Now extend the substitution so we
                -- take advantage of it in the body
        ; extendSubstL tv' ty'       $
          addLoc (BodyOfLetRec [tv]) $
          lintCoreExpr body } }

lintCoreExpr (Let (NonRec bndr rhs) body)
  | isId bndr
  = do  { lintSingleBinding NotTopLevel NonRecursive (bndr,rhs)
        ; addLoc (BodyOfLetRec [bndr])
                 (lintAndScopeId bndr $ \_ -> (lintCoreExpr body)) }

  | otherwise
  = failWithL (mkLetErr bndr rhs)       -- Not quite accurate

lintCoreExpr (Let (Rec pairs) body)
  = lintAndScopeIds bndrs       $ \_ ->
    do  { checkL (null dups) (dupVars dups)
        ; mapM_ (lintSingleBinding NotTopLevel Recursive) pairs
        ; addLoc (BodyOfLetRec bndrs) (lintCoreExpr body) }
  where
    bndrs = map fst pairs
    (_, dups) = removeDups compare bndrs

lintCoreExpr e@(App _ _)
    = do { fun_ty <- lintCoreExpr fun
         ; addLoc (AnExpr e) $ foldM lintCoreArg fun_ty args }
  where
    (fun, args) = collectArgs e

lintCoreExpr (Lam var expr)
  = addLoc (LambdaBodyOf var) $
    lintBinder var $ \ var' ->
    do { body_ty <- lintCoreExpr expr
       ; return $ mkPiType var' body_ty }

lintCoreExpr e@(Case scrut var alt_ty alts) =
       -- Check the scrutinee
  do { scrut_ty <- lintCoreExpr scrut
     ; alt_ty   <- lintInTy alt_ty
     ; var_ty   <- lintInTy (idType var)

     ; case tyConAppTyCon_maybe (idType var) of
         Just tycon
              | debugIsOn &&
                isAlgTyCon tycon &&
                not (isFamilyTyCon tycon || isAbstractTyCon tycon) &&
                null (tyConDataCons tycon) ->
                  pprTrace "Lint warning: case binder's type has no constructors" (ppr var <+> ppr (idType var))
                        -- This can legitimately happen for type families
                      $ return ()
         _otherwise -> return ()

        -- Don't use lintIdBndr on var, because unboxed tuple is legitimate

     ; subst <- getTCvSubst
     ; ensureEqTys var_ty scrut_ty (mkScrutMsg var var_ty scrut_ty subst)

     ; lintAndScopeId var $ \_ ->
       do { -- Check the alternatives
            mapM_ (lintCoreAlt scrut_ty alt_ty) alts
          ; checkCaseAlts e scrut_ty alts
          ; return alt_ty } }

-- This case can't happen; linting types in expressions gets routed through
-- lintCoreArgs
lintCoreExpr (Type ty)
  = pprPanic "lintCoreExpr" (ppr ty)

lintCoreExpr (Coercion co)
  = do { (k1, k2, ty1, ty2, role) <- lintInCo co
       ; return (mkHeteroCoercionType role k1 k2 ty1 ty2) }

\end{code}

%************************************************************************
%*                                                                      *
\subsection[lintCoreArgs]{lintCoreArgs}
%*                                                                      *
%************************************************************************

The basic version of these functions checks that the argument is a
subtype of the required type, as one would expect.

\begin{code}
lintCoreArg  :: OutType -> CoreArg -> LintM OutType
lintCoreArg fun_ty (Type arg_ty)
  = do { checkL (not (isCoercionTy arg_ty))
                (ptext (sLit "Unnecessary coercion-to-type injection:")
                  <+> ppr arg_ty)
       ; arg_ty' <- applySubstTy arg_ty
       ; lintTyApp fun_ty arg_ty' }

lintCoreArg fun_ty (Coercion arg_co)
  = do { arg_co' <- applySubstCo arg_co
       ; lintCoApp fun_ty arg_co' }

lintCoreArg fun_ty arg
  = do { arg_ty <- lintCoreExpr arg
       ; lintValApp arg fun_ty arg_ty }

-----------------
lintAltBinders :: OutType     -- Scrutinee type
               -> OutType     -- Constructor type
               -> [OutVar]    -- Binders
               -> LintM ()
-- If you edit this function, you may need to update the GHC formalism
-- See Note [GHC Formalism]
lintAltBinders scrut_ty con_ty []
  = ensureEqTys con_ty scrut_ty (mkBadPatMsg con_ty scrut_ty)
lintAltBinders scrut_ty con_ty (bndr:bndrs)
  | isTyVar bndr
  = do { con_ty' <- lintTyApp con_ty (mkOnlyTyVarTy bndr)
       ; lintAltBinders scrut_ty con_ty' bndrs }
  | isCoVar bndr
  = do { con_ty' <- lintCoApp con_ty (mkCoVarCo bndr)
       ; lintAltBinders scrut_ty con_ty' bndrs }
  | otherwise
  = do { con_ty' <- lintValApp (Var bndr) con_ty (idType bndr)
       ; lintAltBinders scrut_ty con_ty' bndrs }

-----------------
lintTyApp :: OutType -> OutType -> LintM OutType
lintTyApp fun_ty arg_ty
  | Just (bndr,body_ty) <- splitForAllTy_maybe fun_ty
  , Just tv <- binderVar_maybe bndr
  , isTyVar tv
  = do  { lintTyKind tv arg_ty
        ; return (substTyWith [tv] [arg_ty] body_ty) }

  | otherwise
  = failWithL (mkTyAppMsg fun_ty arg_ty)

-----------------
lintCoApp :: OutType -> OutCoercion -> LintM OutType
lintCoApp fun_ty arg_co
  | Just (bndr,body_ty) <- splitForAllTy_maybe fun_ty
  , Just covar <- binderVar_maybe bndr
  , isId covar
  = do { (_, _, t1, t2, rAct) <- lintCoercion arg_co
       ; let (_, _, t1', t2', rExp) = coVarKindsTypesRole covar
       ; ensureEqTys t1' t1 (mkCoAppMsg t1' t1 (Just CLeft))
       ; ensureEqTys t2' t2 (mkCoAppMsg t2' t2 (Just CRight))
       ; lintRole arg_co rExp rAct
       ; return (substTyWith [covar] [CoercionTy arg_co] body_ty) }
  | otherwise
  = failWithL (mkCoAppMsg fun_ty (CoercionTy arg_co) Nothing)

-----------------
lintValApp :: CoreExpr -> OutType -> OutType -> LintM OutType
lintValApp arg fun_ty arg_ty
  | Just (arg,res) <- splitFunTy_maybe fun_ty
  = do { ensureEqTys arg arg_ty err1
       ; return res }
  | otherwise
  = failWithL err2
  where
    err1 = mkAppMsg       fun_ty arg_ty arg
    err2 = mkNonFunAppMsg fun_ty arg_ty arg
\end{code}

\begin{code}
lintTyKind :: OutTyVar -> OutType -> LintM ()
-- Both args have had substitution applied

-- If you edit this function, you may need to update the GHC formalism
-- See Note [GHC Formalism]
lintTyKind tyvar arg_ty
        -- Arg type might be boxed for a function with an uncommitted
        -- tyvar; notably this is used so that we can give
        --      error :: forall a:*. String -> a
        -- and then apply it to both boxed and unboxed types.
  = do { arg_kind <- lintType arg_ty
       ; unless (arg_kind `eqType` tyvar_kind)
                (addErrL (mkKindErrMsg tyvar arg_ty $$ (text "xx" <+> ppr arg_kind))) }
  where
    tyvar_kind = tyVarKind tyvar

checkDeadIdOcc :: Id -> LintM ()
-- Occurrences of an Id should never be dead....
-- except when we are checking a case pattern
checkDeadIdOcc id
  | isDeadOcc (idOccInfo id)
  = do { in_case <- inCasePat
       ; checkL in_case
                (ptext (sLit "Occurrence of a dead Id") <+> ppr id) }
  | otherwise
  = return ()
\end{code}


%************************************************************************
%*                                                                      *
\subsection[lintCoreAlts]{lintCoreAlts}
%*                                                                      *
%************************************************************************

\begin{code}
checkCaseAlts :: CoreExpr -> OutType -> [CoreAlt] -> LintM ()
-- a) Check that the alts are non-empty
-- b1) Check that the DEFAULT comes first, if it exists
-- b2) Check that the others are in increasing order
-- c) Check that there's a default for infinite types
-- NB: Algebraic cases are not necessarily exhaustive, because
--     the simplifer correctly eliminates case that can't
--     possibly match.

checkCaseAlts e ty alts =
  do { checkL (all non_deflt con_alts) (mkNonDefltMsg e)
     ; checkL (increasing_tag con_alts) (mkNonIncreasingAltsMsg e)

          -- For types Int#, Word# with an infinite (well, large!) number of
          -- possible values, there should usually be a DEFAULT case
          -- But (see Note [Empty case alternatives] in CoreSyn) it's ok to
          -- have *no* case alternatives.
          -- In effect, this is a kind of partial test. I suppose it's possible
          -- that we might *know* that 'x' was 1 or 2, in which case
          --   case x of { 1 -> e1; 2 -> e2 }
          -- would be fine.
     ; checkL (isJust maybe_deflt || not is_infinite_ty || null alts)
              (nonExhaustiveAltsMsg e) }
  where
    (con_alts, maybe_deflt) = findDefault alts

        -- Check that successive alternatives have increasing tags
    increasing_tag (alt1 : rest@( alt2 : _)) = alt1 `ltAlt` alt2 && increasing_tag rest
    increasing_tag _                         = True

    non_deflt (DEFAULT, _, _) = False
    non_deflt _               = True

    is_infinite_ty = case tyConAppTyCon_maybe ty of
                        Nothing    -> False
                        Just tycon -> isPrimTyCon tycon
\end{code}

\begin{code}
lintAltExpr :: CoreExpr -> OutType -> LintM ()
lintAltExpr expr ann_ty
  = do { actual_ty <- lintCoreExpr expr
       ; ensureEqTys actual_ty ann_ty (mkCaseAltMsg expr actual_ty ann_ty) }

lintCoreAlt :: OutType          -- Type of scrutinee
            -> OutType          -- Type of the alternative
            -> CoreAlt
            -> LintM ()
-- If you edit this function, you may need to update the GHC formalism
-- See Note [GHC Formalism]
lintCoreAlt _ alt_ty (DEFAULT, args, rhs) =
  do { lintL (null args) (mkDefaultArgsMsg args)
     ; lintAltExpr rhs alt_ty }

lintCoreAlt scrut_ty alt_ty (LitAlt lit, args, rhs)
  | litIsLifted lit
  = failWithL integerScrutinisedMsg
  | otherwise
  = do { lintL (null args) (mkDefaultArgsMsg args)
       ; ensureEqTys lit_ty scrut_ty (mkBadPatMsg lit_ty scrut_ty)
       ; lintAltExpr rhs alt_ty }
  where
    lit_ty = literalType lit

lintCoreAlt scrut_ty alt_ty alt@(DataAlt con, args, rhs)
  | isNewTyCon (dataConTyCon con)
  = addErrL (mkNewTyDataConAltMsg scrut_ty alt)
  | Just (tycon, tycon_arg_tys) <- splitTyConApp_maybe scrut_ty
  = addLoc (CaseAlt alt) $  do
    {   -- First instantiate the universally quantified
        -- type variables of the data constructor
        -- We've already check
      lintL (tycon == dataConTyCon con) (mkBadConMsg tycon con)
    ; let con_payload_ty = applyTys (dataConRepType con) tycon_arg_tys

        -- And now bring the new binders into scope
    ; lintBinders args $ \ args' -> do
    { addLoc (CasePat alt) (lintAltBinders scrut_ty con_payload_ty args')
    ; lintAltExpr rhs alt_ty } }

  | otherwise   -- Scrut-ty is wrong shape
  = addErrL (mkBadAltMsg scrut_ty alt)
\end{code}

%************************************************************************
%*                                                                      *
\subsection[lint-types]{Types}
%*                                                                      *
%************************************************************************

\begin{code}
-- When we lint binders, we (one at a time and in order):
--  1. Lint var types or kinds (possibly substituting)
--  2. Add the binder to the in scope set, and if its a coercion var,
--     we may extend the substitution to reflect its (possibly) new kind
lintBinders :: [Var] -> ([Var] -> LintM a) -> LintM a
lintBinders [] linterF = linterF []
lintBinders (var:vars) linterF = lintBinder var $ \var' ->
                                 lintBinders vars $ \ vars' ->
                                 linterF (var':vars')

-- If you edit this function, you may need to update the GHC formalism
-- See Note [GHC Formalism]
lintBinder :: Var -> (Var -> LintM a) -> LintM a
lintBinder var linterF
  |  isTyVar var
  || isCoVar var = lintTyCoBndr var linterF
  | otherwise    = lintIdBndr var linterF

lintTyCoBndr :: InTyCoVar -> (OutTyCoVar -> LintM a) -> LintM a
lintTyCoBndr tv thing_inside
  = do { subst <- getTCvSubst
       ; let (subst', tv') = substTyCoVarBndr subst tv
       ; lintTyCoBndrKind tv'
       ; updateTCvSubst subst' (thing_inside tv') }

lintIdBndr :: Id -> (Id -> LintM a) -> LintM a
-- Do substitution on the type of a binder and add the var with this
-- new type to the in-scope set of the second argument
-- ToDo: lint its rules

lintIdBndr id linterF
  = do  { lintAndScopeId id $ \id' -> linterF id' }

lintAndScopeIds :: [Var] -> ([Var] -> LintM a) -> LintM a
lintAndScopeIds ids linterF
  = go ids
  where
    go []       = linterF []
    go (id:ids) = lintAndScopeId id $ \id ->
                  lintAndScopeIds ids $ \ids ->
                  linterF (id:ids)

lintAndScopeId :: InVar -> (OutVar -> LintM a) -> LintM a
lintAndScopeId id linterF
  = do { ty <- lintInTy (idType id)
       ; let id' = setIdType id ty
       ; addInScopeVar id' $ (linterF id') }
\end{code}


%************************************************************************
%*                                                                      *
             Types
%*                                                                      *
%************************************************************************

\begin{code}
lintInTy :: InType -> LintM LintedType
-- Types only, not kinds
-- Check the type, and apply the substitution to it
-- See Note [Linting type lets]
lintInTy ty
  = addLoc (InType ty) $
    do  { ty' <- applySubstTy ty
        ; _k  <- lintType ty'
        ; return ty' }

-------------------
lintTyCoBndrKind :: OutTyVar -> LintM ()
-- Handles both type and kind foralls.
lintTyCoBndrKind tv = lintKind (varType tv)

-------------------
lintType :: OutType -> LintM LintedKind
-- The returned Kind has itself been linted

-- If you edit this function, you may need to update the GHC formalism
-- See Note [GHC Formalism]
lintType (TyVarTy tv)
  = do { checkL (isTyVar tv) (mkBadTyVarMsg tv)
       ; lintTyCoVarInScope tv
       ; return (tyVarKind tv) }
         -- We checked its kind when we added it to the envt

lintType ty@(AppTy t1 t2)
  | TyConApp {} <- t1
  = failWithL $ ptext (sLit "TyConApp to the left of AppTy:") <+> ppr ty
  | otherwise
  = do { k1 <- lintType t1
       ; k2 <- lintType t2
       ; lint_ty_app ty k1 [(t2,k2)] }

lintType ty@(TyConApp tc tys)
  | not (isUnLiftedTyCon tc) || tys `lengthIs` tyConArity tc
       -- Check that primitive types are saturated
  = do { ks <- mapM lintType tys
       ; lint_ty_app ty (tyConKind tc) (tys `zip` ks) }
  | otherwise
  = failWithL (hang (ptext (sLit "Malformed type:")) 2 (ppr ty))

-- arrows can related *unlifted* kinds, so this has to be separate from
-- a dependent forall.
lintType ty@(ForAllTy (Anon t1) t2) 
  = do { k1 <- lintType t1
       ; k2 <- lintType t2
       ; lintArrow (ptext (sLit "type or kind") <+> quotes (ppr ty)) k1 k2 }

lintType (ForAllTy (Named tv _vis) ty)
  = do { lintTyCoBndrKind tv
       ; k <- addInScopeVar tv (lintType ty) 
       ; return k }

lintType ty@(LitTy l) = lintTyLit l >> return (typeKind ty)

lintType (CastTy ty co)
  = do { k1 <- lintType ty
       ; (k1', k2) <- lintStarCoercion Representational co
       ; ensureEqTys k1 k1' (mkCastErr ty co k1' k1)
       ; return k2 }

lintType (CoercionTy co)
  = do { (k1, k2, ty1, ty2, r) <- lintCoercion co
       ; return $ mkHeteroCoercionType r k1 k2 ty1 ty2 }

\end{code}


\begin{code}
lintKind :: OutKind -> LintM ()
-- If you edit this function, you may need to update the GHC formalism
-- See Note [GHC Formalism]
lintKind k = do { sk <- lintType k
                ; unless ((isStarKind sk) || (isUnliftedTypeKind sk))
                         (addErrL (hang (ptext (sLit "Ill-kinded kind:") <+> ppr k)
                                      2 (ptext (sLit "has kind:") <+> ppr sk))) }

-- confirms that a type is really *
lintStar :: SDoc -> OutKind -> LintM ()
lintStar doc k
  = lintL (isStarKind k) (ptext (sLit "Non-* kind when * expected:") <+> ppr k $$
                           ptext (sLit "when checking") <+> doc)
\end{code}


\begin{code}
lintArrow :: SDoc -> LintedKind -> LintedKind -> LintM LintedKind
-- If you edit this function, you may need to update the GHC formalism
-- See Note [GHC Formalism]
lintArrow what k1 k2   -- Eg lintArrow "type or kind `blah'" k1 k2
                       -- or lintarrow "coercion `blah'" k1 k2
  = do { unless (okArrowArgKind k1)    (addErrL (msg (ptext (sLit "argument")) k1))
       ; unless (okArrowResultKind k2) (addErrL (msg (ptext (sLit "result"))   k2))
       ; return liftedTypeKind }
  where
    msg ar k
      = vcat [ hang (ptext (sLit "Ill-kinded") <+> ar)
                  2 (ptext (sLit "in") <+> what)
             , what <+> ptext (sLit "kind:") <+> ppr k ]

lint_ty_app :: Type -> LintedKind -> [(LintedType,LintedKind)] -> LintM LintedKind
lint_ty_app ty k tys
  = lint_app (ptext (sLit "type") <+> quotes (ppr ty)) k tys

----------------
lint_co_app :: Coercion -> LintedKind -> [(LintedType,LintedKind)] -> LintM LintedKind
lint_co_app ty k tys
  = lint_app (ptext (sLit "coercion") <+> quotes (ppr ty)) k tys

----------------
lintTyLit :: TyLit -> LintM ()
lintTyLit (NumTyLit n)
  | n >= 0    = return ()
  | otherwise = failWithL msg
    where msg = ptext (sLit "Negative type literal:") <+> integer n
lintTyLit (StrTyLit _) = return ()

lint_app :: SDoc -> LintedKind -> [(LintedType,LintedKind)] -> LintM Kind
-- (lint_app d fun_kind arg_tys)
--    We have an application (f arg_ty1 .. arg_tyn),
--    where f :: fun_kind
-- Takes care of linting the OutTypes

-- If you edit this function, you may need to update the GHC formalism
-- See Note [GHC Formalism]
lint_app doc kfn kas
    = foldlM go_app kfn kas
  where
    fail_msg = vcat [ hang (ptext (sLit "Kind application error in")) 2 doc
                    , nest 2 (ptext (sLit "Function kind =") <+> ppr kfn)
                    , nest 2 (ptext (sLit "Arg kinds =") <+> ppr kas) ]

    go_app kfn ka
      | Just kfn' <- coreView kfn
      = go_app kfn' ka

<<<<<<< HEAD
    go_app (ForAllTy (Anon kfa) kfb) (_,ka)
      = do { unless (ka `isSubKind` kfa 
=======
    go_app (FunTy kfa kfb) (_,ka)
      = do { unless (ka `eqType` kfa 
>>>>>>> 0a6cfb57
                    || (isStarKind kfa && isUnliftedTypeKind ka) -- TODO (RAE): Remove this horrible hack
                    ) (addErrL fail_msg)
           ; return kfb }

<<<<<<< HEAD
    go_app (ForAllTy (Named kv _vis) kfn) (ta,ka)
      = do { unless (ka `isSubKind` tyVarKind kv) (addErrL fail_msg)
           ; return (substTyWith [kv] [ta] kfn) }
=======
    go_app (ForAllTy kv kfn) (ta,ka)
      = do { unless (ka `eqType` tyVarKind kv) (addErrL fail_msg)
           ; return (substKiWith [kv] [ta] kfn) }
>>>>>>> 0a6cfb57

    go_app _ _ = failWithL fail_msg
\end{code}

%************************************************************************
%*                                                                      *
         Linting coercions
%*                                                                      *
%************************************************************************

\begin{code}
lintInCo :: InCoercion -> LintM (LintedKind, LintedKind, LintedType, LintedType, Role)
-- Check the coercion, and apply the substitution to it
-- See Note [Linting type lets]
lintInCo co
  = addLoc (InCo co) $
    do  { co' <- applySubstCo co
        ; lintCoercion co' }

-- lints a coercion, confirming that its lh kind and its rh kind are both *
-- also ensures that the role is as requested
lintStarCoercion :: Role -> OutCoercion -> LintM (LintedType, LintedType)
lintStarCoercion r_exp g
  = do { (k1, k2, t1, t2, r) <- lintCoercion g
       ; lintStar (ptext (sLit "the kind of the left type in") <+> ppr g) k1
       ; lintStar (ptext (sLit "the kind of the right type in") <+> ppr g) k2
       ; lintRole g r_exp r
       ; return (t1, t2) }

lintCoercion :: OutCoercion -> LintM (LintedKind, LintedKind, LintedType, LintedType, Role)
-- Check the kind of a coercion term, returning the kind
-- Post-condition: the returned OutTypes are lint-free

-- If you edit this function, you may need to update the GHC formalism
-- See Note [GHC Formalism]
lintCoercion co@(Refl r ty)
  = do { checkL (not $ isCoercionTy ty)
                (ptext (sLit "Refl (CoercionTy ...):") <+> ppr co)
       ; k <- lintType ty
       ; return (k, k, ty, ty, r) }

lintCoercion co@(TyConAppCo r tc cos)
  | tc `hasKey` funTyConKey
  , [TyCoArg co1,TyCoArg co2] <- cos
  = do { (k1,k'1,s1,t1,r1) <- lintCoercion co1
       ; (k2,k'2,s2,t2,r2) <- lintCoercion co2
       ; k <- lintArrow (ptext (sLit "coercion") <+> quotes (ppr co)) k1 k2
       ; k' <- lintArrow (ptext (sLit "coercion") <+> quotes (ppr co)) k'1 k'2
       ; lintRole co1 r r1
       ; lintRole co2 r r2
       ; return (k, k', mkFunTy s1 s2, mkFunTy t1 t2, r) }

  | Just {} <- synTyConDefn_maybe tc
  = failWithL (ptext (sLit "Synonym in TyConAppCo:") <+> ppr co)

  | otherwise
  = do { (k's, ks, ss, ts, rs) <- mapAndUnzip5M lintCoercionArg cos
       ; k' <- lint_co_app co (tyConKind tc) (ss `zip` k's)
       ; k <- lint_co_app co (tyConKind tc) (ts `zip` ks)
       ; _ <- zipWith3M lintRole cos (tyConRolesX r tc) rs
       ; return (k', k, mkTyConApp tc ss, mkTyConApp tc ts, r) }

lintCoercion co@(AppCo co1 co2)
  | TyConAppCo {} <- co1
  = failWithL (ptext (sLit "TyConAppCo to the left of AppCo:") <+> ppr co)
  | Refl _ (TyConApp {}) <- co1
  = failWithL (ptext (sLit "Refl (TyConApp ...) to the left of AppCo:") <+> ppr co)
  | otherwise
  = do { (k1,k2,s1,s2,r1) <- lintCoercion co1
       ; (k'1, k'2, t1, t2, r2) <- lintCoercionArg co2
       ; k3 <- lint_co_app co k1 [(t1,k'1)]
       ; k4 <- lint_co_app co k2 [(t2,k'2)]
       ; if r1 == Phantom
         then lintL (r2 == Phantom || r2 == Nominal)
                     (ptext (sLit "Second argument in AppCo cannot be R:") $$
                      ppr co)
         else lintRole co Nominal r2
       ; return (k3, k4, mkAppTy s1 t1, mkAppTy s2 t2, r1) }

----------
lintCoercion (ForAllCo (TyHomo tv) co)
  = do { (k1, k2, t1, t2, r) <- addInScopeVar tv (lintCoercion co)
                            -- visibility shouldn't matter
       ; let tyl = mkNamedForAllTy tv Invisible t1
       ; let tyr = mkNamedForAllTy tv Invisible t2
       ; k1' <- lintType tyl
       ; k2' <- lintType tyr
       ; ensureEqTys k1 k1' (mkBadForAllKindMsg CLeft co k1 k1')
       ; ensureEqTys k2 k2' (mkBadForAllKindMsg CRight co k2 k2')
       ; return (k1, k2, tyl, tyr, r) }

lintCoercion g@(ForAllCo (TyHetero h tv1 tv2 cv) co)
  = do { (k3, k4, t1, t2, r) <- addInScopeVars [tv1, tv2, cv] $ lintCoercion co
       ; (k1, k2) <- lintStarCoercion r h
       ; lintL (not (k1 `eqType` k2)) (mkBadHeteroCoMsg h g)
       ; ensureEqTys k1 (tyVarKind tv1) (mkBadHeteroVarMsg CLeft k1 tv1 g)
       ; ensureEqTys k2 (tyVarKind tv2) (mkBadHeteroVarMsg CRight k2 tv2 g)
       ; ensureEqTys (mkCoercionType Nominal (mkOnlyTyVarTy tv1) (mkOnlyTyVarTy tv2))
                  (coVarKind cv) (mkBadHeteroCoVarMsg tv1 tv2 cv g)
       ; let tyl = mkNamedForAllTy tv1 Invisible t1
       ; let tyr = mkNamedForAllTy tv2 Invisible t2
       ; k3' <- lintType tyl
       ; k4' <- lintType tyr
       ; ensureEqTys k3 k3' (mkBadForAllKindMsg CLeft co k3 k3')
       ; ensureEqTys k4 k4' (mkBadForAllKindMsg CRight co k4 k4')
       ; return (k3, k4, tyl, tyr, r) }

lintCoercion (ForAllCo (CoHomo cv) co)
  = do { lintL (cv `freeInCoercion` co) (mkFreshnessViolationMsg cv co)
       ; (k1, k2, t1, t2, r) <- addInScopeVar cv $ lintCoercion co
       ; let tyl = mkNamedForAllTy cv Invisible t1
       ; let tyr = mkNamedForAllTy cv Invisible t2
       ; k1' <- lintType tyl
       ; k2' <- lintType tyr
       ; ensureEqTys k1 k1' (mkBadForAllKindMsg CLeft co k1 k1')
       ; ensureEqTys k2 k2' (mkBadForAllKindMsg CRight co k2 k2')
       ; return (k1, k2, tyl, tyr, r) }

lintCoercion g@(ForAllCo (CoHetero h cv1 cv2) co)
  = do { lintL (cv1 `freeInCoercion` co) (mkFreshnessViolationMsg cv1 co)
       ; lintL (cv2 `freeInCoercion` co) (mkFreshnessViolationMsg cv2 co)
       ; (k1, k2, t1, t2, r) <- addInScopeVars [cv1, cv2] $ lintCoercion co
       ; (phi1, phi2) <- lintStarCoercion r h
       ; lintL (not (phi1 `eqType` phi2)) (mkBadHeteroCoMsg h g)
       ; ensureEqTys phi1 (coVarKind cv1) (mkBadHeteroVarMsg CLeft phi1 cv1 g)
       ; ensureEqTys phi2 (coVarKind cv2) (mkBadHeteroVarMsg CRight phi2 cv2 g)
       ; let tyl = mkNamedForAllTy cv1 Invisible t1
       ; let tyr = mkNamedForAllTy cv2 Invisible t2
       ; k1' <- lintType tyl
       ; k2' <- lintType tyr
       ; ensureEqTys k1 k1' (mkBadForAllKindMsg CLeft co k1 k1')
       ; ensureEqTys k2 k2' (mkBadForAllKindMsg CRight co k2 k2')
       ; return (k1, k2, tyl, tyr, r) }

lintCoercion (CoVarCo cv)
  | not (isCoVar cv)
  = failWithL (hang (ptext (sLit "Bad CoVarCo:") <+> ppr cv)
                  2 (ptext (sLit "With offending type:") <+> ppr (varType cv)))
  | otherwise
  = do { lintTyCoVarInScope cv
       ; cv' <- lookupIdInScope cv 
       ; return $ coVarKindsTypesRole cv' }

lintCoercion co@(PhantomCo h ty1 ty2)
  = do { (k1, k2) <- lintStarCoercion Representational h
       ; k1' <- lintType ty1
       ; k2' <- lintType ty2
       ; ensureEqTys k1 k1' (mkBadPhantomCoMsg CLeft  co)
       ; ensureEqTys k2 k2' (mkBadPhantomCoMsg CRight co)
       ; return (k1, k2, ty1, ty2, Phantom) }

lintCoercion (UnsafeCo r ty1 ty2)
  = do { k1 <- lintType ty1
       ; k2 <- lintType ty2
       ; return (k1, k2, ty1, ty2, r) }

lintCoercion (SymCo co) 
  = do { (k1, k2, ty1, ty2, r) <- lintCoercion co
       ; return (k2, k1, ty2, ty1, r) }

lintCoercion co@(TransCo co1 co2)
  = do { (k1a, _k1b, ty1a, ty1b, r1) <- lintCoercion co1
       ; (_k2a, k2b, ty2a, ty2b, r2) <- lintCoercion co2
       ; lintL (ty1b `eqType` ty2a)
               (hang (ptext (sLit "Trans coercion mis-match:") <+> ppr co)
                   2 (vcat [ppr ty1a, ppr ty1b, ppr ty2a, ppr ty2b]))
       ; lintRole co r1 r2
       ; return (k1a, k2b, ty1a, ty2b, r1) }

lintCoercion the_co@(NthCo n co)
  = do { (_, _, s, t, r) <- lintCoercion co
       ; case (splitForAllTy_maybe s, splitForAllTy_maybe t) of
         { (Just (bndr_s, _ty_s), Just (bndr_t, _ty_t))
             |  n == 0
             -> return (ks, kt, ts, tt, r)
             where
               ts = binderType bndr_s
               tt = binderType bndr_t
               ks = typeKind ts
               kt = typeKind tt
               
         ; _ -> case (splitTyConApp_maybe s, splitTyConApp_maybe t) of
         { (Just (tc_s, tys_s), Just (tc_t, tys_t))
             | tc_s == tc_t
             , tys_s `equalLength` tys_t
             , n < length tys_s
             -> do { lintL (not (isCoercionTy ts)) (mkNthIsCoMsg CLeft the_co)
                   ; lintL (not (isCoercionTy tt)) (mkNthIsCoMsg CRight the_co)
                   ; return (ks, kt, ts, tt, tr) }
             where
               ts = getNth tys_s n
               tt = getNth tys_t n
               tr = nthRole r tc_s n
               ks = typeKind ts
               kt = typeKind tt

         ; _ -> failWithL (hang (ptext (sLit "Bad getNth:"))
                              2 (ppr the_co $$ ppr s $$ ppr t)) }}}

lintCoercion the_co@(LRCo lr co)
  = do { (_,_,s,t,r) <- lintCoercion co
       ; lintRole co Nominal r
       ; case (splitAppTy_maybe s, splitAppTy_maybe t) of
           (Just s_pr, Just t_pr) 
             -> do { lintL (not (isCoercionTy s_pick)) (mkNthIsCoMsg CLeft the_co)
                   ; lintL (not (isCoercionTy t_pick)) (mkNthIsCoMsg CRight the_co)
                   ; return (ks_pick, kt_pick, s_pick, t_pick, Nominal) }
             where
               s_pick  = pickLR lr s_pr
               t_pick  = pickLR lr t_pr
               ks_pick = typeKind s_pick
               kt_pick = typeKind t_pick

           _ -> failWithL (hang (ptext (sLit "Bad LRCo:"))
                              2 (ppr the_co $$ ppr s $$ ppr t)) }

lintCoercion (InstCo co arg)
  = do { (k3, k4, t1',t2', r) <- lintCoercion co
       ; (k1',k2',s1,s2, r') <- lintCoercionArg arg
       ; lintRole arg Nominal r'
       ; case (splitForAllTy_maybe t1', splitForAllTy_maybe t2') of
<<<<<<< HEAD
          (Just (bndr1,t1), Just (bndr2,t2))
            | Just tv1 <- binderVar_maybe bndr1
            , Just tv2 <- binderVar_maybe bndr2
            , k1' `isSubKind` tyVarKind tv1
            , k2' `isSubKind` tyVarKind tv2
=======
          (Just (tv1,t1), Just (tv2,t2))
            | k1' `eqType` tyVarKind tv1
            , k2' `eqType` tyVarKind tv2
>>>>>>> 0a6cfb57
            -> return (k3, k4,
                       substTyWith [tv1] [s1] t1, 
                       substTyWith [tv2] [s2] t2, r) 
            | otherwise
            -> failWithL (ptext (sLit "Kind mis-match in inst coercion"))
          _ -> failWithL (ptext (sLit "Bad argument of inst")) }

lintCoercion co@(AxiomInstCo con ind cos)
  = do { unless (0 <= ind && ind < brListLength (coAxiomBranches con))
                (bad_ax (ptext (sLit "index out of range")))
       ; let CoAxBranch { cab_tvs   = ktvs
                        , cab_roles = roles
                        , cab_lhs   = lhs
                        , cab_rhs   = rhs } = coAxiomNthBranch con ind
       ; unless (equalLength ktvs cos) (bad_ax (ptext (sLit "lengths")))
       ; subst <- getTCvSubst
       ; let empty_subst = zapTCvSubst subst
       ; (subst_l, subst_r) <- foldlM check_ki
                                      (empty_subst, empty_subst)
                                      (zip3 ktvs roles cos)
       ; let lhs' = substTys subst_l lhs
             rhs' = substTy subst_r rhs
       ; case checkAxInstCo co of
           Just bad_branch -> bad_ax $ ptext (sLit "inconsistent with") <+> (pprCoAxBranch (coAxiomTyCon con) bad_branch)
           Nothing -> return ()
       ; let s2 = mkTyConApp (coAxiomTyCon con) lhs'
       ; return (typeKind s2, typeKind rhs', s2, rhs', coAxiomRole con) }
  where
    bad_ax what = addErrL (hang (ptext (sLit "Bad axiom application") <+> parens what)
                        2 (ppr co))

    check_ki (subst_l, subst_r) (ktv, role, arg)
      = do { (k', k'', s', t', r) <- lintCoercionArg arg
           ; lintRole arg role r
           ; let ktv_kind_l = substTy subst_l (tyVarKind ktv)
                 ktv_kind_r = substTy subst_r (tyVarKind ktv)
           ; unless (k' `eqType` ktv_kind_l) 
                    (bad_ax (ptext (sLit "check_ki1") <+> vcat [ ppr co, ppr k', ppr ktv, ppr ktv_kind_l ] ))
           ; unless (k'' `eqType` ktv_kind_r)
                    (bad_ax (ptext (sLit "check_ki2") <+> vcat [ ppr co, ppr k'', ppr ktv, ppr ktv_kind_r ] ))
           ; return (extendTCvSubst subst_l ktv s', 
                     extendTCvSubst subst_r ktv t') }

lintCoercion (CoherenceCo co1 co2)
  = do { (_, k2, t1, t2, r) <- lintCoercion co1
       ; let lhsty = mkCastTy t1 co2
       ; k1' <- lintType lhsty
       ; return (k1', k2, lhsty, t2, r) }

lintCoercion (KindCo co)
  = do { (k1, k2, _, _, _) <- lintCoercion co
       ; return (liftedTypeKind, liftedTypeKind, k1, k2, Representational) }

lintCoercion (SubCo co')
  = do { (k1,k2,s,t,r) <- lintCoercion co'
       ; lintRole co' Nominal r
       ; return (k1,k2,s,t,Representational) }

lintCoercion this@(AxiomRuleCo co ts cs)
  = do _ks <- mapM lintType ts
       eqs <- mapM lintCoercion cs

       let tyNum = length ts

       case compare (coaxrTypeArity co) tyNum of
         EQ -> return ()
         LT -> err "Too many type arguments"
                    [ text "expected" <+> int (coaxrTypeArity co)
                    , text "provided" <+> int tyNum ]
         GT -> err "Not enough type arguments"
                    [ text "expected" <+> int (coaxrTypeArity co)
                          , text "provided" <+> int tyNum ]
       lintRoles 0 (coaxrAsmpRoles co) eqs

       case coaxrProves co ts [ Pair l r | (_,_,l,r,_) <- eqs ] of
         Nothing -> err "Malformed use of AxiomRuleCo" [ ppr this ]
         Just (Pair l r) ->
           do kL <- lintType l
              kR <- lintType r
              return (kL, kR, l, r, coaxrRole co)
  where
  err m xs  = failWithL $
                hang (text m) 2 $ vcat (text "Rule:" <+> ppr (coaxrName co) : xs)

  lintRoles n (e : es) ((_,_,_,_,r) : rs)
    | e == r    = lintRoles (n+1) es rs
    | otherwise = err "Argument roles mismatch"
                      [ text "In argument:" <+> int (n+1)
                      , text "Expected:" <+> ppr e
                      , text "Found:" <+> ppr r ]
  lintRoles _ [] []  = return ()
  lintRoles n [] rs  = err "Too many coercion arguments"
                          [ text "Expected:" <+> int n
                          , text "Provided:" <+> int (n + length rs) ]

  lintRoles n es []  = err "Not enough coercion arguments"
                          [ text "Expected:" <+> int (n + length es)
                          , text "Provided:" <+> int n ]

----------
lintCoercionArg :: OutCoercionArg
                -> LintM (LintedKind, LintedKind, LintedType, LintedType, Role)
lintCoercionArg (TyCoArg co) = lintCoercion co
lintCoercionArg (CoCoArg r co1 co2)
  = do { phi1 <- lintCoercion co1
       ; phi2 <- lintCoercion co2
       ; return ( phi_to_ty phi1, phi_to_ty phi2
                , CoercionTy co1, CoercionTy co2, r) }
  where phi_to_ty (a,b,c,d,e) = mkHeteroCoercionType e a b c d
\end{code}

Note [FreeIn...]
~~~~~~~~~~~~~~~~~~~~~
The proof of consistency of the type system depends on a freeness condition
in the premises of ForAllCo (CoHetero ...). This condition states that the coercion
variables quantified over do not appear in the erased form of coercion
in the quantification. See http://www.cis.upenn.edu/~sweirich/papers/nokinds-extended.pdf

\begin{code}

freeInCoercion :: CoVar -> Coercion -> Bool
freeInCoercion v (Refl _ t)                = freeInType v t
freeInCoercion v (TyConAppCo _ _ args)     = all (freeInCoercionArg v) args
freeInCoercion v (AppCo g w)               = (freeInCoercion v g) &&
                                             (freeInCoercionArg v w)
freeInCoercion v (ForAllCo (TyHomo a) g)   = (freeInTyVar v a) &&
                                             (freeInCoercion v g)
freeInCoercion v (ForAllCo (TyHetero h a1 a2 c) g)
  = (freeInCoercion v h) &&
    (freeInTyVar v a1) && (freeInTyVar v a2) &&
    (freeInCoVar v c $ freeInCoercion v g)
freeInCoercion v (ForAllCo (CoHomo c) g)   = freeInCoVar v c $ freeInCoercion v g
freeInCoercion v (ForAllCo (CoHetero h c1 c2) g)
  = (freeInCoercion v h) &&
    (freeInCoVar v c1 $ freeInCoVar v c2 $ freeInCoercion v g)
freeInCoercion v (CoVarCo c)               = freeInCoVar v c True
freeInCoercion v (AxiomInstCo _ _ args)    = all (freeInCoercionArg v) args
freeInCoercion v (PhantomCo h t1 t2)       = freeInCoercion v h && freeInType v t1 && freeInType v t2
freeInCoercion v (UnsafeCo _ t1 t2)        = (freeInType v t1) && (freeInType v t2)
freeInCoercion v (SymCo g)                 = freeInCoercion v g
freeInCoercion v (TransCo g1 g2)           = (freeInCoercion v g1) && (freeInCoercion v g2)
freeInCoercion v (NthCo _ g)               = freeInCoercion v g
freeInCoercion v (LRCo _ g)                = freeInCoercion v g
freeInCoercion v (InstCo g w)              = (freeInCoercion v g) && (freeInCoercionArg v w)
freeInCoercion v (CoherenceCo g _)         = freeInCoercion v g
freeInCoercion v (KindCo g)                = freeInCoercion v g
freeInCoercion v (SubCo g)                 = freeInCoercion v g
freeInCoercion v (AxiomRuleCo _ ts cs)     = all (freeInType v) ts && all (freeInCoercion v) cs

freeInType :: CoVar -> Type -> Bool
freeInType v (TyVarTy tv)       = freeInTyVar v tv
freeInType v (AppTy t1 t2)      = (freeInType v t1) && (freeInType v t2)
freeInType v (TyConApp _ args)  = all (freeInType v) args
freeInType v (ForAllTy bndr ty) = (freeInBinder v bndr) && (freeInType v ty)
freeInType _ (LitTy {})         = True
freeInType v (CastTy t _)       = freeInType v t
freeInType _ (CoercionTy _)     = True

freeInTyVar :: CoVar -> TyVar -> Bool
freeInTyVar v tv = freeInType v (tyVarKind tv)

freeInBinder :: CoVar -> Binder -> Bool
freeInBinder v bndr = freeInType v (binderType bndr)

-- Third parameter is a continuation
freeInCoVar :: CoVar -> CoVar -> Bool -> Bool
freeInCoVar v c cont = freeInType v (varType c) && (v == c || cont)

freeInCoercionArg :: CoVar -> CoercionArg -> Bool
freeInCoercionArg v (TyCoArg g)   = freeInCoercion v g
freeInCoercionArg _ (CoCoArg _ _ _) = True

\end{code}

%************************************************************************
%*                                                                      *
\subsection[lint-monad]{The Lint monad}
%*                                                                      *
%************************************************************************

\begin{code}

-- If you edit this type, you may need to update the GHC formalism
-- See Note [GHC Formalism]
newtype LintM a =
   LintM { unLintM ::
            [LintLocInfo] ->         -- Locations
            TCvSubst ->              -- Current type substitution; we also use this
                                     -- to keep track of all the variables in scope,
                                     -- both Ids and TyVars
            WarnsAndErrs ->           -- Error and warning messages so far
            (Maybe a, WarnsAndErrs) } -- Result and messages (if any)

type WarnsAndErrs = (Bag MsgDoc, Bag MsgDoc)

{-      Note [Type substitution]
        ~~~~~~~~~~~~~~~~~~~~~~~~
Why do we need a type substitution?  Consider
        /\(a:*). \(x:a). /\(a:*). id a x
This is ill typed, because (renaming variables) it is really
        /\(a:*). \(x:a). /\(b:*). id b x
Hence, when checking an application, we can't naively compare x's type
(at its binding site) with its expected type (at a use site).  So we
rename type binders as we go, maintaining a substitution.

The same substitution also supports let-type, current expressed as
        (/\(a:*). body) ty
Here we substitute 'ty' for 'a' in 'body', on the fly.
-}

instance Functor LintM where
      fmap = liftM

instance Applicative LintM where
      pure = return
      (<*>) = ap

instance Monad LintM where
  return x = LintM (\ _   _     errs -> (Just x, errs))
  fail err = failWithL (text err)
  m >>= k  = LintM (\ loc subst errs ->
                       let (res, errs') = unLintM m loc subst errs in
                         case res of
                           Just r -> unLintM (k r) loc subst errs'
                           Nothing -> (Nothing, errs'))

data LintLocInfo
  = RhsOf Id            -- The variable bound
  | LambdaBodyOf Id     -- The lambda-binder
  | BodyOfLetRec [Id]   -- One of the binders
  | CaseAlt CoreAlt     -- Case alternative
  | CasePat CoreAlt     -- The *pattern* of the case alternative
  | AnExpr CoreExpr     -- Some expression
  | ImportedUnfolding SrcLoc -- Some imported unfolding (ToDo: say which)
  | TopLevelBindings
  | InType Type         -- Inside a type
  | InCo   Coercion     -- Inside a coercion
\end{code}


\begin{code}
initL :: LintM a -> WarnsAndErrs    -- Errors and warnings
initL m
  = case unLintM m [] emptyTCvSubst (emptyBag, emptyBag) of
      (_, errs) -> errs
\end{code}

\begin{code}
checkL :: Bool -> MsgDoc -> LintM ()
checkL True  _   = return ()
checkL False msg = failWithL msg

-- like checkL, but relevant to type checking
lintL :: Bool -> MsgDoc -> LintM ()
lintL = checkL

failWithL :: MsgDoc -> LintM a
failWithL msg = LintM $ \ loc subst (warns,errs) ->
                (Nothing, (warns, addMsg subst errs msg loc))

addErrL :: MsgDoc -> LintM ()
addErrL msg = LintM $ \ loc subst (warns,errs) ->
              (Just (), (warns, addMsg subst errs msg loc))

addWarnL :: MsgDoc -> LintM ()
addWarnL msg = LintM $ \ loc subst (warns,errs) ->
              (Just (), (addMsg subst warns msg loc, errs))

addMsg :: TCvSubst ->  Bag MsgDoc -> MsgDoc -> [LintLocInfo] -> Bag MsgDoc
addMsg subst msgs msg locs
  = ASSERT( notNull locs )
    msgs `snocBag` mk_msg msg
  where
   (loc, cxt1) = dumpLoc (head locs)
   cxts        = [snd (dumpLoc loc) | loc <- locs]
   context     | opt_PprStyle_Debug = vcat (reverse cxts) $$ cxt1 $$
                                      ptext (sLit "Substitution:") <+> ppr subst
               | otherwise          = cxt1

   mk_msg msg = mkLocMessage SevWarning (mkSrcSpan loc loc) (context $$ msg)

addLoc :: LintLocInfo -> LintM a -> LintM a
addLoc extra_loc m =
  LintM (\ loc subst errs -> unLintM m (extra_loc:loc) subst errs)

inCasePat :: LintM Bool         -- A slight hack; see the unique call site
inCasePat = LintM $ \ loc _ errs -> (Just (is_case_pat loc), errs)
  where
    is_case_pat (CasePat {} : _) = True
    is_case_pat _other           = False

addInScopeVars :: [Var] -> LintM a -> LintM a
addInScopeVars vars m
  = LintM (\ loc subst errs -> unLintM m loc (extendTCvInScopeList subst vars) errs)

addInScopeVar :: Var -> LintM a -> LintM a
addInScopeVar var m
  = LintM (\ loc subst errs -> unLintM m loc (extendTCvInScope subst var) errs)

updateTCvSubst :: TCvSubst -> LintM a -> LintM a
updateTCvSubst subst' m =
  LintM (\ loc _ errs -> unLintM m loc subst' errs)

getTCvSubst :: LintM TCvSubst
getTCvSubst = LintM (\ _ subst errs -> (Just subst, errs))

applySubstTy :: InType -> LintM OutType
applySubstTy ty = do { subst <- getTCvSubst; return (substTy subst ty) }

applySubstCo :: InCoercion -> LintM OutCoercion
applySubstCo co = do { subst <- getTCvSubst; return (substCo subst co) }

extendSubstL :: TyVar -> Type -> LintM a -> LintM a
extendSubstL tv ty m
  = LintM (\ loc subst errs -> unLintM m loc (extendTCvSubst subst tv ty) errs)
\end{code}

\begin{code}
lookupIdInScope :: Id -> LintM Id
lookupIdInScope id
  | not (mustHaveLocalBinding id)
  = return id   -- An imported Id
  | otherwise
  = do  { subst <- getTCvSubst
        ; case lookupInScope (getTCvInScope subst) id of
                Just v  -> return v
                Nothing -> do { addErrL out_of_scope
                              ; return id } }
  where
    out_of_scope = pprBndr LetBind id <+> ptext (sLit "is out of scope")


oneTupleDataConId :: Id -- Should not happen
oneTupleDataConId = dataConWorkId (tupleCon BoxedTuple 1)

lintBndrIdInScope :: Var -> Var -> LintM ()
lintBndrIdInScope binder id
  = lintInScope msg id
    where
     msg = ptext (sLit "is out of scope inside info for") <+>
           ppr binder

lintTyCoVarInScope :: Var -> LintM ()
lintTyCoVarInScope v = lintInScope (ptext (sLit "is out of scope")) v

lintInScope :: SDoc -> Var -> LintM ()
lintInScope loc_msg var =
 do { subst <- getTCvSubst
    ; lintL (not (mustHaveLocalBinding var) || (var `isInScope` subst))
             (hsep [pprBndr LetBind var, loc_msg]) }

ensureEqTys :: OutType -> OutType -> MsgDoc -> LintM ()
-- check ty2 is subtype of ty1 (ie, has same structure but usage
-- annotations need only be consistent, not equal)
-- Assumes ty1,ty2 are have alrady had the substitution applied
ensureEqTys ty1 ty2 msg = lintL (ty1 `eqType` ty2) msg

lintRole :: Outputable thing
          => thing     -- where the role appeared
          -> Role      -- expected
          -> Role      -- actual
          -> LintM ()
lintRole co r1 r2
  = lintL (r1 == r2)
          (ptext (sLit "Role incompatibility: expected") <+> ppr r1 <> comma <+>
           ptext (sLit "got") <+> ppr r2 $$
           ptext (sLit "in") <+> ppr co)

\end{code}

%************************************************************************
%*                                                                      *
\subsection{Error messages}
%*                                                                      *
%************************************************************************

\begin{code}
dumpLoc :: LintLocInfo -> (SrcLoc, SDoc)

dumpLoc (RhsOf v)
  = (getSrcLoc v, brackets (ptext (sLit "RHS of") <+> pp_binders [v]))

dumpLoc (LambdaBodyOf b)
  = (getSrcLoc b, brackets (ptext (sLit "in body of lambda with binder") <+> pp_binder b))

dumpLoc (BodyOfLetRec [])
  = (noSrcLoc, brackets (ptext (sLit "In body of a letrec with no binders")))

dumpLoc (BodyOfLetRec bs@(_:_))
  = ( getSrcLoc (head bs), brackets (ptext (sLit "in body of letrec with binders") <+> pp_binders bs))

dumpLoc (AnExpr e)
  = (noSrcLoc, text "In the expression:" <+> ppr e)

dumpLoc (CaseAlt (con, args, _))
  = (noSrcLoc, text "In a case alternative:" <+> parens (ppr con <+> pp_binders args))

dumpLoc (CasePat (con, args, _))
  = (noSrcLoc, text "In the pattern of a case alternative:" <+> parens (ppr con <+> pp_binders args))

dumpLoc (ImportedUnfolding locn)
  = (locn, brackets (ptext (sLit "in an imported unfolding")))
dumpLoc TopLevelBindings
  = (noSrcLoc, empty)
dumpLoc (InType ty)
  = (noSrcLoc, text "In the type" <+> quotes (ppr ty))
dumpLoc (InCo co)
  = (noSrcLoc, text "In the coercion" <+> quotes (ppr co))

pp_binders :: [Var] -> SDoc
pp_binders bs = sep (punctuate comma (map pp_binder bs))

pp_binder :: Var -> SDoc
pp_binder b | isId b    = hsep [ppr b, dcolon, ppr (idType b)]
            | otherwise = hsep [ppr b, dcolon, ppr (tyVarKind b)]
\end{code}

\begin{code}
------------------------------------------------------
--      Messages for case expressions

mkDefaultArgsMsg :: [Var] -> MsgDoc
mkDefaultArgsMsg args
  = hang (text "DEFAULT case with binders")
         4 (ppr args)

mkCaseAltMsg :: CoreExpr -> Type -> Type -> MsgDoc
mkCaseAltMsg e ty1 ty2
  = hang (text "Type of case alternatives not the same as the annotation on case:")
         4 (vcat [ppr ty1, ppr ty2, ppr e])

mkScrutMsg :: Id -> Type -> Type -> TCvSubst -> MsgDoc
mkScrutMsg var var_ty scrut_ty subst
  = vcat [text "Result binder in case doesn't match scrutinee:" <+> ppr var,
          text "Result binder type:" <+> ppr var_ty,--(idType var),
          text "Scrutinee type:" <+> ppr scrut_ty,
     hsep [ptext (sLit "Current TCv subst"), ppr subst]]

mkNonDefltMsg, mkNonIncreasingAltsMsg :: CoreExpr -> MsgDoc
mkNonDefltMsg e
  = hang (text "Case expression with DEFAULT not at the beginnning") 4 (ppr e)
mkNonIncreasingAltsMsg e
  = hang (text "Case expression with badly-ordered alternatives") 4 (ppr e)

nonExhaustiveAltsMsg :: CoreExpr -> MsgDoc
nonExhaustiveAltsMsg e
  = hang (text "Case expression with non-exhaustive alternatives") 4 (ppr e)

mkBadConMsg :: TyCon -> DataCon -> MsgDoc
mkBadConMsg tycon datacon
  = vcat [
        text "In a case alternative, data constructor isn't in scrutinee type:",
        text "Scrutinee type constructor:" <+> ppr tycon,
        text "Data con:" <+> ppr datacon
    ]

mkBadPatMsg :: Type -> Type -> MsgDoc
mkBadPatMsg con_result_ty scrut_ty
  = vcat [
        text "In a case alternative, pattern result type doesn't match scrutinee type:",
        text "Pattern result type:" <+> ppr con_result_ty,
        text "Scrutinee type:" <+> ppr scrut_ty
    ]

integerScrutinisedMsg :: MsgDoc
integerScrutinisedMsg
  = text "In a LitAlt, the literal is lifted (probably Integer)"

mkBadAltMsg :: Type -> CoreAlt -> MsgDoc
mkBadAltMsg scrut_ty alt
  = vcat [ text "Data alternative when scrutinee is not a tycon application",
           text "Scrutinee type:" <+> ppr scrut_ty,
           text "Alternative:" <+> pprCoreAlt alt ]

mkNewTyDataConAltMsg :: Type -> CoreAlt -> MsgDoc
mkNewTyDataConAltMsg scrut_ty alt
  = vcat [ text "Data alternative for newtype datacon",
           text "Scrutinee type:" <+> ppr scrut_ty,
           text "Alternative:" <+> pprCoreAlt alt ]


------------------------------------------------------
--      Other error messages

mkAppMsg :: Type -> Type -> CoreExpr -> MsgDoc
mkAppMsg fun_ty arg_ty arg
  = vcat [ptext (sLit "Argument value doesn't match argument type:"),
              hang (ptext (sLit "Fun type:")) 4 (ppr fun_ty),
              hang (ptext (sLit "Arg type:")) 4 (ppr arg_ty),
              hang (ptext (sLit "Arg:")) 4 (ppr arg)]

mkNonFunAppMsg :: Type -> Type -> CoreExpr -> MsgDoc
mkNonFunAppMsg fun_ty arg_ty arg
  = vcat [ptext (sLit "Non-function type in function position"),
              hang (ptext (sLit "Fun type:")) 4 (ppr fun_ty),
              hang (ptext (sLit "Arg type:")) 4 (ppr arg_ty),
              hang (ptext (sLit "Arg:")) 4 (ppr arg)]

mkLetErr :: TyVar -> CoreExpr -> MsgDoc
mkLetErr bndr rhs
  = vcat [ptext (sLit "Bad `let' binding:"),
          hang (ptext (sLit "Variable:"))
                 4 (ppr bndr <+> dcolon <+> ppr (varType bndr)),
          hang (ptext (sLit "Rhs:"))
                 4 (ppr rhs)]

mkTyAppMsg :: Type -> Type -> MsgDoc
mkTyAppMsg ty arg_ty
  = vcat [text "Illegal type application:",
              hang (ptext (sLit "Exp type:"))
                 4 (ppr ty <+> dcolon <+> ppr (typeKind ty)),
              hang (ptext (sLit "Arg type:"))
                 4 (ppr arg_ty <+> dcolon <+> ppr (typeKind arg_ty))]

mkCoAppMsg :: Type -> Type -> Maybe LeftOrRight -> MsgDoc
mkCoAppMsg t1 t2 m_lr
  = vcat [text "Illegal coercion application:",
              hang (ptext (sLit "Exp") <+> typename <> colon)
                 4 (ppr t1 <+> dcolon <+> ppr (typeKind t1)),
              hang (ptext (sLit "Arg") <+> typename <> colon)
                 4 (ppr t2 <+> dcolon <+> ppr (typeKind t2))]
  where
    typename | Just CLeft <- m_lr  = ptext (sLit "left-hand type")
             | Just CRight <- m_lr = ptext (sLit "right-hand type")
             | otherwise           = empty

mkRhsMsg :: Id -> SDoc -> Type -> MsgDoc
mkRhsMsg binder what ty
  = vcat
    [hsep [ptext (sLit "The type of this binder doesn't match the type of its") <+> what <> colon,
            ppr binder],
     hsep [ptext (sLit "Binder's type:"), ppr (idType binder)],
     hsep [ptext (sLit "Rhs type:"), ppr ty]]

mkRhsPrimMsg :: Id -> CoreExpr -> MsgDoc
mkRhsPrimMsg binder _rhs
  = vcat [hsep [ptext (sLit "The type of this binder is primitive:"),
                     ppr binder],
              hsep [ptext (sLit "Binder's type:"), ppr (idType binder)]
             ]

mkStrictMsg :: Id -> MsgDoc
mkStrictMsg binder
  = vcat [hsep [ptext (sLit "Recursive or top-level binder has strict demand info:"),
                     ppr binder],
              hsep [ptext (sLit "Binder's demand info:"), ppr (idDemandInfo binder)]
             ]

mkNonTopExportedMsg :: Id -> MsgDoc
mkNonTopExportedMsg binder
  = hsep [ptext (sLit "Non-top-level binder is marked as exported:"), ppr binder]

mkNonTopExternalNameMsg :: Id -> MsgDoc
mkNonTopExternalNameMsg binder
  = hsep [ptext (sLit "Non-top-level binder has an external name:"), ppr binder]

mkKindErrMsg :: TyVar -> Type -> MsgDoc
mkKindErrMsg tyvar arg_ty
  = vcat [ptext (sLit "Kinds don't match in type application:"),
          hang (ptext (sLit "Type variable:"))
                 4 (ppr tyvar <+> dcolon <+> ppr (tyVarKind tyvar)),
          hang (ptext (sLit "Arg type:"))
                 4 (ppr arg_ty <+> dcolon <+> ppr (typeKind arg_ty))]

{- Not needed now
mkArityMsg :: Id -> MsgDoc
mkArityMsg binder
  = vcat [hsep [ptext (sLit "Demand type has"),
                ppr (dmdTypeDepth dmd_ty),
                ptext (sLit "arguments, rhs has"),
                ppr (idArity binder),
                ptext (sLit "arguments,"),
                ppr binder],
              hsep [ptext (sLit "Binder's strictness signature:"), ppr dmd_ty]

         ]
           where (StrictSig dmd_ty) = idStrictness binder
-}
mkCastErr :: Outputable casted => casted -> Coercion -> Type -> Type -> MsgDoc
mkCastErr expr co from_ty expr_ty
  = vcat [ptext (sLit "From-type of Cast differs from type of enclosed expression"),
          ptext (sLit "From-type:") <+> ppr from_ty,
          ptext (sLit "Type of enclosed expr:") <+> ppr expr_ty,
          ptext (sLit "Actual enclosed expr:") <+> ppr expr,
          ptext (sLit "Coercion used in cast:") <+> ppr co
         ]

mkBadHeteroCoMsg :: Coercion -> Coercion -> MsgDoc
mkBadHeteroCoMsg h g
  = hang (ptext (sLit "Heterogeneous quantified coercion has a reflexive kind:"))
       2 (vcat [ptext (sLit "Kind coercion:") <+> ppr h,
                ptext (sLit "Overall coercion:") <+> ppr g])

mkBadHeteroVarMsg :: LeftOrRight -> Type -> TyCoVar -> Coercion -> MsgDoc
mkBadHeteroVarMsg lr k tv g
  = hang (ptext (sLit "Kind mismatch in") <+> pprLeftOrRight lr <+>
                ptext (sLit "side of hetero quantification:"))
       2 (vcat [ptext (sLit "Var:") <+> ppr tv,
                ptext (sLit "Expected kind:") <+> ppr k,
                ptext (sLit "In coercion:") <+> ppr g])

mkBadHeteroCoVarMsg :: TyVar -> TyVar -> CoVar -> Coercion -> MsgDoc
mkBadHeteroCoVarMsg tv1 tv2 cv g
  = hang (ptext (sLit "Coercion variable mismatch in TyHetero quantification:"))
       2 (vcat [ptext (sLit "TyVars:") <+> ppr tv1 <> comma <+> ppr tv2,
                ptext (sLit "CoVar:") <+> ppr cv,
                ptext (sLit "In coercion:") <+> ppr g])
        
mkFreshnessViolationMsg :: CoVar -> Coercion -> MsgDoc
mkFreshnessViolationMsg cv co
  = hang (ptext (sLit "CoVar") <+> (ppr cv) <+>
          ptext (sLit "appears in the erased form of the following coercion:"))
       2 (ppr co)

mkNthIsCoMsg :: LeftOrRight -> Coercion -> MsgDoc
mkNthIsCoMsg lr co
  = ptext (sLit "Coercion") <+> (ppr co) <+>
    ptext (sLit "yields a coercion on the") <+> pprLeftOrRight lr <+>
    ptext (sLit "side")

mkBadForAllKindMsg :: LeftOrRight -> Coercion -> Kind -> Kind -> SDoc
mkBadForAllKindMsg lr co co_kind ty_kind
  = (ptext (sLit "Kind mismatch on the") <+> pprLeftOrRight lr <+>
      ptext (sLit "side of the coercion") <+> ppr co)  $$
    (ptext (sLit "Coercion kind:") <+> ppr co_kind) $$
    (ptext (sLit "Forall type kind:") <+> ppr ty_kind)

mkBadPhantomCoMsg :: LeftOrRight -> Coercion -> SDoc
mkBadPhantomCoMsg lr co
  = text "Kind mismatch on the" <+> pprLeftOrRight lr <+>
    text "side of a phantom coercion:" <+> ppr co

mkBadTyVarMsg :: TyCoVar -> SDoc
mkBadTyVarMsg tv
  = ptext (sLit "Non-tyvar used in TyVarTy:")
      <+> ppr tv <+> dcolon <+> ppr (varType tv)

pprLeftOrRight :: LeftOrRight -> MsgDoc
pprLeftOrRight CLeft  = ptext (sLit "left")
pprLeftOrRight CRight = ptext (sLit "right")

dupVars :: [[Var]] -> MsgDoc
dupVars vars
  = hang (ptext (sLit "Duplicate variables brought into scope"))
       2 (ppr vars)

dupExtVars :: [[Name]] -> MsgDoc
dupExtVars vars
  = hang (ptext (sLit "Duplicate top-level variables with the same qualified name"))
       2 (ppr vars)
\end{code}<|MERGE_RESOLUTION|>--- conflicted
+++ resolved
@@ -840,26 +840,15 @@
       | Just kfn' <- coreView kfn
       = go_app kfn' ka
 
-<<<<<<< HEAD
     go_app (ForAllTy (Anon kfa) kfb) (_,ka)
-      = do { unless (ka `isSubKind` kfa 
-=======
-    go_app (FunTy kfa kfb) (_,ka)
       = do { unless (ka `eqType` kfa 
->>>>>>> 0a6cfb57
                     || (isStarKind kfa && isUnliftedTypeKind ka) -- TODO (RAE): Remove this horrible hack
                     ) (addErrL fail_msg)
            ; return kfb }
 
-<<<<<<< HEAD
     go_app (ForAllTy (Named kv _vis) kfn) (ta,ka)
-      = do { unless (ka `isSubKind` tyVarKind kv) (addErrL fail_msg)
+      = do { unless (ka `eqType` tyVarKind kv) (addErrL fail_msg)
            ; return (substTyWith [kv] [ta] kfn) }
-=======
-    go_app (ForAllTy kv kfn) (ta,ka)
-      = do { unless (ka `eqType` tyVarKind kv) (addErrL fail_msg)
-           ; return (substKiWith [kv] [ta] kfn) }
->>>>>>> 0a6cfb57
 
     go_app _ _ = failWithL fail_msg
 \end{code}
@@ -1081,17 +1070,11 @@
        ; (k1',k2',s1,s2, r') <- lintCoercionArg arg
        ; lintRole arg Nominal r'
        ; case (splitForAllTy_maybe t1', splitForAllTy_maybe t2') of
-<<<<<<< HEAD
           (Just (bndr1,t1), Just (bndr2,t2))
             | Just tv1 <- binderVar_maybe bndr1
             , Just tv2 <- binderVar_maybe bndr2
-            , k1' `isSubKind` tyVarKind tv1
-            , k2' `isSubKind` tyVarKind tv2
-=======
-          (Just (tv1,t1), Just (tv2,t2))
-            | k1' `eqType` tyVarKind tv1
+            , k1' `eqType` tyVarKind tv1
             , k2' `eqType` tyVarKind tv2
->>>>>>> 0a6cfb57
             -> return (k3, k4,
                        substTyWith [tv1] [s1] t1, 
                        substTyWith [tv2] [s2] t2, r) 

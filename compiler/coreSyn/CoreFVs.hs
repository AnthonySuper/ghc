--- conflicted
+++ resolved
@@ -21,12 +21,8 @@
         exprSomeFreeVars, exprsSomeFreeVars,
 
         -- * Free variables of Rules, Vars and Ids
-<<<<<<< HEAD
         varTypeTyCoVars,
-=======
-        varTypeTyVars,
-        varTypeTyVarsAcc,
->>>>>>> 1e041b73
+        varTypeTyCoVarsAcc,
         idUnfoldingVars, idFreeVars, idRuleAndUnfoldingVars,
         idFreeVarsAcc,
         idRuleVars, idRuleRhsVars, stableUnfoldingVars,
@@ -38,23 +34,16 @@
         expr_fvs,
 
         -- * Core syntax tree annotation with free variables
-<<<<<<< HEAD
         FVAnn,                  -- annotation, abstract
         CoreExprWithFVs,        -- = AnnExpr Id FVAnn
         CoreExprWithFVs',       -- = AnnExpr' Id FVAnn
         CoreBindWithFVs,        -- = AnnBind Id FVAnn
         CoreAltWithFVs,         -- = AnnAlt Id FVAnn
         freeVars,               -- CoreExpr -> CoreExprWithFVs
-        freeVarsOf,             -- CoreExprWithFVs -> IdSet
+        freeVarsOf,             -- CoreExprWithFVs -> DIdSet
         freeVarsOfType,         -- CoreExprWithFVs -> TyCoVarSet
         freeVarsOfAnn, freeVarsOfTypeAnn,
         exprTypeFV              -- CoreExprWithFVs -> Type
-=======
-        CoreExprWithFVs,        -- = AnnExpr Id DVarSet
-        CoreBindWithFVs,        -- = AnnBind Id DVarSet
-        freeVars,               -- CoreExpr -> CoreExprWithFVs
-        freeVarsOf              -- CoreExprWithFVs -> DIdSet
->>>>>>> 1e041b73
     ) where
 
 #include "HsVersions.h"
@@ -69,11 +58,8 @@
 import VarSet
 import Var
 import TcType
-<<<<<<< HEAD
 import Type  ( splitCoercionType_maybe )
-=======
 import TypeRep
->>>>>>> 1e041b73
 import Coercion
 import Maybes( orElse )
 import Util
@@ -167,13 +153,8 @@
 
 
 addBndr :: CoreBndr -> FV -> FV
-<<<<<<< HEAD
-addBndr bndr fv fv_cand in_scope
-  = someVars (varTypeTyCoVars bndr) fv_cand in_scope
-=======
 addBndr bndr fv fv_cand in_scope acc
-  = (varTypeTyVarsAcc bndr `unionFV`
->>>>>>> 1e041b73
+  = (varTypeTyCoVarsAcc bndr `unionFV`
         -- Include type varibles in the binder's type
         --      (not just Ids; coercion variables too!)
      FV.delFV bndr fv) fv_cand in_scope acc
@@ -183,22 +164,8 @@
 
 expr_fvs :: CoreExpr -> FV
 
-<<<<<<< HEAD
-expr_fvs (Type ty)       = someVars (tyCoVarsOfType ty)
-expr_fvs (Coercion co)   = someVars (tyCoVarsOfCo co)
-expr_fvs (Var var)       = oneVar var
-expr_fvs (Lit _)         = noVars
-expr_fvs (Tick t expr)   = tickish_fvs t `union` expr_fvs expr
-expr_fvs (App fun arg)   = expr_fvs fun `union` expr_fvs arg
-expr_fvs (Lam bndr body) = addBndr bndr (expr_fvs body)
-expr_fvs (Cast expr co)  = expr_fvs expr `union` someVars (tyCoVarsOfCo co)
-
-expr_fvs (Case scrut bndr ty alts)
-  = expr_fvs scrut `union` someVars (tyCoVarsOfType ty) `union` addBndr bndr
-      (foldr (union . alt_fvs) noVars alts)
-=======
 expr_fvs (Type ty) fv_cand in_scope acc =
-  tyVarsOfTypeAcc ty fv_cand in_scope acc
+  tyCoVarsOfTypeAcc ty fv_cand in_scope acc
 expr_fvs (Coercion co) fv_cand in_scope acc =
   tyCoVarsOfCoAcc co fv_cand in_scope acc
 expr_fvs (Var var) fv_cand in_scope acc = oneVar var fv_cand in_scope acc
@@ -213,9 +180,8 @@
   (expr_fvs expr `unionFV` tyCoVarsOfCoAcc co) fv_cand in_scope acc
 
 expr_fvs (Case scrut bndr ty alts) fv_cand in_scope acc
-  = (expr_fvs scrut `unionFV` tyVarsOfTypeAcc ty `unionFV` addBndr bndr
+  = (expr_fvs scrut `unionFV` tyCoVarsOfTypeAcc ty `unionFV` addBndr bndr
       (foldr (unionFV . alt_fvs) noVars alts)) fv_cand in_scope acc
->>>>>>> 1e041b73
   where
     alt_fvs (_, bndrs, rhs) = addBndrs bndrs (expr_fvs rhs)
 
@@ -379,13 +345,12 @@
 NON-GLOBAL free variables and type variables.
 -}
 
-data FVAnn = FVAnn { fva_fvs    :: VarSet   -- free in expression
-                   , fva_ty_fvs :: VarSet   -- free only in expression's type
-                   , fva_ty     :: Type     -- expression's type
+data FVAnn = FVAnn { fva_fvs    :: DVarSet   -- free in expression
+                   , fva_ty_fvs :: DVarSet   -- free only in expression's type
+                   , fva_ty     :: Type      -- expression's type
                    }
 
 -- | Every node in a binding group annotated with its
-<<<<<<< HEAD
 -- (non-global) free variables, both Ids and TyVars, and type.
 type CoreBindWithFVs = AnnBind Id FVAnn
 -- | Every node in an expression annotated with its
@@ -396,20 +361,13 @@
 -- | Every node in an expression annotated with its
 -- (non-global) free variables, both Ids and TyVars, and type.
 type CoreAltWithFVs = AnnAlt Id FVAnn
-=======
--- (non-global) free variables, both Ids and TyVars
-type CoreBindWithFVs = AnnBind Id DVarSet
--- | Every node in an expression annotated with its
--- (non-global) free variables, both Ids and TyVars
-type CoreExprWithFVs = AnnExpr Id DVarSet
->>>>>>> 1e041b73
 
 freeVarsOf :: CoreExprWithFVs -> DIdSet
 -- ^ Inverse function to 'freeVars'
 freeVarsOf (FVAnn { fva_fvs = fvs }, _) = fvs
 
 -- | Extract the vars free in an annotated expression's type
-freeVarsOfType :: CoreExprWithFVs -> TyCoVarSet
+freeVarsOfType :: CoreExprWithFVs -> DTyCoVarSet
 freeVarsOfType (FVAnn { fva_ty_fvs = ty_fvs }, _) = ty_fvs
 
 -- | Extract the type of an annotated expression. (This is cheap.)
@@ -421,7 +379,7 @@
 freeVarsOfAnn = fva_fvs
 
 -- | Extract the type-level vars reported in a FVAnn
-freeVarsOfTypeAnn :: FVAnn -> TyCoVarSet
+freeVarsOfTypeAnn :: FVAnn -> DTyCoVarSet
 freeVarsOfTypeAnn = fva_ty_fvs
 
 noFVs :: VarSet
@@ -433,14 +391,10 @@
 unionFVs :: DVarSet -> DVarSet -> DVarSet
 unionFVs = unionDVarSet
 
-<<<<<<< HEAD
-unionFVss :: [VarSet] -> VarSet
+unionFVss :: [DVarSet] -> DVarSet
 unionFVss = unionVarSets
 
-delBindersFV :: [Var] -> VarSet -> VarSet
-=======
 delBindersFV :: [Var] -> DVarSet -> DVarSet
->>>>>>> 1e041b73
 delBindersFV bs fvs = foldr delBinderFV fvs bs
 
 delBinderFV :: Var -> DVarSet -> DVarSet
@@ -474,42 +428,28 @@
 --                        where
 --                          bottom = bottom -- Never evaluated
 
-<<<<<<< HEAD
-delBinderFV b s = (s `delVarSet` b) `unionFVs` varTypeTyCoVars b
-=======
-delBinderFV b s = (s `delDVarSet` b) `unionFVs` dVarTypeTyVars b
->>>>>>> 1e041b73
+delBinderFV b s = (s `delDVarSet` b) `unionFVs` dVarTypeTyCoVars b
         -- Include coercion variables too!
 
 varTypeTyCoVars :: Var -> TyCoVarSet
 -- Find the type/kind variables free in the type of the id/tyvar
-<<<<<<< HEAD
-varTypeTyCoVars var = tyCoVarsOfType (varType var)
-=======
-varTypeTyVars var = runFVSet $ varTypeTyVarsAcc var
-
-dVarTypeTyVars :: Var -> DTyVarSet
--- Find the type/kind variables free in the type of the id/tyvar
-dVarTypeTyVars var = runFVDSet $ varTypeTyVarsAcc var
-
-varTypeTyVarsAcc :: Var -> FV
-varTypeTyVarsAcc var = tyVarsOfTypeAcc (varType var)
->>>>>>> 1e041b73
+varTypeTyCoVars var = runFVSet $ varTypeTyCoVarsAcc var
+
+dVarTypeTyCoVars :: Var -> DTyCoVarSet
+-- Find the type/kind/coercion variables free in the type of the id/tyvar
+dVarTypeTyCoVars var = runFVDSet $ varTypeTyCoVarsAcc var
+
+varTypeTyCoVarsAcc :: Var -> FV
+varTypeTyCoVarsAcc var = tyCoVarsOfTypeAcc (varType var)
 
 idFreeVars :: Id -> VarSet
 idFreeVars id = ASSERT( isId id) runFVSet $ idFreeVarsAcc id
 
 idFreeVarsAcc :: Id -> FV
 -- Type variables, rule variables, and inline variables
-<<<<<<< HEAD
-idFreeVars id = ASSERT( isId id)
-                varTypeTyCoVars id `unionVarSet`
-                idRuleAndUnfoldingVars id
-=======
 idFreeVarsAcc id = ASSERT( isId id)
-                   varTypeTyVarsAcc id `unionFV`
+                   varTypeTyCoVarsAcc id `unionFV`
                    idRuleAndUnfoldingVarsAcc id
->>>>>>> 1e041b73
 
 bndrRuleAndUnfoldingVarsAcc :: Var -> FV
 bndrRuleAndUnfoldingVarsAcc v | isTyVar v = noVars
@@ -566,7 +506,6 @@
 
 freeVars :: CoreExpr -> CoreExprWithFVs
 -- ^ Annotate a 'CoreExpr' with its (non-global) free type and value variables at every tree node
-<<<<<<< HEAD
 freeVars = go
   where
     go :: CoreExpr -> CoreExprWithFVs
@@ -580,9 +519,9 @@
 
         (fvs, ty_fvs)
             | isLocalVar v = (aFreeVar v `unionFVs` ty_fvs, varTypeTyCoVars v)
-            | otherwise    = (noFVs, noFVs)
-
-    go (Lit lit) = (FVAnn noFVs noFVs (literalType lit), AnnLit lit)
+            | otherwise    = (emptyDVarSet, emptyDVarSet)
+
+    go (Lit lit) = (FVAnn emptyDVarSet emptyDVarSet (literalType lit), AnnLit lit)
     go (Lam b body)
       = ( FVAnn { fva_fvs    = b_fvs `unionFVs` (b `delBinderFV` body_fvs)
                 , fva_ty_fvs = b_fvs `unionFVs` (b `delBinderFV` body_ty_fvs)
@@ -608,7 +547,7 @@
     go (Case scrut bndr ty alts)
       = ( FVAnn { fva_fvs = (bndr `delBinderFV` alts_fvs)
                             `unionFVs` freeVarsOf scrut2
-                            `unionFVs` tyCoVarsOfType ty
+                            `unionFVs` runFVDSet (tyCoVarsOfTypeAcc ty)
                            -- don't need to look at (idType bndr)
                            -- b/c that's redundant with scrut
                 , fva_ty_fvs = tyCoVarsOfType ty
@@ -628,8 +567,9 @@
     go (Let (NonRec binder rhs) body)
       = ( FVAnn { fva_fvs    = freeVarsOf rhs2
                                `unionFVs` body_fvs
-                               `unionFVs` bndrRuleAndUnfoldingVars binder
-                               -- R  emember any rules; cf rhs_fvs above
+                               `unionFVs` runFVDSet
+                                            (bndrRuleAndUnfoldingVarsAcc binder)
+                               -- Remember any rules; cf rhs_fvs above
                 , fva_ty_fvs = freeVarsOfType body2
                 , fva_ty     = exprTypeFV body2 }
         , AnnLet (AnnNonRec binder rhs2) body2 )
@@ -645,76 +585,14 @@
         , AnnLet (AnnRec (binders `zip` rhss2)) body2 )
       where
         (binders, rhss) = unzip binds
-=======
-freeVars (Var v)
-  = (fvs, AnnVar v)
-  where
-        -- ToDo: insert motivating example for why we *need*
-        -- to include the idSpecVars in the FV list.
-        --      Actually [June 98] I don't think it's necessary
-        -- fvs = fvs_v `unionVarSet` idSpecVars v
-
-    fvs | isLocalVar v = aFreeVar v
-        | otherwise    = emptyDVarSet
-
-freeVars (Lit lit) = (emptyDVarSet, AnnLit lit)
-freeVars (Lam b body)
-  = (b `delBinderFV` freeVarsOf body', AnnLam b body')
-  where
-    body' = freeVars body
-
-freeVars (App fun arg)
-  = (freeVarsOf fun2 `unionFVs` freeVarsOf arg2, AnnApp fun2 arg2)
-  where
-    fun2 = freeVars fun
-    arg2 = freeVars arg
-
-freeVars (Case scrut bndr ty alts)
-  = ((bndr `delBinderFV` alts_fvs) `unionFVs` freeVarsOf scrut2 `unionFVs` runFVDSet (tyVarsOfTypeAcc ty),
-     AnnCase scrut2 bndr ty alts2)
-  where
-    scrut2 = freeVars scrut
-
-    (alts_fvs_s, alts2) = mapAndUnzip fv_alt alts
-    alts_fvs            = foldr unionFVs emptyDVarSet alts_fvs_s
-
-    fv_alt (con,args,rhs) = (delBindersFV args (freeVarsOf rhs2),
-                             (con, args, rhs2))
-                          where
-                             rhs2 = freeVars rhs
-
-freeVars (Let (NonRec binder rhs) body)
-  = (freeVarsOf rhs2
-       `unionFVs` body_fvs
-       `unionFVs` runFVDSet (bndrRuleAndUnfoldingVarsAcc binder),
-                -- Remember any rules; cf rhs_fvs above
-     AnnLet (AnnNonRec binder rhs2) body2)
-  where
-    rhs2     = freeVars rhs
-    body2    = freeVars body
-    body_fvs = binder `delBinderFV` freeVarsOf body2
-
-freeVars (Let (Rec binds) body)
-  = (delBindersFV binders all_fvs,
-     AnnLet (AnnRec (binders `zip` rhss2)) body2)
-  where
-    (binders, rhss) = unzip binds
-
-    rhss2     = map freeVars rhss
-    rhs_body_fvs = foldr (unionFVs . freeVarsOf) body_fvs rhss2
-    binders_fvs = runFVDSet $ foldr (unionFV . idRuleAndUnfoldingVarsAcc) noVars binders
-    all_fvs      = rhs_body_fvs `unionFVs` binders_fvs
-        -- The "delBinderFV" happens after adding the idSpecVars,
-        -- since the latter may add some of the binders as fvs
->>>>>>> 1e041b73
 
         rhss2        = map go rhss
         rhs_body_fvs = foldr (unionFVs . freeVarsOf) body_fvs rhss2
-        all_fvs      = foldr (unionFVs . idRuleAndUnfoldingVars) rhs_body_fvs binders
+        binders_fvs  = runFVDSet $ foldr (unionFV . idRuleAndUnfoldingVarsAcc) noVars binders
+        all_fvs      = rhs_body_fvs `unionFVs` binders_fvs
             -- The "delBinderFV" happens after adding the idSpecVars,
             -- since the latter may add some of the binders as fvs
 
-<<<<<<< HEAD
         body2    = go body
         body_fvs = freeVarsOf body2
 
@@ -723,7 +601,7 @@
         , AnnCast expr2 (c_ann, co) )
       where
         expr2 = go expr
-        cfvs  = tyCoVarsOfCo co
+        cfvs  = runFVDSet $ tyCoVarsOfCoAcc co
         c_ann = FVAnn cfvs (tyCoVarsOfType co_ki) co_ki
         co_ki = coercionType co
         Just (_, to_ty) = splitCoercionType_maybe co_ki
@@ -736,33 +614,19 @@
         , AnnTick tickish expr2 )
       where
         expr2 = go expr
-        tickishFVs (Breakpoint _ ids) = mkVarSet ids
-        tickishFVs _                  = emptyVarSet
-
-    go (Type ty) = ( FVAnn (tyCoVarsOfType ty) (tyCoVarsOfType ki) ki
+        tickishFVs (Breakpoint _ ids) = mkDVarSet ids
+        tickishFVs _                  = emptyDVarSet
+
+    go (Type ty) = ( FVAnn (runFVDSet $ tyCoVarsOfTypeAcc ty)
+                           (runFVDSet $ tyCoVarsOfTypeAcc ki)
+                           ki
                    , AnnType ty)
       where
         ki = typeKind ty
 
-    go (Coercion co) = ( FVAnn (tyCoVarsOfCo co) (tyCoVarsOfType ki) ki
+    go (Coercion co) = ( FVAnn (runFVDSet $ tyCoVarsOfCoAcc co)
+                               (runFVDSet $ tyCoVarsOfTypeAcc ki)
+                               ki
                        , AnnCoercion co)
       where
-        ki = coercionType co
-=======
-freeVars (Cast expr co)
-  = (freeVarsOf expr2 `unionFVs` cfvs, AnnCast expr2 (cfvs, co))
-  where
-    expr2 = freeVars expr
-    cfvs  = runFVDSet $ tyCoVarsOfCoAcc co
-
-freeVars (Tick tickish expr)
-  = (tickishFVs tickish `unionFVs` freeVarsOf expr2, AnnTick tickish expr2)
-  where
-    expr2 = freeVars expr
-    tickishFVs (Breakpoint _ ids) = mkDVarSet ids
-    tickishFVs _                  = emptyDVarSet
-
-freeVars (Type ty) = (runFVDSet $ tyVarsOfTypeAcc ty, AnnType ty)
-
-freeVars (Coercion co) = (runFVDSet $ tyCoVarsOfCoAcc co, AnnCoercion co)
->>>>>>> 1e041b73
+        ki = coercionType co
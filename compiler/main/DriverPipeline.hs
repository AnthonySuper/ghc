{-# LANGUAGE CPP, NamedFieldPuns, NondecreasingIndentation #-}
{-# OPTIONS_GHC -fno-cse #-}
-- -fno-cse is needed for GLOBAL_VAR's to behave properly

-----------------------------------------------------------------------------
--
-- GHC Driver
--
-- (c) The University of Glasgow 2005
--
-----------------------------------------------------------------------------

module DriverPipeline (
        -- Run a series of compilation steps in a pipeline, for a
        -- collection of source files.
   oneShot, compileFile,

        -- Interfaces for the batch-mode driver
   linkBinary,

        -- Interfaces for the compilation manager (interpreted/batch-mode)
   preprocess,
   compileOne, compileOne',
   link,

        -- Exports for hooks to override runPhase and link
   PhasePlus(..), CompPipeline(..), PipeEnv(..), PipeState(..),
   phaseOutputFilename, getOutputFilename, getPipeState, getPipeEnv,
   hscPostBackendPhase, getLocation, setModLocation, setDynFlags,
   runPhase, exeFileName,
   mkExtraObjToLinkIntoBinary, mkNoteObjsToLinkIntoBinary,
   maybeCreateManifest,
   linkingNeeded, checkLinkInfo, writeInterfaceOnlyMode
  ) where

#include "HsVersions.h"

import GhcPrelude

import AsmUtils
import PipelineMonad
import Packages
import HeaderInfo
import DriverPhases
import SysTools
import Elf
import HscMain
import Finder
import HscTypes hiding ( Hsc )
import Outputable
import Module
import ErrUtils
import DynFlags
import Config
import Panic
import Util
import StringBuffer     ( hGetStringBuffer )
import BasicTypes       ( SuccessFlag(..) )
import Maybes           ( expectJust )
import SrcLoc
import LlvmCodeGen      ( llvmFixupAsm )
import MonadUtils
import Platform
import TcRnTypes
import Hooks
import qualified GHC.LanguageExtensions as LangExt
import FileCleanup
import Ar

import Exception
import System.Directory
import System.FilePath
import System.IO
import Control.Monad
import Data.List        ( isSuffixOf, intercalate )
import Data.Maybe
import Data.Version

-- ---------------------------------------------------------------------------
-- Pre-process

-- | Just preprocess a file, put the result in a temp. file (used by the
-- compilation manager during the summary phase).
--
-- We return the augmented DynFlags, because they contain the result
-- of slurping in the OPTIONS pragmas

preprocess :: HscEnv
           -> (FilePath, Maybe Phase) -- ^ filename and starting phase
           -> IO (DynFlags, FilePath)
preprocess hsc_env (filename, mb_phase) =
  ASSERT2(isJust mb_phase || isHaskellSrcFilename filename, text filename)
  runPipeline anyHsc hsc_env (filename, fmap RealPhase mb_phase)
        Nothing
        -- We keep the processed file for the whole session to save on
        -- duplicated work in ghci.
        (Temporary TFL_GhcSession)
        Nothing{-no ModLocation-}
        []{-no foreign objects-}

-- ---------------------------------------------------------------------------

-- | Compile
--
-- Compile a single module, under the control of the compilation manager.
--
-- This is the interface between the compilation manager and the
-- compiler proper (hsc), where we deal with tedious details like
-- reading the OPTIONS pragma from the source file, converting the
-- C or assembly that GHC produces into an object file, and compiling
-- FFI stub files.
--
-- NB.  No old interface can also mean that the source has changed.

compileOne :: HscEnv
           -> ModSummary      -- ^ summary for module being compiled
           -> Int             -- ^ module N ...
           -> Int             -- ^ ... of M
           -> Maybe ModIface  -- ^ old interface, if we have one
           -> Maybe Linkable  -- ^ old linkable, if we have one
           -> SourceModified
           -> IO HomeModInfo   -- ^ the complete HomeModInfo, if successful

compileOne = compileOne' Nothing (Just batchMsg)

compileOne' :: Maybe TcGblEnv
            -> Maybe Messager
            -> HscEnv
            -> ModSummary      -- ^ summary for module being compiled
            -> Int             -- ^ module N ...
            -> Int             -- ^ ... of M
            -> Maybe ModIface  -- ^ old interface, if we have one
            -> Maybe Linkable  -- ^ old linkable, if we have one
            -> SourceModified
            -> IO HomeModInfo   -- ^ the complete HomeModInfo, if successful

compileOne' m_tc_result mHscMessage
            hsc_env0 summary mod_index nmods mb_old_iface maybe_old_linkable
            source_modified0
 = do

   debugTraceMsg dflags1 2 (text "compile: input file" <+> text input_fnpp)

   (status, hmi0) <- hscIncrementalCompile
                        always_do_basic_recompilation_check
                        m_tc_result mHscMessage
                        hsc_env summary source_modified mb_old_iface (mod_index, nmods)

   let flags = hsc_dflags hsc_env0
     in do unless (gopt Opt_KeepHiFiles flags) $
               addFilesToClean flags TFL_CurrentModule $
                   [ml_hi_file $ ms_location summary]
           unless (gopt Opt_KeepOFiles flags) $
               addFilesToClean flags TFL_GhcSession $
                   [ml_obj_file $ ms_location summary]

   case (status, hsc_lang) of
        (HscUpToDate, _) ->
            -- TODO recomp014 triggers this assert. What's going on?!
            -- ASSERT( isJust maybe_old_linkable || isNoLink (ghcLink dflags) )
            return hmi0 { hm_linkable = maybe_old_linkable }
        (HscNotGeneratingCode, HscNothing) ->
            let mb_linkable = if isHsBootOrSig src_flavour
                                then Nothing
                                -- TODO: Questionable.
                                else Just (LM (ms_hs_date summary) this_mod [])
            in return hmi0 { hm_linkable = mb_linkable }
        (HscNotGeneratingCode, _) -> panic "compileOne HscNotGeneratingCode"
        (_, HscNothing) -> panic "compileOne HscNothing"
        (HscUpdateBoot, HscInterpreted) -> do
            return hmi0
        (HscUpdateBoot, _) -> do
            touchObjectFile dflags object_filename
            return hmi0
        (HscUpdateSig, HscInterpreted) ->
            let linkable = LM (ms_hs_date summary) this_mod []
            in return hmi0 { hm_linkable = Just linkable }
        (HscUpdateSig, _) -> do
            output_fn <- getOutputFilename next_phase
                            (Temporary TFL_CurrentModule) basename dflags
                            next_phase (Just location)

            -- #10660: Use the pipeline instead of calling
            -- compileEmptyStub directly, so -dynamic-too gets
            -- handled properly
            _ <- runPipeline StopLn hsc_env
                              (output_fn,
                               Just (HscOut src_flavour
                                            mod_name HscUpdateSig))
                              (Just basename)
                              Persistent
                              (Just location)
                              []
            o_time <- getModificationUTCTime object_filename
            let linkable = LM o_time this_mod [DotO object_filename]
            return hmi0 { hm_linkable = Just linkable }
        (HscRecomp cgguts summary, HscInterpreted) -> do
            (hasStub, comp_bc, spt_entries) <-
                hscInteractive hsc_env cgguts summary

            stub_o <- case hasStub of
                      Nothing -> return []
                      Just stub_c -> do
                          stub_o <- compileStub hsc_env stub_c
                          return [DotO stub_o]

            let hs_unlinked = [BCOs comp_bc spt_entries]
                unlinked_time = ms_hs_date summary
              -- Why do we use the timestamp of the source file here,
              -- rather than the current time?  This works better in
              -- the case where the local clock is out of sync
              -- with the filesystem's clock.  It's just as accurate:
              -- if the source is modified, then the linkable will
              -- be out of date.
            let linkable = LM unlinked_time (ms_mod summary)
                           (hs_unlinked ++ stub_o)
            return hmi0 { hm_linkable = Just linkable }
        (HscRecomp cgguts summary, _) -> do
            output_fn <- getOutputFilename next_phase
                            (Temporary TFL_CurrentModule)
                            basename dflags next_phase (Just location)
            -- We're in --make mode: finish the compilation pipeline.
            _ <- runPipeline StopLn hsc_env
                              (output_fn,
                               Just (HscOut src_flavour mod_name (HscRecomp cgguts summary)))
                              (Just basename)
                              Persistent
                              (Just location)
                              []
                  -- The object filename comes from the ModLocation
            o_time <- getModificationUTCTime object_filename
            let linkable = LM o_time this_mod [DotO object_filename]
            return hmi0 { hm_linkable = Just linkable }

 where dflags0     = ms_hspp_opts summary

       this_mod    = ms_mod summary
       location    = ms_location summary
       input_fn    = expectJust "compile:hs" (ml_hs_file location)
       input_fnpp  = ms_hspp_file summary
       mod_graph   = hsc_mod_graph hsc_env0
       needsLinker = needsTemplateHaskellOrQQ mod_graph
       isDynWay    = any (== WayDyn) (ways dflags0)
       isProfWay   = any (== WayProf) (ways dflags0)
       internalInterpreter = not (gopt Opt_ExternalInterpreter dflags0)

       src_flavour = ms_hsc_src summary
       mod_name = ms_mod_name summary
       next_phase = hscPostBackendPhase dflags src_flavour hsc_lang
       object_filename = ml_obj_file location

       -- #8180 - when using TemplateHaskell, switch on -dynamic-too so
       -- the linker can correctly load the object files.  This isn't necessary
       -- when using -fexternal-interpreter.
       dflags1 = if dynamicGhc && internalInterpreter &&
                    not isDynWay && not isProfWay && needsLinker
                  then gopt_set dflags0 Opt_BuildDynamicToo
                  else dflags0

       basename = dropExtension input_fn

       -- We add the directory in which the .hs files resides) to the import
       -- path.  This is needed when we try to compile the .hc file later, if it
       -- imports a _stub.h file that we created here.
       current_dir = takeDirectory basename
       old_paths   = includePaths dflags1
       prevailing_dflags = hsc_dflags hsc_env0
       dflags =
          dflags1 { includePaths = current_dir : old_paths
                  , log_action = log_action prevailing_dflags
                  , log_finaliser = log_finaliser prevailing_dflags }
                  -- use the prevailing log_action / log_finaliser,
                  -- not the one cached in the summary.  This is so
                  -- that we can change the log_action without having
                  -- to re-summarize all the source files.
       hsc_env     = hsc_env0 {hsc_dflags = dflags}

       -- Figure out what lang we're generating
       hsc_lang = hscTarget dflags

       -- -fforce-recomp should also work with --make
       force_recomp = gopt Opt_ForceRecomp dflags
       source_modified
         | force_recomp = SourceModified
         | otherwise = source_modified0

       always_do_basic_recompilation_check = case hsc_lang of
                                             HscInterpreted -> True
                                             _ -> False

-----------------------------------------------------------------------------
-- stub .h and .c files (for foreign export support), and cc files.

-- The _stub.c file is derived from the haskell source file, possibly taking
-- into account the -stubdir option.
--
-- The object file created by compiling the _stub.c file is put into a
-- temporary file, which will be later combined with the main .o file
-- (see the MergeForeigns phase).
--
-- Moreover, we also let the user emit arbitrary C/C++/ObjC/ObjC++ files
-- from TH, that are then compiled and linked to the module. This is
-- useful to implement facilities such as inline-c.

compileForeign :: HscEnv -> ForeignSrcLang -> FilePath -> IO FilePath
compileForeign hsc_env lang stub_c = do
        let phase = case lang of
              LangC -> Cc
              LangCxx -> Ccxx
              LangObjc -> Cobjc
              LangObjcxx -> Cobjcxx
        (_, stub_o) <- runPipeline StopLn hsc_env
                       (stub_c, Just (RealPhase phase))
                       Nothing (Temporary TFL_GhcSession)
                       Nothing{-no ModLocation-}
                       []
        return stub_o

compileStub :: HscEnv -> FilePath -> IO FilePath
compileStub hsc_env stub_c = compileForeign hsc_env LangC stub_c

compileEmptyStub :: DynFlags -> HscEnv -> FilePath -> ModLocation -> ModuleName -> IO ()
compileEmptyStub dflags hsc_env basename location mod_name = do
  -- To maintain the invariant that every Haskell file
  -- compiles to object code, we make an empty (but
  -- valid) stub object file for signatures.  However,
  -- we make sure this object file has a unique symbol,
  -- so that ranlib on OS X doesn't complain, see
  -- http://ghc.haskell.org/trac/ghc/ticket/12673
  -- and https://github.com/haskell/cabal/issues/2257
  empty_stub <- newTempName dflags TFL_CurrentModule "c"
  let src = text "int" <+> ppr (mkModule (thisPackage dflags) mod_name) <+> text "= 0;"
  writeFile empty_stub (showSDoc dflags (pprCode CStyle src))
  _ <- runPipeline StopLn hsc_env
                  (empty_stub, Nothing)
                  (Just basename)
                  Persistent
                  (Just location)
                  []
  return ()

-- ---------------------------------------------------------------------------
-- Link

link :: GhcLink                 -- interactive or batch
     -> DynFlags                -- dynamic flags
     -> Bool                    -- attempt linking in batch mode?
     -> HomePackageTable        -- what to link
     -> IO SuccessFlag

-- For the moment, in the batch linker, we don't bother to tell doLink
-- which packages to link -- it just tries all that are available.
-- batch_attempt_linking should only be *looked at* in batch mode.  It
-- should only be True if the upsweep was successful and someone
-- exports main, i.e., we have good reason to believe that linking
-- will succeed.

link ghcLink dflags
  = lookupHook linkHook l dflags ghcLink dflags
  where
    l LinkInMemory _ _ _
      = if cGhcWithInterpreter == "YES"
        then -- Not Linking...(demand linker will do the job)
             return Succeeded
        else panicBadLink LinkInMemory

    l NoLink _ _ _
      = return Succeeded

    l LinkBinary dflags batch_attempt_linking hpt
      = link' dflags batch_attempt_linking hpt

    l LinkStaticLib dflags batch_attempt_linking hpt
      = link' dflags batch_attempt_linking hpt

    l LinkDynLib dflags batch_attempt_linking hpt
      = link' dflags batch_attempt_linking hpt

panicBadLink :: GhcLink -> a
panicBadLink other = panic ("link: GHC not built to link this way: " ++
                            show other)

link' :: DynFlags                -- dynamic flags
      -> Bool                    -- attempt linking in batch mode?
      -> HomePackageTable        -- what to link
      -> IO SuccessFlag

link' dflags batch_attempt_linking hpt
   | batch_attempt_linking
   = do
        let
            staticLink = case ghcLink dflags of
                          LinkStaticLib -> True
                          _ -> False

            home_mod_infos = eltsHpt hpt

            -- the packages we depend on
            pkg_deps  = concatMap (map fst . dep_pkgs . mi_deps . hm_iface) home_mod_infos

            -- the linkables to link
            linkables = map (expectJust "link".hm_linkable) home_mod_infos

        debugTraceMsg dflags 3 (text "link: linkables are ..." $$ vcat (map ppr linkables))

        -- check for the -no-link flag
        if isNoLink (ghcLink dflags)
          then do debugTraceMsg dflags 3 (text "link(batch): linking omitted (-c flag given).")
                  return Succeeded
          else do

        let getOfiles (LM _ _ us) = map nameOfObject (filter isObject us)
            obj_files = concatMap getOfiles linkables

            exe_file = exeFileName staticLink dflags

        linking_needed <- linkingNeeded dflags staticLink linkables pkg_deps

        if not (gopt Opt_ForceRecomp dflags) && not linking_needed
           then do debugTraceMsg dflags 2 (text exe_file <+> text "is up to date, linking not required.")
                   return Succeeded
           else do

        compilationProgressMsg dflags ("Linking " ++ exe_file ++ " ...")

        -- Don't showPass in Batch mode; doLink will do that for us.
        let link = case ghcLink dflags of
                LinkBinary    -> linkBinary
                LinkStaticLib -> linkStaticLib
                LinkDynLib    -> linkDynLibCheck
                other         -> panicBadLink other
        link dflags obj_files pkg_deps

        debugTraceMsg dflags 3 (text "link: done")

        -- linkBinary only returns if it succeeds
        return Succeeded

   | otherwise
   = do debugTraceMsg dflags 3 (text "link(batch): upsweep (partially) failed OR" $$
                                text "   Main.main not exported; not linking.")
        return Succeeded


linkingNeeded :: DynFlags -> Bool -> [Linkable] -> [InstalledUnitId] -> IO Bool
linkingNeeded dflags staticLink linkables pkg_deps = do
        -- if the modification time on the executable is later than the
        -- modification times on all of the objects and libraries, then omit
        -- linking (unless the -fforce-recomp flag was given).
  let exe_file = exeFileName staticLink dflags
  e_exe_time <- tryIO $ getModificationUTCTime exe_file
  case e_exe_time of
    Left _  -> return True
    Right t -> do
        -- first check object files and extra_ld_inputs
        let extra_ld_inputs = [ f | FileOption _ f <- ldInputs dflags ]
        e_extra_times <- mapM (tryIO . getModificationUTCTime) extra_ld_inputs
        let (errs,extra_times) = splitEithers e_extra_times
        let obj_times =  map linkableTime linkables ++ extra_times
        if not (null errs) || any (t <) obj_times
            then return True
            else do

        -- next, check libraries. XXX this only checks Haskell libraries,
        -- not extra_libraries or -l things from the command line.
        let pkg_hslibs  = [ (collectLibraryPaths dflags [c], lib)
                          | Just c <- map (lookupInstalledPackage dflags) pkg_deps,
                            lib <- packageHsLibs dflags c ]

        pkg_libfiles <- mapM (uncurry (findHSLib dflags)) pkg_hslibs
        if any isNothing pkg_libfiles then return True else do
        e_lib_times <- mapM (tryIO . getModificationUTCTime)
                          (catMaybes pkg_libfiles)
        let (lib_errs,lib_times) = splitEithers e_lib_times
        if not (null lib_errs) || any (t <) lib_times
           then return True
           else checkLinkInfo dflags pkg_deps exe_file

-- Returns 'False' if it was, and we can avoid linking, because the
-- previous binary was linked with "the same options".
checkLinkInfo :: DynFlags -> [InstalledUnitId] -> FilePath -> IO Bool
checkLinkInfo dflags pkg_deps exe_file
 | not (platformSupportsSavingLinkOpts (platformOS (targetPlatform dflags)))
 -- ToDo: Windows and OS X do not use the ELF binary format, so
 -- readelf does not work there.  We need to find another way to do
 -- this.
 = return False -- conservatively we should return True, but not
                -- linking in this case was the behaviour for a long
                -- time so we leave it as-is.
 | otherwise
 = do
   link_info <- getLinkInfo dflags pkg_deps
   debugTraceMsg dflags 3 $ text ("Link info: " ++ link_info)
   m_exe_link_info <- readElfNoteAsString dflags exe_file
                          ghcLinkInfoSectionName ghcLinkInfoNoteName
   let sameLinkInfo = (Just link_info == m_exe_link_info)
   debugTraceMsg dflags 3 $ case m_exe_link_info of
     Nothing -> text "Exe link info: Not found"
     Just s
       | sameLinkInfo -> text ("Exe link info is the same")
       | otherwise    -> text ("Exe link info is different: " ++ s)
   return (not sameLinkInfo)

platformSupportsSavingLinkOpts :: OS -> Bool
platformSupportsSavingLinkOpts os
  | os == OSSolaris2 = False -- see #5382
  | otherwise        = osElfTarget os

-- See Note [LinkInfo section]
ghcLinkInfoSectionName :: String
ghcLinkInfoSectionName = ".debug-ghc-link-info"
   -- if we use the ".debug" prefix, then strip will strip it by default

-- Identifier for the note (see Note [LinkInfo section])
ghcLinkInfoNoteName :: String
ghcLinkInfoNoteName = "GHC link info"

findHSLib :: DynFlags -> [String] -> String -> IO (Maybe FilePath)
findHSLib dflags dirs lib = do
  let batch_lib_file = if WayDyn `notElem` ways dflags
                       then "lib" ++ lib <.> "a"
                       else mkSOName (targetPlatform dflags) lib
  found <- filterM doesFileExist (map (</> batch_lib_file) dirs)
  case found of
    [] -> return Nothing
    (x:_) -> return (Just x)

-- -----------------------------------------------------------------------------
-- Compile files in one-shot mode.

oneShot :: HscEnv -> Phase -> [(String, Maybe Phase)] -> IO ()
oneShot hsc_env stop_phase srcs = do
  o_files <- mapM (compileFile hsc_env stop_phase) srcs
  doLink (hsc_dflags hsc_env) stop_phase o_files

compileFile :: HscEnv -> Phase -> (FilePath, Maybe Phase) -> IO FilePath
compileFile hsc_env stop_phase (src, mb_phase) = do
   exists <- doesFileExist src
   when (not exists) $
        throwGhcExceptionIO (CmdLineError ("does not exist: " ++ src))

   let
        dflags    = hsc_dflags hsc_env
        split     = gopt Opt_SplitObjs dflags
        mb_o_file = outputFile dflags
        ghc_link  = ghcLink dflags      -- Set by -c or -no-link

        -- When linking, the -o argument refers to the linker's output.
        -- otherwise, we use it as the name for the pipeline's output.
        output
         -- If we are doing -fno-code, then act as if the output is
         -- 'Temporary'. This stops GHC trying to copy files to their
         -- final location.
         | HscNothing <- hscTarget dflags = Temporary TFL_CurrentModule
         | StopLn <- stop_phase, not (isNoLink ghc_link) = Persistent
                -- -o foo applies to linker
         | isJust mb_o_file = SpecificFile
                -- -o foo applies to the file we are compiling now
         | otherwise = Persistent

        stop_phase' = case stop_phase of
                        As _ | split -> SplitAs
                        _            -> stop_phase

   ( _, out_file) <- runPipeline stop_phase' hsc_env
                            (src, fmap RealPhase mb_phase) Nothing output
                            Nothing{-no ModLocation-} []
   return out_file


doLink :: DynFlags -> Phase -> [FilePath] -> IO ()
doLink dflags stop_phase o_files
  | not (isStopLn stop_phase)
  = return ()           -- We stopped before the linking phase

  | otherwise
  = case ghcLink dflags of
        NoLink        -> return ()
        LinkBinary    -> linkBinary         dflags o_files []
        LinkStaticLib -> linkStaticLib      dflags o_files []
        LinkDynLib    -> linkDynLibCheck    dflags o_files []
        other         -> panicBadLink other


-- ---------------------------------------------------------------------------

-- | Run a compilation pipeline, consisting of multiple phases.
--
-- This is the interface to the compilation pipeline, which runs
-- a series of compilation steps on a single source file, specifying
-- at which stage to stop.
--
-- The DynFlags can be modified by phases in the pipeline (eg. by
-- OPTIONS_GHC pragmas), and the changes affect later phases in the
-- pipeline.
runPipeline
  :: Phase                      -- ^ When to stop
  -> HscEnv                     -- ^ Compilation environment
  -> (FilePath,Maybe PhasePlus) -- ^ Input filename (and maybe -x suffix)
  -> Maybe FilePath             -- ^ original basename (if different from ^^^)
  -> PipelineOutput             -- ^ Output filename
  -> Maybe ModLocation          -- ^ A ModLocation, if this is a Haskell module
  -> [FilePath]                 -- ^ foreign objects
  -> IO (DynFlags, FilePath)    -- ^ (final flags, output filename)
runPipeline stop_phase hsc_env0 (input_fn, mb_phase)
             mb_basename output maybe_loc foreign_os

    = do let
             dflags0 = hsc_dflags hsc_env0

             -- Decide where dump files should go based on the pipeline output
             dflags = dflags0 { dumpPrefix = Just (basename ++ ".") }
             hsc_env = hsc_env0 {hsc_dflags = dflags}

             (input_basename, suffix) = splitExtension input_fn
             suffix' = drop 1 suffix -- strip off the .
             basename | Just b <- mb_basename = b
                      | otherwise             = input_basename

             -- If we were given a -x flag, then use that phase to start from
             start_phase = fromMaybe (RealPhase (startPhase suffix')) mb_phase

             isHaskell (RealPhase (Unlit _)) = True
             isHaskell (RealPhase (Cpp   _)) = True
             isHaskell (RealPhase (HsPp  _)) = True
             isHaskell (RealPhase (Hsc   _)) = True
             isHaskell (HscOut {})           = True
             isHaskell _                     = False

             isHaskellishFile = isHaskell start_phase

             env = PipeEnv{ stop_phase,
                            src_filename = input_fn,
                            src_basename = basename,
                            src_suffix = suffix',
                            output_spec = output }

         when (isBackpackishSuffix suffix') $
           throwGhcExceptionIO (UsageError
                       ("use --backpack to process " ++ input_fn))

         -- We want to catch cases of "you can't get there from here" before
         -- we start the pipeline, because otherwise it will just run off the
         -- end.
         let happensBefore' = happensBefore dflags
             check start_phase' = 
                 -- See Note [Partial ordering on phases]
                 -- Not the same as: (stop_phase `happensBefore` start_phase')
                 when (not (start_phase' `happensBefore'` stop_phase ||
                            start_phase' `eqPhase` stop_phase)) $
                       throwGhcExceptionIO (UsageError
                                   ("cannot compile this file to desired target: "
                                      ++ input_fn))
         case start_phase of
             RealPhase start_phase' -> check start_phase'
             RealPhaseWithInfo _ start_phase' -> check start_phase'
             HscOut {} -> return ()

         debugTraceMsg dflags 4 (text "Running the pipeline")
         r <- runPipeline' start_phase hsc_env env input_fn
                           maybe_loc foreign_os

         -- If we are compiling a Haskell module, and doing
         -- -dynamic-too, but couldn't do the -dynamic-too fast
         -- path, then rerun the pipeline for the dyn way
         let dflags = hsc_dflags hsc_env
         -- NB: Currently disabled on Windows (ref #7134, #8228, and #5987)
         when (not $ platformOS (targetPlatform dflags) == OSMinGW32) $ do
           when isHaskellishFile $ whenCannotGenerateDynamicToo dflags $ do
               debugTraceMsg dflags 4
                   (text "Running the pipeline again for -dynamic-too")
               let dflags' = dynamicTooMkDynamicDynFlags dflags
               hsc_env' <- newHscEnv dflags'
               _ <- runPipeline' start_phase hsc_env' env input_fn
                                 maybe_loc foreign_os
               return ()
         return r

runPipeline'
  :: PhasePlus                  -- ^ When to start
  -> HscEnv                     -- ^ Compilation environment
  -> PipeEnv
  -> FilePath                   -- ^ Input filename
  -> Maybe ModLocation          -- ^ A ModLocation, if this is a Haskell module
  -> [FilePath]                 -- ^ foreign objects, if we have one
  -> IO (DynFlags, FilePath)    -- ^ (final flags, output filename)
runPipeline' start_phase hsc_env env input_fn
             maybe_loc foreign_os
  = do
  -- Execute the pipeline...
  let state = PipeState{ hsc_env, maybe_loc, foreign_os = foreign_os }

  evalP (pipeLoop start_phase input_fn) env state

-- ---------------------------------------------------------------------------
-- outer pipeline loop

-- | pipeLoop runs phases until we reach the stop phase
pipeLoop :: PhasePlus -> FilePath -> CompPipeline (DynFlags, FilePath)
pipeLoop phase input_fn = do
  env <- getPipeEnv
  dflags <- getDynFlags
  -- See Note [Partial ordering on phases]
  let happensBefore' = happensBefore dflags
      stopPhase = stop_phase env
  case phase of
   RealPhase realPhase | realPhase `eqPhase` stopPhase            -- All done
     -> -- Sometimes, a compilation phase doesn't actually generate any output
        -- (eg. the CPP phase when -fcpp is not turned on).  If we end on this
        -- stage, but we wanted to keep the output, then we have to explicitly
        -- copy the file, remembering to prepend a {-# LINE #-} pragma so that
        -- further compilation stages can tell what the original filename was.
        case output_spec env of
        Temporary _ ->
            return (dflags, input_fn)
        output ->
            do pst <- getPipeState
               final_fn <- liftIO $ getOutputFilename
                                        stopPhase output (src_basename env)
                                        dflags stopPhase (maybe_loc pst)
               when (final_fn /= input_fn) $ do
                  let msg = ("Copying `" ++ input_fn ++"' to `" ++ final_fn ++ "'")
                      line_prag = Just ("{-# LINE 1 \"" ++ src_filename env ++ "\" #-}\n")
                  liftIO $ copyWithHeader dflags msg line_prag input_fn final_fn
               return (dflags, final_fn)


     | not (realPhase `happensBefore'` stopPhase)
        -- Something has gone wrong.  We'll try to cover all the cases when
        -- this could happen, so if we reach here it is a panic.
        -- eg. it might happen if the -C flag is used on a source file that
        -- has {-# OPTIONS -fasm #-}.
     -> panic ("pipeLoop: at phase " ++ show realPhase ++
           " but I wanted to stop at phase " ++ show stopPhase)

   _
     -> do liftIO $ debugTraceMsg dflags 4
                                  (text "Running phase" <+> ppr phase)
           (next_phase, output_fn) <- runHookedPhase phase input_fn dflags
           r <- pipeLoop next_phase output_fn
           case phase of
               HscOut {} ->
                   whenGeneratingDynamicToo dflags $ do
                       setDynFlags $ dynamicTooMkDynamicDynFlags dflags
                       -- TODO shouldn't ignore result:
                       _ <- pipeLoop phase input_fn
                       return ()
               _ ->
                   return ()
           return r

runHookedPhase :: PhasePlus -> FilePath -> DynFlags
               -> CompPipeline (PhasePlus, FilePath)
runHookedPhase pp input dflags =
  lookupHook runPhaseHook runPhase dflags pp input dflags

-- -----------------------------------------------------------------------------
-- In each phase, we need to know into what filename to generate the
-- output.  All the logic about which filenames we generate output
-- into is embodied in the following function.

-- | Computes the next output filename after we run @next_phase@.
-- Like 'getOutputFilename', but it operates in the 'CompPipeline' monad
-- (which specifies all of the ambient information.)
phaseOutputFilename :: Phase{-next phase-} -> CompPipeline FilePath
phaseOutputFilename next_phase = do
  PipeEnv{stop_phase, src_basename, output_spec} <- getPipeEnv
  PipeState{maybe_loc, hsc_env} <- getPipeState
  let dflags = hsc_dflags hsc_env
  liftIO $ getOutputFilename stop_phase output_spec
                             src_basename dflags next_phase maybe_loc

-- | Computes the next output filename for something in the compilation
-- pipeline.  This is controlled by several variables:
--
--      1. 'Phase': the last phase to be run (e.g. 'stopPhase').  This
--         is used to tell if we're in the last phase or not, because
--         in that case flags like @-o@ may be important.
--      2. 'PipelineOutput': is this intended to be a 'Temporary' or
--         'Persistent' build output?  Temporary files just go in
--         a fresh temporary name.
--      3. 'String': what was the basename of the original input file?
--      4. 'DynFlags': the obvious thing
--      5. 'Phase': the phase we want to determine the output filename of.
--      6. @Maybe ModLocation@: the 'ModLocation' of the module we're
--         compiling; this can be used to override the default output
--         of an object file.  (TODO: do we actually need this?)
getOutputFilename
  :: Phase -> PipelineOutput -> String
  -> DynFlags -> Phase{-next phase-} -> Maybe ModLocation -> IO FilePath
getOutputFilename stop_phase output basename dflags next_phase maybe_location
 | is_last_phase, Persistent   <- output = persistent_fn
 | is_last_phase, SpecificFile <- output = case outputFile dflags of
                                           Just f -> return f
                                           Nothing ->
                                               panic "SpecificFile: No filename"
 | keep_this_output                      = persistent_fn
 | Temporary lifetime <- output          = newTempName dflags lifetime suffix
 | otherwise                             = newTempName dflags TFL_CurrentModule
   suffix
    where
          hcsuf      = hcSuf dflags
          odir       = objectDir dflags
          osuf       = objectSuf dflags
          keep_hc    = gopt Opt_KeepHcFiles dflags
          keep_s     = gopt Opt_KeepSFiles dflags
          keep_bc    = gopt Opt_KeepLlvmFiles dflags

          myPhaseInputExt HCc       = hcsuf
          myPhaseInputExt MergeForeign = osuf
          myPhaseInputExt StopLn    = osuf
          myPhaseInputExt other     = phaseInputExt other

          is_last_phase = next_phase `eqPhase` stop_phase

          -- sometimes, we keep output from intermediate stages
          keep_this_output =
               case next_phase of
                       As _    | keep_s     -> True
                       LlvmMangle | keep_s  -> True
                       LlvmOpt | keep_bc    -> True
                       HCc     | keep_hc    -> True
                       _other               -> False

          suffix = myPhaseInputExt next_phase

          -- persistent object files get put in odir
          persistent_fn
             | StopLn <- next_phase = return odir_persistent
             | otherwise            = return persistent

          persistent = basename <.> suffix

          odir_persistent
             | Just loc <- maybe_location = ml_obj_file loc
             | Just d <- odir = d </> persistent
             | otherwise      = persistent


-- | The fast LLVM Pipeline skips the mangler and assembler,
-- emiting object code dirctly from llc.
--
-- slow: opt -> llc -> .s -> mangler -> as -> .o
-- fast: opt -> llc -> .o
--
-- hidden flag: -ffast-llvm
--
-- if keep-s-files is specified, we need to go through
-- the slow pipeline (Kavon Farvardin requested this).
fastLlvmPipeline :: DynFlags -> Bool
fastLlvmPipeline dflags
  = not (gopt Opt_KeepSFiles dflags) && gopt Opt_FastLlvm dflags

-- | LLVM Options. These are flags to be passed to opt and llc, to ensure
-- consistency we list them in pairs, so that they form groups.
llvmOptions :: DynFlags
            -> [(String, String)]  -- ^ pairs of (opt, llc) arguments
llvmOptions dflags =
       [("-enable-tbaa -tbaa",  "-enable-tbaa") | gopt Opt_LlvmTBAA dflags ]
    ++ [("-relocation-model=" ++ rmodel
        ,"-relocation-model=" ++ rmodel) | not (null rmodel)]
    ++ [("-stack-alignment=" ++ (show align)
        ,"-stack-alignment=" ++ (show align)) | align > 0 ]
    ++ [("", "-filetype=obj") | fastLlvmPipeline dflags ]

    -- Additional llc flags
    ++ [("", "-mcpu=" ++ mcpu)   | not (null mcpu) ]
    ++ [("", "-mattr=" ++ attrs) | not (null attrs) ]

  where target = LLVM_TARGET
        Just (LlvmTarget _ mcpu mattr) = lookup target (llvmTargets dflags)

        -- Relocation models
        rmodel | gopt Opt_PIC dflags        = "pic"
               | positionIndependent dflags = "pic"
               | WayDyn `elem` ways dflags  = "dynamic-no-pic"
               | otherwise                  = "static"

        align :: Int
        align = case platformArch (targetPlatform dflags) of
                  ArchX86_64 | isAvxEnabled dflags -> 32
                  _                                -> 0

        attrs :: String
        attrs = intercalate "," $ mattr
              ++ ["+sse42"   | isSse4_2Enabled dflags   ]
              ++ ["+sse2"    | isSse2Enabled dflags     ]
              ++ ["+sse"     | isSseEnabled dflags      ]
              ++ ["+avx512f" | isAvx512fEnabled dflags  ]
              ++ ["+avx2"    | isAvx2Enabled dflags     ]
              ++ ["+avx"     | isAvxEnabled dflags      ]
              ++ ["+avx512cd"| isAvx512cdEnabled dflags ]
              ++ ["+avx512er"| isAvx512erEnabled dflags ]
              ++ ["+avx512pf"| isAvx512pfEnabled dflags ]

-- -----------------------------------------------------------------------------
-- | Each phase in the pipeline returns the next phase to execute, and the
-- name of the file in which the output was placed.
--
-- We must do things dynamically this way, because we often don't know
-- what the rest of the phases will be until part-way through the
-- compilation: for example, an {-# OPTIONS -fasm #-} at the beginning
-- of a source file can change the latter stages of the pipeline from
-- taking the LLVM route to using the native code generator.
--
runPhase :: PhasePlus   -- ^ Run this phase
         -> FilePath    -- ^ name of the input file
         -> DynFlags    -- ^ for convenience, we pass the current dflags in
         -> CompPipeline (PhasePlus,           -- next phase to run
                          FilePath)            -- output filename

        -- Invariant: the output filename always contains the output
        -- Interesting case: Hsc when there is no recompilation to do
        --                   Then the output filename is still a .o file


-------------------------------------------------------------------------------
-- Unlit phase

runPhase (RealPhase (Unlit sf)) input_fn dflags
  = do
       output_fn <- phaseOutputFilename (Cpp sf)

       let flags = [ -- The -h option passes the file name for unlit to
                     -- put in a #line directive
                     SysTools.Option     "-h"
                     -- See Note [Don't normalise input filenames].
                   , SysTools.Option $ escape input_fn
                   , SysTools.FileOption "" input_fn
                   , SysTools.FileOption "" output_fn
                   ]

       liftIO $ SysTools.runUnlit dflags flags

       return (RealPhase (Cpp sf), output_fn)
  where
       -- escape the characters \, ", and ', but don't try to escape
       -- Unicode or anything else (so we don't use Util.charToC
       -- here).  If we get this wrong, then in
       -- Coverage.isGoodTickSrcSpan where we check that the filename in
       -- a SrcLoc is the same as the source filenaame, the two will
       -- look bogusly different. See test:
       -- libraries/hpc/tests/function/subdir/tough2.hs
       escape ('\\':cs) = '\\':'\\': escape cs
       escape ('\"':cs) = '\\':'\"': escape cs
       escape ('\'':cs) = '\\':'\'': escape cs
       escape (c:cs)    = c : escape cs
       escape []        = []

-------------------------------------------------------------------------------
-- Cpp phase : (a) gets OPTIONS out of file
--             (b) runs cpp if necessary

runPhase (RealPhase (Cpp sf)) input_fn dflags0
  = do
       src_opts <- liftIO $ getOptionsFromFile dflags0 input_fn
       (dflags1, unhandled_flags, warns)
           <- liftIO $ parseDynamicFilePragma dflags0 src_opts
       setDynFlags dflags1
       liftIO $ checkProcessArgsResult dflags1 unhandled_flags

       if not (xopt LangExt.Cpp dflags1) then do
           -- we have to be careful to emit warnings only once.
           unless (gopt Opt_Pp dflags1) $
               liftIO $ handleFlagWarnings dflags1 warns

           -- no need to preprocess CPP, just pass input file along
           -- to the next phase of the pipeline.
           return (RealPhase (HsPp sf), input_fn)
        else do
            output_fn <- phaseOutputFilename (HsPp sf)
            liftIO $ doCpp dflags1 True{-raw-}
                           input_fn output_fn
            -- re-read the pragmas now that we've preprocessed the file
            -- See #2464,#3457
            src_opts <- liftIO $ getOptionsFromFile dflags0 output_fn
            (dflags2, unhandled_flags, warns)
                <- liftIO $ parseDynamicFilePragma dflags0 src_opts
            liftIO $ checkProcessArgsResult dflags2 unhandled_flags
            unless (gopt Opt_Pp dflags2) $
                liftIO $ handleFlagWarnings dflags2 warns
            -- the HsPp pass below will emit warnings

            setDynFlags dflags2

            return (RealPhase (HsPp sf), output_fn)

-------------------------------------------------------------------------------
-- HsPp phase

runPhase (RealPhase (HsPp sf)) input_fn dflags
  = do
       if not (gopt Opt_Pp dflags) then
           -- no need to preprocess, just pass input file along
           -- to the next phase of the pipeline.
          return (RealPhase (Hsc sf), input_fn)
        else do
            PipeEnv{src_basename, src_suffix} <- getPipeEnv
            let orig_fn = src_basename <.> src_suffix
            output_fn <- phaseOutputFilename (Hsc sf)
            liftIO $ SysTools.runPp dflags
                           ( [ SysTools.Option     orig_fn
                             , SysTools.Option     input_fn
                             , SysTools.FileOption "" output_fn
                             ]
                           )

            -- re-read pragmas now that we've parsed the file (see #3674)
            src_opts <- liftIO $ getOptionsFromFile dflags output_fn
            (dflags1, unhandled_flags, warns)
                <- liftIO $ parseDynamicFilePragma dflags src_opts
            setDynFlags dflags1
            liftIO $ checkProcessArgsResult dflags1 unhandled_flags
            liftIO $ handleFlagWarnings dflags1 warns

            return (RealPhase (Hsc sf), output_fn)

-----------------------------------------------------------------------------
-- Hsc phase

-- Compilation of a single module, in "legacy" mode (_not_ under
-- the direction of the compilation manager).
runPhase (RealPhase (Hsc src_flavour)) input_fn dflags0
 = do   -- normal Hsc mode, not mkdependHS

        PipeEnv{ stop_phase=stop,
                 src_basename=basename,
                 src_suffix=suff } <- getPipeEnv

  -- we add the current directory (i.e. the directory in which
  -- the .hs files resides) to the include path, since this is
  -- what gcc does, and it's probably what you want.
        let current_dir = takeDirectory basename
            paths = includePaths dflags0
            dflags = dflags0 { includePaths = current_dir : paths }

        setDynFlags dflags

  -- gather the imports and module name
        (hspp_buf,mod_name,imps,src_imps) <- liftIO $ do
          do
            buf <- hGetStringBuffer input_fn
            (src_imps,imps,L _ mod_name) <- getImports dflags buf input_fn (basename <.> suff)
            return (Just buf, mod_name, imps, src_imps)

  -- Take -o into account if present
  -- Very like -ohi, but we must *only* do this if we aren't linking
  -- (If we're linking then the -o applies to the linked thing, not to
  -- the object file for one module.)
  -- Note the nasty duplication with the same computation in compileFile above
        location <- getLocation src_flavour mod_name

        let o_file = ml_obj_file location -- The real object file
            hi_file = ml_hi_file location
            dest_file | writeInterfaceOnlyMode dflags
                            = hi_file
                      | otherwise
                            = o_file

  -- Figure out if the source has changed, for recompilation avoidance.
  --
  -- Setting source_unchanged to True means that M.o seems
  -- to be up to date wrt M.hs; so no need to recompile unless imports have
  -- changed (which the compiler itself figures out).
  -- Setting source_unchanged to False tells the compiler that M.o is out of
  -- date wrt M.hs (or M.o doesn't exist) so we must recompile regardless.
        src_timestamp <- liftIO $ getModificationUTCTime (basename <.> suff)

        source_unchanged <- liftIO $
          if not (isStopLn stop)
                -- SourceModified unconditionally if
                --      (a) recompilation checker is off, or
                --      (b) we aren't going all the way to .o file (e.g. ghc -S)
             then return SourceModified
                -- Otherwise look at file modification dates
             else do dest_file_exists <- doesFileExist dest_file
                     if not dest_file_exists
                        then return SourceModified       -- Need to recompile
                        else do t2 <- getModificationUTCTime dest_file
                                if t2 > src_timestamp
                                  then return SourceUnmodified
                                  else return SourceModified

        PipeState{hsc_env=hsc_env'} <- getPipeState

  -- Tell the finder cache about this module
        mod <- liftIO $ addHomeModuleToFinder hsc_env' mod_name location

  -- Make the ModSummary to hand to hscMain
        let
            mod_summary = ModSummary {  ms_mod       = mod,
                                        ms_hsc_src   = src_flavour,
                                        ms_hspp_file = input_fn,
                                        ms_hspp_opts = dflags,
                                        ms_hspp_buf  = hspp_buf,
                                        ms_location  = location,
                                        ms_hs_date   = src_timestamp,
                                        ms_obj_date  = Nothing,
                                        ms_parsed_mod   = Nothing,
                                        ms_iface_date   = Nothing,
                                        ms_textual_imps = imps,
                                        ms_srcimps      = src_imps }

  -- run the compiler!
        let msg hsc_env _ what _ = oneShotMsg hsc_env what
        (result, _) <- liftIO $ hscIncrementalCompile True Nothing (Just msg) hsc_env'
                            mod_summary source_unchanged Nothing (1,1)

        return (HscOut src_flavour mod_name result,
                panic "HscOut doesn't have an input filename")

runPhase (HscOut src_flavour mod_name result) _ dflags = do
        location <- getLocation src_flavour mod_name
        setModLocation location

        let o_file = ml_obj_file location -- The real object file
            hsc_lang = hscTarget dflags
            next_phase = hscPostBackendPhase dflags src_flavour hsc_lang

        case result of
            HscNotGeneratingCode ->
                return (RealPhase StopLn,
                        panic "No output filename from Hsc when no-code")
            HscUpToDate ->
                do liftIO $ touchObjectFile dflags o_file
                   -- The .o file must have a later modification date
                   -- than the source file (else we wouldn't get Nothing)
                   -- but we touch it anyway, to keep 'make' happy (we think).
                   return (RealPhase StopLn, o_file)
            HscUpdateBoot ->
                do -- In the case of hs-boot files, generate a dummy .o-boot
                   -- stamp file for the benefit of Make
                   liftIO $ touchObjectFile dflags o_file
                   return (RealPhase StopLn, o_file)
            HscUpdateSig ->
                do -- We need to create a REAL but empty .o file
                   -- because we are going to attempt to put it in a library
                   PipeState{hsc_env=hsc_env'} <- getPipeState
                   let input_fn = expectJust "runPhase" (ml_hs_file location)
                       basename = dropExtension input_fn
                   liftIO $ compileEmptyStub dflags hsc_env' basename location mod_name
                   return (RealPhase StopLn, o_file)
            HscRecomp cgguts mod_summary
              -> do output_fn <- phaseOutputFilename next_phase

                    PipeState{hsc_env=hsc_env'} <- getPipeState

                    (outputFilename, mStub, foreign_files, mangInfo) <- liftIO $
                      hscGenHardCode hsc_env' cgguts mod_summary output_fn
                    stub_o <- liftIO (mapM (compileStub hsc_env') mStub)
                    foreign_os <- liftIO $
                      mapM (uncurry (compileForeign hsc_env')) foreign_files
                    setForeignOs (maybe [] return stub_o ++ foreign_os)

                    let kind = case next_phase of
                                 LlvmOpt -> RealPhaseWithInfo
                                 _       -> \ _ p -> RealPhase p

                    return (kind mangInfo next_phase, outputFilename)

-----------------------------------------------------------------------------
-- Cmm phase

runPhase (RealPhase CmmCpp) input_fn dflags
  = do
       output_fn <- phaseOutputFilename Cmm
       liftIO $ doCpp dflags False{-not raw-}
                      input_fn output_fn
       return (RealPhase Cmm, output_fn)

runPhase (RealPhase Cmm) input_fn dflags
  = do
        let hsc_lang = hscTarget dflags

        let next_phase = hscPostBackendPhase dflags HsSrcFile hsc_lang

        output_fn <- phaseOutputFilename next_phase

        PipeState{hsc_env} <- getPipeState

        liftIO $ hscCompileCmmFile hsc_env input_fn output_fn

        return (RealPhase next_phase, output_fn)

-----------------------------------------------------------------------------
-- Cc phase

-- we don't support preprocessing .c files (with -E) now.  Doing so introduces
-- way too many hacks, and I can't say I've ever used it anyway.

runPhase (RealPhase cc_phase) input_fn dflags
   | any (cc_phase `eqPhase`) [Cc, Ccxx, HCc, Cobjc, Cobjcxx]
   = do
        let platform = targetPlatform dflags
            hcc = cc_phase `eqPhase` HCc

        let cmdline_include_paths = includePaths dflags

        -- HC files have the dependent packages stamped into them
        pkgs <- if hcc then liftIO $ getHCFilePackages input_fn else return []

        -- add package include paths even if we're just compiling .c
        -- files; this is the Value Add(TM) that using ghc instead of
        -- gcc gives you :)
        pkg_include_dirs <- liftIO $ getPackageIncludePath dflags pkgs
        let include_paths = foldr (\ x xs -> ("-I" ++ x) : xs) []
                              (cmdline_include_paths ++ pkg_include_dirs)

        let gcc_extra_viac_flags = extraGccViaCFlags dflags
        let pic_c_flags = picCCOpts dflags

        let verbFlags = getVerbFlags dflags

        -- cc-options are not passed when compiling .hc files.  Our
        -- hc code doesn't not #include any header files anyway, so these
        -- options aren't necessary.
        pkg_extra_cc_opts <- liftIO $
          if cc_phase `eqPhase` HCc
             then return []
             else getPackageExtraCcOpts dflags pkgs

        framework_paths <-
            if platformUsesFrameworks platform
            then do pkgFrameworkPaths <- liftIO $ getPackageFrameworkPath dflags pkgs
                    let cmdlineFrameworkPaths = frameworkPaths dflags
                    return $ map ("-F"++)
                                 (cmdlineFrameworkPaths ++ pkgFrameworkPaths)
            else return []

        let cc_opt | optLevel dflags >= 2 = [ "-O2" ]
                   | optLevel dflags >= 1 = [ "-O" ]
                   | otherwise            = []

        -- Decide next phase
        let next_phase = As False
        output_fn <- phaseOutputFilename next_phase

        let
          more_hcc_opts =
                -- on x86 the floating point regs have greater precision
                -- than a double, which leads to unpredictable results.
                -- By default, we turn this off with -ffloat-store unless
                -- the user specified -fexcess-precision.
                (if platformArch platform == ArchX86 &&
                    not (gopt Opt_ExcessPrecision dflags)
                        then [ "-ffloat-store" ]
                        else []) ++

                -- gcc's -fstrict-aliasing allows two accesses to memory
                -- to be considered non-aliasing if they have different types.
                -- This interacts badly with the C code we generate, which is
                -- very weakly typed, being derived from C--.
                ["-fno-strict-aliasing"]

        ghcVersionH <- liftIO $ getGhcVersionPathName dflags

        let gcc_lang_opt | cc_phase `eqPhase` Ccxx    = "c++"
                         | cc_phase `eqPhase` Cobjc   = "objective-c"
                         | cc_phase `eqPhase` Cobjcxx = "objective-c++"
                         | otherwise                  = "c"
        liftIO $ SysTools.runCc dflags (
                -- force the C compiler to interpret this file as C when
                -- compiling .hc files, by adding the -x c option.
                -- Also useful for plain .c files, just in case GHC saw a
                -- -x c option.
                        [ SysTools.Option "-x", SysTools.Option gcc_lang_opt
                        , SysTools.FileOption "" input_fn
                        , SysTools.Option "-o"
                        , SysTools.FileOption "" output_fn
                        ]
                       ++ map SysTools.Option (
                          pic_c_flags

                -- Stub files generated for foreign exports references the runIO_closure
                -- and runNonIO_closure symbols, which are defined in the base package.
                -- These symbols are imported into the stub.c file via RtsAPI.h, and the
                -- way we do the import depends on whether we're currently compiling
                -- the base package or not.
                       ++ (if platformOS platform == OSMinGW32 &&
                              thisPackage dflags == baseUnitId
                                then [ "-DCOMPILING_BASE_PACKAGE" ]
                                else [])

        -- We only support SparcV9 and better because V8 lacks an atomic CAS
        -- instruction. Note that the user can still override this
        -- (e.g., -mcpu=ultrasparc) as GCC picks the "best" -mcpu flag
        -- regardless of the ordering.
        --
        -- This is a temporary hack. See #2872, commit
        -- 5bd3072ac30216a505151601884ac88bf404c9f2
                       ++ (if platformArch platform == ArchSPARC
                           then ["-mcpu=v9"]
                           else [])

                       -- GCC 4.6+ doesn't like -Wimplicit when compiling C++.
                       ++ (if (cc_phase /= Ccxx && cc_phase /= Cobjcxx)
                             then ["-Wimplicit"]
                             else [])

                       ++ (if hcc
                             then gcc_extra_viac_flags ++ more_hcc_opts
                             else [])
                       ++ verbFlags
                       ++ [ "-S" ]
                       ++ cc_opt
                       ++ [ "-include", ghcVersionH ]
                       ++ framework_paths
                       ++ include_paths
                       ++ pkg_extra_cc_opts
                       ))

        return (RealPhase next_phase, output_fn)

-----------------------------------------------------------------------------
-- Splitting phase

runPhase (RealPhase Splitter) input_fn dflags
  = do  -- tmp_pfx is the prefix used for the split .s files

        split_s_prefix <-
          liftIO $ newTempName dflags TFL_CurrentModule "split"
        let n_files_fn = split_s_prefix

        liftIO $ SysTools.runSplit dflags
                          [ SysTools.FileOption "" input_fn
                          , SysTools.FileOption "" split_s_prefix
                          , SysTools.FileOption "" n_files_fn
                          ]

        -- Save the number of split files for future references
        s <- liftIO $ readFile n_files_fn
        let n_files = read s :: Int
            dflags' = dflags { splitInfo = Just (split_s_prefix, n_files) }

        setDynFlags dflags'

        -- Remember to delete all these files
        liftIO $ addFilesToClean dflags' TFL_CurrentModule $
                                 [ split_s_prefix ++ "__" ++ show n ++ ".s"
                                 | n <- [1..n_files]]

        return (RealPhase SplitAs,
                "**splitter**") -- we don't use the filename in SplitAs

-----------------------------------------------------------------------------
-- As, SpitAs phase : Assembler

-- This is for calling the assembler on a regular assembly file (not split).
runPhase (RealPhase (As with_cpp)) input_fn dflags
  = do
        -- LLVM from version 3.0 onwards doesn't support the OS X system
        -- assembler, so we use clang as the assembler instead. (#5636)
        let whichAsProg | hscTarget dflags == HscLlvm &&
                          platformOS (targetPlatform dflags) == OSDarwin
                        = return SysTools.runClang
                        | otherwise = return SysTools.runAs

        as_prog <- whichAsProg
        let cmdline_include_paths = includePaths dflags
        let pic_c_flags = picCCOpts dflags

        next_phase <- maybeMergeForeign
        output_fn <- phaseOutputFilename next_phase

        -- we create directories for the object file, because it
        -- might be a hierarchical module.
        liftIO $ createDirectoryIfMissing True (takeDirectory output_fn)

        ccInfo <- liftIO $ getCompilerInfo dflags
        let runAssembler inputFilename outputFilename
                = liftIO $ as_prog dflags
                       ([ SysTools.Option ("-I" ++ p) | p <- cmdline_include_paths ]

                       -- See Note [-fPIC for assembler]
                       ++ map SysTools.Option pic_c_flags

        -- We only support SparcV9 and better because V8 lacks an atomic CAS
        -- instruction so we have to make sure that the assembler accepts the
        -- instruction set. Note that the user can still override this
        -- (e.g., -mcpu=ultrasparc). GCC picks the "best" -mcpu flag
        -- regardless of the ordering.
        --
        -- This is a temporary hack.
                       ++ (if platformArch (targetPlatform dflags) == ArchSPARC
                           then [SysTools.Option "-mcpu=v9"]
                           else [])
                       ++ (if any (ccInfo ==) [Clang, AppleClang, AppleClang51]
                            then [SysTools.Option "-Qunused-arguments"]
                            else [])
                       ++ [ SysTools.Option "-x"
                          , if with_cpp
                              then SysTools.Option "assembler-with-cpp"
                              else SysTools.Option "assembler"
                          , SysTools.Option "-c"
                          , SysTools.FileOption "" inputFilename
                          , SysTools.Option "-o"
                          , SysTools.FileOption "" outputFilename
                          ])

        liftIO $ debugTraceMsg dflags 4 (text "Running the assembler")
        runAssembler input_fn output_fn
        return (RealPhase next_phase, output_fn)


-- This is for calling the assembler on a split assembly file (so a collection
-- of assembly files)
runPhase (RealPhase SplitAs) _input_fn dflags
  = do
        -- we'll handle the stub_o file in this phase, so don't MergeForeign,
        -- just jump straight to StopLn afterwards.
        let next_phase = StopLn
        output_fn <- phaseOutputFilename next_phase

        let base_o = dropExtension output_fn
            osuf = objectSuf dflags
            split_odir  = base_o ++ "_" ++ osuf ++ "_split"

        let pic_c_flags = picCCOpts dflags

        -- this also creates the hierarchy
        liftIO $ createDirectoryIfMissing True split_odir

        -- remove M_split/ *.o, because we're going to archive M_split/ *.o
        -- later and we don't want to pick up any old objects.
        fs <- liftIO $ getDirectoryContents split_odir
        liftIO $ mapM_ removeFile $
                map (split_odir </>) $ filter (osuf `isSuffixOf`) fs

        let (split_s_prefix, n) = case splitInfo dflags of
                                  Nothing -> panic "No split info"
                                  Just x -> x

        let split_s   n = split_s_prefix ++ "__" ++ show n <.> "s"

            split_obj :: Int -> FilePath
            split_obj n = split_odir </>
                          takeFileName base_o ++ "__" ++ show n <.> osuf

        let assemble_file n
              = SysTools.runAs dflags (

        -- We only support SparcV9 and better because V8 lacks an atomic CAS
        -- instruction so we have to make sure that the assembler accepts the
        -- instruction set. Note that the user can still override this
        -- (e.g., -mcpu=ultrasparc). GCC picks the "best" -mcpu flag
        -- regardless of the ordering.
        --
        -- This is a temporary hack.
                          (if platformArch (targetPlatform dflags) == ArchSPARC
                           then [SysTools.Option "-mcpu=v9"]
                           else []) ++

                          -- See Note [-fPIC for assembler]
                          map SysTools.Option pic_c_flags ++

                          [ SysTools.Option "-c"
                          , SysTools.Option "-o"
                          , SysTools.FileOption "" (split_obj n)
                          , SysTools.FileOption "" (split_s n)
                          ])

        liftIO $ mapM_ assemble_file [1..n]

        -- Note [pipeline-split-init]
        -- If we have a stub file -- which will be part of foreign_os --
        --  it may contain constructor
        -- functions for initialisation of this module.  We can't
        -- simply leave the stub as a separate object file, because it
        -- will never be linked in: nothing refers to it.  We need to
        -- ensure that if we ever refer to the data in this module
        -- that needs initialisation, then we also pull in the
        -- initialisation routine.
        --
        -- To that end, we make a DANGEROUS ASSUMPTION here: the data
        -- that needs to be initialised is all in the FIRST split
        -- object.  See Note [codegen-split-init].
        --
        -- We also merge in all the foreign objects since we're at it.

        PipeState{foreign_os} <- getPipeState
        if null foreign_os
          then return ()
          else liftIO $ do
             tmp_split_1 <- newTempName dflags TFL_CurrentModule osuf
             let split_1 = split_obj 1
             copyFile split_1 tmp_split_1
             removeFile split_1
             joinObjectFiles dflags (tmp_split_1 : foreign_os) split_1

        -- join them into a single .o file
        liftIO $ joinObjectFiles dflags (map split_obj [1..n]) output_fn

        return (RealPhase next_phase, output_fn)

-----------------------------------------------------------------------------
-- LlvmOpt phase
<<<<<<< HEAD

runPhase (RealPhaseWithInfo mangInfo LlvmOpt) input_fn dflags
  = do
    let opt_lvl  = max 0 (min 0 $ optLevel dflags) -- FIXME(kavon) change back to min 2
        -- don't specify anything if user has specified commands. We do this
        -- for opt but not llc since opt is very specifically for optimisation
        -- passes only, so if the user is passing us extra options we assume
        -- they know what they are doing and don't get in the way.
        optFlag  = if null (getOpts dflags opt_lo)
                       then map SysTools.Option $ words (llvmOpts !! opt_lvl)
                       else []
        tbaa | gopt Opt_LlvmTBAA dflags = "--enable-tbaa=true"
             | otherwise                = "--enable-tbaa=false"


=======
runPhase (RealPhase LlvmOpt) input_fn dflags
  = do
>>>>>>> 7109fa81
    output_fn <- phaseOutputFilename LlvmLlc

    liftIO $ SysTools.runLlvmOpt dflags
               (   optFlag
                ++ defaultOptions ++
                [ SysTools.FileOption "" input_fn
                , SysTools.Option "-o"
                , SysTools.FileOption "" output_fn]
                )

    return (RealPhaseWithInfo mangInfo LlvmLlc, output_fn)
  where
        -- we always (unless -optlo specified) run Opt since we rely on it to
        -- fix up some pretty big deficiencies in the code we generate
        llvmOpts = case optLevel dflags of
          0 -> "-mem2reg -globalopt"
          1 -> "-O1 -globalopt"
          _ -> "-O2"

        -- don't specify anything if user has specified commands. We do this
        -- for opt but not llc since opt is very specifically for optimisation
        -- passes only, so if the user is passing us extra options we assume
        -- they know what they are doing and don't get in the way.
        optFlag = if null (getOpts dflags opt_lo)
                  then map SysTools.Option $ words llvmOpts
                  else []

        defaultOptions = map SysTools.Option . concat . fmap words . fst
                       $ unzip (llvmOptions dflags)

-----------------------------------------------------------------------------
-- LlvmLlc phase

runPhase (RealPhaseWithInfo mangInfo LlvmLlc) input_fn dflags
  = do
    next_phase <- if fastLlvmPipeline dflags
                  then maybeMergeForeign
                  -- hidden debugging flag '-dno-llvm-mangler' to skip mangling
                  else case gopt Opt_NoLlvmMangler dflags of
                         False                            -> return LlvmMangle
                         True | gopt Opt_SplitObjs dflags -> return Splitter
                         True                             -> return (As False)

    output_fn <- phaseOutputFilename next_phase

    liftIO $ SysTools.runLlvmLlc dflags
<<<<<<< HEAD
                ( map SysTools.Option cpscall_workaround
                ++ [ -- FIXME(kavon) SysTools.Option (llvmOpts !! opt_lvl),
                    SysTools.Option $ "-relocation-model=" ++ rmodel,
                    SysTools.FileOption "" input_fn,
                    SysTools.Option "-o", SysTools.FileOption "" output_fn]
                ++ [SysTools.Option tbaa]
                ++ map SysTools.Option fpOpts
                ++ map SysTools.Option abiOpts
                ++ map SysTools.Option sseOpts
                ++ map SysTools.Option avxOpts
                ++ map SysTools.Option avx512Opts
                ++ map SysTools.Option stackAlignOpts)
                
    let doNext = case (next_phase, mangInfo) of
                      (LlvmMangle, i)       -> RealPhaseWithInfo i LlvmMangle
                      (_, Just _)           -> panic ("after LLC: TNTC info was provided, "
                                                     ++ "but -dno-llvm-mangler was given!")
                                                     -- TODO(kavon) probably should just be 
                                                     -- a warning since its a debug flag anyways
                      (p, Nothing)          -> RealPhase p

    return (doNext, output_fn)
  where
        
        -- TODO(kavon): These workarounds are temporary until I fix them in LLVM.
        --
        --  * Disabling CSE and LICM are related to constants spills (ghc-llvm issue #11)
        --  * Disabling shrink wrapping is related to inserting prologues at each return point
        --    for stack alignment purposes.
        --  * Disabling jump-table switches is discussed in ghc-llvm issue #20.
        cpscall_workaround = ["-disable-machine-cse", "-disable-machine-licm", "-enable-shrink-wrap=false", "-min-jump-table-entries=1000"]
      
        -- Bug in LLVM at O3 on OSX.
        llvmOpts = if platformOS (targetPlatform dflags) == OSDarwin
                   then ["-O1", "-O2", "-O2"]
                   else ["-O1", "-O2", "-O3"]
        -- On ARMv7 using LLVM, LLVM fails to allocate floating point registers
        -- while compiling GHC source code. It's probably due to fact that it
        -- does not enable VFP by default. Let's do this manually here
        fpOpts = case platformArch (targetPlatform dflags) of
                   ArchARM ARMv7 ext _ -> if (elem VFPv3 ext)
                                      then ["-mattr=+v7,+vfp3"]
                                      else if (elem VFPv3D16 ext)
                                           then ["-mattr=+v7,+vfp3,+d16"]
                                           else []
                   ArchARM ARMv6 ext _ -> if (elem VFPv2 ext)
                                          then ["-mattr=+v6,+vfp2"]
                                          else ["-mattr=+v6"]
                   _                 -> []
        -- On Ubuntu/Debian with ARM hard float ABI, LLVM's llc still
        -- compiles into soft-float ABI. We need to explicitly set abi
        -- to hard
        abiOpts = case platformArch (targetPlatform dflags) of
                    ArchARM _ _ HARD -> ["-float-abi=hard"]
                    ArchARM _ _ _    -> []
                    _                -> []

        sseOpts | isSse4_2Enabled dflags = ["-mattr=+sse42"]
                | isSse2Enabled dflags   = ["-mattr=+sse2"]
                | isSseEnabled dflags    = ["-mattr=+sse"]
                | otherwise              = []

        avxOpts | isAvx512fEnabled dflags = ["-mattr=+avx512f"]
                | isAvx2Enabled dflags    = ["-mattr=+avx2"]
                | isAvxEnabled dflags     = ["-mattr=+avx"]
                | otherwise               = []

        avx512Opts =
          [ "-mattr=+avx512cd" | isAvx512cdEnabled dflags ] ++
          [ "-mattr=+avx512er" | isAvx512erEnabled dflags ] ++
          [ "-mattr=+avx512pf" | isAvx512pfEnabled dflags ]

        stackAlignOpts =
            case platformArch (targetPlatform dflags) of
              ArchX86_64 | isAvxEnabled dflags -> ["-stack-alignment=32"]
              _                                -> []
=======
                (  optFlag
                ++ defaultOptions
                ++ [ SysTools.FileOption "" input_fn
                   , SysTools.Option "-o"
                   , SysTools.FileOption "" output_fn
                   ]
                )

    return (RealPhase next_phase, output_fn)
  where
    -- Note [Clamping of llc optimizations]
    --
    -- See #13724
    --
    -- we clamp the llc optimization between [1,2]. This is because passing -O0
    -- to llc 3.9 or llc 4.0, the naive register allocator can fail with
    --
    --   Error while trying to spill R1 from class GPR: Cannot scavenge register
    --   without an emergency spill slot!
    --
    -- Observed at least with target 'arm-unknown-linux-gnueabihf'.
    --
    --
    -- With LLVM4, llc -O3 crashes when ghc-stage1 tries to compile
    --   rts/HeapStackCheck.cmm
    --
    -- llc -O3 '-mtriple=arm-unknown-linux-gnueabihf' -enable-tbaa /var/folders/fv/xqjrpfj516n5xq_m_ljpsjx00000gn/T/ghc33674_0/ghc_6.bc -o /var/folders/fv/xqjrpfj516n5xq_m_ljpsjx00000gn/T/ghc33674_0/ghc_7.lm_s
    -- 0  llc                      0x0000000102ae63e8 llvm::sys::PrintStackTrace(llvm::raw_ostream&) + 40
    -- 1  llc                      0x0000000102ae69a6 SignalHandler(int) + 358
    -- 2  libsystem_platform.dylib 0x00007fffc23f4b3a _sigtramp + 26
    -- 3  libsystem_c.dylib        0x00007fffc226498b __vfprintf + 17876
    -- 4  llc                      0x00000001029d5123 llvm::SelectionDAGISel::LowerArguments(llvm::Function const&) + 5699
    -- 5  llc                      0x0000000102a21a35 llvm::SelectionDAGISel::SelectAllBasicBlocks(llvm::Function const&) + 3381
    -- 6  llc                      0x0000000102a202b1 llvm::SelectionDAGISel::runOnMachineFunction(llvm::MachineFunction&) + 1457
    -- 7  llc                      0x0000000101bdc474 (anonymous namespace)::ARMDAGToDAGISel::runOnMachineFunction(llvm::MachineFunction&) + 20
    -- 8  llc                      0x00000001025573a6 llvm::MachineFunctionPass::runOnFunction(llvm::Function&) + 134
    -- 9  llc                      0x000000010274fb12 llvm::FPPassManager::runOnFunction(llvm::Function&) + 498
    -- 10 llc                      0x000000010274fd23 llvm::FPPassManager::runOnModule(llvm::Module&) + 67
    -- 11 llc                      0x00000001027501b8 llvm::legacy::PassManagerImpl::run(llvm::Module&) + 920
    -- 12 llc                      0x000000010195f075 compileModule(char**, llvm::LLVMContext&) + 12133
    -- 13 llc                      0x000000010195bf0b main + 491
    -- 14 libdyld.dylib            0x00007fffc21e5235 start + 1
    -- Stack dump:
    -- 0.  Program arguments: llc -O3 -mtriple=arm-unknown-linux-gnueabihf -enable-tbaa /var/folders/fv/xqjrpfj516n5xq_m_ljpsjx00000gn/T/ghc33674_0/ghc_6.bc -o /var/folders/fv/xqjrpfj516n5xq_m_ljpsjx00000gn/T/ghc33674_0/ghc_7.lm_s
    -- 1.  Running pass 'Function Pass Manager' on module '/var/folders/fv/xqjrpfj516n5xq_m_ljpsjx00000gn/T/ghc33674_0/ghc_6.bc'.
    -- 2.  Running pass 'ARM Instruction Selection' on function '@"stg_gc_f1$def"'
    --
    -- Observed at least with -mtriple=arm-unknown-linux-gnueabihf -enable-tbaa
    --
    llvmOpts = case optLevel dflags of
      0 -> "-O1" -- required to get the non-naive reg allocator. Passing -regalloc=greedy is not sufficient.
      1 -> "-O1"
      _ -> "-O2"

    optFlag = if null (getOpts dflags opt_lc)
              then map SysTools.Option $ words llvmOpts
              else []

    defaultOptions = map SysTools.Option . concat . fmap words . snd
                   $ unzip (llvmOptions dflags)

>>>>>>> 7109fa81

-----------------------------------------------------------------------------
-- LlvmMangle phase

runPhase (RealPhaseWithInfo (Just info) LlvmMangle) input_fn dflags
  = do
      let next_phase = if gopt Opt_SplitObjs dflags then Splitter else As False
      output_fn <- phaseOutputFilename next_phase
      liftIO $ llvmFixupAsm dflags info input_fn output_fn
      return (RealPhase next_phase, output_fn)
      
runPhase (RealPhaseWithInfo Nothing LlvmMangle) _ _ = panic "phase LlvmMangle needs info!"

-----------------------------------------------------------------------------
-- merge in stub objects

runPhase (RealPhase MergeForeign) input_fn dflags
 = do
     PipeState{foreign_os} <- getPipeState
     output_fn <- phaseOutputFilename StopLn
     liftIO $ createDirectoryIfMissing True (takeDirectory output_fn)
     if null foreign_os
       then panic "runPhase(MergeForeign): no foreign objects"
       else do
         liftIO $ joinObjectFiles dflags (input_fn : foreign_os) output_fn
         return (RealPhase StopLn, output_fn)

-- warning suppression
runPhase (RealPhase other) _input_fn _dflags =
   panic ("runPhase: don't know how to run phase: " ++ show other)
 
runPhase (RealPhaseWithInfo _ other) _input_fn _dflags =
   panic ("runPhase: don't know how to run phase (with mangler info): " ++ show other)

maybeMergeForeign :: CompPipeline Phase
maybeMergeForeign
 = do
     PipeState{foreign_os} <- getPipeState
     if null foreign_os then return StopLn else return MergeForeign

getLocation :: HscSource -> ModuleName -> CompPipeline ModLocation
getLocation src_flavour mod_name = do
    dflags <- getDynFlags

    PipeEnv{ src_basename=basename,
             src_suffix=suff } <- getPipeEnv
    PipeState { maybe_loc=maybe_loc} <- getPipeState
    case maybe_loc of
        -- Build a ModLocation to pass to hscMain.
        -- The source filename is rather irrelevant by now, but it's used
        -- by hscMain for messages.  hscMain also needs
        -- the .hi and .o filenames. If we already have a ModLocation
        -- then simply update the extensions of the interface and object
        -- files to match the DynFlags, otherwise use the logic in Finder.
      Just l -> return $ l
        { ml_hs_file = Just $ basename <.> suff
        , ml_hi_file = ml_hi_file l -<.> hiSuf dflags
        , ml_obj_file = ml_obj_file l -<.> objectSuf dflags
        }
      _ -> do
        location1 <- liftIO $ mkHomeModLocation2 dflags mod_name basename suff

        -- Boot-ify it if necessary
        let location2 | HsBootFile <- src_flavour = addBootSuffixLocn location1
                      | otherwise                 = location1


        -- Take -ohi into account if present
        -- This can't be done in mkHomeModuleLocation because
        -- it only applies to the module being compiles
        let ohi = outputHi dflags
            location3 | Just fn <- ohi = location2{ ml_hi_file = fn }
                      | otherwise      = location2

        -- Take -o into account if present
        -- Very like -ohi, but we must *only* do this if we aren't linking
        -- (If we're linking then the -o applies to the linked thing, not to
        -- the object file for one module.)
        -- Note the nasty duplication with the same computation in compileFile
        -- above
        let expl_o_file = outputFile dflags
            location4 | Just ofile <- expl_o_file
                      , isNoLink (ghcLink dflags)
                      = location3 { ml_obj_file = ofile }
                      | otherwise = location3
        return location4

mkExtraObj :: DynFlags -> Suffix -> String -> IO FilePath
mkExtraObj dflags extn xs
 = do cFile <- newTempName dflags TFL_CurrentModule extn
      oFile <- newTempName dflags TFL_GhcSession "o"
      writeFile cFile xs
      ccInfo <- liftIO $ getCompilerInfo dflags
      SysTools.runCc dflags
                ([Option        "-c",
                  FileOption "" cFile,
                  Option        "-o",
                  FileOption "" oFile]
                 ++ if extn /= "s"
                        then cOpts
                        else asmOpts ccInfo)
      return oFile
    where
      -- Pass a different set of options to the C compiler depending one whether
      -- we're compiling C or assembler. When compiling C, we pass the usual
      -- set of include directories and PIC flags.
      cOpts = map Option (picCCOpts dflags)
                    ++ map (FileOption "-I")
                            (includeDirs $ getPackageDetails dflags rtsUnitId)

      -- When compiling assembler code, we drop the usual C options, and if the
      -- compiler is Clang, we add an extra argument to tell Clang to ignore
      -- unused command line options. See trac #11684.
      asmOpts ccInfo =
            if any (ccInfo ==) [Clang, AppleClang, AppleClang51]
                then [Option "-Qunused-arguments"]
                else []


-- When linking a binary, we need to create a C main() function that
-- starts everything off.  This used to be compiled statically as part
-- of the RTS, but that made it hard to change the -rtsopts setting,
-- so now we generate and compile a main() stub as part of every
-- binary and pass the -rtsopts setting directly to the RTS (#5373)
--
mkExtraObjToLinkIntoBinary :: DynFlags -> IO FilePath
mkExtraObjToLinkIntoBinary dflags = do
   when (gopt Opt_NoHsMain dflags && haveRtsOptsFlags dflags) $ do
      putLogMsg dflags NoReason SevInfo noSrcSpan
          (defaultUserStyle dflags)
          (text "Warning: -rtsopts and -with-rtsopts have no effect with -no-hs-main." $$
           text "    Call hs_init_ghc() from your main() function to set these options.")

   mkExtraObj dflags "c" (showSDoc dflags main)

 where
  main
   | gopt Opt_NoHsMain dflags = Outputable.empty
   | otherwise = vcat [
      text "#include \"Rts.h\"",
      text "extern StgClosure ZCMain_main_closure;",
      text "int main(int argc, char *argv[])",
      char '{',
      text " RtsConfig __conf = defaultRtsConfig;",
      text " __conf.rts_opts_enabled = "
          <> text (show (rtsOptsEnabled dflags)) <> semi,
      text " __conf.rts_opts_suggestions = "
          <> text (if rtsOptsSuggestions dflags
                      then "true"
                      else "false") <> semi,
      case rtsOpts dflags of
         Nothing   -> Outputable.empty
         Just opts -> text "    __conf.rts_opts= " <>
                        text (show opts) <> semi,
      text " __conf.rts_hs_main = true;",
      text " return hs_main(argc,argv,&ZCMain_main_closure,__conf);",
      char '}',
      char '\n' -- final newline, to keep gcc happy
     ]

-- Write out the link info section into a new assembly file. Previously
-- this was included as inline assembly in the main.c file but this
-- is pretty fragile. gas gets upset trying to calculate relative offsets
-- that span the .note section (notably .text) when debug info is present
mkNoteObjsToLinkIntoBinary :: DynFlags -> [InstalledUnitId] -> IO [FilePath]
mkNoteObjsToLinkIntoBinary dflags dep_packages = do
   link_info <- getLinkInfo dflags dep_packages

   if (platformSupportsSavingLinkOpts (platformOS (targetPlatform dflags)))
     then fmap (:[]) $ mkExtraObj dflags "s" (showSDoc dflags (link_opts link_info))
     else return []

  where
    link_opts info = hcat [
      -- "link info" section (see Note [LinkInfo section])
      makeElfNote ghcLinkInfoSectionName ghcLinkInfoNoteName 0 info,

      -- ALL generated assembly must have this section to disable
      -- executable stacks.  See also
      -- compiler/nativeGen/AsmCodeGen.hs for another instance
      -- where we need to do this.
      if platformHasGnuNonexecStack (targetPlatform dflags)
        then text ".section .note.GNU-stack,\"\","
             <> sectionType "progbits" <> char '\n'
        else Outputable.empty
      ]

-- | Return the "link info" string
--
-- See Note [LinkInfo section]
getLinkInfo :: DynFlags -> [InstalledUnitId] -> IO String
getLinkInfo dflags dep_packages = do
   package_link_opts <- getPackageLinkOpts dflags dep_packages
   pkg_frameworks <- if platformUsesFrameworks (targetPlatform dflags)
                     then getPackageFrameworks dflags dep_packages
                     else return []
   let extra_ld_inputs = ldInputs dflags
   let
      link_info = (package_link_opts,
                   pkg_frameworks,
                   rtsOpts dflags,
                   rtsOptsEnabled dflags,
                   gopt Opt_NoHsMain dflags,
                   map showOpt extra_ld_inputs,
                   getOpts dflags opt_l)
   --
   return (show link_info)


{- Note [LinkInfo section]
   ~~~~~~~~~~~~~~~~~~~~~~~

The "link info" is a string representing the parameters of the link. We save
this information in the binary, and the next time we link, if nothing else has
changed, we use the link info stored in the existing binary to decide whether
to re-link or not.

The "link info" string is stored in a ELF section called ".debug-ghc-link-info"
(see ghcLinkInfoSectionName) with the SHT_NOTE type.  For some time, it used to
not follow the specified record-based format (see #11022).

-}


-----------------------------------------------------------------------------
-- Look for the /* GHC_PACKAGES ... */ comment at the top of a .hc file

getHCFilePackages :: FilePath -> IO [InstalledUnitId]
getHCFilePackages filename =
  Exception.bracket (openFile filename ReadMode) hClose $ \h -> do
    l <- hGetLine h
    case l of
      '/':'*':' ':'G':'H':'C':'_':'P':'A':'C':'K':'A':'G':'E':'S':rest ->
          return (map stringToInstalledUnitId (words rest))
      _other ->
          return []

-----------------------------------------------------------------------------
-- Static linking, of .o files

-- The list of packages passed to link is the list of packages on
-- which this program depends, as discovered by the compilation
-- manager.  It is combined with the list of packages that the user
-- specifies on the command line with -package flags.
--
-- In one-shot linking mode, we can't discover the package
-- dependencies (because we haven't actually done any compilation or
-- read any interface files), so the user must explicitly specify all
-- the packages.

{-
Note [-Xlinker -rpath vs -Wl,-rpath]
~~~~~~~~~~~~~~~~~~~~~~~~~~~~~~~~~~~~

-Wl takes a comma-separated list of options which in the case of
-Wl,-rpath -Wl,some,path,with,commas parses the the path with commas
as separate options.
Buck, the build system, produces paths with commas in them.

-Xlinker doesn't have this disadvantage and as far as I can tell
it is supported by both gcc and clang. Anecdotally nvcc supports
-Xlinker, but not -Wl.
-}

linkBinary :: DynFlags -> [FilePath] -> [InstalledUnitId] -> IO ()
linkBinary = linkBinary' False

linkBinary' :: Bool -> DynFlags -> [FilePath] -> [InstalledUnitId] -> IO ()
linkBinary' staticLink dflags o_files dep_packages = do
    let platform = targetPlatform dflags
        mySettings = settings dflags
        verbFlags = getVerbFlags dflags
        output_fn = exeFileName staticLink dflags

    -- get the full list of packages to link with, by combining the
    -- explicit packages with the auto packages and all of their
    -- dependencies, and eliminating duplicates.

    full_output_fn <- if isAbsolute output_fn
                      then return output_fn
                      else do d <- getCurrentDirectory
                              return $ normalise (d </> output_fn)
    pkg_lib_paths <- getPackageLibraryPath dflags dep_packages
    let pkg_lib_path_opts = concatMap get_pkg_lib_path_opts pkg_lib_paths
        get_pkg_lib_path_opts l
         | osElfTarget (platformOS platform) &&
           dynLibLoader dflags == SystemDependent &&
           WayDyn `elem` ways dflags
            = let libpath = if gopt Opt_RelativeDynlibPaths dflags
                            then "$ORIGIN" </>
                                 (l `makeRelativeTo` full_output_fn)
                            else l
                  -- See Note [-Xlinker -rpath vs -Wl,-rpath]
                  rpath = if gopt Opt_RPath dflags
                          then ["-Xlinker", "-rpath", "-Xlinker", libpath]
                          else []
                  -- Solaris 11's linker does not support -rpath-link option. It silently
                  -- ignores it and then complains about next option which is -l<some
                  -- dir> as being a directory and not expected object file, E.g
                  -- ld: elf error: file
                  -- /tmp/ghc-src/libraries/base/dist-install/build:
                  -- elf_begin: I/O error: region read: Is a directory
                  rpathlink = if (platformOS platform) == OSSolaris2
                              then []
                              else ["-Xlinker", "-rpath-link", "-Xlinker", l]
              in ["-L" ++ l] ++ rpathlink ++ rpath
         | osMachOTarget (platformOS platform) &&
           dynLibLoader dflags == SystemDependent &&
           WayDyn `elem` ways dflags &&
           gopt Opt_RPath dflags
            = let libpath = if gopt Opt_RelativeDynlibPaths dflags
                            then "@loader_path" </>
                                 (l `makeRelativeTo` full_output_fn)
                            else l
              in ["-L" ++ l] ++ ["-Xlinker", "-rpath", "-Xlinker", libpath]
         | otherwise = ["-L" ++ l]

    let
      dead_strip
        | gopt Opt_WholeArchiveHsLibs dflags = []
        | otherwise = if osSubsectionsViaSymbols (platformOS platform)
                        then ["-Wl,-dead_strip"]
                        else []
    let lib_paths = libraryPaths dflags
    let lib_path_opts = map ("-L"++) lib_paths

    extraLinkObj <- mkExtraObjToLinkIntoBinary dflags
    noteLinkObjs <- mkNoteObjsToLinkIntoBinary dflags dep_packages

    let
      (pre_hs_libs, post_hs_libs)
        | gopt Opt_WholeArchiveHsLibs dflags
        = if platformOS platform == OSDarwin
            then (["-Wl,-all_load"], [])
              -- OS X does not have a flag to turn off -all_load
            else (["-Wl,--whole-archive"], ["-Wl,--no-whole-archive"])
        | otherwise
        = ([],[])

    pkg_link_opts <- do
        (package_hs_libs, extra_libs, other_flags) <- getPackageLinkOpts dflags dep_packages
        return $ if staticLink
            then package_hs_libs -- If building an executable really means making a static
                                 -- library (e.g. iOS), then we only keep the -l options for
                                 -- HS packages, because libtool doesn't accept other options.
                                 -- In the case of iOS these need to be added by hand to the
                                 -- final link in Xcode.
            else other_flags ++ dead_strip
                  ++ pre_hs_libs ++ package_hs_libs ++ post_hs_libs
                  ++ extra_libs
                 -- -Wl,-u,<sym> contained in other_flags
                 -- needs to be put before -l<package>,
                 -- otherwise Solaris linker fails linking
                 -- a binary with unresolved symbols in RTS
                 -- which are defined in base package
                 -- the reason for this is a note in ld(1) about
                 -- '-u' option: "The placement of this option
                 -- on the command line is significant.
                 -- This option must be placed before the library
                 -- that defines the symbol."

    -- frameworks
    pkg_framework_opts <- getPkgFrameworkOpts dflags platform dep_packages
    let framework_opts = getFrameworkOpts dflags platform

        -- probably _stub.o files
    let extra_ld_inputs = ldInputs dflags

    -- Here are some libs that need to be linked at the *end* of
    -- the command line, because they contain symbols that are referred to
    -- by the RTS.  We can't therefore use the ordinary way opts for these.
    let debug_opts | WayDebug `elem` ways dflags = [
#if defined(HAVE_LIBBFD)
                        "-lbfd", "-liberty"
#endif
                         ]
                   | otherwise                   = []

        thread_opts | WayThreaded `elem` ways dflags = [
#if NEED_PTHREAD_LIB
                        "-lpthread"
#endif
                        ]
                    | otherwise                      = []

    rc_objs <- maybeCreateManifest dflags output_fn

    let link = if staticLink
                   then SysTools.runLibtool
                   else SysTools.runLink
    link dflags (
                       map SysTools.Option verbFlags
                      ++ [ SysTools.Option "-o"
                         , SysTools.FileOption "" output_fn
                         ]
                      ++ libmLinkOpts
                      ++ map SysTools.Option (
                         []

                      -- See Note [No PIE when linking]
                      ++ picCCOpts dflags

                      -- Permit the linker to auto link _symbol to _imp_symbol.
                      -- This lets us link against DLLs without needing an "import library".
                      ++ (if platformOS platform == OSMinGW32
                          then ["-Wl,--enable-auto-import"]
                          else [])

                      -- '-no_compact_unwind'
                      -- C++/Objective-C exceptions cannot use optimised
                      -- stack unwinding code. The optimised form is the
                      -- default in Xcode 4 on at least x86_64, and
                      -- without this flag we're also seeing warnings
                      -- like
                      --     ld: warning: could not create compact unwind for .LFB3: non-standard register 5 being saved in prolog
                      -- on x86.
                      ++ (if sLdSupportsCompactUnwind mySettings &&
                             not staticLink &&
                             (platformOS platform == OSDarwin) &&
                             case platformArch platform of
                               ArchX86 -> True
                               ArchX86_64 -> True
                               ArchARM {} -> True
                               ArchARM64  -> True
                               _ -> False
                          then ["-Wl,-no_compact_unwind"]
                          else [])

                      -- '-Wl,-read_only_relocs,suppress'
                      -- ld gives loads of warnings like:
                      --     ld: warning: text reloc in _base_GHCziArr_unsafeArray_info to _base_GHCziArr_unsafeArray_closure
                      -- when linking any program. We're not sure
                      -- whether this is something we ought to fix, but
                      -- for now this flags silences them.
                      ++ (if platformOS   platform == OSDarwin &&
                             platformArch platform == ArchX86 &&
                             not staticLink
                          then ["-Wl,-read_only_relocs,suppress"]
                          else [])

                      ++ (if sLdIsGnuLd mySettings &&
                             not (gopt Opt_WholeArchiveHsLibs dflags)
                          then ["-Wl,--gc-sections"]
                          else [])

                      ++ o_files
                      ++ lib_path_opts)
                      ++ extra_ld_inputs
                      ++ map SysTools.Option (
                         rc_objs
                      ++ framework_opts
                      ++ pkg_lib_path_opts
                      ++ extraLinkObj:noteLinkObjs
                      ++ pkg_link_opts
                      ++ pkg_framework_opts
                      ++ debug_opts
                      ++ thread_opts
                    ))

exeFileName :: Bool -> DynFlags -> FilePath
exeFileName staticLink dflags
  | Just s <- outputFile dflags =
      case platformOS (targetPlatform dflags) of
          OSMinGW32 -> s <?.> "exe"
          _         -> if staticLink
                         then s <?.> "a"
                         else s
  | otherwise =
      if platformOS (targetPlatform dflags) == OSMinGW32
      then "main.exe"
      else if staticLink
           then "liba.a"
           else "a.out"
 where s <?.> ext | null (takeExtension s) = s <.> ext
                  | otherwise              = s

maybeCreateManifest
   :: DynFlags
   -> FilePath                          -- filename of executable
   -> IO [FilePath]                     -- extra objects to embed, maybe
maybeCreateManifest dflags exe_filename
 | platformOS (targetPlatform dflags) == OSMinGW32 &&
   gopt Opt_GenManifest dflags
    = do let manifest_filename = exe_filename <.> "manifest"

         writeFile manifest_filename $
             "<?xml version=\"1.0\" encoding=\"UTF-8\" standalone=\"yes\"?>\n"++
             "  <assembly xmlns=\"urn:schemas-microsoft-com:asm.v1\" manifestVersion=\"1.0\">\n"++
             "  <assemblyIdentity version=\"1.0.0.0\"\n"++
             "     processorArchitecture=\"X86\"\n"++
             "     name=\"" ++ dropExtension exe_filename ++ "\"\n"++
             "     type=\"win32\"/>\n\n"++
             "  <trustInfo xmlns=\"urn:schemas-microsoft-com:asm.v3\">\n"++
             "    <security>\n"++
             "      <requestedPrivileges>\n"++
             "        <requestedExecutionLevel level=\"asInvoker\" uiAccess=\"false\"/>\n"++
             "        </requestedPrivileges>\n"++
             "       </security>\n"++
             "  </trustInfo>\n"++
             "</assembly>\n"

         -- Windows will find the manifest file if it is named
         -- foo.exe.manifest. However, for extra robustness, and so that
         -- we can move the binary around, we can embed the manifest in
         -- the binary itself using windres:
         if not (gopt Opt_EmbedManifest dflags) then return [] else do

         rc_filename <- newTempName dflags TFL_CurrentModule "rc"
         rc_obj_filename <-
           newTempName dflags TFL_GhcSession (objectSuf dflags)

         writeFile rc_filename $
             "1 24 MOVEABLE PURE " ++ show manifest_filename ++ "\n"
               -- magic numbers :-)
               -- show is a bit hackish above, but we need to escape the
               -- backslashes in the path.

         runWindres dflags $ map SysTools.Option $
               ["--input="++rc_filename,
                "--output="++rc_obj_filename,
                "--output-format=coff"]
               -- no FileOptions here: windres doesn't like seeing
               -- backslashes, apparently

         removeFile manifest_filename

         return [rc_obj_filename]
 | otherwise = return []


linkDynLibCheck :: DynFlags -> [String] -> [InstalledUnitId] -> IO ()
linkDynLibCheck dflags o_files dep_packages
 = do
    when (haveRtsOptsFlags dflags) $ do
      putLogMsg dflags NoReason SevInfo noSrcSpan
          (defaultUserStyle dflags)
          (text "Warning: -rtsopts and -with-rtsopts have no effect with -shared." $$
           text "    Call hs_init_ghc() from your main() function to set these options.")

    linkDynLib dflags o_files dep_packages

-- | Linking a static lib will not really link anything. It will merely produce
-- a static archive of all dependent static libraries. The resulting library
-- will still need to be linked with any remaining link flags.
linkStaticLib :: DynFlags -> [String] -> [InstalledUnitId] -> IO ()
linkStaticLib dflags o_files dep_packages = do
  let extra_ld_inputs = [ f | FileOption _ f <- ldInputs dflags ]
      modules = o_files ++ extra_ld_inputs
      output_fn = exeFileName True dflags

  full_output_fn <- if isAbsolute output_fn
                    then return output_fn
                    else do d <- getCurrentDirectory
                            return $ normalise (d </> output_fn)
  output_exists <- doesFileExist full_output_fn
  (when output_exists) $ removeFile full_output_fn

  pkg_cfgs <- getPreloadPackagesAnd dflags dep_packages
  archives <- concat <$> mapM (collectArchives dflags) pkg_cfgs

  ar <- foldl mappend
        <$> (Archive <$> mapM loadObj modules)
        <*> mapM loadAr archives

  if sLdIsGnuLd (settings dflags)
    then writeGNUAr output_fn $ afilter (not . isGNUSymdef) ar
    else writeBSDAr output_fn $ afilter (not . isBSDSymdef) ar

  -- run ranlib over the archive. write*Ar does *not* create the symbol index.
  runRanlib dflags [SysTools.FileOption "" output_fn]

-- -----------------------------------------------------------------------------
-- Running CPP

doCpp :: DynFlags -> Bool -> FilePath -> FilePath -> IO ()
doCpp dflags raw input_fn output_fn = do
    let hscpp_opts = picPOpts dflags
    let cmdline_include_paths = includePaths dflags

    pkg_include_dirs <- getPackageIncludePath dflags []
    let include_paths = foldr (\ x xs -> "-I" : x : xs) []
                          (cmdline_include_paths ++ pkg_include_dirs)

    let verbFlags = getVerbFlags dflags

    let cpp_prog args | raw       = SysTools.runCpp dflags args
                      | otherwise = SysTools.runCc dflags (SysTools.Option "-E" : args)

    let target_defs =
          [ "-D" ++ HOST_OS     ++ "_BUILD_OS",
            "-D" ++ HOST_ARCH   ++ "_BUILD_ARCH",
            "-D" ++ TARGET_OS   ++ "_HOST_OS",
            "-D" ++ TARGET_ARCH ++ "_HOST_ARCH" ]
        -- remember, in code we *compile*, the HOST is the same our TARGET,
        -- and BUILD is the same as our HOST.

    let sse_defs =
          [ "-D__SSE__"      | isSseEnabled      dflags ] ++
          [ "-D__SSE2__"     | isSse2Enabled     dflags ] ++
          [ "-D__SSE4_2__"   | isSse4_2Enabled   dflags ]

    let avx_defs =
          [ "-D__AVX__"      | isAvxEnabled      dflags ] ++
          [ "-D__AVX2__"     | isAvx2Enabled     dflags ] ++
          [ "-D__AVX512CD__" | isAvx512cdEnabled dflags ] ++
          [ "-D__AVX512ER__" | isAvx512erEnabled dflags ] ++
          [ "-D__AVX512F__"  | isAvx512fEnabled  dflags ] ++
          [ "-D__AVX512PF__" | isAvx512pfEnabled dflags ]

    backend_defs <- getBackendDefs dflags

    let th_defs = [ "-D__GLASGOW_HASKELL_TH__" ]
    -- Default CPP defines in Haskell source
    ghcVersionH <- getGhcVersionPathName dflags
    let hsSourceCppOpts = [ "-include", ghcVersionH ]

    -- MIN_VERSION macros
    let uids = explicitPackages (pkgState dflags)
        pkgs = catMaybes (map (lookupPackage dflags) uids)
    mb_macro_include <-
        if not (null pkgs) && gopt Opt_VersionMacros dflags
            then do macro_stub <- newTempName dflags TFL_CurrentModule "h"
                    writeFile macro_stub (generatePackageVersionMacros pkgs)
                    -- Include version macros for every *exposed* package.
                    -- Without -hide-all-packages and with a package database
                    -- size of 1000 packages, it takes cpp an estimated 2
                    -- milliseconds to process this file. See Trac #10970
                    -- comment 8.
                    return [SysTools.FileOption "-include" macro_stub]
            else return []

    cpp_prog       (   map SysTools.Option verbFlags
                    ++ map SysTools.Option include_paths
                    ++ map SysTools.Option hsSourceCppOpts
                    ++ map SysTools.Option target_defs
                    ++ map SysTools.Option backend_defs
                    ++ map SysTools.Option th_defs
                    ++ map SysTools.Option hscpp_opts
                    ++ map SysTools.Option sse_defs
                    ++ map SysTools.Option avx_defs
                    ++ mb_macro_include
        -- Set the language mode to assembler-with-cpp when preprocessing. This
        -- alleviates some of the C99 macro rules relating to whitespace and the hash
        -- operator, which we tend to abuse. Clang in particular is not very happy
        -- about this.
                    ++ [ SysTools.Option     "-x"
                       , SysTools.Option     "assembler-with-cpp"
                       , SysTools.Option     input_fn
        -- We hackily use Option instead of FileOption here, so that the file
        -- name is not back-slashed on Windows.  cpp is capable of
        -- dealing with / in filenames, so it works fine.  Furthermore
        -- if we put in backslashes, cpp outputs #line directives
        -- with *double* backslashes.   And that in turn means that
        -- our error messages get double backslashes in them.
        -- In due course we should arrange that the lexer deals
        -- with these \\ escapes properly.
                       , SysTools.Option     "-o"
                       , SysTools.FileOption "" output_fn
                       ])

getBackendDefs :: DynFlags -> IO [String]
getBackendDefs dflags | hscTarget dflags == HscLlvm = do
    llvmVer <- figureLlvmVersion dflags
    return $ case llvmVer of
               Just n -> [ "-D__GLASGOW_HASKELL_LLVM__=" ++ format n ]
               _      -> []
  where
    format (major, minor)
      | minor >= 100 = error "getBackendDefs: Unsupported minor version"
      | otherwise = show $ (100 * major + minor :: Int) -- Contract is Int

getBackendDefs _ =
    return []

-- ---------------------------------------------------------------------------
-- Macros (cribbed from Cabal)

generatePackageVersionMacros :: [PackageConfig] -> String
generatePackageVersionMacros pkgs = concat
  -- Do not add any C-style comments. See Trac #3389.
  [ generateMacros "" pkgname version
  | pkg <- pkgs
  , let version = packageVersion pkg
        pkgname = map fixchar (packageNameString pkg)
  ]

fixchar :: Char -> Char
fixchar '-' = '_'
fixchar c   = c

generateMacros :: String -> String -> Version -> String
generateMacros prefix name version =
  concat
  ["#define ", prefix, "VERSION_",name," ",show (showVersion version),"\n"
  ,"#define MIN_", prefix, "VERSION_",name,"(major1,major2,minor) (\\\n"
  ,"  (major1) <  ",major1," || \\\n"
  ,"  (major1) == ",major1," && (major2) <  ",major2," || \\\n"
  ,"  (major1) == ",major1," && (major2) == ",major2," && (minor) <= ",minor,")"
  ,"\n\n"
  ]
  where
    (major1:major2:minor:_) = map show (versionBranch version ++ repeat 0)

-- ---------------------------------------------------------------------------
-- join object files into a single relocatable object file, using ld -r

joinObjectFiles :: DynFlags -> [FilePath] -> FilePath -> IO ()
joinObjectFiles dflags o_files output_fn = do
  let mySettings = settings dflags
      ldIsGnuLd = sLdIsGnuLd mySettings
      osInfo = platformOS (targetPlatform dflags)
      ld_r args cc = SysTools.runLink dflags ([
                       SysTools.Option "-nostdlib",
                       SysTools.Option "-Wl,-r"
                     ]
                        -- See Note [No PIE while linking] in SysTools
                     ++ (if sGccSupportsNoPie mySettings
                          then [SysTools.Option "-no-pie"]
                          else [])

                     ++ (if any (cc ==) [Clang, AppleClang, AppleClang51]
                          then []
                          else [SysTools.Option "-nodefaultlibs"])
                     ++ (if osInfo == OSFreeBSD
                          then [SysTools.Option "-L/usr/lib"]
                          else [])
                        -- gcc on sparc sets -Wl,--relax implicitly, but
                        -- -r and --relax are incompatible for ld, so
                        -- disable --relax explicitly.
                     ++ (if platformArch (targetPlatform dflags)
                                `elem` [ArchSPARC, ArchSPARC64]
                         && ldIsGnuLd
                            then [SysTools.Option "-Wl,-no-relax"]
                            else [])
                     ++ map SysTools.Option ld_build_id
                     ++ [ SysTools.Option "-o",
                          SysTools.FileOption "" output_fn ]
                     ++ args)

      -- suppress the generation of the .note.gnu.build-id section,
      -- which we don't need and sometimes causes ld to emit a
      -- warning:
      ld_build_id | sLdSupportsBuildId mySettings = ["-Wl,--build-id=none"]
                  | otherwise                     = []

  ccInfo <- getCompilerInfo dflags
  if ldIsGnuLd
     then do
          script <- newTempName dflags TFL_CurrentModule "ldscript"
          cwd <- getCurrentDirectory
          let o_files_abs = map (\x -> "\"" ++ (cwd </> x) ++ "\"") o_files
          writeFile script $ "INPUT(" ++ unwords o_files_abs ++ ")"
          ld_r [SysTools.FileOption "" script] ccInfo
     else if sLdSupportsFilelist mySettings
     then do
          filelist <- newTempName dflags TFL_CurrentModule "filelist"
          writeFile filelist $ unlines o_files
          ld_r [SysTools.Option "-Wl,-filelist",
                SysTools.FileOption "-Wl," filelist] ccInfo
     else do
          ld_r (map (SysTools.FileOption "") o_files) ccInfo

-- -----------------------------------------------------------------------------
-- Misc.

writeInterfaceOnlyMode :: DynFlags -> Bool
writeInterfaceOnlyMode dflags =
 gopt Opt_WriteInterface dflags &&
 HscNothing == hscTarget dflags

-- | What phase to run after one of the backend code generators has run
hscPostBackendPhase :: DynFlags -> HscSource -> HscTarget -> Phase
hscPostBackendPhase _ HsBootFile _    =  StopLn
hscPostBackendPhase _ HsigFile _      =  StopLn
hscPostBackendPhase dflags _ hsc_lang =
  case hsc_lang of
        HscC -> HCc
        HscAsm | gopt Opt_SplitObjs dflags -> Splitter
               | otherwise                 -> As False
        HscLlvm        -> LlvmOpt
        HscNothing     -> StopLn
        HscInterpreted -> StopLn

touchObjectFile :: DynFlags -> FilePath -> IO ()
touchObjectFile dflags path = do
  createDirectoryIfMissing True $ takeDirectory path
  SysTools.touch dflags "Touching object file" path

haveRtsOptsFlags :: DynFlags -> Bool
haveRtsOptsFlags dflags =
         isJust (rtsOpts dflags) || case rtsOptsEnabled dflags of
                                        RtsOptsSafeOnly -> False
                                        _ -> True

-- | Find out path to @ghcversion.h@ file
getGhcVersionPathName :: DynFlags -> IO FilePath
getGhcVersionPathName dflags = do
  dirs <- getPackageIncludePath dflags [toInstalledUnitId rtsUnitId]

  found <- filterM doesFileExist (map (</> "ghcversion.h") dirs)
  case found of
      []    -> throwGhcExceptionIO (InstallationError ("ghcversion.h missing"))
      (x:_) -> return x

-- Note [-fPIC for assembler]
-- When compiling .c source file GHC's driver pipeline basically
-- does the following two things:
--   1. ${CC}              -S 'PIC_CFLAGS' source.c
--   2. ${CC} -x assembler -c 'PIC_CFLAGS' source.S
--
-- Why do we need to pass 'PIC_CFLAGS' both to C compiler and assembler?
-- Because on some architectures (at least sparc32) assembler also chooses
-- the relocation type!
-- Consider the following C module:
--
--     /* pic-sample.c */
--     int v;
--     void set_v (int n) { v = n; }
--     int  get_v (void)  { return v; }
--
--     $ gcc -S -fPIC pic-sample.c
--     $ gcc -c       pic-sample.s -o pic-sample.no-pic.o # incorrect binary
--     $ gcc -c -fPIC pic-sample.s -o pic-sample.pic.o    # correct binary
--
--     $ objdump -r -d pic-sample.pic.o    > pic-sample.pic.o.od
--     $ objdump -r -d pic-sample.no-pic.o > pic-sample.no-pic.o.od
--     $ diff -u pic-sample.pic.o.od pic-sample.no-pic.o.od
--
-- Most of architectures won't show any difference in this test, but on sparc32
-- the following assembly snippet:
--
--    sethi   %hi(_GLOBAL_OFFSET_TABLE_-8), %l7
--
-- generates two kinds or relocations, only 'R_SPARC_PC22' is correct:
--
--       3c:  2f 00 00 00     sethi  %hi(0), %l7
--    -                       3c: R_SPARC_PC22        _GLOBAL_OFFSET_TABLE_-0x8
--    +                       3c: R_SPARC_HI22        _GLOBAL_OFFSET_TABLE_-0x8

{- Note [Don't normalise input filenames]

Summary
  We used to normalise input filenames when starting the unlit phase. This
  broke hpc in `--make` mode with imported literate modules (#2991).

Introduction
  1) --main
  When compiling a module with --main, GHC scans its imports to find out which
  other modules it needs to compile too. It turns out that there is a small
  difference between saying `ghc --make A.hs`, when `A` imports `B`, and
  specifying both modules on the command line with `ghc --make A.hs B.hs`. In
  the former case, the filename for B is inferred to be './B.hs' instead of
  'B.hs'.

  2) unlit
  When GHC compiles a literate haskell file, the source code first needs to go
  through unlit, which turns it into normal Haskell source code. At the start
  of the unlit phase, in `Driver.Pipeline.runPhase`, we call unlit with the
  option `-h` and the name of the original file. We used to normalise this
  filename using System.FilePath.normalise, which among other things removes
  an initial './'. unlit then uses that filename in #line directives that it
  inserts in the transformed source code.

  3) SrcSpan
  A SrcSpan represents a portion of a source code file. It has fields
  linenumber, start column, end column, and also a reference to the file it
  originated from. The SrcSpans for a literate haskell file refer to the
  filename that was passed to unlit -h.

  4) -fhpc
  At some point during compilation with -fhpc, in the function
  `deSugar.Coverage.isGoodTickSrcSpan`, we compare the filename that a
  `SrcSpan` refers to with the name of the file we are currently compiling.
  For some reason I don't yet understand, they can sometimes legitimally be
  different, and then hpc ignores that SrcSpan.

Problem
  When running `ghc --make -fhpc A.hs`, where `A.hs` imports the literate
  module `B.lhs`, `B` is inferred to be in the file `./B.lhs` (1). At the
  start of the unlit phase, the name `./B.lhs` is normalised to `B.lhs` (2).
  Therefore the SrcSpans of `B` refer to the file `B.lhs` (3), but we are
  still compiling `./B.lhs`. Hpc thinks these two filenames are different (4),
  doesn't include ticks for B, and we have unhappy customers (#2991).

Solution
  Do not normalise `input_fn` when starting the unlit phase.

Alternative solution
  Another option would be to not compare the two filenames on equality, but to
  use System.FilePath.equalFilePath. That function first normalises its
  arguments. The problem is that by the time we need to do the comparison, the
  filenames have been turned into FastStrings, probably for performance
  reasons, so System.FilePath.equalFilePath can not be used directly.

Archeology
  The call to `normalise` was added in a commit called "Fix slash
  direction on Windows with the new filePath code" (c9b6b5e8). The problem
  that commit was addressing has since been solved in a different manner, in a
  commit called "Fix the filename passed to unlit" (1eedbc6b). So the
  `normalise` is no longer necessary.
-}<|MERGE_RESOLUTION|>--- conflicted
+++ resolved
@@ -1494,26 +1494,8 @@
 
 -----------------------------------------------------------------------------
 -- LlvmOpt phase
-<<<<<<< HEAD
-
 runPhase (RealPhaseWithInfo mangInfo LlvmOpt) input_fn dflags
   = do
-    let opt_lvl  = max 0 (min 0 $ optLevel dflags) -- FIXME(kavon) change back to min 2
-        -- don't specify anything if user has specified commands. We do this
-        -- for opt but not llc since opt is very specifically for optimisation
-        -- passes only, so if the user is passing us extra options we assume
-        -- they know what they are doing and don't get in the way.
-        optFlag  = if null (getOpts dflags opt_lo)
-                       then map SysTools.Option $ words (llvmOpts !! opt_lvl)
-                       else []
-        tbaa | gopt Opt_LlvmTBAA dflags = "--enable-tbaa=true"
-             | otherwise                = "--enable-tbaa=false"
-
-
-=======
-runPhase (RealPhase LlvmOpt) input_fn dflags
-  = do
->>>>>>> 7109fa81
     output_fn <- phaseOutputFilename LlvmLlc
 
     liftIO $ SysTools.runLlvmOpt dflags
@@ -1528,7 +1510,7 @@
   where
         -- we always (unless -optlo specified) run Opt since we rely on it to
         -- fix up some pretty big deficiencies in the code we generate
-        llvmOpts = case optLevel dflags of
+        llvmOpts = case {- optLevel dflags -} 0 of -- FIXME(kavon) change back
           0 -> "-mem2reg -globalopt"
           1 -> "-O1 -globalopt"
           _ -> "-O2"
@@ -1560,20 +1542,15 @@
     output_fn <- phaseOutputFilename next_phase
 
     liftIO $ SysTools.runLlvmLlc dflags
-<<<<<<< HEAD
-                ( map SysTools.Option cpscall_workaround
-                ++ [ -- FIXME(kavon) SysTools.Option (llvmOpts !! opt_lvl),
-                    SysTools.Option $ "-relocation-model=" ++ rmodel,
-                    SysTools.FileOption "" input_fn,
-                    SysTools.Option "-o", SysTools.FileOption "" output_fn]
-                ++ [SysTools.Option tbaa]
-                ++ map SysTools.Option fpOpts
-                ++ map SysTools.Option abiOpts
-                ++ map SysTools.Option sseOpts
-                ++ map SysTools.Option avxOpts
-                ++ map SysTools.Option avx512Opts
-                ++ map SysTools.Option stackAlignOpts)
-                
+                (  optFlag
+                ++ map SysTools.Option cpscall_workaround
+                ++ defaultOptions
+                ++ [ SysTools.FileOption "" input_fn
+                   , SysTools.Option "-o"
+                   , SysTools.FileOption "" output_fn
+                   ]
+                )
+
     let doNext = case (next_phase, mangInfo) of
                       (LlvmMangle, i)       -> RealPhaseWithInfo i LlvmMangle
                       (_, Just _)           -> panic ("after LLC: TNTC info was provided, "
@@ -1583,70 +1560,6 @@
                       (p, Nothing)          -> RealPhase p
 
     return (doNext, output_fn)
-  where
-        
-        -- TODO(kavon): These workarounds are temporary until I fix them in LLVM.
-        --
-        --  * Disabling CSE and LICM are related to constants spills (ghc-llvm issue #11)
-        --  * Disabling shrink wrapping is related to inserting prologues at each return point
-        --    for stack alignment purposes.
-        --  * Disabling jump-table switches is discussed in ghc-llvm issue #20.
-        cpscall_workaround = ["-disable-machine-cse", "-disable-machine-licm", "-enable-shrink-wrap=false", "-min-jump-table-entries=1000"]
-      
-        -- Bug in LLVM at O3 on OSX.
-        llvmOpts = if platformOS (targetPlatform dflags) == OSDarwin
-                   then ["-O1", "-O2", "-O2"]
-                   else ["-O1", "-O2", "-O3"]
-        -- On ARMv7 using LLVM, LLVM fails to allocate floating point registers
-        -- while compiling GHC source code. It's probably due to fact that it
-        -- does not enable VFP by default. Let's do this manually here
-        fpOpts = case platformArch (targetPlatform dflags) of
-                   ArchARM ARMv7 ext _ -> if (elem VFPv3 ext)
-                                      then ["-mattr=+v7,+vfp3"]
-                                      else if (elem VFPv3D16 ext)
-                                           then ["-mattr=+v7,+vfp3,+d16"]
-                                           else []
-                   ArchARM ARMv6 ext _ -> if (elem VFPv2 ext)
-                                          then ["-mattr=+v6,+vfp2"]
-                                          else ["-mattr=+v6"]
-                   _                 -> []
-        -- On Ubuntu/Debian with ARM hard float ABI, LLVM's llc still
-        -- compiles into soft-float ABI. We need to explicitly set abi
-        -- to hard
-        abiOpts = case platformArch (targetPlatform dflags) of
-                    ArchARM _ _ HARD -> ["-float-abi=hard"]
-                    ArchARM _ _ _    -> []
-                    _                -> []
-
-        sseOpts | isSse4_2Enabled dflags = ["-mattr=+sse42"]
-                | isSse2Enabled dflags   = ["-mattr=+sse2"]
-                | isSseEnabled dflags    = ["-mattr=+sse"]
-                | otherwise              = []
-
-        avxOpts | isAvx512fEnabled dflags = ["-mattr=+avx512f"]
-                | isAvx2Enabled dflags    = ["-mattr=+avx2"]
-                | isAvxEnabled dflags     = ["-mattr=+avx"]
-                | otherwise               = []
-
-        avx512Opts =
-          [ "-mattr=+avx512cd" | isAvx512cdEnabled dflags ] ++
-          [ "-mattr=+avx512er" | isAvx512erEnabled dflags ] ++
-          [ "-mattr=+avx512pf" | isAvx512pfEnabled dflags ]
-
-        stackAlignOpts =
-            case platformArch (targetPlatform dflags) of
-              ArchX86_64 | isAvxEnabled dflags -> ["-stack-alignment=32"]
-              _                                -> []
-=======
-                (  optFlag
-                ++ defaultOptions
-                ++ [ SysTools.FileOption "" input_fn
-                   , SysTools.Option "-o"
-                   , SysTools.FileOption "" output_fn
-                   ]
-                )
-
-    return (RealPhase next_phase, output_fn)
   where
     -- Note [Clamping of llc optimizations]
     --
@@ -1691,6 +1604,14 @@
       0 -> "-O1" -- required to get the non-naive reg allocator. Passing -regalloc=greedy is not sufficient.
       1 -> "-O1"
       _ -> "-O2"
+      
+    -- TODO(kavon): These workarounds are temporary until I fix them in LLVM.
+    --
+    --  * Disabling CSE and LICM are related to constants spills (ghc-llvm issue #11)
+    --  * Disabling shrink wrapping is related to inserting prologues at each return point
+    --    for stack alignment purposes.
+    --  * Disabling jump-table switches is discussed in ghc-llvm issue #20.
+    cpscall_workaround = ["-disable-machine-cse", "-disable-machine-licm", "-enable-shrink-wrap=false", "-min-jump-table-entries=1000"]
 
     optFlag = if null (getOpts dflags opt_lc)
               then map SysTools.Option $ words llvmOpts
@@ -1699,7 +1620,6 @@
     defaultOptions = map SysTools.Option . concat . fmap words . snd
                    $ unzip (llvmOptions dflags)
 
->>>>>>> 7109fa81
 
 -----------------------------------------------------------------------------
 -- LlvmMangle phase

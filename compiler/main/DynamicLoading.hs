--- conflicted
+++ resolved
@@ -27,14 +27,9 @@
 import RnNames          ( gresFromAvails )
 import DynFlags
 
-<<<<<<< HEAD
-import HscTypes         ( HscEnv(..), FindResult(..), ModIface(..), lookupTypeHscEnv )
-import TyCoRep          ( TyThing(..), pprTyThingCategory )
-=======
 import HscTypes
 import BasicTypes       ( HValue )
-import TypeRep          ( pprTyThingCategory )
->>>>>>> 3e633d9b
+import TyCoRep          ( pprTyThingCategory )
 import Type             ( Type, eqType )
 import TyCon            ( TyCon )
 import Name             ( Name, nameModule_maybe )

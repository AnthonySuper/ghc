{-# LANGUAGE CPP #-}

-------------------------------------------------------------------------------
--
-- | Dynamic flags
--
-- Most flags are dynamic flags, which means they can change from compilation
-- to compilation using @OPTIONS_GHC@ pragmas, and in a multi-session GHC each
-- session can be using different dynamic flags. Dynamic flags can also be set
-- at the prompt in GHCi.
--
-- (c) The University of Glasgow 2005
--
-------------------------------------------------------------------------------

{-# OPTIONS_GHC -fno-cse #-}
-- -fno-cse is needed for GLOBAL_VAR's to behave properly

module DynFlags (
        -- * Dynamic flags and associated configuration types
        DumpFlag(..),
        GeneralFlag(..),
        WarningFlag(..),
        ExtensionFlag(..),
        Language(..),
        PlatformConstants(..),
        FatalMessager, LogAction, FlushOut(..), FlushErr(..),
        ProfAuto(..),
        glasgowExtsFlags,
        dopt, dopt_set, dopt_unset,
        gopt, gopt_set, gopt_unset,
        wopt, wopt_set, wopt_unset,
        xopt, xopt_set, xopt_unset,
        lang_set,
        useUnicodeSyntax,
        whenGeneratingDynamicToo, ifGeneratingDynamicToo,
        whenCannotGenerateDynamicToo,
        dynamicTooMkDynamicDynFlags,
        DynFlags(..),
        FlagSpec(..),
        HasDynFlags(..), ContainsDynFlags(..),
        RtsOptsEnabled(..),
        HscTarget(..), isObjectTarget, defaultObjectTarget,
        targetRetainsAllBindings,
        GhcMode(..), isOneShot,
        GhcLink(..), isNoLink,
        PackageFlag(..), PackageArg(..), ModRenaming(..),
        PkgConfRef(..),
        Option(..), showOpt,
        DynLibLoader(..),
        fFlags, fWarningFlags, fLangFlags, xFlags,
        dynFlagDependencies,
        tablesNextToCode, mkTablesNextToCode,
        SigOf, getSigOf,
        checkOptLevel,

        Way(..), mkBuildTag, wayRTSOnly, addWay', updateWays,
        wayGeneralFlags, wayUnsetGeneralFlags,

        -- ** Safe Haskell
        SafeHaskellMode(..),
        safeHaskellOn, safeImportsOn, safeLanguageOn, safeInferOn,
        packageTrustOn,
        safeDirectImpsReq, safeImplicitImpsReq,
        unsafeFlags, unsafeFlagsForInfer,

        -- ** System tool settings and locations
        Settings(..),
        targetPlatform, programName, projectVersion,
        ghcUsagePath, ghciUsagePath, topDir, tmpDir, rawSettings,
        versionedAppDir,
        extraGccViaCFlags, systemPackageConfig,
        pgm_L, pgm_P, pgm_F, pgm_c, pgm_s, pgm_a, pgm_l, pgm_dll, pgm_T,
        pgm_sysman, pgm_windres, pgm_libtool, pgm_lo, pgm_lc,
        opt_L, opt_P, opt_F, opt_c, opt_a, opt_l,
        opt_windres, opt_lo, opt_lc,


        -- ** Manipulating DynFlags
        defaultDynFlags,                -- Settings -> DynFlags
        defaultWays,
        interpWays,
        initDynFlags,                   -- DynFlags -> IO DynFlags
        defaultFatalMessager,
        defaultLogAction,
        defaultLogActionHPrintDoc,
        defaultLogActionHPutStrDoc,
        defaultFlushOut,
        defaultFlushErr,

        getOpts,                        -- DynFlags -> (DynFlags -> [a]) -> [a]
        getVerbFlags,
        updOptLevel,
        setTmpDir,
        setPackageKey,
        interpretPackageEnv,

        -- ** Parsing DynFlags
        parseDynamicFlagsCmdLine,
        parseDynamicFilePragma,
        parseDynamicFlagsFull,

        -- ** Package key cache
        PackageKeyCache,
        ShPackageKey(..),

        -- ** Available DynFlags
        allFlags,
        flagsAll,
        flagsDynamic,
        flagsPackage,
        flagsForCompletion,

        supportedLanguagesAndExtensions,
        languageExtensions,

        -- ** DynFlags C compiler options
        picCCOpts, picPOpts,

        -- * Configuration of the stg-to-stg passes
        StgToDo(..),
        getStgToDo,

        -- * Compiler configuration suitable for display to the user
        compilerInfo,

#ifdef GHCI
        rtsIsProfiled,
#endif
        dynamicGhc,

#include "../includes/dist-derivedconstants/header/GHCConstantsHaskellExports.hs"
        bLOCK_SIZE_W,
        wORD_SIZE_IN_BITS,
        tAG_MASK,
        mAX_PTR_TAG,
        tARGET_MIN_INT, tARGET_MAX_INT, tARGET_MAX_WORD,

        unsafeGlobalDynFlags, setUnsafeGlobalDynFlags,

        -- * SSE and AVX
        isSseEnabled,
        isSse2Enabled,
        isSse4_2Enabled,
        isAvxEnabled,
        isAvx2Enabled,
        isAvx512cdEnabled,
        isAvx512erEnabled,
        isAvx512fEnabled,
        isAvx512pfEnabled,

        -- * Linker/compiler information
        LinkerInfo(..),
        CompilerInfo(..),
  ) where

#include "HsVersions.h"

import Platform
import PlatformConstants
import Module
import PackageConfig
import {-# SOURCE #-} Hooks
import {-# SOURCE #-} PrelNames ( mAIN )
import {-# SOURCE #-} Packages (PackageState, emptyPackageState)
import DriverPhases     ( Phase(..), phaseInputExt )
import Config
import CmdLineParser
import Constants
import Panic
import Util
import Maybes
import MonadUtils
import qualified Pretty
import SrcLoc
import BasicTypes       ( IntWithInf, treatZeroAsInf )
import FastString
import Outputable
#ifdef GHCI
import Foreign.C        ( CInt(..) )
import System.IO.Unsafe ( unsafeDupablePerformIO )
#endif
import {-# SOURCE #-} ErrUtils ( Severity(..), MsgDoc, mkLocMessage )
import UniqFM
import UniqSet

import System.IO.Unsafe ( unsafePerformIO )
import Data.IORef
import Control.Arrow ((&&&))
import Control.Monad
import Control.Exception (throwIO)

import Data.Bits
import Data.Char
import Data.Int
import Data.List
import Data.Map (Map)
import qualified Data.Map as Map
import Data.Set (Set)
import qualified Data.Set as Set
import Data.Word
import System.FilePath
import System.Directory
import System.Environment (getEnv)
import System.IO
import System.IO.Error
import Text.ParserCombinators.ReadP hiding (char)
import Text.ParserCombinators.ReadP as R

import Data.IntSet (IntSet)
import qualified Data.IntSet as IntSet

import GHC.Foreign (withCString, peekCString)

-- Note [Updating flag description in the User's Guide]
-- ~~~~~~~~~~~~~~~~~~~~~~~~~~~~~~~~~~~~~~~~~~~~~~~~~~~~
--
-- If you modify anything in this file please make sure that your changes are
-- described in the User's Guide. Usually at least two sections need to be
-- updated:
--
--  * Flag Reference section in docs/users-guide/flags.xml lists all available
--    flags together with a short description
--
--  * Flag description in docs/users_guide/using.xml provides a detailed
--    explanation of flags' usage.

-- Note [Supporting CLI completion]
-- ~~~~~~~~~~~~~~~~~~~~~~~~~~~~~~~~
--
-- The command line interface completion (in for example bash) is an easy way
-- for the developer to learn what flags are available from GHC.
-- GHC helps by separating which flags are available when compiling with GHC,
-- and which flags are available when using GHCi.
-- A flag is assumed to either work in both these modes, or only in one of them.
-- When adding or changing a flag, please consider for which mode the flag will
-- have effect, and annotate it accordingly. For Flags use defFlag, defGhcFlag,
-- defGhciFlag, and for FlagSpec use flagSpec or flagGhciSpec.

-- -----------------------------------------------------------------------------
-- DynFlags

data DumpFlag
-- See Note [Updating flag description in the User's Guide]

   -- debugging flags
   = Opt_D_dump_cmm
   | Opt_D_dump_cmm_raw
   -- All of the cmm subflags (there are a lot!)  Automatically
   -- enabled if you run -ddump-cmm
   | Opt_D_dump_cmm_cfg
   | Opt_D_dump_cmm_cbe
   | Opt_D_dump_cmm_switch
   | Opt_D_dump_cmm_proc
   | Opt_D_dump_cmm_sink
   | Opt_D_dump_cmm_sp
   | Opt_D_dump_cmm_procmap
   | Opt_D_dump_cmm_split
   | Opt_D_dump_cmm_info
   | Opt_D_dump_cmm_cps
   -- end cmm subflags
   | Opt_D_dump_asm
   | Opt_D_dump_asm_native
   | Opt_D_dump_asm_liveness
   | Opt_D_dump_asm_regalloc
   | Opt_D_dump_asm_regalloc_stages
   | Opt_D_dump_asm_conflicts
   | Opt_D_dump_asm_stats
   | Opt_D_dump_asm_expanded
   | Opt_D_dump_llvm
   | Opt_D_dump_core_stats
   | Opt_D_dump_deriv
   | Opt_D_dump_ds
   | Opt_D_dump_foreign
   | Opt_D_dump_inlinings
   | Opt_D_dump_rule_firings
   | Opt_D_dump_rule_rewrites
   | Opt_D_dump_simpl_trace
   | Opt_D_dump_occur_anal
   | Opt_D_dump_parsed
   | Opt_D_dump_rn
   | Opt_D_dump_simpl
   | Opt_D_dump_simpl_iterations
   | Opt_D_dump_spec
   | Opt_D_dump_prep
   | Opt_D_dump_stg
   | Opt_D_dump_call_arity
   | Opt_D_dump_stranal
   | Opt_D_dump_strsigs
   | Opt_D_dump_tc
   | Opt_D_dump_types
   | Opt_D_dump_rules
   | Opt_D_dump_cse
   | Opt_D_dump_worker_wrapper
   | Opt_D_dump_rn_trace
   | Opt_D_dump_rn_stats
   | Opt_D_dump_opt_cmm
   | Opt_D_dump_simpl_stats
   | Opt_D_dump_cs_trace -- Constraint solver in type checker
   | Opt_D_dump_tc_trace
   | Opt_D_dump_if_trace
   | Opt_D_dump_vt_trace
   | Opt_D_dump_splices
   | Opt_D_th_dec_file
   | Opt_D_dump_BCOs
   | Opt_D_dump_vect
   | Opt_D_dump_ticked
   | Opt_D_dump_rtti
   | Opt_D_source_stats
   | Opt_D_verbose_stg2stg
   | Opt_D_dump_hi
   | Opt_D_dump_hi_diffs
   | Opt_D_dump_mod_cycles
   | Opt_D_dump_mod_map
   | Opt_D_dump_view_pattern_commoning
   | Opt_D_verbose_core2core
   | Opt_D_dump_debug

   deriving (Eq, Show, Enum)

-- | Enumerates the simple on-or-off dynamic flags
data GeneralFlag
-- See Note [Updating flag description in the User's Guide]

   = Opt_DumpToFile                     -- ^ Append dump output to files instead of stdout.
   | Opt_D_faststring_stats
   | Opt_D_dump_minimal_imports
   | Opt_DoCoreLinting
   | Opt_DoStgLinting
   | Opt_DoCmmLinting
   | Opt_DoAsmLinting
   | Opt_DoAnnotationLinting
   | Opt_NoLlvmMangler                 -- hidden flag

   | Opt_WarnIsError                    -- -Werror; makes warnings fatal

   | Opt_PrintExplicitForalls
   | Opt_PrintExplicitKinds
   | Opt_PrintUnicodeSyntax
   | Opt_PrintExpandedSynonyms

   -- optimisation opts
   | Opt_CallArity
   | Opt_Strictness
   | Opt_LateDmdAnal
   | Opt_KillAbsence
   | Opt_KillOneShot
   | Opt_FullLaziness
   | Opt_FloatIn
   | Opt_Specialise
   | Opt_SpecialiseAggressively
   | Opt_CrossModuleSpecialise
   | Opt_StaticArgumentTransformation
   | Opt_CSE
   | Opt_LiberateCase
   | Opt_SpecConstr
   | Opt_DoLambdaEtaExpansion
   | Opt_IgnoreAsserts
   | Opt_DoEtaReduction
   | Opt_CaseMerge
   | Opt_UnboxStrictFields
   | Opt_UnboxSmallStrictFields
   | Opt_DictsCheap
   | Opt_EnableRewriteRules             -- Apply rewrite rules during simplification
   | Opt_Vectorise
   | Opt_VectorisationAvoidance
   | Opt_RegsGraph                      -- do graph coloring register allocation
   | Opt_RegsIterative                  -- do iterative coalescing graph coloring register allocation
   | Opt_PedanticBottoms                -- Be picky about how we treat bottom
   | Opt_LlvmTBAA                       -- Use LLVM TBAA infastructure for improving AA (hidden flag)
   | Opt_LlvmPassVectorsInRegisters     -- Pass SIMD vectors in registers (requires a patched LLVM) (hidden flag)
   | Opt_IrrefutableTuples
   | Opt_CmmSink
   | Opt_CmmElimCommonBlocks
   | Opt_OmitYields
   | Opt_SimpleListLiterals
   | Opt_FunToThunk               -- allow WwLib.mkWorkerArgs to remove all value lambdas
   | Opt_DictsStrict                     -- be strict in argument dictionaries
   | Opt_DmdTxDictSel              -- use a special demand transformer for dictionary selectors
   | Opt_Loopification                  -- See Note [Self-recursive tail calls]
   | Opt_CprAnal

   -- Interface files
   | Opt_IgnoreInterfacePragmas
   | Opt_OmitInterfacePragmas
   | Opt_ExposeAllUnfoldings
   | Opt_WriteInterface -- forces .hi files to be written even with -fno-code

   -- profiling opts
   | Opt_AutoSccsOnIndividualCafs
   | Opt_ProfCountEntries

   -- misc opts
   | Opt_Pp
   | Opt_ForceRecomp
   | Opt_ExcessPrecision
   | Opt_EagerBlackHoling
   | Opt_NoHsMain
   | Opt_SplitObjs
   | Opt_StgStats
   | Opt_HideAllPackages
   | Opt_PrintBindResult
   | Opt_Haddock
   | Opt_HaddockOptions
   | Opt_BreakOnException
   | Opt_BreakOnError
   | Opt_PrintEvldWithShow
   | Opt_PrintBindContents
   | Opt_GenManifest
   | Opt_EmbedManifest
   | Opt_SharedImplib
   | Opt_BuildingCabalPackage
   | Opt_IgnoreDotGhci
   | Opt_GhciSandbox
   | Opt_GhciHistory
   | Opt_HelpfulErrors
   | Opt_DeferTypeErrors
   | Opt_DeferTypedHoles
   | Opt_PIC
   | Opt_SccProfilingOn
   | Opt_Ticky
   | Opt_Ticky_Allocd
   | Opt_Ticky_LNE
   | Opt_Ticky_Dyn_Thunk
   | Opt_Static
   | Opt_RPath
   | Opt_RelativeDynlibPaths
   | Opt_Hpc
   | Opt_FlatCache

   -- PreInlining is on by default. The option is there just to see how
   -- bad things get if you turn it off!
   | Opt_SimplPreInlining

   -- output style opts
   | Opt_ErrorSpans -- Include full span info in error messages,
                    -- instead of just the start position.
   | Opt_PprCaseAsLet
   | Opt_PprShowTicks

   -- Suppress all coercions, them replacing with '...'
   | Opt_SuppressCoercions
   | Opt_SuppressVarKinds
   -- Suppress module id prefixes on variables.
   | Opt_SuppressModulePrefixes
   -- Suppress type applications.
   | Opt_SuppressTypeApplications
   -- Suppress info such as arity and unfoldings on identifiers.
   | Opt_SuppressIdInfo
   -- Suppress separate type signatures in core, but leave types on
   -- lambda bound vars
   | Opt_SuppressUnfoldings
   -- Suppress the details of even stable unfoldings
   | Opt_SuppressTypeSignatures
   -- Suppress unique ids on variables.
   -- Except for uniques, as some simplifier phases introduce new
   -- variables that have otherwise identical names.
   | Opt_SuppressUniques

   -- temporary flags
   | Opt_AutoLinkPackages
   | Opt_ImplicitImportQualified

   -- keeping stuff
   | Opt_KeepHiDiffs
   | Opt_KeepHcFiles
   | Opt_KeepSFiles
   | Opt_KeepTmpFiles
   | Opt_KeepRawTokenStream
   | Opt_KeepLlvmFiles

   | Opt_BuildDynamicToo

   -- safe haskell flags
   | Opt_DistrustAllPackages
   | Opt_PackageTrust

   -- debugging flags
   | Opt_Debug

   deriving (Eq, Show, Enum)

data WarningFlag =
-- See Note [Updating flag description in the User's Guide]
     Opt_WarnDuplicateExports
   | Opt_WarnDuplicateConstraints
   | Opt_WarnRedundantConstraints
   | Opt_WarnHiShadows
   | Opt_WarnImplicitPrelude
   | Opt_WarnIncompletePatterns
   | Opt_WarnIncompleteUniPatterns
   | Opt_WarnIncompletePatternsRecUpd
   | Opt_WarnOverflowedLiterals
   | Opt_WarnEmptyEnumerations
   | Opt_WarnMissingFields
   | Opt_WarnMissingImportList
   | Opt_WarnMissingMethods
   | Opt_WarnMissingSigs
   | Opt_WarnMissingLocalSigs
   | Opt_WarnNameShadowing
   | Opt_WarnOverlappingPatterns
   | Opt_WarnTypeDefaults
   | Opt_WarnMonomorphism
   | Opt_WarnUnusedTopBinds
   | Opt_WarnUnusedLocalBinds
   | Opt_WarnUnusedPatternBinds
   | Opt_WarnUnusedImports
   | Opt_WarnUnusedMatches
   | Opt_WarnContextQuantification
   | Opt_WarnWarningsDeprecations
   | Opt_WarnDeprecatedFlags
   | Opt_WarnAMP
   | Opt_WarnDodgyExports
   | Opt_WarnDodgyImports
   | Opt_WarnOrphans
   | Opt_WarnAutoOrphans
   | Opt_WarnIdentities
   | Opt_WarnTabs
   | Opt_WarnUnrecognisedPragmas
   | Opt_WarnDodgyForeignImports
   | Opt_WarnUnusedDoBind
   | Opt_WarnWrongDoBind
   | Opt_WarnAlternativeLayoutRuleTransitional
   | Opt_WarnUnsafe
   | Opt_WarnSafe
   | Opt_WarnTrustworthySafe
   | Opt_WarnMissedSpecs
   | Opt_WarnAllMissedSpecs
   | Opt_WarnUnsupportedCallingConventions
   | Opt_WarnUnsupportedLlvmVersion
   | Opt_WarnInlineRuleShadowing
   | Opt_WarnTypedHoles
   | Opt_WarnPartialTypeSignatures
   | Opt_WarnMissingExportedSigs
   | Opt_WarnUntickedPromotedConstructors
   | Opt_WarnDerivingTypeable
   | Opt_WarnDeferredTypeErrors
   deriving (Eq, Show, Enum)

data Language = Haskell98 | Haskell2010
   deriving Enum

-- | The various Safe Haskell modes
data SafeHaskellMode
   = Sf_None
   | Sf_Unsafe
   | Sf_Trustworthy
   | Sf_Safe
   deriving (Eq)

instance Show SafeHaskellMode where
    show Sf_None         = "None"
    show Sf_Unsafe       = "Unsafe"
    show Sf_Trustworthy  = "Trustworthy"
    show Sf_Safe         = "Safe"

instance Outputable SafeHaskellMode where
    ppr = text . show

data ExtensionFlag
-- See Note [Updating flag description in the User's Guide]
   = Opt_Cpp
   | Opt_OverlappingInstances
   | Opt_UndecidableInstances
   | Opt_IncoherentInstances
   | Opt_MonomorphismRestriction
   | Opt_MonoPatBinds
   | Opt_MonoLocalBinds
   | Opt_RelaxedPolyRec           -- Deprecated
   | Opt_ExtendedDefaultRules     -- Use GHC's extended rules for defaulting
   | Opt_ForeignFunctionInterface
   | Opt_UnliftedFFITypes
   | Opt_InterruptibleFFI
   | Opt_CApiFFI
   | Opt_GHCForeignImportPrim
   | Opt_JavaScriptFFI
   | Opt_ParallelArrays           -- Syntactic support for parallel arrays
   | Opt_Arrows                   -- Arrow-notation syntax
   | Opt_TemplateHaskell
   | Opt_QuasiQuotes
   | Opt_ImplicitParams
   | Opt_ImplicitPrelude
   | Opt_ScopedTypeVariables
   | Opt_AllowAmbiguousTypes
   | Opt_UnboxedTuples
   | Opt_BangPatterns
   | Opt_TypeFamilies
   | Opt_OverloadedStrings
   | Opt_OverloadedLists
   | Opt_NumDecimals
   | Opt_DisambiguateRecordFields
   | Opt_RecordWildCards
   | Opt_RecordPuns
   | Opt_ViewPatterns
   | Opt_GADTs
   | Opt_GADTSyntax
   | Opt_NPlusKPatterns
   | Opt_DoAndIfThenElse
   | Opt_RebindableSyntax
   | Opt_ConstraintKinds
   | Opt_PolyKinds                -- Kind polymorphism
   | Opt_DataKinds                -- Datatype promotion
   | Opt_InstanceSigs

   | Opt_StandaloneDeriving
   | Opt_DeriveDataTypeable
   | Opt_AutoDeriveTypeable       -- Automatic derivation of Typeable
   | Opt_DeriveFunctor
   | Opt_DeriveTraversable
   | Opt_DeriveFoldable
   | Opt_DeriveGeneric            -- Allow deriving Generic/1
   | Opt_DefaultSignatures        -- Allow extra signatures for defmeths
   | Opt_DeriveAnyClass           -- Allow deriving any class

   | Opt_TypeSynonymInstances
   | Opt_FlexibleContexts
   | Opt_FlexibleInstances
   | Opt_ConstrainedClassMethods
   | Opt_MultiParamTypeClasses
   | Opt_NullaryTypeClasses
   | Opt_FunctionalDependencies
   | Opt_UnicodeSyntax
   | Opt_ExistentialQuantification
   | Opt_MagicHash
   | Opt_EmptyDataDecls
   | Opt_KindSignatures
   | Opt_RoleAnnotations
   | Opt_ParallelListComp
   | Opt_TransformListComp
   | Opt_MonadComprehensions
   | Opt_GeneralizedNewtypeDeriving
   | Opt_RecursiveDo
   | Opt_PostfixOperators
   | Opt_TupleSections
   | Opt_PatternGuards
   | Opt_LiberalTypeSynonyms
   | Opt_RankNTypes
   | Opt_ImpredicativeTypes
   | Opt_TypeOperators
   | Opt_ExplicitNamespaces
   | Opt_PackageImports
   | Opt_ExplicitForAll
   | Opt_AlternativeLayoutRule
   | Opt_AlternativeLayoutRuleTransitional
   | Opt_DatatypeContexts
   | Opt_NondecreasingIndentation
   | Opt_RelaxedLayout
   | Opt_TraditionalRecordSyntax
   | Opt_LambdaCase
   | Opt_MultiWayIf
   | Opt_BinaryLiterals
   | Opt_NegativeLiterals
   | Opt_EmptyCase
   | Opt_PatternSynonyms
   | Opt_PartialTypeSignatures
   | Opt_NamedWildCards
   | Opt_StaticPointers
<<<<<<< HEAD
   | Opt_TypeApplications
=======
   | Opt_StrictData
>>>>>>> 64dba511
   deriving (Eq, Enum, Show)

type SigOf = Map ModuleName Module

getSigOf :: DynFlags -> ModuleName -> Maybe Module
getSigOf dflags n = Map.lookup n (sigOf dflags)

-- NameCache updNameCache
type PackageKeyEnv = UniqFM
type PackageKeyCache = PackageKeyEnv ShPackageKey

-- | An elaborated representation of a 'PackageKey', which records
-- all of the components that go into the hashed 'PackageKey'.
data ShPackageKey
    = ShPackageKey {
          shPackageKeyUnitName          :: !UnitName,
          shPackageKeyLibraryName       :: !LibraryName,
          shPackageKeyInsts             :: ![(ModuleName, Module)],
          shPackageKeyFreeHoles         :: UniqSet ModuleName
      }
    | ShDefinitePackageKey {
          shPackageKey :: !PackageKey
      }
    deriving Eq

instance Outputable ShPackageKey where
    ppr (ShPackageKey pn vh insts fh)
        = ppr pn <+> ppr vh <+> ppr insts <+> parens (ppr fh)
    ppr (ShDefinitePackageKey pk) = ppr pk

-- | Contains not only a collection of 'GeneralFlag's but also a plethora of
-- information relating to the compilation of a single file or GHC session
data DynFlags = DynFlags {
  ghcMode               :: GhcMode,
  ghcLink               :: GhcLink,
  hscTarget             :: HscTarget,
  settings              :: Settings,
  -- See Note [Signature parameters in TcGblEnv and DynFlags]
  sigOf                 :: SigOf,       -- ^ Compiling an hs-boot against impl.
  verbosity             :: Int,         -- ^ Verbosity level: see Note [Verbosity levels]
  optLevel              :: Int,         -- ^ Optimisation level
  simplPhases           :: Int,         -- ^ Number of simplifier phases
  maxSimplIterations    :: Int,         -- ^ Max simplifier iterations
  ruleCheck             :: Maybe String,
  strictnessBefore      :: [Int],       -- ^ Additional demand analysis

  parMakeCount          :: Maybe Int,   -- ^ The number of modules to compile in parallel
                                        --   in --make mode, where Nothing ==> compile as
                                        --   many in parallel as there are CPUs.

  enableTimeStats       :: Bool,        -- ^ Enable RTS timing statistics?
  ghcHeapSize           :: Maybe Int,   -- ^ The heap size to set.

  maxRelevantBinds      :: Maybe Int,   -- ^ Maximum number of bindings from the type envt
                                        --   to show in type error messages
  simplTickFactor       :: Int,         -- ^ Multiplier for simplifier ticks
  specConstrThreshold   :: Maybe Int,   -- ^ Threshold for SpecConstr
  specConstrCount       :: Maybe Int,   -- ^ Max number of specialisations for any one function
  specConstrRecursive   :: Int,         -- ^ Max number of specialisations for recursive types
                                        --   Not optional; otherwise ForceSpecConstr can diverge.
  liberateCaseThreshold :: Maybe Int,   -- ^ Threshold for LiberateCase
  floatLamArgs          :: Maybe Int,   -- ^ Arg count for lambda floating
                                        --   See CoreMonad.FloatOutSwitches

  historySize           :: Int,

  cmdlineHcIncludes     :: [String],    -- ^ @\-\#includes@
  importPaths           :: [FilePath],
  mainModIs             :: Module,
  mainFunIs             :: Maybe String,
  reductionDepth        :: IntWithInf,   -- ^ Typechecker maximum stack depth
  solverIterations      :: IntWithInf,   -- ^ Number of iterations in the constraints solver
                                         --   Typically only 1 is needed

  thisPackage           :: PackageKey,   -- ^ key of package currently being compiled
  thisLibraryName       :: LibraryName,
                            -- ^ the version hash which identifies the textual
                            --   package being compiled.

  -- ways
  ways                  :: [Way],       -- ^ Way flags from the command line
  buildTag              :: String,      -- ^ The global \"way\" (e.g. \"p\" for prof)
  rtsBuildTag           :: String,      -- ^ The RTS \"way\"

  -- For object splitting
  splitInfo             :: Maybe (String,Int),

  -- paths etc.
  objectDir             :: Maybe String,
  dylibInstallName      :: Maybe String,
  hiDir                 :: Maybe String,
  stubDir               :: Maybe String,
  dumpDir               :: Maybe String,

  objectSuf             :: String,
  hcSuf                 :: String,
  hiSuf                 :: String,

  canGenerateDynamicToo :: IORef Bool,
  dynObjectSuf          :: String,
  dynHiSuf              :: String,

  -- Packages.isDllName needs to know whether a call is within a
  -- single DLL or not. Normally it does this by seeing if the call
  -- is to the same package, but for the ghc package, we split the
  -- package between 2 DLLs. The dllSplit tells us which sets of
  -- modules are in which package.
  dllSplitFile          :: Maybe FilePath,
  dllSplit              :: Maybe [Set String],

  outputFile            :: Maybe String,
  dynOutputFile         :: Maybe String,
  outputHi              :: Maybe String,
  dynLibLoader          :: DynLibLoader,

  -- | This is set by 'DriverPipeline.runPipeline' based on where
  --    its output is going.
  dumpPrefix            :: Maybe FilePath,

  -- | Override the 'dumpPrefix' set by 'DriverPipeline.runPipeline'.
  --    Set by @-ddump-file-prefix@
  dumpPrefixForce       :: Maybe FilePath,

  ldInputs              :: [Option],

  includePaths          :: [String],
  libraryPaths          :: [String],
  frameworkPaths        :: [String],    -- used on darwin only
  cmdlineFrameworks     :: [String],    -- ditto

  rtsOpts               :: Maybe String,
  rtsOptsEnabled        :: RtsOptsEnabled,
  rtsOptsSuggestions    :: Bool,

  hpcDir                :: String,      -- ^ Path to store the .mix files

  -- Plugins
  pluginModNames        :: [ModuleName],
  pluginModNameOpts     :: [(ModuleName,String)],

  -- GHC API hooks
  hooks                 :: Hooks,

  --  For ghc -M
  depMakefile           :: FilePath,
  depIncludePkgDeps     :: Bool,
  depExcludeMods        :: [ModuleName],
  depSuffixes           :: [String],

  --  Package flags
  extraPkgConfs         :: [PkgConfRef] -> [PkgConfRef],
        -- ^ The @-package-db@ flags given on the command line, in the order
        -- they appeared.

  packageFlags          :: [PackageFlag],
        -- ^ The @-package@ and @-hide-package@ flags from the command-line
  packageEnv            :: Maybe FilePath,
        -- ^ Filepath to the package environment file (if overriding default)

  -- Package state
  -- NB. do not modify this field, it is calculated by
  -- Packages.initPackages
  pkgDatabase           :: Maybe [PackageConfig],
  pkgState              :: PackageState,
  pkgKeyCache           :: {-# UNPACK #-} !(IORef PackageKeyCache),

  -- Temporary files
  -- These have to be IORefs, because the defaultCleanupHandler needs to
  -- know what to clean when an exception happens
  filesToClean          :: IORef [FilePath],
  dirsToClean           :: IORef (Map FilePath FilePath),
  filesToNotIntermediateClean :: IORef [FilePath],
  -- The next available suffix to uniquely name a temp file, updated atomically
  nextTempSuffix        :: IORef Int,

  -- Names of files which were generated from -ddump-to-file; used to
  -- track which ones we need to truncate because it's our first run
  -- through
  generatedDumps        :: IORef (Set FilePath),

  -- hsc dynamic flags
  dumpFlags             :: IntSet,
  generalFlags          :: IntSet,
  warningFlags          :: IntSet,
  -- Don't change this without updating extensionFlags:
  language              :: Maybe Language,
  -- | Safe Haskell mode
  safeHaskell           :: SafeHaskellMode,
  safeInfer             :: Bool,
  safeInferred          :: Bool,
  -- We store the location of where some extension and flags were turned on so
  -- we can produce accurate error messages when Safe Haskell fails due to
  -- them.
  thOnLoc               :: SrcSpan,
  newDerivOnLoc         :: SrcSpan,
  overlapInstLoc        :: SrcSpan,
  incoherentOnLoc       :: SrcSpan,
  pkgTrustOnLoc         :: SrcSpan,
  warnSafeOnLoc         :: SrcSpan,
  warnUnsafeOnLoc       :: SrcSpan,
  trustworthyOnLoc      :: SrcSpan,
  -- Don't change this without updating extensionFlags:
  extensions            :: [OnOff ExtensionFlag],
  -- extensionFlags should always be equal to
  --     flattenExtensionFlags language extensions
  extensionFlags        :: IntSet,

  -- Unfolding control
  -- See Note [Discounts and thresholds] in CoreUnfold
  ufCreationThreshold   :: Int,
  ufUseThreshold        :: Int,
  ufFunAppDiscount      :: Int,
  ufDictDiscount        :: Int,
  ufKeenessFactor       :: Float,
  ufDearOp              :: Int,

  maxWorkerArgs         :: Int,

  ghciHistSize          :: Int,

  -- | MsgDoc output action: use "ErrUtils" instead of this if you can
  log_action            :: LogAction,
  flushOut              :: FlushOut,
  flushErr              :: FlushErr,

  haddockOptions        :: Maybe String,

  -- | GHCi scripts specified by -ghci-script, in reverse order
  ghciScripts           :: [String],

  -- Output style options
  pprUserLength         :: Int,
  pprCols               :: Int,
  traceLevel            :: Int, -- Standard level is 1. Less verbose is 0.

  useUnicode      :: Bool,

  -- | what kind of {-# SCC #-} to add automatically
  profAuto              :: ProfAuto,

  interactivePrint      :: Maybe String,

  llvmVersion           :: IORef Int,

  nextWrapperNum        :: IORef (ModuleEnv Int),

  -- | Machine dependant flags (-m<blah> stuff)
  sseVersion            :: Maybe SseVersion,
  avx                   :: Bool,
  avx2                  :: Bool,
  avx512cd              :: Bool, -- Enable AVX-512 Conflict Detection Instructions.
  avx512er              :: Bool, -- Enable AVX-512 Exponential and Reciprocal Instructions.
  avx512f               :: Bool, -- Enable AVX-512 instructions.
  avx512pf              :: Bool, -- Enable AVX-512 PreFetch Instructions.

  -- | Run-time linker information (what options we need, etc.)
  rtldInfo              :: IORef (Maybe LinkerInfo),

  -- | Run-time compiler information
  rtccInfo              :: IORef (Maybe CompilerInfo),

  -- Constants used to control the amount of optimization done.

  -- | Max size, in bytes, of inline array allocations.
  maxInlineAllocSize    :: Int,

  -- | Only inline memcpy if it generates no more than this many
  -- pseudo (roughly: Cmm) instructions.
  maxInlineMemcpyInsns  :: Int,

  -- | Only inline memset if it generates no more than this many
  -- pseudo (roughly: Cmm) instructions.
  maxInlineMemsetInsns  :: Int
}

class HasDynFlags m where
    getDynFlags :: m DynFlags

class ContainsDynFlags t where
    extractDynFlags :: t -> DynFlags
    replaceDynFlags :: t -> DynFlags -> t

data ProfAuto
  = NoProfAuto         -- ^ no SCC annotations added
  | ProfAutoAll        -- ^ top-level and nested functions are annotated
  | ProfAutoTop        -- ^ top-level functions annotated only
  | ProfAutoExports    -- ^ exported functions annotated only
  | ProfAutoCalls      -- ^ annotate call-sites
  deriving (Eq,Enum)

data Settings = Settings {
  sTargetPlatform        :: Platform,    -- Filled in by SysTools
  sGhcUsagePath          :: FilePath,    -- Filled in by SysTools
  sGhciUsagePath         :: FilePath,    -- ditto
  sTopDir                :: FilePath,
  sTmpDir                :: String,      -- no trailing '/'
  sProgramName           :: String,
  sProjectVersion        :: String,
  -- You shouldn't need to look things up in rawSettings directly.
  -- They should have their own fields instead.
  sRawSettings           :: [(String, String)],
  sExtraGccViaCFlags     :: [String],
  sSystemPackageConfig   :: FilePath,
  sLdSupportsCompactUnwind :: Bool,
  sLdSupportsBuildId       :: Bool,
  sLdSupportsFilelist      :: Bool,
  sLdIsGnuLd               :: Bool,
  -- commands for particular phases
  sPgm_L                 :: String,
  sPgm_P                 :: (String,[Option]),
  sPgm_F                 :: String,
  sPgm_c                 :: (String,[Option]),
  sPgm_s                 :: (String,[Option]),
  sPgm_a                 :: (String,[Option]),
  sPgm_l                 :: (String,[Option]),
  sPgm_dll               :: (String,[Option]),
  sPgm_T                 :: String,
  sPgm_sysman            :: String,
  sPgm_windres           :: String,
  sPgm_libtool           :: String,
  sPgm_lo                :: (String,[Option]), -- LLVM: opt llvm optimiser
  sPgm_lc                :: (String,[Option]), -- LLVM: llc static compiler
  -- options for particular phases
  sOpt_L                 :: [String],
  sOpt_P                 :: [String],
  sOpt_F                 :: [String],
  sOpt_c                 :: [String],
  sOpt_a                 :: [String],
  sOpt_l                 :: [String],
  sOpt_windres           :: [String],
  sOpt_lo                :: [String], -- LLVM: llvm optimiser
  sOpt_lc                :: [String], -- LLVM: llc static compiler

  sPlatformConstants     :: PlatformConstants
 }

targetPlatform :: DynFlags -> Platform
targetPlatform dflags = sTargetPlatform (settings dflags)
programName :: DynFlags -> String
programName dflags = sProgramName (settings dflags)
projectVersion :: DynFlags -> String
projectVersion dflags = sProjectVersion (settings dflags)
ghcUsagePath          :: DynFlags -> FilePath
ghcUsagePath dflags = sGhcUsagePath (settings dflags)
ghciUsagePath         :: DynFlags -> FilePath
ghciUsagePath dflags = sGhciUsagePath (settings dflags)
topDir                :: DynFlags -> FilePath
topDir dflags = sTopDir (settings dflags)
tmpDir                :: DynFlags -> String
tmpDir dflags = sTmpDir (settings dflags)
rawSettings           :: DynFlags -> [(String, String)]
rawSettings dflags = sRawSettings (settings dflags)
extraGccViaCFlags     :: DynFlags -> [String]
extraGccViaCFlags dflags = sExtraGccViaCFlags (settings dflags)
systemPackageConfig   :: DynFlags -> FilePath
systemPackageConfig dflags = sSystemPackageConfig (settings dflags)
pgm_L                 :: DynFlags -> String
pgm_L dflags = sPgm_L (settings dflags)
pgm_P                 :: DynFlags -> (String,[Option])
pgm_P dflags = sPgm_P (settings dflags)
pgm_F                 :: DynFlags -> String
pgm_F dflags = sPgm_F (settings dflags)
pgm_c                 :: DynFlags -> (String,[Option])
pgm_c dflags = sPgm_c (settings dflags)
pgm_s                 :: DynFlags -> (String,[Option])
pgm_s dflags = sPgm_s (settings dflags)
pgm_a                 :: DynFlags -> (String,[Option])
pgm_a dflags = sPgm_a (settings dflags)
pgm_l                 :: DynFlags -> (String,[Option])
pgm_l dflags = sPgm_l (settings dflags)
pgm_dll               :: DynFlags -> (String,[Option])
pgm_dll dflags = sPgm_dll (settings dflags)
pgm_T                 :: DynFlags -> String
pgm_T dflags = sPgm_T (settings dflags)
pgm_sysman            :: DynFlags -> String
pgm_sysman dflags = sPgm_sysman (settings dflags)
pgm_windres           :: DynFlags -> String
pgm_windres dflags = sPgm_windres (settings dflags)
pgm_libtool           :: DynFlags -> String
pgm_libtool dflags = sPgm_libtool (settings dflags)
pgm_lo                :: DynFlags -> (String,[Option])
pgm_lo dflags = sPgm_lo (settings dflags)
pgm_lc                :: DynFlags -> (String,[Option])
pgm_lc dflags = sPgm_lc (settings dflags)
opt_L                 :: DynFlags -> [String]
opt_L dflags = sOpt_L (settings dflags)
opt_P                 :: DynFlags -> [String]
opt_P dflags = concatMap (wayOptP (targetPlatform dflags)) (ways dflags)
            ++ sOpt_P (settings dflags)
opt_F                 :: DynFlags -> [String]
opt_F dflags = sOpt_F (settings dflags)
opt_c                 :: DynFlags -> [String]
opt_c dflags = concatMap (wayOptc (targetPlatform dflags)) (ways dflags)
            ++ sOpt_c (settings dflags)
opt_a                 :: DynFlags -> [String]
opt_a dflags = sOpt_a (settings dflags)
opt_l                 :: DynFlags -> [String]
opt_l dflags = concatMap (wayOptl (targetPlatform dflags)) (ways dflags)
            ++ sOpt_l (settings dflags)
opt_windres           :: DynFlags -> [String]
opt_windres dflags = sOpt_windres (settings dflags)
opt_lo                :: DynFlags -> [String]
opt_lo dflags = sOpt_lo (settings dflags)
opt_lc                :: DynFlags -> [String]
opt_lc dflags = sOpt_lc (settings dflags)

-- | The directory for this version of ghc in the user's app directory
-- (typically something like @~/.ghc/x86_64-linux-7.6.3@)
--
versionedAppDir :: DynFlags -> IO FilePath
versionedAppDir dflags = do
  appdir <- getAppUserDataDirectory (programName dflags)
  return $ appdir </> (TARGET_ARCH ++ '-':TARGET_OS ++ '-':projectVersion dflags)

-- | The target code type of the compilation (if any).
--
-- Whenever you change the target, also make sure to set 'ghcLink' to
-- something sensible.
--
-- 'HscNothing' can be used to avoid generating any output, however, note
-- that:
--
--  * If a program uses Template Haskell the typechecker may try to run code
--    from an imported module.  This will fail if no code has been generated
--    for this module.  You can use 'GHC.needsTemplateHaskell' to detect
--    whether this might be the case and choose to either switch to a
--    different target or avoid typechecking such modules.  (The latter may be
--    preferable for security reasons.)
--
data HscTarget
  = HscC           -- ^ Generate C code.
  | HscAsm         -- ^ Generate assembly using the native code generator.
  | HscLlvm        -- ^ Generate assembly using the llvm code generator.
  | HscInterpreted -- ^ Generate bytecode.  (Requires 'LinkInMemory')
  | HscNothing     -- ^ Don't generate any code.  See notes above.
  deriving (Eq, Show)

-- | Will this target result in an object file on the disk?
isObjectTarget :: HscTarget -> Bool
isObjectTarget HscC     = True
isObjectTarget HscAsm   = True
isObjectTarget HscLlvm  = True
isObjectTarget _        = False

-- | Does this target retain *all* top-level bindings for a module,
-- rather than just the exported bindings, in the TypeEnv and compiled
-- code (if any)?  In interpreted mode we do this, so that GHCi can
-- call functions inside a module.  In HscNothing mode we also do it,
-- so that Haddock can get access to the GlobalRdrEnv for a module
-- after typechecking it.
targetRetainsAllBindings :: HscTarget -> Bool
targetRetainsAllBindings HscInterpreted = True
targetRetainsAllBindings HscNothing     = True
targetRetainsAllBindings _              = False

-- | The 'GhcMode' tells us whether we're doing multi-module
-- compilation (controlled via the "GHC" API) or one-shot
-- (single-module) compilation.  This makes a difference primarily to
-- the "Finder": in one-shot mode we look for interface files for
-- imported modules, but in multi-module mode we look for source files
-- in order to check whether they need to be recompiled.
data GhcMode
  = CompManager         -- ^ @\-\-make@, GHCi, etc.
  | OneShot             -- ^ @ghc -c Foo.hs@
  | MkDepend            -- ^ @ghc -M@, see "Finder" for why we need this
  deriving Eq

instance Outputable GhcMode where
  ppr CompManager = ptext (sLit "CompManager")
  ppr OneShot     = ptext (sLit "OneShot")
  ppr MkDepend    = ptext (sLit "MkDepend")

isOneShot :: GhcMode -> Bool
isOneShot OneShot = True
isOneShot _other  = False

-- | What to do in the link step, if there is one.
data GhcLink
  = NoLink              -- ^ Don't link at all
  | LinkBinary          -- ^ Link object code into a binary
  | LinkInMemory        -- ^ Use the in-memory dynamic linker (works for both
                        --   bytecode and object code).
  | LinkDynLib          -- ^ Link objects into a dynamic lib (DLL on Windows, DSO on ELF platforms)
  | LinkStaticLib       -- ^ Link objects into a static lib
  deriving (Eq, Show)

isNoLink :: GhcLink -> Bool
isNoLink NoLink = True
isNoLink _      = False

-- | We accept flags which make packages visible, but how they select
-- the package varies; this data type reflects what selection criterion
-- is used.
data PackageArg =
      PackageArg String    -- ^ @-package@, by 'PackageName'
    | PackageIdArg String  -- ^ @-package-id@, by 'SourcePackageId'
    | PackageKeyArg String -- ^ @-package-key@, by 'InstalledPackageId'
  deriving (Eq, Show)

-- | Represents the renaming that may be associated with an exposed
-- package, e.g. the @rns@ part of @-package "foo (rns)"@.
--
-- Here are some example parsings of the package flags (where
-- a string literal is punned to be a 'ModuleName':
--
--      * @-package foo@ is @ModRenaming True []@
--      * @-package foo ()@ is @ModRenaming False []@
--      * @-package foo (A)@ is @ModRenaming False [("A", "A")]@
--      * @-package foo (A as B)@ is @ModRenaming False [("A", "B")]@
--      * @-package foo with (A as B)@ is @ModRenaming True [("A", "B")]@
data ModRenaming = ModRenaming {
    modRenamingWithImplicit :: Bool, -- ^ Bring all exposed modules into scope?
    modRenamings :: [(ModuleName, ModuleName)] -- ^ Bring module @m@ into scope
                                               --   under name @n@.
  } deriving (Eq)

-- | Flags for manipulating packages.
data PackageFlag
  = ExposePackage   PackageArg ModRenaming -- ^ @-package@, @-package-id@
                                           -- and @-package-key@
  | HidePackage     String -- ^ @-hide-package@
  | IgnorePackage   String -- ^ @-ignore-package@
  | TrustPackage    String -- ^ @-trust-package@
  | DistrustPackage String -- ^ @-distrust-package@
  deriving (Eq)

defaultHscTarget :: Platform -> HscTarget
defaultHscTarget = defaultObjectTarget

-- | The 'HscTarget' value corresponding to the default way to create
-- object files on the current platform.
defaultObjectTarget :: Platform -> HscTarget
defaultObjectTarget platform
  | platformUnregisterised platform     =  HscC
  | cGhcWithNativeCodeGen == "YES"      =  HscAsm
  | otherwise                           =  HscLlvm

tablesNextToCode :: DynFlags -> Bool
tablesNextToCode dflags
    = mkTablesNextToCode (platformUnregisterised (targetPlatform dflags))

-- Determines whether we will be compiling
-- info tables that reside just before the entry code, or with an
-- indirection to the entry code.  See TABLES_NEXT_TO_CODE in
-- includes/rts/storage/InfoTables.h.
mkTablesNextToCode :: Bool -> Bool
mkTablesNextToCode unregisterised
    = not unregisterised && cGhcEnableTablesNextToCode == "YES"

data DynLibLoader
  = Deployable
  | SystemDependent
  deriving Eq

data RtsOptsEnabled = RtsOptsNone | RtsOptsSafeOnly | RtsOptsAll
  deriving (Show)

-----------------------------------------------------------------------------
-- Ways

-- The central concept of a "way" is that all objects in a given
-- program must be compiled in the same "way".  Certain options change
-- parameters of the virtual machine, eg. profiling adds an extra word
-- to the object header, so profiling objects cannot be linked with
-- non-profiling objects.

-- After parsing the command-line options, we determine which "way" we
-- are building - this might be a combination way, eg. profiling+threaded.

-- We then find the "build-tag" associated with this way, and this
-- becomes the suffix used to find .hi files and libraries used in
-- this compilation.

data Way
  = WayCustom String -- for GHC API clients building custom variants
  | WayThreaded
  | WayDebug
  | WayProf
  | WayEventLog
  | WayDyn
  deriving (Eq, Ord, Show)

allowed_combination :: [Way] -> Bool
allowed_combination way = and [ x `allowedWith` y
                              | x <- way, y <- way, x < y ]
  where
        -- Note ordering in these tests: the left argument is
        -- <= the right argument, according to the Ord instance
        -- on Way above.

        -- dyn is allowed with everything
        _ `allowedWith` WayDyn                  = True
        WayDyn `allowedWith` _                  = True

        -- debug is allowed with everything
        _ `allowedWith` WayDebug                = True
        WayDebug `allowedWith` _                = True

        (WayCustom {}) `allowedWith` _          = True
        WayThreaded `allowedWith` WayProf       = True
        WayThreaded `allowedWith` WayEventLog   = True
        _ `allowedWith` _                       = False

mkBuildTag :: [Way] -> String
mkBuildTag ways = concat (intersperse "_" (map wayTag ways))

wayTag :: Way -> String
wayTag (WayCustom xs) = xs
wayTag WayThreaded = "thr"
wayTag WayDebug    = "debug"
wayTag WayDyn      = "dyn"
wayTag WayProf     = "p"
wayTag WayEventLog = "l"

wayRTSOnly :: Way -> Bool
wayRTSOnly (WayCustom {}) = False
wayRTSOnly WayThreaded = True
wayRTSOnly WayDebug    = True
wayRTSOnly WayDyn      = False
wayRTSOnly WayProf     = False
wayRTSOnly WayEventLog = True

wayDesc :: Way -> String
wayDesc (WayCustom xs) = xs
wayDesc WayThreaded = "Threaded"
wayDesc WayDebug    = "Debug"
wayDesc WayDyn      = "Dynamic"
wayDesc WayProf     = "Profiling"
wayDesc WayEventLog = "RTS Event Logging"

-- Turn these flags on when enabling this way
wayGeneralFlags :: Platform -> Way -> [GeneralFlag]
wayGeneralFlags _ (WayCustom {}) = []
wayGeneralFlags _ WayThreaded = []
wayGeneralFlags _ WayDebug    = []
wayGeneralFlags _ WayDyn      = [Opt_PIC]
    -- We could get away without adding -fPIC when compiling the
    -- modules of a program that is to be linked with -dynamic; the
    -- program itself does not need to be position-independent, only
    -- the libraries need to be.  HOWEVER, GHCi links objects into a
    -- .so before loading the .so using the system linker.  Since only
    -- PIC objects can be linked into a .so, we have to compile even
    -- modules of the main program with -fPIC when using -dynamic.
wayGeneralFlags _ WayProf     = [Opt_SccProfilingOn]
wayGeneralFlags _ WayEventLog = []

-- Turn these flags off when enabling this way
wayUnsetGeneralFlags :: Platform -> Way -> [GeneralFlag]
wayUnsetGeneralFlags _ (WayCustom {}) = []
wayUnsetGeneralFlags _ WayThreaded = []
wayUnsetGeneralFlags _ WayDebug    = []
wayUnsetGeneralFlags _ WayDyn      = [-- There's no point splitting objects
                                      -- when we're going to be dynamically
                                      -- linking. Plus it breaks compilation
                                      -- on OSX x86.
                                      Opt_SplitObjs]
wayUnsetGeneralFlags _ WayProf     = []
wayUnsetGeneralFlags _ WayEventLog = []

wayExtras :: Platform -> Way -> DynFlags -> DynFlags
wayExtras _ (WayCustom {}) dflags = dflags
wayExtras _ WayThreaded dflags = dflags
wayExtras _ WayDebug    dflags = dflags
wayExtras _ WayDyn      dflags = dflags
wayExtras _ WayProf     dflags = dflags
wayExtras _ WayEventLog dflags = dflags

wayOptc :: Platform -> Way -> [String]
wayOptc _ (WayCustom {}) = []
wayOptc platform WayThreaded = case platformOS platform of
                               OSOpenBSD -> ["-pthread"]
                               OSNetBSD  -> ["-pthread"]
                               _         -> []
wayOptc _ WayDebug      = []
wayOptc _ WayDyn        = []
wayOptc _ WayProf       = ["-DPROFILING"]
wayOptc _ WayEventLog   = ["-DTRACING"]

wayOptl :: Platform -> Way -> [String]
wayOptl _ (WayCustom {}) = []
wayOptl platform WayThreaded =
        case platformOS platform of
        -- FreeBSD's default threading library is the KSE-based M:N libpthread,
        -- which GHC has some problems with.  It's currently not clear whether
        -- the problems are our fault or theirs, but it seems that using the
        -- alternative 1:1 threading library libthr works around it:
        OSFreeBSD  -> ["-lthr"]
        OSOpenBSD  -> ["-pthread"]
        OSNetBSD   -> ["-pthread"]
        _          -> []
wayOptl _ WayDebug      = []
wayOptl _ WayDyn        = []
wayOptl _ WayProf       = []
wayOptl _ WayEventLog   = []

wayOptP :: Platform -> Way -> [String]
wayOptP _ (WayCustom {}) = []
wayOptP _ WayThreaded = []
wayOptP _ WayDebug    = []
wayOptP _ WayDyn      = []
wayOptP _ WayProf     = ["-DPROFILING"]
wayOptP _ WayEventLog = ["-DTRACING"]

whenGeneratingDynamicToo :: MonadIO m => DynFlags -> m () -> m ()
whenGeneratingDynamicToo dflags f = ifGeneratingDynamicToo dflags f (return ())

ifGeneratingDynamicToo :: MonadIO m => DynFlags -> m a -> m a -> m a
ifGeneratingDynamicToo dflags f g = generateDynamicTooConditional dflags f g g

whenCannotGenerateDynamicToo :: MonadIO m => DynFlags -> m () -> m ()
whenCannotGenerateDynamicToo dflags f
    = ifCannotGenerateDynamicToo dflags f (return ())

ifCannotGenerateDynamicToo :: MonadIO m => DynFlags -> m a -> m a -> m a
ifCannotGenerateDynamicToo dflags f g
    = generateDynamicTooConditional dflags g f g

generateDynamicTooConditional :: MonadIO m
                              => DynFlags -> m a -> m a -> m a -> m a
generateDynamicTooConditional dflags canGen cannotGen notTryingToGen
    = if gopt Opt_BuildDynamicToo dflags
      then do let ref = canGenerateDynamicToo dflags
              b <- liftIO $ readIORef ref
              if b then canGen else cannotGen
      else notTryingToGen

dynamicTooMkDynamicDynFlags :: DynFlags -> DynFlags
dynamicTooMkDynamicDynFlags dflags0
    = let dflags1 = addWay' WayDyn dflags0
          dflags2 = dflags1 {
                        outputFile = dynOutputFile dflags1,
                        hiSuf = dynHiSuf dflags1,
                        objectSuf = dynObjectSuf dflags1
                    }
          dflags3 = updateWays dflags2
          dflags4 = gopt_unset dflags3 Opt_BuildDynamicToo
      in dflags4

-----------------------------------------------------------------------------

-- | Used by 'GHC.runGhc' to partially initialize a new 'DynFlags' value
initDynFlags :: DynFlags -> IO DynFlags
initDynFlags dflags = do
 let -- We can't build with dynamic-too on Windows, as labels before
     -- the fork point are different depending on whether we are
     -- building dynamically or not.
     platformCanGenerateDynamicToo
         = platformOS (targetPlatform dflags) /= OSMinGW32
 refCanGenerateDynamicToo <- newIORef platformCanGenerateDynamicToo
 refNextTempSuffix <- newIORef 0
 refFilesToClean <- newIORef []
 refDirsToClean <- newIORef Map.empty
 refFilesToNotIntermediateClean <- newIORef []
 refGeneratedDumps <- newIORef Set.empty
 refLlvmVersion <- newIORef 28
 refRtldInfo <- newIORef Nothing
 refRtccInfo <- newIORef Nothing
 wrapperNum <- newIORef emptyModuleEnv
 canUseUnicode <- do let enc = localeEncoding
                         str = "‘’"
                     (withCString enc str $ \cstr ->
                          do str' <- peekCString enc cstr
                             return (str == str'))
                         `catchIOError` \_ -> return False
 return dflags{
        canGenerateDynamicToo = refCanGenerateDynamicToo,
        nextTempSuffix = refNextTempSuffix,
        filesToClean   = refFilesToClean,
        dirsToClean    = refDirsToClean,
        filesToNotIntermediateClean = refFilesToNotIntermediateClean,
        generatedDumps = refGeneratedDumps,
        llvmVersion    = refLlvmVersion,
        nextWrapperNum = wrapperNum,
        useUnicode    = canUseUnicode,
        rtldInfo      = refRtldInfo,
        rtccInfo      = refRtccInfo
        }

-- | The normal 'DynFlags'. Note that they are not suitable for use in this form
-- and must be fully initialized by 'GHC.runGhc' first.
defaultDynFlags :: Settings -> DynFlags
defaultDynFlags mySettings =
-- See Note [Updating flag description in the User's Guide]
     DynFlags {
        ghcMode                 = CompManager,
        ghcLink                 = LinkBinary,
        hscTarget               = defaultHscTarget (sTargetPlatform mySettings),
        sigOf                   = Map.empty,
        verbosity               = 0,
        optLevel                = 0,
        simplPhases             = 2,
        maxSimplIterations      = 4,
        ruleCheck               = Nothing,
        maxRelevantBinds        = Just 6,
        simplTickFactor         = 100,
        specConstrThreshold     = Just 2000,
        specConstrCount         = Just 3,
        specConstrRecursive     = 3,
        liberateCaseThreshold   = Just 2000,
        floatLamArgs            = Just 0, -- Default: float only if no fvs

        historySize             = 20,
        strictnessBefore        = [],

        parMakeCount            = Just 1,

        enableTimeStats         = False,
        ghcHeapSize             = Nothing,

        cmdlineHcIncludes       = [],
        importPaths             = ["."],
        mainModIs               = mAIN,
        mainFunIs               = Nothing,
        reductionDepth          = treatZeroAsInf mAX_REDUCTION_DEPTH,
        solverIterations        = treatZeroAsInf mAX_SOLVER_ITERATIONS,

        thisPackage             = mainPackageKey,
        thisLibraryName         = LibraryName nilFS,

        objectDir               = Nothing,
        dylibInstallName        = Nothing,
        hiDir                   = Nothing,
        stubDir                 = Nothing,
        dumpDir                 = Nothing,

        objectSuf               = phaseInputExt StopLn,
        hcSuf                   = phaseInputExt HCc,
        hiSuf                   = "hi",

        canGenerateDynamicToo   = panic "defaultDynFlags: No canGenerateDynamicToo",
        dynObjectSuf            = "dyn_" ++ phaseInputExt StopLn,
        dynHiSuf                = "dyn_hi",

        dllSplitFile            = Nothing,
        dllSplit                = Nothing,

        pluginModNames          = [],
        pluginModNameOpts       = [],
        hooks                   = emptyHooks,

        outputFile              = Nothing,
        dynOutputFile           = Nothing,
        outputHi                = Nothing,
        dynLibLoader            = SystemDependent,
        dumpPrefix              = Nothing,
        dumpPrefixForce         = Nothing,
        ldInputs                = [],
        includePaths            = [],
        libraryPaths            = [],
        frameworkPaths          = [],
        cmdlineFrameworks       = [],
        rtsOpts                 = Nothing,
        rtsOptsEnabled          = RtsOptsSafeOnly,
        rtsOptsSuggestions      = True,

        hpcDir                  = ".hpc",

        extraPkgConfs           = id,
        packageFlags            = [],
        packageEnv              = Nothing,
        pkgDatabase             = Nothing,
        -- This gets filled in with GHC.setSessionDynFlags
        pkgState                = emptyPackageState,
        pkgKeyCache             = v_unsafePkgKeyCache,
        ways                    = defaultWays mySettings,
        buildTag                = mkBuildTag (defaultWays mySettings),
        rtsBuildTag             = mkBuildTag (defaultWays mySettings),
        splitInfo               = Nothing,
        settings                = mySettings,
        -- ghc -M values
        depMakefile       = "Makefile",
        depIncludePkgDeps = False,
        depExcludeMods    = [],
        depSuffixes       = [],
        -- end of ghc -M values
        nextTempSuffix = panic "defaultDynFlags: No nextTempSuffix",
        filesToClean   = panic "defaultDynFlags: No filesToClean",
        dirsToClean    = panic "defaultDynFlags: No dirsToClean",
        filesToNotIntermediateClean = panic "defaultDynFlags: No filesToNotIntermediateClean",
        generatedDumps = panic "defaultDynFlags: No generatedDumps",
        haddockOptions = Nothing,
        dumpFlags = IntSet.empty,
        generalFlags = IntSet.fromList (map fromEnum (defaultFlags mySettings)),
        warningFlags = IntSet.fromList (map fromEnum standardWarnings),
        ghciScripts = [],
        language = Nothing,
        safeHaskell = Sf_None,
        safeInfer   = True,
        safeInferred = True,
        thOnLoc = noSrcSpan,
        newDerivOnLoc = noSrcSpan,
        overlapInstLoc = noSrcSpan,
        incoherentOnLoc = noSrcSpan,
        pkgTrustOnLoc = noSrcSpan,
        warnSafeOnLoc = noSrcSpan,
        warnUnsafeOnLoc = noSrcSpan,
        trustworthyOnLoc = noSrcSpan,
        extensions = [],
        extensionFlags = flattenExtensionFlags Nothing [],

        -- The ufCreationThreshold threshold must be reasonably high to
        -- take account of possible discounts.
        -- E.g. 450 is not enough in 'fulsom' for Interval.sqr to inline
        -- into Csg.calc (The unfolding for sqr never makes it into the
        -- interface file.)
        ufCreationThreshold = 750,
        ufUseThreshold      = 60,
        ufFunAppDiscount    = 60,
        -- Be fairly keen to inline a function if that means
        -- we'll be able to pick the right method from a dictionary
        ufDictDiscount      = 30,
        ufKeenessFactor     = 1.5,
        ufDearOp            = 40,

        maxWorkerArgs = 10,

        ghciHistSize = 50, -- keep a log of length 50 by default

        log_action = defaultLogAction,
        flushOut = defaultFlushOut,
        flushErr = defaultFlushErr,
        pprUserLength = 5,
        pprCols = 100,
        useUnicode = False,
        traceLevel = 1,
        profAuto = NoProfAuto,
        llvmVersion = panic "defaultDynFlags: No llvmVersion",
        interactivePrint = Nothing,
        nextWrapperNum = panic "defaultDynFlags: No nextWrapperNum",
        sseVersion = Nothing,
        avx = False,
        avx2 = False,
        avx512cd = False,
        avx512er = False,
        avx512f = False,
        avx512pf = False,
        rtldInfo = panic "defaultDynFlags: no rtldInfo",
        rtccInfo = panic "defaultDynFlags: no rtccInfo",

        maxInlineAllocSize = 128,
        maxInlineMemcpyInsns = 32,
        maxInlineMemsetInsns = 32
      }

defaultWays :: Settings -> [Way]
defaultWays settings = if pc_DYNAMIC_BY_DEFAULT (sPlatformConstants settings)
                       then [WayDyn]
                       else []

interpWays :: [Way]
interpWays = if dynamicGhc
             then [WayDyn]
             else []

--------------------------------------------------------------------------

type FatalMessager = String -> IO ()
type LogAction = DynFlags -> Severity -> SrcSpan -> PprStyle -> MsgDoc -> IO ()

defaultFatalMessager :: FatalMessager
defaultFatalMessager = hPutStrLn stderr

defaultLogAction :: LogAction
defaultLogAction dflags severity srcSpan style msg
    = case severity of
      SevOutput      -> printSDoc msg style
      SevDump        -> printSDoc (msg $$ blankLine) style
      SevInteractive -> putStrSDoc msg style
      SevInfo        -> printErrs msg style
      SevFatal       -> printErrs msg style
      _              -> do hPutChar stderr '\n'
                           printErrs (mkLocMessage severity srcSpan msg) style
                           -- careful (#2302): printErrs prints in UTF-8,
                           -- whereas converting to string first and using
                           -- hPutStr would just emit the low 8 bits of
                           -- each unicode char.
    where printSDoc  = defaultLogActionHPrintDoc  dflags stdout
          printErrs  = defaultLogActionHPrintDoc  dflags stderr
          putStrSDoc = defaultLogActionHPutStrDoc dflags stdout

defaultLogActionHPrintDoc :: DynFlags -> Handle -> SDoc -> PprStyle -> IO ()
defaultLogActionHPrintDoc dflags h d sty
 = defaultLogActionHPutStrDoc dflags h (d $$ text "") sty
      -- Adds a newline

defaultLogActionHPutStrDoc :: DynFlags -> Handle -> SDoc -> PprStyle -> IO ()
defaultLogActionHPutStrDoc dflags h d sty
  = Pretty.printDoc_ Pretty.PageMode (pprCols dflags) h doc
  where   -- Don't add a newline at the end, so that successive
          -- calls to this log-action can output all on the same line
    doc = runSDoc d (initSDocContext dflags sty)

newtype FlushOut = FlushOut (IO ())

defaultFlushOut :: FlushOut
defaultFlushOut = FlushOut $ hFlush stdout

newtype FlushErr = FlushErr (IO ())

defaultFlushErr :: FlushErr
defaultFlushErr = FlushErr $ hFlush stderr

{-
Note [Verbosity levels]
~~~~~~~~~~~~~~~~~~~~~~~
    0   |   print errors & warnings only
    1   |   minimal verbosity: print "compiling M ... done." for each module.
    2   |   equivalent to -dshow-passes
    3   |   equivalent to existing "ghc -v"
    4   |   "ghc -v -ddump-most"
    5   |   "ghc -v -ddump-all"
-}

data OnOff a = On a
             | Off a

-- OnOffs accumulate in reverse order, so we use foldr in order to
-- process them in the right order
flattenExtensionFlags :: Maybe Language -> [OnOff ExtensionFlag] -> IntSet
flattenExtensionFlags ml = foldr f defaultExtensionFlags
    where f (On f)  flags = IntSet.insert (fromEnum f) flags
          f (Off f) flags = IntSet.delete (fromEnum f) flags
          defaultExtensionFlags = IntSet.fromList (map fromEnum (languageExtensions ml))

languageExtensions :: Maybe Language -> [ExtensionFlag]

languageExtensions Nothing
    -- Nothing => the default case
    = Opt_NondecreasingIndentation -- This has been on by default for some time
    : delete Opt_DatatypeContexts  -- The Haskell' committee decided to
                                   -- remove datatype contexts from the
                                   -- language:
   -- http://www.haskell.org/pipermail/haskell-prime/2011-January/003335.html
      (languageExtensions (Just Haskell2010))

   -- NB: MonoPatBinds is no longer the default

languageExtensions (Just Haskell98)
    = [Opt_ImplicitPrelude,
       Opt_MonomorphismRestriction,
       Opt_NPlusKPatterns,
       Opt_DatatypeContexts,
       Opt_TraditionalRecordSyntax,
       Opt_NondecreasingIndentation
           -- strictly speaking non-standard, but we always had this
           -- on implicitly before the option was added in 7.1, and
           -- turning it off breaks code, so we're keeping it on for
           -- backwards compatibility.  Cabal uses -XHaskell98 by
           -- default unless you specify another language.
      ]

languageExtensions (Just Haskell2010)
    = [Opt_ImplicitPrelude,
       Opt_MonomorphismRestriction,
       Opt_DatatypeContexts,
       Opt_TraditionalRecordSyntax,
       Opt_EmptyDataDecls,
       Opt_ForeignFunctionInterface,
       Opt_PatternGuards,
       Opt_DoAndIfThenElse,
       Opt_RelaxedPolyRec]

-- | Test whether a 'DumpFlag' is set
dopt :: DumpFlag -> DynFlags -> Bool
dopt f dflags = (fromEnum f `IntSet.member` dumpFlags dflags)
             || (verbosity dflags >= 4 && enableIfVerbose f)
    where enableIfVerbose Opt_D_dump_tc_trace               = False
          enableIfVerbose Opt_D_dump_rn_trace               = False
          enableIfVerbose Opt_D_dump_cs_trace               = False
          enableIfVerbose Opt_D_dump_if_trace               = False
          enableIfVerbose Opt_D_dump_vt_trace               = False
          enableIfVerbose Opt_D_dump_tc                     = False
          enableIfVerbose Opt_D_dump_rn                     = False
          enableIfVerbose Opt_D_dump_rn_stats               = False
          enableIfVerbose Opt_D_dump_hi_diffs               = False
          enableIfVerbose Opt_D_verbose_core2core           = False
          enableIfVerbose Opt_D_verbose_stg2stg             = False
          enableIfVerbose Opt_D_dump_splices                = False
          enableIfVerbose Opt_D_th_dec_file                 = False
          enableIfVerbose Opt_D_dump_rule_firings           = False
          enableIfVerbose Opt_D_dump_rule_rewrites          = False
          enableIfVerbose Opt_D_dump_simpl_trace            = False
          enableIfVerbose Opt_D_dump_rtti                   = False
          enableIfVerbose Opt_D_dump_inlinings              = False
          enableIfVerbose Opt_D_dump_core_stats             = False
          enableIfVerbose Opt_D_dump_asm_stats              = False
          enableIfVerbose Opt_D_dump_types                  = False
          enableIfVerbose Opt_D_dump_simpl_iterations       = False
          enableIfVerbose Opt_D_dump_ticked                 = False
          enableIfVerbose Opt_D_dump_view_pattern_commoning = False
          enableIfVerbose Opt_D_dump_mod_cycles             = False
          enableIfVerbose Opt_D_dump_mod_map                = False
          enableIfVerbose _                                 = True

-- | Set a 'DumpFlag'
dopt_set :: DynFlags -> DumpFlag -> DynFlags
dopt_set dfs f = dfs{ dumpFlags = IntSet.insert (fromEnum f) (dumpFlags dfs) }

-- | Unset a 'DumpFlag'
dopt_unset :: DynFlags -> DumpFlag -> DynFlags
dopt_unset dfs f = dfs{ dumpFlags = IntSet.delete (fromEnum f) (dumpFlags dfs) }

-- | Test whether a 'GeneralFlag' is set
gopt :: GeneralFlag -> DynFlags -> Bool
gopt f dflags  = fromEnum f `IntSet.member` generalFlags dflags

-- | Set a 'GeneralFlag'
gopt_set :: DynFlags -> GeneralFlag -> DynFlags
gopt_set dfs f = dfs{ generalFlags = IntSet.insert (fromEnum f) (generalFlags dfs) }

-- | Unset a 'GeneralFlag'
gopt_unset :: DynFlags -> GeneralFlag -> DynFlags
gopt_unset dfs f = dfs{ generalFlags = IntSet.delete (fromEnum f) (generalFlags dfs) }

-- | Test whether a 'WarningFlag' is set
wopt :: WarningFlag -> DynFlags -> Bool
wopt f dflags  = fromEnum f `IntSet.member` warningFlags dflags

-- | Set a 'WarningFlag'
wopt_set :: DynFlags -> WarningFlag -> DynFlags
wopt_set dfs f = dfs{ warningFlags = IntSet.insert (fromEnum f) (warningFlags dfs) }

-- | Unset a 'WarningFlag'
wopt_unset :: DynFlags -> WarningFlag -> DynFlags
wopt_unset dfs f = dfs{ warningFlags = IntSet.delete (fromEnum f) (warningFlags dfs) }

-- | Test whether a 'ExtensionFlag' is set
xopt :: ExtensionFlag -> DynFlags -> Bool
xopt f dflags = fromEnum f `IntSet.member` extensionFlags dflags

-- | Set a 'ExtensionFlag'
xopt_set :: DynFlags -> ExtensionFlag -> DynFlags
xopt_set dfs f
    = let onoffs = On f : extensions dfs
      in dfs { extensions = onoffs,
               extensionFlags = flattenExtensionFlags (language dfs) onoffs }

-- | Unset a 'ExtensionFlag'
xopt_unset :: DynFlags -> ExtensionFlag -> DynFlags
xopt_unset dfs f
    = let onoffs = Off f : extensions dfs
      in dfs { extensions = onoffs,
               extensionFlags = flattenExtensionFlags (language dfs) onoffs }

lang_set :: DynFlags -> Maybe Language -> DynFlags
lang_set dflags lang =
   dflags {
            language = lang,
            extensionFlags = flattenExtensionFlags lang (extensions dflags)
          }

-- | Check whether to use unicode syntax for output
useUnicodeSyntax :: DynFlags -> Bool
useUnicodeSyntax = gopt Opt_PrintUnicodeSyntax

-- | Set the Haskell language standard to use
setLanguage :: Language -> DynP ()
setLanguage l = upd (`lang_set` Just l)

-- | Some modules have dependencies on others through the DynFlags rather than textual imports
dynFlagDependencies :: DynFlags -> [ModuleName]
dynFlagDependencies = pluginModNames

-- | Is the -fpackage-trust mode on
packageTrustOn :: DynFlags -> Bool
packageTrustOn = gopt Opt_PackageTrust

-- | Is Safe Haskell on in some way (including inference mode)
safeHaskellOn :: DynFlags -> Bool
safeHaskellOn dflags = safeHaskell dflags /= Sf_None || safeInferOn dflags

-- | Is the Safe Haskell safe language in use
safeLanguageOn :: DynFlags -> Bool
safeLanguageOn dflags = safeHaskell dflags == Sf_Safe

-- | Is the Safe Haskell safe inference mode active
safeInferOn :: DynFlags -> Bool
safeInferOn = safeInfer

-- | Test if Safe Imports are on in some form
safeImportsOn :: DynFlags -> Bool
safeImportsOn dflags = safeHaskell dflags == Sf_Unsafe ||
                       safeHaskell dflags == Sf_Trustworthy ||
                       safeHaskell dflags == Sf_Safe

-- | Set a 'Safe Haskell' flag
setSafeHaskell :: SafeHaskellMode -> DynP ()
setSafeHaskell s = updM f
    where f dfs = do
              let sf = safeHaskell dfs
              safeM <- combineSafeFlags sf s
              case s of
                Sf_Safe -> return $ dfs { safeHaskell = safeM, safeInfer = False }
                -- leave safe inferrence on in Trustworthy mode so we can warn
                -- if it could have been inferred safe.
                Sf_Trustworthy -> do
                  l <- getCurLoc
                  return $ dfs { safeHaskell = safeM, trustworthyOnLoc = l }
                -- leave safe inference on in Unsafe mode as well.
                _ -> return $ dfs { safeHaskell = safeM }

-- | Are all direct imports required to be safe for this Safe Haskell mode?
-- Direct imports are when the code explicitly imports a module
safeDirectImpsReq :: DynFlags -> Bool
safeDirectImpsReq d = safeLanguageOn d

-- | Are all implicit imports required to be safe for this Safe Haskell mode?
-- Implicit imports are things in the prelude. e.g System.IO when print is used.
safeImplicitImpsReq :: DynFlags -> Bool
safeImplicitImpsReq d = safeLanguageOn d

-- | Combine two Safe Haskell modes correctly. Used for dealing with multiple flags.
-- This makes Safe Haskell very much a monoid but for now I prefer this as I don't
-- want to export this functionality from the module but do want to export the
-- type constructors.
combineSafeFlags :: SafeHaskellMode -> SafeHaskellMode -> DynP SafeHaskellMode
combineSafeFlags a b | a == Sf_None         = return b
                     | b == Sf_None         = return a
                     | a == b               = return a
                     | otherwise            = addErr errm >> return (panic errm)
    where errm = "Incompatible Safe Haskell flags! ("
                    ++ show a ++ ", " ++ show b ++ ")"

-- | A list of unsafe flags under Safe Haskell. Tuple elements are:
--     * name of the flag
--     * function to get srcspan that enabled the flag
--     * function to test if the flag is on
--     * function to turn the flag off
unsafeFlags, unsafeFlagsForInfer
  :: [(String, DynFlags -> SrcSpan, DynFlags -> Bool, DynFlags -> DynFlags)]
unsafeFlags = [ ("-XGeneralizedNewtypeDeriving", newDerivOnLoc,
                    xopt Opt_GeneralizedNewtypeDeriving,
                    flip xopt_unset Opt_GeneralizedNewtypeDeriving)
              , ("-XTemplateHaskell", thOnLoc,
                    xopt Opt_TemplateHaskell,
                    flip xopt_unset Opt_TemplateHaskell)
              ]
unsafeFlagsForInfer = unsafeFlags


-- | Retrieve the options corresponding to a particular @opt_*@ field in the correct order
getOpts :: DynFlags             -- ^ 'DynFlags' to retrieve the options from
        -> (DynFlags -> [a])    -- ^ Relevant record accessor: one of the @opt_*@ accessors
        -> [a]                  -- ^ Correctly ordered extracted options
getOpts dflags opts = reverse (opts dflags)
        -- We add to the options from the front, so we need to reverse the list

-- | Gets the verbosity flag for the current verbosity level. This is fed to
-- other tools, so GHC-specific verbosity flags like @-ddump-most@ are not included
getVerbFlags :: DynFlags -> [String]
getVerbFlags dflags
  | verbosity dflags >= 4 = ["-v"]
  | otherwise             = []

setObjectDir, setHiDir, setStubDir, setDumpDir, setOutputDir,
         setDynObjectSuf, setDynHiSuf,
         setDylibInstallName,
         setObjectSuf, setHiSuf, setHcSuf, parseDynLibLoaderMode,
         setPgmP, addOptl, addOptc, addOptP,
         addCmdlineFramework, addHaddockOpts, addGhciScript,
         setInteractivePrint
   :: String -> DynFlags -> DynFlags
setOutputFile, setDynOutputFile, setOutputHi, setDumpPrefixForce
   :: Maybe String -> DynFlags -> DynFlags

setObjectDir  f d = d{ objectDir  = Just f}
setHiDir      f d = d{ hiDir      = Just f}
setStubDir    f d = d{ stubDir    = Just f, includePaths = f : includePaths d }
  -- -stubdir D adds an implicit -I D, so that gcc can find the _stub.h file
  -- \#included from the .hc file when compiling via C (i.e. unregisterised
  -- builds).
setDumpDir    f d = d{ dumpDir    = Just f}
setOutputDir  f = setObjectDir f . setHiDir f . setStubDir f . setDumpDir f
setDylibInstallName  f d = d{ dylibInstallName = Just f}

setObjectSuf    f d = d{ objectSuf    = f}
setDynObjectSuf f d = d{ dynObjectSuf = f}
setHiSuf        f d = d{ hiSuf        = f}
setDynHiSuf     f d = d{ dynHiSuf     = f}
setHcSuf        f d = d{ hcSuf        = f}

setOutputFile f d = d{ outputFile = f}
setDynOutputFile f d = d{ dynOutputFile = f}
setOutputHi   f d = d{ outputHi   = f}

parseSigOf :: String -> SigOf
parseSigOf str = case filter ((=="").snd) (readP_to_S parse str) of
    [(r, "")] -> r
    _ -> throwGhcException $ CmdLineError ("Can't parse -sig-of: " ++ str)
  where parse = Map.fromList <$> sepBy parseEntry (R.char ',')
        parseEntry = do
            n <- tok $ parseModuleName
            -- ToDo: deprecate this 'is' syntax?
            tok $ ((string "is" >> return ()) +++ (R.char '=' >> return ()))
            m <- tok $ parseModule
            return (n, m)
        parseModule = do
            pk <- munch1 (\c -> isAlphaNum c || c `elem` "-_")
            _ <- R.char ':'
            m <- parseModuleName
            return (mkModule (stringToPackageKey pk) m)
        tok m = skipSpaces >> m

setSigOf :: String -> DynFlags -> DynFlags
setSigOf s d = d { sigOf = parseSigOf s }

addPluginModuleName :: String -> DynFlags -> DynFlags
addPluginModuleName name d = d { pluginModNames = (mkModuleName name) : (pluginModNames d) }

addPluginModuleNameOption :: String -> DynFlags -> DynFlags
addPluginModuleNameOption optflag d = d { pluginModNameOpts = (mkModuleName m, option) : (pluginModNameOpts d) }
  where (m, rest) = break (== ':') optflag
        option = case rest of
          [] -> "" -- should probably signal an error
          (_:plug_opt) -> plug_opt -- ignore the ':' from break

parseDynLibLoaderMode f d =
 case splitAt 8 f of
   ("deploy", "")       -> d{ dynLibLoader = Deployable }
   ("sysdep", "")       -> d{ dynLibLoader = SystemDependent }
   _                    -> throwGhcException (CmdLineError ("Unknown dynlib loader: " ++ f))

setDumpPrefixForce f d = d { dumpPrefixForce = f}

-- XXX HACK: Prelude> words "'does not' work" ===> ["'does","not'","work"]
-- Config.hs should really use Option.
setPgmP   f = let (pgm:args) = words f in alterSettings (\s -> s { sPgm_P   = (pgm, map Option args)})
addOptl   f = alterSettings (\s -> s { sOpt_l   = f : sOpt_l s})
addOptc   f = alterSettings (\s -> s { sOpt_c   = f : sOpt_c s})
addOptP   f = alterSettings (\s -> s { sOpt_P   = f : sOpt_P s})


setDepMakefile :: FilePath -> DynFlags -> DynFlags
setDepMakefile f d = d { depMakefile = f }

setDepIncludePkgDeps :: Bool -> DynFlags -> DynFlags
setDepIncludePkgDeps b d = d { depIncludePkgDeps = b }

addDepExcludeMod :: String -> DynFlags -> DynFlags
addDepExcludeMod m d
    = d { depExcludeMods = mkModuleName m : depExcludeMods d }

addDepSuffix :: FilePath -> DynFlags -> DynFlags
addDepSuffix s d = d { depSuffixes = s : depSuffixes d }

addCmdlineFramework f d = d{ cmdlineFrameworks = f : cmdlineFrameworks d}

addHaddockOpts f d = d{ haddockOptions = Just f}

addGhciScript f d = d{ ghciScripts = f : ghciScripts d}

setInteractivePrint f d = d{ interactivePrint = Just f}

-- -----------------------------------------------------------------------------
-- Command-line options

-- | When invoking external tools as part of the compilation pipeline, we
-- pass these a sequence of options on the command-line. Rather than
-- just using a list of Strings, we use a type that allows us to distinguish
-- between filepaths and 'other stuff'. The reason for this is that
-- this type gives us a handle on transforming filenames, and filenames only,
-- to whatever format they're expected to be on a particular platform.
data Option
 = FileOption -- an entry that _contains_ filename(s) / filepaths.
              String  -- a non-filepath prefix that shouldn't be
                      -- transformed (e.g., "/out=")
              String  -- the filepath/filename portion
 | Option     String
 deriving ( Eq )

showOpt :: Option -> String
showOpt (FileOption pre f) = pre ++ f
showOpt (Option s)  = s

-----------------------------------------------------------------------------
-- Setting the optimisation level

updOptLevel :: Int -> DynFlags -> DynFlags
-- ^ Sets the 'DynFlags' to be appropriate to the optimisation level
updOptLevel n dfs
  = dfs2{ optLevel = final_n }
  where
   final_n = max 0 (min 2 n)    -- Clamp to 0 <= n <= 2
   dfs1 = foldr (flip gopt_unset) dfs  remove_gopts
   dfs2 = foldr (flip gopt_set)   dfs1 extra_gopts

   extra_gopts  = [ f | (ns,f) <- optLevelFlags, final_n `elem` ns ]
   remove_gopts = [ f | (ns,f) <- optLevelFlags, final_n `notElem` ns ]

-- -----------------------------------------------------------------------------
-- StgToDo:  abstraction of stg-to-stg passes to run.

data StgToDo
  = StgDoMassageForProfiling  -- should be (next to) last
  -- There's also setStgVarInfo, but its absolute "lastness"
  -- is so critical that it is hardwired in (no flag).
  | D_stg_stats

getStgToDo :: DynFlags -> [StgToDo]
getStgToDo dflags
  = todo2
  where
        stg_stats = gopt Opt_StgStats dflags

        todo1 = if stg_stats then [D_stg_stats] else []

        todo2 | WayProf `elem` ways dflags
              = StgDoMassageForProfiling : todo1
              | otherwise
              = todo1

{- **********************************************************************
%*                                                                      *
                DynFlags parser
%*                                                                      *
%********************************************************************* -}

-- -----------------------------------------------------------------------------
-- Parsing the dynamic flags.


-- | Parse dynamic flags from a list of command line arguments.  Returns the
-- the parsed 'DynFlags', the left-over arguments, and a list of warnings.
-- Throws a 'UsageError' if errors occurred during parsing (such as unknown
-- flags or missing arguments).
parseDynamicFlagsCmdLine :: MonadIO m => DynFlags -> [Located String]
                         -> m (DynFlags, [Located String], [Located String])
                            -- ^ Updated 'DynFlags', left-over arguments, and
                            -- list of warnings.
parseDynamicFlagsCmdLine = parseDynamicFlagsFull flagsAll True


-- | Like 'parseDynamicFlagsCmdLine' but does not allow the package flags
-- (-package, -hide-package, -ignore-package, -hide-all-packages, -package-db).
-- Used to parse flags set in a modules pragma.
parseDynamicFilePragma :: MonadIO m => DynFlags -> [Located String]
                       -> m (DynFlags, [Located String], [Located String])
                          -- ^ Updated 'DynFlags', left-over arguments, and
                          -- list of warnings.
parseDynamicFilePragma = parseDynamicFlagsFull flagsDynamic False


-- | Parses the dynamically set flags for GHC. This is the most general form of
-- the dynamic flag parser that the other methods simply wrap. It allows
-- saying which flags are valid flags and indicating if we are parsing
-- arguments from the command line or from a file pragma.
parseDynamicFlagsFull :: MonadIO m
                  => [Flag (CmdLineP DynFlags)]    -- ^ valid flags to match against
                  -> Bool                          -- ^ are the arguments from the command line?
                  -> DynFlags                      -- ^ current dynamic flags
                  -> [Located String]              -- ^ arguments to parse
                  -> m (DynFlags, [Located String], [Located String])
parseDynamicFlagsFull activeFlags cmdline dflags0 args = do
  let ((leftover, errs, warns), dflags1)
          = runCmdLine (processArgs activeFlags args) dflags0

  -- See Note [Handling errors when parsing commandline flags]
  unless (null errs) $ liftIO $ throwGhcExceptionIO $
      errorsToGhcException . map (showPpr dflags0 . getLoc &&& unLoc) $ errs

  -- check for disabled flags in safe haskell
  let (dflags2, sh_warns) = safeFlagCheck cmdline dflags1
      dflags3 = updateWays dflags2
      theWays = ways dflags3

  unless (allowed_combination theWays) $ liftIO $
      throwGhcExceptionIO (CmdLineError ("combination not supported: " ++
                               intercalate "/" (map wayDesc theWays)))

  let chooseOutput
        | isJust (outputFile dflags3)          -- Only iff user specified -o ...
        , not (isJust (dynOutputFile dflags3)) -- but not -dyno
        = return $ dflags3 { dynOutputFile = Just $ dynOut (fromJust $ outputFile dflags3) }
        | otherwise
        = return dflags3
        where
          dynOut = flip addExtension (dynObjectSuf dflags3) . dropExtension
  dflags4 <- ifGeneratingDynamicToo dflags3 chooseOutput (return dflags3)

  let (dflags5, consistency_warnings) = makeDynFlagsConsistent dflags4

  dflags6 <- case dllSplitFile dflags5 of
             Nothing -> return (dflags5 { dllSplit = Nothing })
             Just f ->
                 case dllSplit dflags5 of
                 Just _ ->
                     -- If dllSplit is out of date then it would have
                     -- been set to Nothing. As it's a Just, it must be
                     -- up-to-date.
                     return dflags5
                 Nothing ->
                     do xs <- liftIO $ readFile f
                        let ss = map (Set.fromList . words) (lines xs)
                        return $ dflags5 { dllSplit = Just ss }

  -- Set timer stats & heap size
  when (enableTimeStats dflags6) $ liftIO enableTimingStats
  case (ghcHeapSize dflags6) of
    Just x -> liftIO (setHeapSize x)
    _      -> return ()

  liftIO $ setUnsafeGlobalDynFlags dflags6

  return (dflags6, leftover, consistency_warnings ++ sh_warns ++ warns)

updateWays :: DynFlags -> DynFlags
updateWays dflags
    = let theWays = sort $ nub $ ways dflags
          f = if WayDyn `elem` theWays then unSetGeneralFlag'
                                       else setGeneralFlag'
      in f Opt_Static
       $ dflags {
             ways        = theWays,
             buildTag    = mkBuildTag (filter (not . wayRTSOnly) theWays),
             rtsBuildTag = mkBuildTag                            theWays
         }

-- | Check (and potentially disable) any extensions that aren't allowed
-- in safe mode.
--
-- The bool is to indicate if we are parsing command line flags (false means
-- file pragma). This allows us to generate better warnings.
safeFlagCheck :: Bool -> DynFlags -> (DynFlags, [Located String])
safeFlagCheck _ dflags | safeLanguageOn dflags = (dflagsUnset, warns)
  where
    -- Handle illegal flags under safe language.
    (dflagsUnset, warns) = foldl check_method (dflags, []) unsafeFlags

    check_method (df, warns) (str,loc,test,fix)
        | test df   = (fix df, warns ++ safeFailure (loc df) str)
        | otherwise = (df, warns)

    safeFailure loc str
       = [L loc $ str ++ " is not allowed in Safe Haskell; ignoring "
           ++ str]

safeFlagCheck cmdl dflags =
  case (safeInferOn dflags) of
    True | safeFlags -> (dflags', warn)
    True             -> (dflags' { safeInferred = False }, warn)
    False            -> (dflags', warn)

  where
    -- dynflags and warn for when -fpackage-trust by itself with no safe
    -- haskell flag
    (dflags', warn)
      | safeHaskell dflags == Sf_None && not cmdl && packageTrustOn dflags
      = (gopt_unset dflags Opt_PackageTrust, pkgWarnMsg)
      | otherwise = (dflags, [])

    pkgWarnMsg = [L (pkgTrustOnLoc dflags') $
                    "-fpackage-trust ignored;" ++
                    " must be specified with a Safe Haskell flag"]

    -- Have we inferred Unsafe? See Note [HscMain . Safe Haskell Inference]
    safeFlags = all (\(_,_,t,_) -> not $ t dflags) unsafeFlagsForInfer


{- **********************************************************************
%*                                                                      *
                DynFlags specifications
%*                                                                      *
%********************************************************************* -}

-- | All dynamic flags option strings. These are the user facing strings for
-- enabling and disabling options.
allFlags :: [String]
allFlags = [ '-':flagName flag
           | flag <- flagsAll
           , ok (flagOptKind flag) ]
  where ok (PrefixPred _ _) = False
        ok _   = True

{-
 - Below we export user facing symbols for GHC dynamic flags for use with the
 - GHC API.
 -}

-- All dynamic flags present in GHC.
flagsAll :: [Flag (CmdLineP DynFlags)]
flagsAll     = package_flags ++ dynamic_flags

-- All dynamic flags, minus package flags, present in GHC.
flagsDynamic :: [Flag (CmdLineP DynFlags)]
flagsDynamic = dynamic_flags

-- ALl package flags present in GHC.
flagsPackage :: [Flag (CmdLineP DynFlags)]
flagsPackage = package_flags

--------------- The main flags themselves ------------------
-- See Note [Updating flag description in the User's Guide]
-- See Note [Supporting CLI completion]
dynamic_flags :: [Flag (CmdLineP DynFlags)]
dynamic_flags = [
    defFlag "n"
      (NoArg (addWarn "The -n flag is deprecated and no longer has any effect"))
  , defFlag "cpp"      (NoArg (setExtensionFlag Opt_Cpp))
  , defFlag "F"        (NoArg (setGeneralFlag Opt_Pp))
  , defFlag "#include"
      (HasArg (\s -> do
         addCmdlineHCInclude s
         addWarn ("-#include and INCLUDE pragmas are " ++
                  "deprecated: They no longer have any effect")))
  , defFlag "v"        (OptIntSuffix setVerbosity)

  , defGhcFlag "j"     (OptIntSuffix (\n -> upd (\d -> d {parMakeCount = n})))
  , defFlag "sig-of"   (sepArg setSigOf)

    -- RTS options -------------------------------------------------------------
  , defFlag "H"           (HasArg (\s -> upd (\d ->
          d { ghcHeapSize = Just $ fromIntegral (decodeSize s)})))

  , defFlag "Rghc-timing" (NoArg (upd (\d -> d { enableTimeStats = True })))

    ------- ways ---------------------------------------------------------------
  , defGhcFlag "prof"           (NoArg (addWay WayProf))
  , defGhcFlag "eventlog"       (NoArg (addWay WayEventLog))
  , defGhcFlag "smp"
      (NoArg (addWay WayThreaded >> deprecate "Use -threaded instead"))
  , defGhcFlag "debug"          (NoArg (addWay WayDebug))
  , defGhcFlag "threaded"       (NoArg (addWay WayThreaded))

  , defGhcFlag "ticky"
      (NoArg (setGeneralFlag Opt_Ticky >> addWay WayDebug))

    -- -ticky enables ticky-ticky code generation, and also implies -debug which
    -- is required to get the RTS ticky support.

        ----- Linker --------------------------------------------------------
  , defGhcFlag "static"         (NoArg removeWayDyn)
  , defGhcFlag "dynamic"        (NoArg (addWay WayDyn))
  , defGhcFlag "rdynamic" $ noArg $
#ifdef linux_HOST_OS
                              addOptl "-rdynamic"
#elif defined (mingw32_HOST_OS)
                              addOptl "-export-all-symbols"
#else
    -- ignored for compat w/ gcc:
                              id
#endif
  , defGhcFlag "relative-dynlib-paths"
      (NoArg (setGeneralFlag Opt_RelativeDynlibPaths))

        ------- Specific phases  --------------------------------------------
    -- need to appear before -pgmL to be parsed as LLVM flags.
  , defFlag "pgmlo"
      (hasArg (\f -> alterSettings (\s -> s { sPgm_lo  = (f,[])})))
  , defFlag "pgmlc"
      (hasArg (\f -> alterSettings (\s -> s { sPgm_lc  = (f,[])})))
  , defFlag "pgmL"
      (hasArg (\f -> alterSettings (\s -> s { sPgm_L   = f})))
  , defFlag "pgmP"
      (hasArg setPgmP)
  , defFlag "pgmF"
      (hasArg (\f -> alterSettings (\s -> s { sPgm_F   = f})))
  , defFlag "pgmc"
      (hasArg (\f -> alterSettings (\s -> s { sPgm_c   = (f,[])})))
  , defFlag "pgms"
      (hasArg (\f -> alterSettings (\s -> s { sPgm_s   = (f,[])})))
  , defFlag "pgma"
      (hasArg (\f -> alterSettings (\s -> s { sPgm_a   = (f,[])})))
  , defFlag "pgml"
      (hasArg (\f -> alterSettings (\s -> s { sPgm_l   = (f,[])})))
  , defFlag "pgmdll"
      (hasArg (\f -> alterSettings (\s -> s { sPgm_dll = (f,[])})))
  , defFlag "pgmwindres"
      (hasArg (\f -> alterSettings (\s -> s { sPgm_windres = f})))
  , defFlag "pgmlibtool"
      (hasArg (\f -> alterSettings (\s -> s { sPgm_libtool = f})))

    -- need to appear before -optl/-opta to be parsed as LLVM flags.
  , defFlag "optlo"
      (hasArg (\f -> alterSettings (\s -> s { sOpt_lo  = f : sOpt_lo s})))
  , defFlag "optlc"
      (hasArg (\f -> alterSettings (\s -> s { sOpt_lc  = f : sOpt_lc s})))
  , defFlag "optL"
      (hasArg (\f -> alterSettings (\s -> s { sOpt_L   = f : sOpt_L s})))
  , defFlag "optP"
      (hasArg addOptP)
  , defFlag "optF"
      (hasArg (\f -> alterSettings (\s -> s { sOpt_F   = f : sOpt_F s})))
  , defFlag "optc"
      (hasArg addOptc)
  , defFlag "opta"
      (hasArg (\f -> alterSettings (\s -> s { sOpt_a   = f : sOpt_a s})))
  , defFlag "optl"
      (hasArg addOptl)
  , defFlag "optwindres"
      (hasArg (\f ->
        alterSettings (\s -> s { sOpt_windres = f : sOpt_windres s})))

  , defGhcFlag "split-objs"
      (NoArg (if can_split
                then setGeneralFlag Opt_SplitObjs
                else addWarn "ignoring -fsplit-objs"))

        -------- ghc -M -----------------------------------------------------
  , defGhcFlag "dep-suffix"               (hasArg addDepSuffix)
  , defGhcFlag "dep-makefile"             (hasArg setDepMakefile)
  , defGhcFlag "include-pkg-deps"         (noArg (setDepIncludePkgDeps True))
  , defGhcFlag "exclude-module"           (hasArg addDepExcludeMod)

        -------- Linking ----------------------------------------------------
  , defGhcFlag "no-link"            (noArg (\d -> d{ ghcLink=NoLink }))
  , defGhcFlag "shared"             (noArg (\d -> d{ ghcLink=LinkDynLib }))
  , defGhcFlag "staticlib"          (noArg (\d -> d{ ghcLink=LinkStaticLib }))
  , defGhcFlag "dynload"            (hasArg parseDynLibLoaderMode)
  , defGhcFlag "dylib-install-name" (hasArg setDylibInstallName)
    -- -dll-split is an internal flag, used only during the GHC build
  , defHiddenFlag "dll-split"
      (hasArg (\f d -> d{ dllSplitFile = Just f, dllSplit = Nothing }))

        ------- Libraries ---------------------------------------------------
  , defFlag "L"   (Prefix addLibraryPath)
  , defFlag "l"   (hasArg (addLdInputs . Option . ("-l" ++)))

        ------- Frameworks --------------------------------------------------
        -- -framework-path should really be -F ...
  , defFlag "framework-path" (HasArg addFrameworkPath)
  , defFlag "framework"      (hasArg addCmdlineFramework)

        ------- Output Redirection ------------------------------------------
  , defGhcFlag "odir"              (hasArg setObjectDir)
  , defGhcFlag "o"                 (sepArg (setOutputFile . Just))
  , defGhcFlag "dyno"              (sepArg (setDynOutputFile . Just))
  , defGhcFlag "ohi"               (hasArg (setOutputHi . Just ))
  , defGhcFlag "osuf"              (hasArg setObjectSuf)
  , defGhcFlag "dynosuf"           (hasArg setDynObjectSuf)
  , defGhcFlag "hcsuf"             (hasArg setHcSuf)
  , defGhcFlag "hisuf"             (hasArg setHiSuf)
  , defGhcFlag "dynhisuf"          (hasArg setDynHiSuf)
  , defGhcFlag "hidir"             (hasArg setHiDir)
  , defGhcFlag "tmpdir"            (hasArg setTmpDir)
  , defGhcFlag "stubdir"           (hasArg setStubDir)
  , defGhcFlag "dumpdir"           (hasArg setDumpDir)
  , defGhcFlag "outputdir"         (hasArg setOutputDir)
  , defGhcFlag "ddump-file-prefix" (hasArg (setDumpPrefixForce . Just))

  , defGhcFlag "dynamic-too"       (NoArg (setGeneralFlag Opt_BuildDynamicToo))

        ------- Keeping temporary files -------------------------------------
     -- These can be singular (think ghc -c) or plural (think ghc --make)
  , defGhcFlag "keep-hc-file"     (NoArg (setGeneralFlag Opt_KeepHcFiles))
  , defGhcFlag "keep-hc-files"    (NoArg (setGeneralFlag Opt_KeepHcFiles))
  , defGhcFlag "keep-s-file"      (NoArg (setGeneralFlag Opt_KeepSFiles))
  , defGhcFlag "keep-s-files"     (NoArg (setGeneralFlag Opt_KeepSFiles))
  , defGhcFlag "keep-llvm-file"   (NoArg (do setObjTarget HscLlvm
                                             setGeneralFlag Opt_KeepLlvmFiles))
  , defGhcFlag "keep-llvm-files"  (NoArg (do setObjTarget HscLlvm
                                             setGeneralFlag Opt_KeepLlvmFiles))
     -- This only makes sense as plural
  , defGhcFlag "keep-tmp-files"   (NoArg (setGeneralFlag Opt_KeepTmpFiles))

        ------- Miscellaneous ----------------------------------------------
  , defGhcFlag "no-auto-link-packages"
      (NoArg (unSetGeneralFlag Opt_AutoLinkPackages))
  , defGhcFlag "no-hs-main"     (NoArg (setGeneralFlag Opt_NoHsMain))
  , defGhcFlag "with-rtsopts"   (HasArg setRtsOpts)
  , defGhcFlag "rtsopts"        (NoArg (setRtsOptsEnabled RtsOptsAll))
  , defGhcFlag "rtsopts=all"    (NoArg (setRtsOptsEnabled RtsOptsAll))
  , defGhcFlag "rtsopts=some"   (NoArg (setRtsOptsEnabled RtsOptsSafeOnly))
  , defGhcFlag "rtsopts=none"   (NoArg (setRtsOptsEnabled RtsOptsNone))
  , defGhcFlag "no-rtsopts"     (NoArg (setRtsOptsEnabled RtsOptsNone))
  , defGhcFlag "no-rtsopts-suggestions"
      (noArg (\d -> d {rtsOptsSuggestions = False} ))
  , defGhcFlag "main-is"        (SepArg setMainIs)
  , defGhcFlag "haddock"        (NoArg (setGeneralFlag Opt_Haddock))
  , defGhcFlag "haddock-opts"   (hasArg addHaddockOpts)
  , defGhcFlag "hpcdir"         (SepArg setOptHpcDir)
  , defGhciFlag "ghci-script"    (hasArg addGhciScript)
  , defGhciFlag "interactive-print" (hasArg setInteractivePrint)
  , defGhcFlag "ticky-allocd"      (NoArg (setGeneralFlag Opt_Ticky_Allocd))
  , defGhcFlag "ticky-LNE"         (NoArg (setGeneralFlag Opt_Ticky_LNE))
  , defGhcFlag "ticky-dyn-thunk"   (NoArg (setGeneralFlag Opt_Ticky_Dyn_Thunk))
        ------- recompilation checker --------------------------------------
  , defGhcFlag "recomp"   (NoArg (do unSetGeneralFlag Opt_ForceRecomp
                                     deprecate "Use -fno-force-recomp instead"))
  , defGhcFlag "no-recomp" (NoArg (do setGeneralFlag Opt_ForceRecomp
                                      deprecate "Use -fforce-recomp instead"))

        ------ HsCpp opts ---------------------------------------------------
  , defFlag "D"              (AnySuffix (upd . addOptP))
  , defFlag "U"              (AnySuffix (upd . addOptP))

        ------- Include/Import Paths ----------------------------------------
  , defFlag "I"              (Prefix    addIncludePath)
  , defFlag "i"              (OptPrefix addImportPath)

        ------ Output style options -----------------------------------------
  , defFlag "dppr-user-length" (intSuffix (\n d -> d{ pprUserLength = n }))
  , defFlag "dppr-cols"        (intSuffix (\n d -> d{ pprCols = n }))
  , defGhcFlag "dtrace-level"  (intSuffix (\n d -> d{ traceLevel = n }))
  -- Suppress all that is suppressable in core dumps.
  -- Except for uniques, as some simplifier phases introduce new varibles that
  -- have otherwise identical names.
  , defGhcFlag "dsuppress-all"
      (NoArg $ do setGeneralFlag Opt_SuppressCoercions
                  setGeneralFlag Opt_SuppressVarKinds
                  setGeneralFlag Opt_SuppressModulePrefixes
                  setGeneralFlag Opt_SuppressTypeApplications
                  setGeneralFlag Opt_SuppressIdInfo
                  setGeneralFlag Opt_SuppressTypeSignatures)

        ------ Debugging ----------------------------------------------------
  , defGhcFlag "dstg-stats"              (NoArg (setGeneralFlag Opt_StgStats))

  , defGhcFlag "ddump-cmm"               (setDumpFlag Opt_D_dump_cmm)
  , defGhcFlag "ddump-cmm-raw"           (setDumpFlag Opt_D_dump_cmm_raw)
  , defGhcFlag "ddump-cmm-cfg"           (setDumpFlag Opt_D_dump_cmm_cfg)
  , defGhcFlag "ddump-cmm-cbe"           (setDumpFlag Opt_D_dump_cmm_cbe)
  , defGhcFlag "ddump-cmm-switch"        (setDumpFlag Opt_D_dump_cmm_switch)
  , defGhcFlag "ddump-cmm-proc"          (setDumpFlag Opt_D_dump_cmm_proc)
  , defGhcFlag "ddump-cmm-sink"          (setDumpFlag Opt_D_dump_cmm_sink)
  , defGhcFlag "ddump-cmm-sp"            (setDumpFlag Opt_D_dump_cmm_sp)
  , defGhcFlag "ddump-cmm-procmap"       (setDumpFlag Opt_D_dump_cmm_procmap)
  , defGhcFlag "ddump-cmm-split"         (setDumpFlag Opt_D_dump_cmm_split)
  , defGhcFlag "ddump-cmm-info"          (setDumpFlag Opt_D_dump_cmm_info)
  , defGhcFlag "ddump-cmm-cps"           (setDumpFlag Opt_D_dump_cmm_cps)
  , defGhcFlag "ddump-core-stats"        (setDumpFlag Opt_D_dump_core_stats)
  , defGhcFlag "ddump-asm"               (setDumpFlag Opt_D_dump_asm)
  , defGhcFlag "ddump-asm-native"        (setDumpFlag Opt_D_dump_asm_native)
  , defGhcFlag "ddump-asm-liveness"      (setDumpFlag Opt_D_dump_asm_liveness)
  , defGhcFlag "ddump-asm-regalloc"      (setDumpFlag Opt_D_dump_asm_regalloc)
  , defGhcFlag "ddump-asm-conflicts"     (setDumpFlag Opt_D_dump_asm_conflicts)
  , defGhcFlag "ddump-asm-regalloc-stages"
      (setDumpFlag Opt_D_dump_asm_regalloc_stages)
  , defGhcFlag "ddump-asm-stats"         (setDumpFlag Opt_D_dump_asm_stats)
  , defGhcFlag "ddump-asm-expanded"      (setDumpFlag Opt_D_dump_asm_expanded)
  , defGhcFlag "ddump-llvm"            (NoArg (do setObjTarget HscLlvm
                                                  setDumpFlag' Opt_D_dump_llvm))
  , defGhcFlag "ddump-deriv"             (setDumpFlag Opt_D_dump_deriv)
  , defGhcFlag "ddump-ds"                (setDumpFlag Opt_D_dump_ds)
  , defGhcFlag "ddump-foreign"           (setDumpFlag Opt_D_dump_foreign)
  , defGhcFlag "ddump-inlinings"         (setDumpFlag Opt_D_dump_inlinings)
  , defGhcFlag "ddump-rule-firings"      (setDumpFlag Opt_D_dump_rule_firings)
  , defGhcFlag "ddump-rule-rewrites"     (setDumpFlag Opt_D_dump_rule_rewrites)
  , defGhcFlag "ddump-simpl-trace"       (setDumpFlag Opt_D_dump_simpl_trace)
  , defGhcFlag "ddump-occur-anal"        (setDumpFlag Opt_D_dump_occur_anal)
  , defGhcFlag "ddump-parsed"            (setDumpFlag Opt_D_dump_parsed)
  , defGhcFlag "ddump-rn"                (setDumpFlag Opt_D_dump_rn)
  , defGhcFlag "ddump-simpl"             (setDumpFlag Opt_D_dump_simpl)
  , defGhcFlag "ddump-simpl-iterations"
      (setDumpFlag Opt_D_dump_simpl_iterations)
  , defGhcFlag "ddump-spec"              (setDumpFlag Opt_D_dump_spec)
  , defGhcFlag "ddump-prep"              (setDumpFlag Opt_D_dump_prep)
  , defGhcFlag "ddump-stg"               (setDumpFlag Opt_D_dump_stg)
  , defGhcFlag "ddump-call-arity"        (setDumpFlag Opt_D_dump_call_arity)
  , defGhcFlag "ddump-stranal"           (setDumpFlag Opt_D_dump_stranal)
  , defGhcFlag "ddump-strsigs"           (setDumpFlag Opt_D_dump_strsigs)
  , defGhcFlag "ddump-tc"                (setDumpFlag Opt_D_dump_tc)
  , defGhcFlag "ddump-types"             (setDumpFlag Opt_D_dump_types)
  , defGhcFlag "ddump-rules"             (setDumpFlag Opt_D_dump_rules)
  , defGhcFlag "ddump-cse"               (setDumpFlag Opt_D_dump_cse)
  , defGhcFlag "ddump-worker-wrapper"    (setDumpFlag Opt_D_dump_worker_wrapper)
  , defGhcFlag "ddump-rn-trace"          (setDumpFlag Opt_D_dump_rn_trace)
  , defGhcFlag "ddump-if-trace"          (setDumpFlag Opt_D_dump_if_trace)
  , defGhcFlag "ddump-cs-trace"          (setDumpFlag Opt_D_dump_cs_trace)
  , defGhcFlag "ddump-tc-trace"          (NoArg (do
                                            setDumpFlag' Opt_D_dump_tc_trace
                                            setDumpFlag' Opt_D_dump_cs_trace))
  , defGhcFlag "ddump-vt-trace"          (setDumpFlag Opt_D_dump_vt_trace)
  , defGhcFlag "ddump-splices"           (setDumpFlag Opt_D_dump_splices)
  , defGhcFlag "dth-dec-file"            (setDumpFlag Opt_D_th_dec_file)

  , defGhcFlag "ddump-rn-stats"          (setDumpFlag Opt_D_dump_rn_stats)
  , defGhcFlag "ddump-opt-cmm"           (setDumpFlag Opt_D_dump_opt_cmm)
  , defGhcFlag "ddump-simpl-stats"       (setDumpFlag Opt_D_dump_simpl_stats)
  , defGhcFlag "ddump-bcos"              (setDumpFlag Opt_D_dump_BCOs)
  , defGhcFlag "dsource-stats"           (setDumpFlag Opt_D_source_stats)
  , defGhcFlag "dverbose-core2core"      (NoArg (do setVerbosity (Just 2)
                                                    setVerboseCore2Core))
  , defGhcFlag "dverbose-stg2stg"        (setDumpFlag Opt_D_verbose_stg2stg)
  , defGhcFlag "ddump-hi"                (setDumpFlag Opt_D_dump_hi)
  , defGhcFlag "ddump-minimal-imports"
      (NoArg (setGeneralFlag Opt_D_dump_minimal_imports))
  , defGhcFlag "ddump-vect"              (setDumpFlag Opt_D_dump_vect)
  , defGhcFlag "ddump-hpc"
      (setDumpFlag Opt_D_dump_ticked) -- back compat
  , defGhcFlag "ddump-ticked"            (setDumpFlag Opt_D_dump_ticked)
  , defGhcFlag "ddump-mod-cycles"        (setDumpFlag Opt_D_dump_mod_cycles)
  , defGhcFlag "ddump-mod-map"           (setDumpFlag Opt_D_dump_mod_map)
  , defGhcFlag "ddump-view-pattern-commoning"
      (setDumpFlag Opt_D_dump_view_pattern_commoning)
  , defGhcFlag "ddump-to-file"           (NoArg (setGeneralFlag Opt_DumpToFile))
  , defGhcFlag "ddump-hi-diffs"          (setDumpFlag Opt_D_dump_hi_diffs)
  , defGhcFlag "ddump-rtti"              (setDumpFlag Opt_D_dump_rtti)
  , defGhcFlag "dcore-lint"
      (NoArg (setGeneralFlag Opt_DoCoreLinting))
  , defGhcFlag "dstg-lint"
      (NoArg (setGeneralFlag Opt_DoStgLinting))
  , defGhcFlag "dcmm-lint"
      (NoArg (setGeneralFlag Opt_DoCmmLinting))
  , defGhcFlag "dasm-lint"
      (NoArg (setGeneralFlag Opt_DoAsmLinting))
  , defGhcFlag "dannot-lint"
      (NoArg (setGeneralFlag Opt_DoAnnotationLinting))
  , defGhcFlag "dshow-passes"            (NoArg (do forceRecompile
                                                    setVerbosity $ Just 2))
  , defGhcFlag "dfaststring-stats"
      (NoArg (setGeneralFlag Opt_D_faststring_stats))
  , defGhcFlag "dno-llvm-mangler"
      (NoArg (setGeneralFlag Opt_NoLlvmMangler)) -- hidden flag
  , defGhcFlag "ddump-debug"             (setDumpFlag Opt_D_dump_debug)

        ------ Machine dependant (-m<blah>) stuff ---------------------------

  , defGhcFlag "msse"         (noArg (\d -> d{ sseVersion = Just SSE1 }))
  , defGhcFlag "msse2"        (noArg (\d -> d{ sseVersion = Just SSE2 }))
  , defGhcFlag "msse3"        (noArg (\d -> d{ sseVersion = Just SSE3 }))
  , defGhcFlag "msse4"        (noArg (\d -> d{ sseVersion = Just SSE4 }))
  , defGhcFlag "msse4.2"      (noArg (\d -> d{ sseVersion = Just SSE42 }))
  , defGhcFlag "mavx"         (noArg (\d -> d{ avx = True }))
  , defGhcFlag "mavx2"        (noArg (\d -> d{ avx2 = True }))
  , defGhcFlag "mavx512cd"    (noArg (\d -> d{ avx512cd = True }))
  , defGhcFlag "mavx512er"    (noArg (\d -> d{ avx512er = True }))
  , defGhcFlag "mavx512f"     (noArg (\d -> d{ avx512f = True }))
  , defGhcFlag "mavx512pf"    (noArg (\d -> d{ avx512pf = True }))

     ------ Warning opts -------------------------------------------------
  , defFlag "W"      (NoArg (mapM_ setWarningFlag minusWOpts))
  , defFlag "Werror" (NoArg (setGeneralFlag           Opt_WarnIsError))
  , defFlag "Wwarn"  (NoArg (unSetGeneralFlag         Opt_WarnIsError))
  , defFlag "Wall"   (NoArg (mapM_ setWarningFlag minusWallOpts))
  , defFlag "Wnot"   (NoArg (do upd (\dfs -> dfs {warningFlags = IntSet.empty})
                                deprecate "Use -w instead"))
  , defFlag "w"      (NoArg (upd (\dfs -> dfs {warningFlags = IntSet.empty})))

        ------ Plugin flags ------------------------------------------------
  , defGhcFlag "fplugin-opt" (hasArg addPluginModuleNameOption)
  , defGhcFlag "fplugin"     (hasArg addPluginModuleName)

        ------ Optimisation flags ------------------------------------------
  , defGhcFlag "O"      (noArgM (setOptLevel 1))
  , defGhcFlag "Onot"   (noArgM (\dflags -> do deprecate "Use -O0 instead"
                                               setOptLevel 0 dflags))
  , defGhcFlag "Odph"   (noArgM setDPHOpt)
  , defGhcFlag "O"      (optIntSuffixM (\mb_n -> setOptLevel (mb_n `orElse` 1)))
                -- If the number is missing, use 1


  , defFlag "fmax-relevant-binds"
      (intSuffix (\n d -> d{ maxRelevantBinds = Just n }))
  , defFlag "fno-max-relevant-binds"
      (noArg (\d -> d{ maxRelevantBinds = Nothing }))
  , defFlag "fsimplifier-phases"
      (intSuffix (\n d -> d{ simplPhases = n }))
  , defFlag "fmax-simplifier-iterations"
      (intSuffix (\n d -> d{ maxSimplIterations = n }))
  , defFlag "fsimpl-tick-factor"
      (intSuffix (\n d -> d{ simplTickFactor = n }))
  , defFlag "fspec-constr-threshold"
      (intSuffix (\n d -> d{ specConstrThreshold = Just n }))
  , defFlag "fno-spec-constr-threshold"
      (noArg (\d -> d{ specConstrThreshold = Nothing }))
  , defFlag "fspec-constr-count"
      (intSuffix (\n d -> d{ specConstrCount = Just n }))
  , defFlag "fno-spec-constr-count"
      (noArg (\d -> d{ specConstrCount = Nothing }))
  , defFlag "fspec-constr-recursive"
      (intSuffix (\n d -> d{ specConstrRecursive = n }))
  , defFlag "fliberate-case-threshold"
      (intSuffix (\n d -> d{ liberateCaseThreshold = Just n }))
  , defFlag "fno-liberate-case-threshold"
      (noArg (\d -> d{ liberateCaseThreshold = Nothing }))
  , defFlag "frule-check"
      (sepArg (\s d -> d{ ruleCheck = Just s }))
  , defFlag "freduction-depth"
      (intSuffix (\n d -> d{ reductionDepth = treatZeroAsInf n }))
  , defFlag "fconstraint-solver-iterations"
      (intSuffix (\n d -> d{ solverIterations = treatZeroAsInf n }))
  , defFlag "fcontext-stack"
      (intSuffixM (\n d ->
       do { deprecate $ "use -freduction-depth=" ++ show n ++ " instead"
          ; return $ d{ reductionDepth = treatZeroAsInf n } }))
  , defFlag "ftype-function-depth"
      (intSuffixM (\n d ->
       do { deprecate $ "use -freduction-depth=" ++ show n ++ " instead"
          ; return $ d{ reductionDepth = treatZeroAsInf n } }))
  , defFlag "fstrictness-before"
      (intSuffix (\n d -> d{ strictnessBefore = n : strictnessBefore d }))
  , defFlag "ffloat-lam-args"
      (intSuffix (\n d -> d{ floatLamArgs = Just n }))
  , defFlag "ffloat-all-lams"
      (noArg (\d -> d{ floatLamArgs = Nothing }))

  , defFlag "fhistory-size"           (intSuffix (\n d -> d{ historySize = n }))

  , defFlag "funfolding-creation-threshold"
      (intSuffix   (\n d -> d {ufCreationThreshold = n}))
  , defFlag "funfolding-use-threshold"
      (intSuffix   (\n d -> d {ufUseThreshold = n}))
  , defFlag "funfolding-fun-discount"
      (intSuffix   (\n d -> d {ufFunAppDiscount = n}))
  , defFlag "funfolding-dict-discount"
      (intSuffix   (\n d -> d {ufDictDiscount = n}))
  , defFlag "funfolding-keeness-factor"
      (floatSuffix (\n d -> d {ufKeenessFactor = n}))

  , defFlag "fmax-worker-args" (intSuffix (\n d -> d {maxWorkerArgs = n}))

  , defGhciFlag "fghci-hist-size" (intSuffix (\n d -> d {ghciHistSize = n}))
  , defGhcFlag "fmax-inline-alloc-size"
      (intSuffix (\n d -> d{ maxInlineAllocSize = n }))
  , defGhcFlag "fmax-inline-memcpy-insns"
      (intSuffix (\n d -> d{ maxInlineMemcpyInsns = n }))
  , defGhcFlag "fmax-inline-memset-insns"
      (intSuffix (\n d -> d{ maxInlineMemsetInsns = n }))

        ------ Profiling ----------------------------------------------------

        -- OLD profiling flags
  , defGhcFlag "auto-all"    (noArg (\d -> d { profAuto = ProfAutoAll } ))
  , defGhcFlag "no-auto-all" (noArg (\d -> d { profAuto = NoProfAuto } ))
  , defGhcFlag "auto"        (noArg (\d -> d { profAuto = ProfAutoExports } ))
  , defGhcFlag "no-auto"     (noArg (\d -> d { profAuto = NoProfAuto } ))
  , defGhcFlag "caf-all"
      (NoArg (setGeneralFlag Opt_AutoSccsOnIndividualCafs))
  , defGhcFlag "no-caf-all"
      (NoArg (unSetGeneralFlag Opt_AutoSccsOnIndividualCafs))

        -- NEW profiling flags
  , defGhcFlag "fprof-auto"
      (noArg (\d -> d { profAuto = ProfAutoAll } ))
  , defGhcFlag "fprof-auto-top"
      (noArg (\d -> d { profAuto = ProfAutoTop } ))
  , defGhcFlag "fprof-auto-exported"
      (noArg (\d -> d { profAuto = ProfAutoExports } ))
  , defGhcFlag "fprof-auto-calls"
      (noArg (\d -> d { profAuto = ProfAutoCalls } ))
  , defGhcFlag "fno-prof-auto"
      (noArg (\d -> d { profAuto = NoProfAuto } ))

        ------ Compiler flags -----------------------------------------------

  , defGhcFlag "fasm"             (NoArg (setObjTarget HscAsm))
  , defGhcFlag "fvia-c"           (NoArg
         (addWarn $ "The -fvia-c flag does nothing; " ++
                    "it will be removed in a future GHC release"))
  , defGhcFlag "fvia-C"           (NoArg
         (addWarn $ "The -fvia-C flag does nothing; " ++
                    "it will be removed in a future GHC release"))
  , defGhcFlag "fllvm"            (NoArg (setObjTarget HscLlvm))

  , defFlag "fno-code"         (NoArg (do upd $ \d -> d{ ghcLink=NoLink }
                                          setTarget HscNothing))
  , defFlag "fbyte-code"       (NoArg (setTarget HscInterpreted))
  , defFlag "fobject-code"     (NoArg (setTargetWithPlatform defaultHscTarget))
  , defFlag "fglasgow-exts"
      (NoArg (do enableGlasgowExts
                 deprecate "Use individual extensions instead"))
  , defFlag "fno-glasgow-exts"
      (NoArg (do disableGlasgowExts
                 deprecate "Use individual extensions instead"))
  , defFlag "fwarn-unused-binds" (NoArg enableUnusedBinds)
  , defFlag "fno-warn-unused-binds" (NoArg disableUnusedBinds)

        ------ Safe Haskell flags -------------------------------------------
  , defFlag "fpackage-trust"   (NoArg setPackageTrust)
  , defFlag "fno-safe-infer"   (noArg (\d -> d { safeInfer = False  } ))
  , defGhcFlag "fPIC"          (NoArg (setGeneralFlag Opt_PIC))
  , defGhcFlag "fno-PIC"       (NoArg (unSetGeneralFlag Opt_PIC))

         ------ Debugging flags ----------------------------------------------
  , defGhcFlag "g"             (NoArg (setGeneralFlag Opt_Debug))
 ]
 ++ map (mkFlag turnOn  ""     setGeneralFlag  ) negatableFlags
 ++ map (mkFlag turnOff "no-"  unSetGeneralFlag) negatableFlags
 ++ map (mkFlag turnOn  "d"    setGeneralFlag  ) dFlags
 ++ map (mkFlag turnOff "dno-" unSetGeneralFlag) dFlags
 ++ map (mkFlag turnOn  "f"    setGeneralFlag  ) fFlags
 ++ map (mkFlag turnOff "fno-" unSetGeneralFlag) fFlags
 ++ map (mkFlag turnOn  "f"    setWarningFlag  ) fWarningFlags
 ++ map (mkFlag turnOff "fno-" unSetWarningFlag) fWarningFlags
 ++ map (mkFlag turnOn  "f"    setExtensionFlag  ) fLangFlags
 ++ map (mkFlag turnOff "fno-" unSetExtensionFlag) fLangFlags
 ++ map (mkFlag turnOn  "X"    setExtensionFlag  ) xFlags
 ++ map (mkFlag turnOff "XNo"  unSetExtensionFlag) xFlags
 ++ map (mkFlag turnOn  "X"    setLanguage) languageFlags
 ++ map (mkFlag turnOn  "X"    setSafeHaskell) safeHaskellFlags
 ++ [ defFlag "XGenerics"
        (NoArg (deprecate $
                  "it does nothing; look into -XDefaultSignatures " ++
                  "and -XDeriveGeneric for generic programming support."))
    , defFlag "XNoGenerics"
        (NoArg (deprecate $
                  "it does nothing; look into -XDefaultSignatures and " ++
                  "-XDeriveGeneric for generic programming support.")) ]

-- See Note [Supporting CLI completion]
package_flags :: [Flag (CmdLineP DynFlags)]
package_flags = [
        ------- Packages ----------------------------------------------------
    defFlag "package-db"            (HasArg (addPkgConfRef . PkgConfFile))
  , defFlag "clear-package-db"      (NoArg clearPkgConf)
  , defFlag "no-global-package-db"  (NoArg removeGlobalPkgConf)
  , defFlag "no-user-package-db"    (NoArg removeUserPkgConf)
  , defFlag "global-package-db"     (NoArg (addPkgConfRef GlobalPkgConf))
  , defFlag "user-package-db"       (NoArg (addPkgConfRef UserPkgConf))

    -- backwards compat with GHC<=7.4 :
  , defFlag "package-conf"          (HasArg $ \path -> do
                                       addPkgConfRef (PkgConfFile path)
                                       deprecate "Use -package-db instead")
  , defFlag "no-user-package-conf"
      (NoArg $ do removeUserPkgConf
                  deprecate "Use -no-user-package-db instead")

  , defGhcFlag "package-name"      (HasArg $ \name -> do
                                      upd (setPackageKey name)
                                      deprecate "Use -this-package-key instead")
  , defGhcFlag "this-package-key"   (hasArg setPackageKey)
  , defGhcFlag "library-name"       (hasArg setLibraryName)
  , defFlag "package-id"            (HasArg exposePackageId)
  , defFlag "package"               (HasArg exposePackage)
  , defFlag "package-key"           (HasArg exposePackageKey)
  , defFlag "hide-package"          (HasArg hidePackage)
  , defFlag "hide-all-packages"     (NoArg (setGeneralFlag Opt_HideAllPackages))
  , defFlag "package-env"           (HasArg setPackageEnv)
  , defFlag "ignore-package"        (HasArg ignorePackage)
  , defFlag "syslib"
      (HasArg (\s -> do exposePackage s
                        deprecate "Use -package instead"))
  , defFlag "distrust-all-packages"
      (NoArg (setGeneralFlag Opt_DistrustAllPackages))
  , defFlag "trust"                 (HasArg trustPackage)
  , defFlag "distrust"              (HasArg distrustPackage)
  ]
  where
    setPackageEnv env = upd $ \s -> s { packageEnv = Just env }

-- | Make a list of flags for shell completion.
-- Filter all available flags into two groups, for interactive GHC vs all other.
flagsForCompletion :: Bool -> [String]
flagsForCompletion isInteractive
    = [ '-':flagName flag
      | flag <- flagsAll
      , modeFilter (flagGhcMode flag)
      ]
    where
      modeFilter AllModes = True
      modeFilter OnlyGhci = isInteractive
      modeFilter OnlyGhc = not isInteractive
      modeFilter HiddenFlag = False

type TurnOnFlag = Bool   -- True  <=> we are turning the flag on
                         -- False <=> we are turning the flag off
turnOn  :: TurnOnFlag; turnOn  = True
turnOff :: TurnOnFlag; turnOff = False

data FlagSpec flag
   = FlagSpec
       { flagSpecName :: String   -- ^ Flag in string form
       , flagSpecFlag :: flag     -- ^ Flag in internal form
       , flagSpecAction :: (TurnOnFlag -> DynP ())
           -- ^ Extra action to run when the flag is found
           -- Typically, emit a warning or error
       , flagSpecGhcMode :: GhcFlagMode
           -- ^ In which ghc mode the flag has effect
       }

-- | Define a new flag.
flagSpec :: String -> flag -> FlagSpec flag
flagSpec name flag = flagSpec' name flag nop

-- | Define a new flag with an effect.
flagSpec' :: String -> flag -> (TurnOnFlag -> DynP ()) -> FlagSpec flag
flagSpec' name flag act = FlagSpec name flag act AllModes

-- | Define a new flag for GHCi.
flagGhciSpec :: String -> flag -> FlagSpec flag
flagGhciSpec name flag = flagGhciSpec' name flag nop

-- | Define a new flag for GHCi with an effect.
flagGhciSpec' :: String -> flag -> (TurnOnFlag -> DynP ()) -> FlagSpec flag
flagGhciSpec' name flag act = FlagSpec name flag act OnlyGhci

-- | Define a new flag invisible to CLI completion.
flagHiddenSpec :: String -> flag -> FlagSpec flag
flagHiddenSpec name flag = flagHiddenSpec' name flag nop

-- | Define a new flag invisible to CLI completion with an effect.
flagHiddenSpec' :: String -> flag -> (TurnOnFlag -> DynP ()) -> FlagSpec flag
flagHiddenSpec' name flag act = FlagSpec name flag act HiddenFlag

mkFlag :: TurnOnFlag            -- ^ True <=> it should be turned on
       -> String                -- ^ The flag prefix
       -> (flag -> DynP ())     -- ^ What to do when the flag is found
       -> FlagSpec flag         -- ^ Specification of this particular flag
       -> Flag (CmdLineP DynFlags)
mkFlag turn_on flagPrefix f (FlagSpec name flag extra_action mode)
    = Flag (flagPrefix ++ name) (NoArg (f flag >> extra_action turn_on)) mode

deprecatedForExtension :: String -> TurnOnFlag -> DynP ()
deprecatedForExtension lang turn_on
    = deprecate ("use -X"  ++ flag ++
                 " or pragma {-# LANGUAGE " ++ flag ++ " #-} instead")
    where
      flag | turn_on    = lang
           | otherwise = "No"++lang

useInstead :: String -> TurnOnFlag -> DynP ()
useInstead flag turn_on
  = deprecate ("Use -f" ++ no ++ flag ++ " instead")
  where
    no = if turn_on then "" else "no-"

nop :: TurnOnFlag -> DynP ()
nop _ = return ()

-- | These @-f\<blah\>@ flags can all be reversed with @-fno-\<blah\>@
fWarningFlags :: [FlagSpec WarningFlag]
fWarningFlags = [
-- See Note [Updating flag description in the User's Guide]
-- See Note [Supporting CLI completion]
-- Please keep the list of flags below sorted alphabetically
  flagSpec "warn-alternative-layout-rule-transitional"
                                      Opt_WarnAlternativeLayoutRuleTransitional,
  flagSpec' "warn-amp"                        Opt_WarnAMP
    (\_ -> deprecate "it has no effect, and will be removed in GHC 7.12"),
  flagSpec "warn-auto-orphans"                Opt_WarnAutoOrphans,
  flagSpec "warn-deferred-type-errors"        Opt_WarnDeferredTypeErrors,
  flagSpec "warn-deprecations"                Opt_WarnWarningsDeprecations,
  flagSpec "warn-deprecated-flags"            Opt_WarnDeprecatedFlags,
  flagSpec "warn-deriving-typeable"           Opt_WarnDerivingTypeable,
  flagSpec "warn-dodgy-exports"               Opt_WarnDodgyExports,
  flagSpec "warn-dodgy-foreign-imports"       Opt_WarnDodgyForeignImports,
  flagSpec "warn-dodgy-imports"               Opt_WarnDodgyImports,
  flagSpec "warn-empty-enumerations"          Opt_WarnEmptyEnumerations,
  flagSpec "warn-context-quantification"      Opt_WarnContextQuantification,
  flagSpec' "warn-duplicate-constraints"      Opt_WarnDuplicateConstraints
    (\_ -> deprecate "it is subsumed by -fwarn-redundant-constraints"),
  flagSpec "warn-redundant-constraints"       Opt_WarnRedundantConstraints,
  flagSpec "warn-duplicate-exports"           Opt_WarnDuplicateExports,
  flagSpec "warn-hi-shadowing"                Opt_WarnHiShadows,
  flagSpec "warn-implicit-prelude"            Opt_WarnImplicitPrelude,
  flagSpec "warn-incomplete-patterns"         Opt_WarnIncompletePatterns,
  flagSpec "warn-incomplete-record-updates"   Opt_WarnIncompletePatternsRecUpd,
  flagSpec "warn-incomplete-uni-patterns"     Opt_WarnIncompleteUniPatterns,
  flagSpec "warn-inline-rule-shadowing"       Opt_WarnInlineRuleShadowing,
  flagSpec "warn-identities"                  Opt_WarnIdentities,
  flagSpec "warn-missing-fields"              Opt_WarnMissingFields,
  flagSpec "warn-missing-import-lists"        Opt_WarnMissingImportList,
  flagSpec "warn-missing-local-sigs"          Opt_WarnMissingLocalSigs,
  flagSpec "warn-missing-methods"             Opt_WarnMissingMethods,
  flagSpec "warn-missing-signatures"          Opt_WarnMissingSigs,
  flagSpec "warn-missing-exported-sigs"       Opt_WarnMissingExportedSigs,
  flagSpec "warn-monomorphism-restriction"    Opt_WarnMonomorphism,
  flagSpec "warn-name-shadowing"              Opt_WarnNameShadowing,
  flagSpec "warn-orphans"                     Opt_WarnOrphans,
  flagSpec "warn-overflowed-literals"         Opt_WarnOverflowedLiterals,
  flagSpec "warn-overlapping-patterns"        Opt_WarnOverlappingPatterns,
  flagSpec "warn-missed-specialisations"      Opt_WarnMissedSpecs,
  flagSpec "warn-all-missed-specialisations"  Opt_WarnAllMissedSpecs,
  flagSpec' "warn-safe"                       Opt_WarnSafe setWarnSafe,
  flagSpec "warn-trustworthy-safe"            Opt_WarnTrustworthySafe,
  flagSpec "warn-tabs"                        Opt_WarnTabs,
  flagSpec "warn-type-defaults"               Opt_WarnTypeDefaults,
  flagSpec "warn-typed-holes"                 Opt_WarnTypedHoles,
  flagSpec "warn-partial-type-signatures"     Opt_WarnPartialTypeSignatures,
  flagSpec "warn-unrecognised-pragmas"        Opt_WarnUnrecognisedPragmas,
  flagSpec' "warn-unsafe"                     Opt_WarnUnsafe setWarnUnsafe,
  flagSpec "warn-unsupported-calling-conventions"
                                         Opt_WarnUnsupportedCallingConventions,
  flagSpec "warn-unsupported-llvm-version"    Opt_WarnUnsupportedLlvmVersion,
  flagSpec "warn-unticked-promoted-constructors"
                                         Opt_WarnUntickedPromotedConstructors,
  flagSpec "warn-unused-do-bind"              Opt_WarnUnusedDoBind,
  flagSpec "warn-unused-imports"              Opt_WarnUnusedImports,
  flagSpec "warn-unused-local-binds"          Opt_WarnUnusedLocalBinds,
  flagSpec "warn-unused-matches"              Opt_WarnUnusedMatches,
  flagSpec "warn-unused-pattern-binds"        Opt_WarnUnusedPatternBinds,
  flagSpec "warn-unused-top-binds"            Opt_WarnUnusedTopBinds,
  flagSpec "warn-warnings-deprecations"       Opt_WarnWarningsDeprecations,
  flagSpec "warn-wrong-do-bind"               Opt_WarnWrongDoBind]

-- | These @-\<blah\>@ flags can all be reversed with @-no-\<blah\>@
negatableFlags :: [FlagSpec GeneralFlag]
negatableFlags = [
  flagGhciSpec "ignore-dot-ghci"              Opt_IgnoreDotGhci ]

-- | These @-d\<blah\>@ flags can all be reversed with @-dno-\<blah\>@
dFlags :: [FlagSpec GeneralFlag]
dFlags = [
-- See Note [Updating flag description in the User's Guide]
-- See Note [Supporting CLI completion]
-- Please keep the list of flags below sorted alphabetically
  flagSpec "ppr-case-as-let"            Opt_PprCaseAsLet,
  flagSpec "ppr-ticks"                  Opt_PprShowTicks,
  flagSpec "suppress-coercions"         Opt_SuppressCoercions,
  flagSpec "suppress-idinfo"            Opt_SuppressIdInfo,
  flagSpec "suppress-unfoldings"        Opt_SuppressUnfoldings,
  flagSpec "suppress-module-prefixes"   Opt_SuppressModulePrefixes,
  flagSpec "suppress-type-applications" Opt_SuppressTypeApplications,
  flagSpec "suppress-type-signatures"   Opt_SuppressTypeSignatures,
  flagSpec "suppress-uniques"           Opt_SuppressUniques,
  flagSpec "suppress-var-kinds"         Opt_SuppressVarKinds]

-- | These @-f\<blah\>@ flags can all be reversed with @-fno-\<blah\>@
fFlags :: [FlagSpec GeneralFlag]
fFlags = [
-- See Note [Updating flag description in the User's Guide]
-- See Note [Supporting CLI completion]
-- Please keep the list of flags below sorted alphabetically
  flagGhciSpec "break-on-error"               Opt_BreakOnError,
  flagGhciSpec "break-on-exception"           Opt_BreakOnException,
  flagSpec "building-cabal-package"           Opt_BuildingCabalPackage,
  flagSpec "call-arity"                       Opt_CallArity,
  flagSpec "case-merge"                       Opt_CaseMerge,
  flagSpec "cmm-elim-common-blocks"           Opt_CmmElimCommonBlocks,
  flagSpec "cmm-sink"                         Opt_CmmSink,
  flagSpec "cse"                              Opt_CSE,
  flagSpec "cpr-anal"                         Opt_CprAnal,
  flagSpec "defer-type-errors"                Opt_DeferTypeErrors,
  flagSpec "defer-typed-holes"                Opt_DeferTypedHoles,
  flagSpec "dicts-cheap"                      Opt_DictsCheap,
  flagSpec "dicts-strict"                     Opt_DictsStrict,
  flagSpec "dmd-tx-dict-sel"                  Opt_DmdTxDictSel,
  flagSpec "do-eta-reduction"                 Opt_DoEtaReduction,
  flagSpec "do-lambda-eta-expansion"          Opt_DoLambdaEtaExpansion,
  flagSpec "eager-blackholing"                Opt_EagerBlackHoling,
  flagSpec "embed-manifest"                   Opt_EmbedManifest,
  flagSpec "enable-rewrite-rules"             Opt_EnableRewriteRules,
  flagSpec "error-spans"                      Opt_ErrorSpans,
  flagSpec "excess-precision"                 Opt_ExcessPrecision,
  flagSpec "expose-all-unfoldings"            Opt_ExposeAllUnfoldings,
  flagSpec "flat-cache"                       Opt_FlatCache,
  flagSpec "float-in"                         Opt_FloatIn,
  flagSpec "force-recomp"                     Opt_ForceRecomp,
  flagSpec "full-laziness"                    Opt_FullLaziness,
  flagSpec "fun-to-thunk"                     Opt_FunToThunk,
  flagSpec "gen-manifest"                     Opt_GenManifest,
  flagSpec "ghci-history"                     Opt_GhciHistory,
  flagSpec "ghci-sandbox"                     Opt_GhciSandbox,
  flagSpec "helpful-errors"                   Opt_HelpfulErrors,
  flagSpec "hpc"                              Opt_Hpc,
  flagSpec "ignore-asserts"                   Opt_IgnoreAsserts,
  flagSpec "ignore-interface-pragmas"         Opt_IgnoreInterfacePragmas,
  flagGhciSpec "implicit-import-qualified"    Opt_ImplicitImportQualified,
  flagSpec "irrefutable-tuples"               Opt_IrrefutableTuples,
  flagSpec "kill-absence"                     Opt_KillAbsence,
  flagSpec "kill-one-shot"                    Opt_KillOneShot,
  flagSpec "late-dmd-anal"                    Opt_LateDmdAnal,
  flagSpec "liberate-case"                    Opt_LiberateCase,
  flagHiddenSpec "llvm-pass-vectors-in-regs"  Opt_LlvmPassVectorsInRegisters,
  flagHiddenSpec "llvm-tbaa"                  Opt_LlvmTBAA,
  flagSpec "loopification"                    Opt_Loopification,
  flagSpec "omit-interface-pragmas"           Opt_OmitInterfacePragmas,
  flagSpec "omit-yields"                      Opt_OmitYields,
  flagSpec "pedantic-bottoms"                 Opt_PedanticBottoms,
  flagSpec "pre-inlining"                     Opt_SimplPreInlining,
  flagGhciSpec "print-bind-contents"          Opt_PrintBindContents,
  flagGhciSpec "print-bind-result"            Opt_PrintBindResult,
  flagGhciSpec "print-evld-with-show"         Opt_PrintEvldWithShow,
  flagSpec "print-explicit-foralls"           Opt_PrintExplicitForalls,
  flagSpec "print-explicit-kinds"             Opt_PrintExplicitKinds,
  flagSpec "print-unicode-syntax"             Opt_PrintUnicodeSyntax,
  flagSpec "print-expanded-synonyms"          Opt_PrintExpandedSynonyms,
  flagSpec "prof-cafs"                        Opt_AutoSccsOnIndividualCafs,
  flagSpec "prof-count-entries"               Opt_ProfCountEntries,
  flagSpec "regs-graph"                       Opt_RegsGraph,
  flagSpec "regs-iterative"                   Opt_RegsIterative,
  flagSpec' "rewrite-rules"                   Opt_EnableRewriteRules
    (useInstead "enable-rewrite-rules"),
  flagSpec "shared-implib"                    Opt_SharedImplib,
  flagSpec "simple-list-literals"             Opt_SimpleListLiterals,
  flagSpec "spec-constr"                      Opt_SpecConstr,
  flagSpec "specialise"                       Opt_Specialise,
  flagSpec "specialise-aggressively"          Opt_SpecialiseAggressively,
  flagSpec "cross-module-specialise"          Opt_CrossModuleSpecialise,
  flagSpec "static-argument-transformation"   Opt_StaticArgumentTransformation,
  flagSpec "strictness"                       Opt_Strictness,
  flagSpec "use-rpaths"                       Opt_RPath,
  flagSpec "write-interface"                  Opt_WriteInterface,
  flagSpec "unbox-small-strict-fields"        Opt_UnboxSmallStrictFields,
  flagSpec "unbox-strict-fields"              Opt_UnboxStrictFields,
  flagSpec "vectorisation-avoidance"          Opt_VectorisationAvoidance,
  flagSpec "vectorise"                        Opt_Vectorise
  ]

-- | These @-f\<blah\>@ flags can all be reversed with @-fno-\<blah\>@
fLangFlags :: [FlagSpec ExtensionFlag]
fLangFlags = [
-- See Note [Updating flag description in the User's Guide]
-- See Note [Supporting CLI completion]
  flagSpec' "th"                              Opt_TemplateHaskell
    (\on -> deprecatedForExtension "TemplateHaskell" on
         >> setTemplateHaskellLoc on),
  flagSpec' "fi"                              Opt_ForeignFunctionInterface
    (deprecatedForExtension "ForeignFunctionInterface"),
  flagSpec' "ffi"                             Opt_ForeignFunctionInterface
    (deprecatedForExtension "ForeignFunctionInterface"),
  flagSpec' "arrows"                          Opt_Arrows
    (deprecatedForExtension "Arrows"),
  flagSpec' "implicit-prelude"                Opt_ImplicitPrelude
    (deprecatedForExtension "ImplicitPrelude"),
  flagSpec' "bang-patterns"                   Opt_BangPatterns
    (deprecatedForExtension "BangPatterns"),
  flagSpec' "monomorphism-restriction"        Opt_MonomorphismRestriction
    (deprecatedForExtension "MonomorphismRestriction"),
  flagSpec' "mono-pat-binds"                  Opt_MonoPatBinds
    (deprecatedForExtension "MonoPatBinds"),
  flagSpec' "extended-default-rules"          Opt_ExtendedDefaultRules
    (deprecatedForExtension "ExtendedDefaultRules"),
  flagSpec' "implicit-params"                 Opt_ImplicitParams
    (deprecatedForExtension "ImplicitParams"),
  flagSpec' "scoped-type-variables"           Opt_ScopedTypeVariables
    (deprecatedForExtension "ScopedTypeVariables"),
  flagSpec' "parr"                            Opt_ParallelArrays
    (deprecatedForExtension "ParallelArrays"),
  flagSpec' "PArr"                            Opt_ParallelArrays
    (deprecatedForExtension "ParallelArrays"),
  flagSpec' "allow-overlapping-instances"     Opt_OverlappingInstances
    (deprecatedForExtension "OverlappingInstances"),
  flagSpec' "allow-undecidable-instances"     Opt_UndecidableInstances
    (deprecatedForExtension "UndecidableInstances"),
  flagSpec' "allow-incoherent-instances"      Opt_IncoherentInstances
    (deprecatedForExtension "IncoherentInstances")
  ]

supportedLanguages :: [String]
supportedLanguages = map flagSpecName languageFlags

supportedLanguageOverlays :: [String]
supportedLanguageOverlays = map flagSpecName safeHaskellFlags

supportedExtensions :: [String]
supportedExtensions
    = concatMap (\name -> [name, "No" ++ name]) (map flagSpecName xFlags)

supportedLanguagesAndExtensions :: [String]
supportedLanguagesAndExtensions =
    supportedLanguages ++ supportedLanguageOverlays ++ supportedExtensions

-- | These -X<blah> flags cannot be reversed with -XNo<blah>
languageFlags :: [FlagSpec Language]
languageFlags = [
  flagSpec "Haskell98"   Haskell98,
  flagSpec "Haskell2010" Haskell2010
  ]

-- | These -X<blah> flags cannot be reversed with -XNo<blah>
-- They are used to place hard requirements on what GHC Haskell language
-- features can be used.
safeHaskellFlags :: [FlagSpec SafeHaskellMode]
safeHaskellFlags = [mkF Sf_Unsafe, mkF Sf_Trustworthy, mkF Sf_Safe]
    where mkF flag = flagSpec (show flag) flag

-- | These -X<blah> flags can all be reversed with -XNo<blah>
xFlags :: [FlagSpec ExtensionFlag]
xFlags = [
-- See Note [Updating flag description in the User's Guide]
-- See Note [Supporting CLI completion]
-- Please keep the list of flags below sorted alphabetically
  flagSpec "AllowAmbiguousTypes"              Opt_AllowAmbiguousTypes,
  flagSpec "AlternativeLayoutRule"            Opt_AlternativeLayoutRule,
  flagSpec "AlternativeLayoutRuleTransitional"
                                          Opt_AlternativeLayoutRuleTransitional,
  flagSpec "Arrows"                           Opt_Arrows,
  flagSpec "AutoDeriveTypeable"               Opt_AutoDeriveTypeable,
  flagSpec "BangPatterns"                     Opt_BangPatterns,
  flagSpec "BinaryLiterals"                   Opt_BinaryLiterals,
  flagSpec "CApiFFI"                          Opt_CApiFFI,
  flagSpec "CPP"                              Opt_Cpp,
  flagSpec "ConstrainedClassMethods"          Opt_ConstrainedClassMethods,
  flagSpec "ConstraintKinds"                  Opt_ConstraintKinds,
  flagSpec "DataKinds"                        Opt_DataKinds,
  flagSpec' "DatatypeContexts"                Opt_DatatypeContexts
    (\ turn_on -> when turn_on $
         deprecate $ "It was widely considered a misfeature, " ++
                     "and has been removed from the Haskell language."),
  flagSpec "DefaultSignatures"                Opt_DefaultSignatures,
  flagSpec "DeriveAnyClass"                   Opt_DeriveAnyClass,
  flagSpec "DeriveDataTypeable"               Opt_DeriveDataTypeable,
  flagSpec "DeriveFoldable"                   Opt_DeriveFoldable,
  flagSpec "DeriveFunctor"                    Opt_DeriveFunctor,
  flagSpec "DeriveGeneric"                    Opt_DeriveGeneric,
  flagSpec "DeriveTraversable"                Opt_DeriveTraversable,
  flagSpec "DisambiguateRecordFields"         Opt_DisambiguateRecordFields,
  flagSpec "DoAndIfThenElse"                  Opt_DoAndIfThenElse,
  flagSpec' "DoRec"                           Opt_RecursiveDo
    (deprecatedForExtension "RecursiveDo"),
  flagSpec "EmptyCase"                        Opt_EmptyCase,
  flagSpec "EmptyDataDecls"                   Opt_EmptyDataDecls,
  flagSpec "ExistentialQuantification"        Opt_ExistentialQuantification,
  flagSpec "ExplicitForAll"                   Opt_ExplicitForAll,
  flagSpec "ExplicitNamespaces"               Opt_ExplicitNamespaces,
  flagSpec "ExtendedDefaultRules"             Opt_ExtendedDefaultRules,
  flagSpec "FlexibleContexts"                 Opt_FlexibleContexts,
  flagSpec "FlexibleInstances"                Opt_FlexibleInstances,
  flagSpec "ForeignFunctionInterface"         Opt_ForeignFunctionInterface,
  flagSpec "FunctionalDependencies"           Opt_FunctionalDependencies,
  flagSpec "GADTSyntax"                       Opt_GADTSyntax,
  flagSpec "GADTs"                            Opt_GADTs,
  flagSpec "GHCForeignImportPrim"             Opt_GHCForeignImportPrim,
  flagSpec' "GeneralizedNewtypeDeriving"      Opt_GeneralizedNewtypeDeriving
                                              setGenDeriving,
  flagSpec "ImplicitParams"                   Opt_ImplicitParams,
  flagSpec "ImplicitPrelude"                  Opt_ImplicitPrelude,
  flagSpec "ImpredicativeTypes"               Opt_ImpredicativeTypes,
  flagSpec' "IncoherentInstances"             Opt_IncoherentInstances
                                              setIncoherentInsts,
  flagSpec "InstanceSigs"                     Opt_InstanceSigs,
  flagSpec "InterruptibleFFI"                 Opt_InterruptibleFFI,
  flagSpec "JavaScriptFFI"                    Opt_JavaScriptFFI,
  flagSpec "KindSignatures"                   Opt_KindSignatures,
  flagSpec "LambdaCase"                       Opt_LambdaCase,
  flagSpec "LiberalTypeSynonyms"              Opt_LiberalTypeSynonyms,
  flagSpec "MagicHash"                        Opt_MagicHash,
  flagSpec "MonadComprehensions"              Opt_MonadComprehensions,
  flagSpec "MonoLocalBinds"                   Opt_MonoLocalBinds,
  flagSpec' "MonoPatBinds"                    Opt_MonoPatBinds
    (\ turn_on -> when turn_on $
         deprecate "Experimental feature now removed; has no effect"),
  flagSpec "MonomorphismRestriction"          Opt_MonomorphismRestriction,
  flagSpec "MultiParamTypeClasses"            Opt_MultiParamTypeClasses,
  flagSpec "MultiWayIf"                       Opt_MultiWayIf,
  flagSpec "NPlusKPatterns"                   Opt_NPlusKPatterns,
  flagSpec "NamedFieldPuns"                   Opt_RecordPuns,
  flagSpec "NamedWildCards"                   Opt_NamedWildCards,
  flagSpec "NegativeLiterals"                 Opt_NegativeLiterals,
  flagSpec "NondecreasingIndentation"         Opt_NondecreasingIndentation,
  flagSpec' "NullaryTypeClasses"              Opt_NullaryTypeClasses
    (deprecatedForExtension "MultiParamTypeClasses"),
  flagSpec "NumDecimals"                      Opt_NumDecimals,
  flagSpec' "OverlappingInstances"            Opt_OverlappingInstances
                                              setOverlappingInsts,
  flagSpec "OverloadedLists"                  Opt_OverloadedLists,
  flagSpec "OverloadedStrings"                Opt_OverloadedStrings,
  flagSpec "PackageImports"                   Opt_PackageImports,
  flagSpec "ParallelArrays"                   Opt_ParallelArrays,
  flagSpec "ParallelListComp"                 Opt_ParallelListComp,
  flagSpec "PartialTypeSignatures"            Opt_PartialTypeSignatures,
  flagSpec "PatternGuards"                    Opt_PatternGuards,
  flagSpec' "PatternSignatures"               Opt_ScopedTypeVariables
    (deprecatedForExtension "ScopedTypeVariables"),
  flagSpec "PatternSynonyms"                  Opt_PatternSynonyms,
  flagSpec "PolyKinds"                        Opt_PolyKinds,
  flagSpec "PolymorphicComponents"            Opt_RankNTypes,
  flagSpec "PostfixOperators"                 Opt_PostfixOperators,
  flagSpec "QuasiQuotes"                      Opt_QuasiQuotes,
  flagSpec "Rank2Types"                       Opt_RankNTypes,
  flagSpec "RankNTypes"                       Opt_RankNTypes,
  flagSpec "RebindableSyntax"                 Opt_RebindableSyntax,
  flagSpec' "RecordPuns"                      Opt_RecordPuns
    (deprecatedForExtension "NamedFieldPuns"),
  flagSpec "RecordWildCards"                  Opt_RecordWildCards,
  flagSpec "RecursiveDo"                      Opt_RecursiveDo,
  flagSpec "RelaxedLayout"                    Opt_RelaxedLayout,
  flagSpec' "RelaxedPolyRec"                  Opt_RelaxedPolyRec
    (\ turn_on -> unless turn_on $
         deprecate "You can't turn off RelaxedPolyRec any more"),
  flagSpec "RoleAnnotations"                  Opt_RoleAnnotations,
  flagSpec "ScopedTypeVariables"              Opt_ScopedTypeVariables,
  flagSpec "StandaloneDeriving"               Opt_StandaloneDeriving,
  flagSpec "StaticPointers"                   Opt_StaticPointers,
  flagSpec "StrictData"                       Opt_StrictData,
  flagSpec' "TemplateHaskell"                 Opt_TemplateHaskell
                                              setTemplateHaskellLoc,
  flagSpec "TraditionalRecordSyntax"          Opt_TraditionalRecordSyntax,
  flagSpec "TransformListComp"                Opt_TransformListComp,
  flagSpec "TupleSections"                    Opt_TupleSections,
  flagSpec "TypeApplications"                 Opt_TypeApplications,
  flagSpec "TypeFamilies"                     Opt_TypeFamilies,
  flagSpec "TypeOperators"                    Opt_TypeOperators,
  flagSpec "TypeSynonymInstances"             Opt_TypeSynonymInstances,
  flagSpec "UnboxedTuples"                    Opt_UnboxedTuples,
  flagSpec "UndecidableInstances"             Opt_UndecidableInstances,
  flagSpec "UnicodeSyntax"                    Opt_UnicodeSyntax,
  flagSpec "UnliftedFFITypes"                 Opt_UnliftedFFITypes,
  flagSpec "ViewPatterns"                     Opt_ViewPatterns
  ]

defaultFlags :: Settings -> [GeneralFlag]
defaultFlags settings
-- See Note [Updating flag description in the User's Guide]
  = [ Opt_AutoLinkPackages,
      Opt_EmbedManifest,
      Opt_FlatCache,
      Opt_GenManifest,
      Opt_GhciHistory,
      Opt_GhciSandbox,
      Opt_HelpfulErrors,
      Opt_OmitYields,
      Opt_PrintBindContents,
      Opt_ProfCountEntries,
      Opt_RPath,
      Opt_SharedImplib,
      Opt_SimplPreInlining
    ]

    ++ [f | (ns,f) <- optLevelFlags, 0 `elem` ns]
             -- The default -O0 options

    ++ default_PIC platform

    ++ (if pc_DYNAMIC_BY_DEFAULT (sPlatformConstants settings)
        then wayGeneralFlags platform WayDyn
        else [Opt_Static])
        -- Opt_Static needs to be set if and only if WayDyn is not used (#7478)

    where platform = sTargetPlatform settings

default_PIC :: Platform -> [GeneralFlag]
default_PIC platform =
  case (platformOS platform, platformArch platform) of
    (OSDarwin, ArchX86_64) -> [Opt_PIC]
    (OSOpenBSD, ArchX86_64) -> [Opt_PIC] -- Due to PIE support in
                                         -- OpenBSD since 5.3 release
                                         -- (1 May 2013) we need to
                                         -- always generate PIC. See
                                         -- #10597 for more
                                         -- information.
    _                      -> []

impliedGFlags :: [(GeneralFlag, TurnOnFlag, GeneralFlag)]
impliedGFlags = [(Opt_DeferTypeErrors, turnOn, Opt_DeferTypedHoles)]

impliedXFlags :: [(ExtensionFlag, TurnOnFlag, ExtensionFlag)]
impliedXFlags
-- See Note [Updating flag description in the User's Guide]
  = [ (Opt_RankNTypes,                turnOn, Opt_ExplicitForAll)
    , (Opt_ScopedTypeVariables,       turnOn, Opt_ExplicitForAll)
    , (Opt_LiberalTypeSynonyms,       turnOn, Opt_ExplicitForAll)
    , (Opt_ExistentialQuantification, turnOn, Opt_ExplicitForAll)
    , (Opt_FlexibleInstances,         turnOn, Opt_TypeSynonymInstances)
    , (Opt_FunctionalDependencies,    turnOn, Opt_MultiParamTypeClasses)
    , (Opt_MultiParamTypeClasses,     turnOn, Opt_ConstrainedClassMethods)  -- c.f. Trac #7854

    , (Opt_RebindableSyntax, turnOff, Opt_ImplicitPrelude)      -- NB: turn off!

    , (Opt_GADTs,            turnOn, Opt_GADTSyntax)
    , (Opt_GADTs,            turnOn, Opt_MonoLocalBinds)
    , (Opt_TypeFamilies,     turnOn, Opt_MonoLocalBinds)

    , (Opt_TypeFamilies,     turnOn, Opt_KindSignatures)  -- Type families use kind signatures
    , (Opt_PolyKinds,        turnOn, Opt_KindSignatures)  -- Ditto polymorphic kinds

    -- AutoDeriveTypeable is not very useful without DeriveDataTypeable
    , (Opt_AutoDeriveTypeable, turnOn, Opt_DeriveDataTypeable)

    -- We turn this on so that we can export associated type
    -- type synonyms in subordinates (e.g. MyClass(type AssocType))
    , (Opt_TypeFamilies,     turnOn, Opt_ExplicitNamespaces)
    , (Opt_TypeOperators, turnOn, Opt_ExplicitNamespaces)

    , (Opt_ImpredicativeTypes,  turnOn, Opt_RankNTypes)

        -- Record wild-cards implies field disambiguation
        -- Otherwise if you write (C {..}) you may well get
        -- stuff like " 'a' not in scope ", which is a bit silly
        -- if the compiler has just filled in field 'a' of constructor 'C'
    , (Opt_RecordWildCards,     turnOn, Opt_DisambiguateRecordFields)

    , (Opt_ParallelArrays, turnOn, Opt_ParallelListComp)

    , (Opt_JavaScriptFFI, turnOn, Opt_InterruptibleFFI)

    , (Opt_DeriveTraversable, turnOn, Opt_DeriveFunctor)
    , (Opt_DeriveTraversable, turnOn, Opt_DeriveFoldable)

    , (Opt_TypeApplications, turnOn, Opt_AllowAmbiguousTypes)
  ]

-- Note [Documenting optimisation flags]
-- ~~~~~~~~~~~~~~~~~~~~~~~~~~~~~~~~~~~~~
--
-- If you change the list of flags enabled for particular optimisation levels
-- please remember to update the User's Guide. The relevant files are:
--
--  * docs/users_guide/flags.xml
--  * docs/users_guide/using.xml
--
-- The first contains the Flag Refrence section, which breifly lists all
-- available flags. The second contains a detailed description of the
-- flags. Both places should contain information whether a flag is implied by
-- -O0, -O or -O2.

optLevelFlags :: [([Int], GeneralFlag)]
optLevelFlags -- see Note [Documenting optimisation flags]
  = [ ([0,1,2], Opt_DoLambdaEtaExpansion)
    , ([0,1,2], Opt_DmdTxDictSel)
    , ([0,1,2], Opt_LlvmTBAA)
    , ([0,1,2], Opt_VectorisationAvoidance)
                -- This one is important for a tiresome reason:
                -- we want to make sure that the bindings for data
                -- constructors are eta-expanded.  This is probably
                -- a good thing anyway, but it seems fragile.

    , ([0],     Opt_IgnoreInterfacePragmas)
    , ([0],     Opt_OmitInterfacePragmas)

    , ([1,2],   Opt_CallArity)
    , ([1,2],   Opt_CaseMerge)
    , ([1,2],   Opt_CmmElimCommonBlocks)
    , ([1,2],   Opt_CmmSink)
    , ([1,2],   Opt_CSE)
    , ([1,2],   Opt_DoEtaReduction)
    , ([1,2],   Opt_EnableRewriteRules)  -- Off for -O0; see Note [Scoping for Builtin rules]
                                         --              in PrelRules
    , ([1,2],   Opt_FloatIn)
    , ([1,2],   Opt_FullLaziness)
    , ([1,2],   Opt_IgnoreAsserts)
    , ([1,2],   Opt_Loopification)
    , ([1,2],   Opt_Specialise)
    , ([1,2],   Opt_CrossModuleSpecialise)
    , ([1,2],   Opt_Strictness)
    , ([1,2],   Opt_UnboxSmallStrictFields)
    , ([1,2],   Opt_CprAnal)

    , ([2],     Opt_LiberateCase)
    , ([2],     Opt_SpecConstr)
--  , ([2],     Opt_RegsGraph)
--   RegsGraph suffers performance regression. See #7679
--  , ([2],     Opt_StaticArgumentTransformation)
--   Static Argument Transformation needs investigation. See #9374
    ]

-- -----------------------------------------------------------------------------
-- Standard sets of warning options

-- Note [Documenting warning flags]
-- ~~~~~~~~~~~~~~~~~~~~~~~~~~~~~~~~
--
-- If you change the list of warning enabled by default
-- please remember to update the User's Guide. The relevant file is:
--
--  * docs/users_guide/using.xml

standardWarnings :: [WarningFlag]
standardWarnings -- see Note [Documenting warning flags]
    = [ Opt_WarnOverlappingPatterns,
        Opt_WarnWarningsDeprecations,
        Opt_WarnDeprecatedFlags,
        Opt_WarnDeferredTypeErrors,
        Opt_WarnTypedHoles,
        Opt_WarnPartialTypeSignatures,
        Opt_WarnUnrecognisedPragmas,
        Opt_WarnRedundantConstraints,
        Opt_WarnDuplicateExports,
        Opt_WarnOverflowedLiterals,
        Opt_WarnEmptyEnumerations,
        Opt_WarnMissingFields,
        Opt_WarnMissingMethods,
        Opt_WarnWrongDoBind,
        Opt_WarnUnsupportedCallingConventions,
        Opt_WarnDodgyForeignImports,
        Opt_WarnInlineRuleShadowing,
        Opt_WarnAlternativeLayoutRuleTransitional,
        Opt_WarnUnsupportedLlvmVersion,
        Opt_WarnContextQuantification,
        Opt_WarnTabs,
        Opt_WarnMissedSpecs
      ]

minusWOpts :: [WarningFlag]
-- Things you get with -W
minusWOpts
    = standardWarnings ++
      [ Opt_WarnUnusedTopBinds,
        Opt_WarnUnusedLocalBinds,
        Opt_WarnUnusedPatternBinds,
        Opt_WarnUnusedMatches,
        Opt_WarnUnusedImports,
        Opt_WarnIncompletePatterns,
        Opt_WarnDodgyExports,
        Opt_WarnDodgyImports
      ]

minusWallOpts :: [WarningFlag]
-- Things you get with -Wall
minusWallOpts
    = minusWOpts ++
      [ Opt_WarnTypeDefaults,
        Opt_WarnNameShadowing,
        Opt_WarnMissingSigs,
        Opt_WarnHiShadows,
        Opt_WarnOrphans,
        Opt_WarnUnusedDoBind,
        Opt_WarnTrustworthySafe,
        Opt_WarnUntickedPromotedConstructors,
        Opt_WarnAllMissedSpecs
      ]

enableUnusedBinds :: DynP ()
enableUnusedBinds = mapM_ setWarningFlag unusedBindsFlags

disableUnusedBinds :: DynP ()
disableUnusedBinds = mapM_ unSetWarningFlag unusedBindsFlags

-- Things you get with -fwarn-unused-binds
unusedBindsFlags :: [WarningFlag]
unusedBindsFlags = [ Opt_WarnUnusedTopBinds
                   , Opt_WarnUnusedLocalBinds
                   , Opt_WarnUnusedPatternBinds
                   ]

enableGlasgowExts :: DynP ()
enableGlasgowExts = do setGeneralFlag Opt_PrintExplicitForalls
                       mapM_ setExtensionFlag glasgowExtsFlags

disableGlasgowExts :: DynP ()
disableGlasgowExts = do unSetGeneralFlag Opt_PrintExplicitForalls
                        mapM_ unSetExtensionFlag glasgowExtsFlags

glasgowExtsFlags :: [ExtensionFlag]
glasgowExtsFlags = [
             Opt_ConstrainedClassMethods
           , Opt_DeriveDataTypeable
           , Opt_DeriveFoldable
           , Opt_DeriveFunctor
           , Opt_DeriveGeneric
           , Opt_DeriveTraversable
           , Opt_EmptyDataDecls
           , Opt_ExistentialQuantification
           , Opt_ExplicitNamespaces
           , Opt_FlexibleContexts
           , Opt_FlexibleInstances
           , Opt_ForeignFunctionInterface
           , Opt_FunctionalDependencies
           , Opt_GeneralizedNewtypeDeriving
           , Opt_ImplicitParams
           , Opt_KindSignatures
           , Opt_LiberalTypeSynonyms
           , Opt_MagicHash
           , Opt_MultiParamTypeClasses
           , Opt_ParallelListComp
           , Opt_PatternGuards
           , Opt_PostfixOperators
           , Opt_RankNTypes
           , Opt_RecursiveDo
           , Opt_ScopedTypeVariables
           , Opt_StandaloneDeriving
           , Opt_TypeOperators
           , Opt_TypeSynonymInstances
           , Opt_UnboxedTuples
           , Opt_UnicodeSyntax
           , Opt_UnliftedFFITypes ]

#ifdef GHCI
-- Consult the RTS to find whether GHC itself has been built profiled
-- If so, you can't use Template Haskell
foreign import ccall unsafe "rts_isProfiled" rtsIsProfiledIO :: IO CInt

rtsIsProfiled :: Bool
rtsIsProfiled = unsafeDupablePerformIO rtsIsProfiledIO /= 0
#endif

#ifdef GHCI
-- Consult the RTS to find whether GHC itself has been built with
-- dynamic linking.  This can't be statically known at compile-time,
-- because we build both the static and dynamic versions together with
-- -dynamic-too.
foreign import ccall unsafe "rts_isDynamic" rtsIsDynamicIO :: IO CInt

dynamicGhc :: Bool
dynamicGhc = unsafeDupablePerformIO rtsIsDynamicIO /= 0
#else
dynamicGhc :: Bool
dynamicGhc = False
#endif

setWarnSafe :: Bool -> DynP ()
setWarnSafe True  = getCurLoc >>= \l -> upd (\d -> d { warnSafeOnLoc = l })
setWarnSafe False = return ()

setWarnUnsafe :: Bool -> DynP ()
setWarnUnsafe True  = getCurLoc >>= \l -> upd (\d -> d { warnUnsafeOnLoc = l })
setWarnUnsafe False = return ()

setPackageTrust :: DynP ()
setPackageTrust = do
    setGeneralFlag Opt_PackageTrust
    l <- getCurLoc
    upd $ \d -> d { pkgTrustOnLoc = l }

setGenDeriving :: TurnOnFlag -> DynP ()
setGenDeriving True  = getCurLoc >>= \l -> upd (\d -> d { newDerivOnLoc = l })
setGenDeriving False = return ()

setOverlappingInsts :: TurnOnFlag -> DynP ()
setOverlappingInsts False = return ()
setOverlappingInsts True = do
  l <- getCurLoc
  upd (\d -> d { overlapInstLoc = l })
  deprecate "instead use per-instance pragmas OVERLAPPING/OVERLAPPABLE/OVERLAPS"

setIncoherentInsts :: TurnOnFlag -> DynP ()
setIncoherentInsts False = return ()
setIncoherentInsts True = do
  l <- getCurLoc
  upd (\d -> d { incoherentOnLoc = l })

setTemplateHaskellLoc :: TurnOnFlag -> DynP ()
setTemplateHaskellLoc _
  = getCurLoc >>= \l -> upd (\d -> d { thOnLoc = l })

{- **********************************************************************
%*                                                                      *
                DynFlags constructors
%*                                                                      *
%********************************************************************* -}

type DynP = EwM (CmdLineP DynFlags)

upd :: (DynFlags -> DynFlags) -> DynP ()
upd f = liftEwM (do dflags <- getCmdLineState
                    putCmdLineState $! f dflags)

updM :: (DynFlags -> DynP DynFlags) -> DynP ()
updM f = do dflags <- liftEwM getCmdLineState
            dflags' <- f dflags
            liftEwM $ putCmdLineState $! dflags'

--------------- Constructor functions for OptKind -----------------
noArg :: (DynFlags -> DynFlags) -> OptKind (CmdLineP DynFlags)
noArg fn = NoArg (upd fn)

noArgM :: (DynFlags -> DynP DynFlags) -> OptKind (CmdLineP DynFlags)
noArgM fn = NoArg (updM fn)

hasArg :: (String -> DynFlags -> DynFlags) -> OptKind (CmdLineP DynFlags)
hasArg fn = HasArg (upd . fn)

sepArg :: (String -> DynFlags -> DynFlags) -> OptKind (CmdLineP DynFlags)
sepArg fn = SepArg (upd . fn)

intSuffix :: (Int -> DynFlags -> DynFlags) -> OptKind (CmdLineP DynFlags)
intSuffix fn = IntSuffix (\n -> upd (fn n))

intSuffixM :: (Int -> DynFlags -> DynP DynFlags) -> OptKind (CmdLineP DynFlags)
intSuffixM fn = IntSuffix (\n -> updM (fn n))

floatSuffix :: (Float -> DynFlags -> DynFlags) -> OptKind (CmdLineP DynFlags)
floatSuffix fn = FloatSuffix (\n -> upd (fn n))

optIntSuffixM :: (Maybe Int -> DynFlags -> DynP DynFlags)
              -> OptKind (CmdLineP DynFlags)
optIntSuffixM fn = OptIntSuffix (\mi -> updM (fn mi))

setDumpFlag :: DumpFlag -> OptKind (CmdLineP DynFlags)
setDumpFlag dump_flag = NoArg (setDumpFlag' dump_flag)

--------------------------
addWay :: Way -> DynP ()
addWay w = upd (addWay' w)

addWay' :: Way -> DynFlags -> DynFlags
addWay' w dflags0 = let platform = targetPlatform dflags0
                        dflags1 = dflags0 { ways = w : ways dflags0 }
                        dflags2 = wayExtras platform w dflags1
                        dflags3 = foldr setGeneralFlag' dflags2
                                        (wayGeneralFlags platform w)
                        dflags4 = foldr unSetGeneralFlag' dflags3
                                        (wayUnsetGeneralFlags platform w)
                    in dflags4

removeWayDyn :: DynP ()
removeWayDyn = upd (\dfs -> dfs { ways = filter (WayDyn /=) (ways dfs) })

--------------------------
setGeneralFlag, unSetGeneralFlag :: GeneralFlag -> DynP ()
setGeneralFlag   f = upd (setGeneralFlag' f)
unSetGeneralFlag f = upd (unSetGeneralFlag' f)

setGeneralFlag' :: GeneralFlag -> DynFlags -> DynFlags
setGeneralFlag' f dflags = foldr ($) (gopt_set dflags f) deps
  where
    deps = [ if turn_on then setGeneralFlag'   d
                        else unSetGeneralFlag' d
           | (f', turn_on, d) <- impliedGFlags, f' == f ]
        -- When you set f, set the ones it implies
        -- NB: use setGeneralFlag recursively, in case the implied flags
        --     implies further flags

unSetGeneralFlag' :: GeneralFlag -> DynFlags -> DynFlags
unSetGeneralFlag' f dflags = gopt_unset dflags f
   -- When you un-set f, however, we don't un-set the things it implies

--------------------------
setWarningFlag, unSetWarningFlag :: WarningFlag -> DynP ()
setWarningFlag   f = upd (\dfs -> wopt_set dfs f)
unSetWarningFlag f = upd (\dfs -> wopt_unset dfs f)

--------------------------
setExtensionFlag, unSetExtensionFlag :: ExtensionFlag -> DynP ()
setExtensionFlag f = upd (setExtensionFlag' f)
unSetExtensionFlag f = upd (unSetExtensionFlag' f)

setExtensionFlag', unSetExtensionFlag' :: ExtensionFlag -> DynFlags -> DynFlags
setExtensionFlag' f dflags = foldr ($) (xopt_set dflags f) deps
  where
    deps = [ if turn_on then setExtensionFlag'   d
                        else unSetExtensionFlag' d
           | (f', turn_on, d) <- impliedXFlags, f' == f ]
        -- When you set f, set the ones it implies
        -- NB: use setExtensionFlag recursively, in case the implied flags
        --     implies further flags

unSetExtensionFlag' f dflags = xopt_unset dflags f
   -- When you un-set f, however, we don't un-set the things it implies
   --      (except for -fno-glasgow-exts, which is treated specially)

--------------------------
alterSettings :: (Settings -> Settings) -> DynFlags -> DynFlags
alterSettings f dflags = dflags { settings = f (settings dflags) }

--------------------------
setDumpFlag' :: DumpFlag -> DynP ()
setDumpFlag' dump_flag
  = do upd (\dfs -> dopt_set dfs dump_flag)
       when want_recomp forceRecompile
    where -- Certain dumpy-things are really interested in what's going
          -- on during recompilation checking, so in those cases we
          -- don't want to turn it off.
          want_recomp = dump_flag `notElem` [Opt_D_dump_if_trace,
                                             Opt_D_dump_hi_diffs]

forceRecompile :: DynP ()
-- Whenver we -ddump, force recompilation (by switching off the
-- recompilation checker), else you don't see the dump! However,
-- don't switch it off in --make mode, else *everything* gets
-- recompiled which probably isn't what you want
forceRecompile = do dfs <- liftEwM getCmdLineState
                    when (force_recomp dfs) (setGeneralFlag Opt_ForceRecomp)
        where
          force_recomp dfs = isOneShot (ghcMode dfs)


setVerboseCore2Core :: DynP ()
setVerboseCore2Core = setDumpFlag' Opt_D_verbose_core2core

setVerbosity :: Maybe Int -> DynP ()
setVerbosity mb_n = upd (\dfs -> dfs{ verbosity = mb_n `orElse` 3 })

addCmdlineHCInclude :: String -> DynP ()
addCmdlineHCInclude a = upd (\s -> s{cmdlineHcIncludes =  a : cmdlineHcIncludes s})

data PkgConfRef
  = GlobalPkgConf
  | UserPkgConf
  | PkgConfFile FilePath

addPkgConfRef :: PkgConfRef -> DynP ()
addPkgConfRef p = upd $ \s -> s { extraPkgConfs = (p:) . extraPkgConfs s }

removeUserPkgConf :: DynP ()
removeUserPkgConf = upd $ \s -> s { extraPkgConfs = filter isNotUser . extraPkgConfs s }
  where
    isNotUser UserPkgConf = False
    isNotUser _ = True

removeGlobalPkgConf :: DynP ()
removeGlobalPkgConf = upd $ \s -> s { extraPkgConfs = filter isNotGlobal . extraPkgConfs s }
  where
    isNotGlobal GlobalPkgConf = False
    isNotGlobal _ = True

clearPkgConf :: DynP ()
clearPkgConf = upd $ \s -> s { extraPkgConfs = const [] }

parseModuleName :: ReadP ModuleName
parseModuleName = fmap mkModuleName
                $ munch1 (\c -> isAlphaNum c || c `elem` ".")

parsePackageFlag :: (String -> PackageArg) -- type of argument
                 -> String                 -- string to parse
                 -> PackageFlag
parsePackageFlag constr str = case filter ((=="").snd) (readP_to_S parse str) of
    [(r, "")] -> r
    _ -> throwGhcException $ CmdLineError ("Can't parse package flag: " ++ str)
  where parse = do
            pkg <- tok $ munch1 (\c -> isAlphaNum c || c `elem` ":-_.")
            ( do _ <- tok $ string "with"
                 fmap (ExposePackage (constr pkg) . ModRenaming True) parseRns
             <++ fmap (ExposePackage (constr pkg) . ModRenaming False) parseRns
             <++ return (ExposePackage (constr pkg) (ModRenaming True [])))
        parseRns = do _ <- tok $ R.char '('
                      rns <- tok $ sepBy parseItem (tok $ R.char ',')
                      _ <- tok $ R.char ')'
                      return rns
        parseItem = do
            orig <- tok $ parseModuleName
            (do _ <- tok $ string "as"
                new <- tok $ parseModuleName
                return (orig, new)
              +++
             return (orig, orig))
        tok m = m >>= \x -> skipSpaces >> return x

exposePackage, exposePackageId, exposePackageKey, hidePackage, ignorePackage,
        trustPackage, distrustPackage :: String -> DynP ()
exposePackage p = upd (exposePackage' p)
exposePackageId p =
  upd (\s -> s{ packageFlags =
    parsePackageFlag PackageIdArg p : packageFlags s })
exposePackageKey p =
  upd (\s -> s{ packageFlags =
    parsePackageFlag PackageKeyArg p : packageFlags s })
hidePackage p =
  upd (\s -> s{ packageFlags = HidePackage p : packageFlags s })
ignorePackage p =
  upd (\s -> s{ packageFlags = IgnorePackage p : packageFlags s })
trustPackage p = exposePackage p >> -- both trust and distrust also expose a package
  upd (\s -> s{ packageFlags = TrustPackage p : packageFlags s })
distrustPackage p = exposePackage p >>
  upd (\s -> s{ packageFlags = DistrustPackage p : packageFlags s })

exposePackage' :: String -> DynFlags -> DynFlags
exposePackage' p dflags
    = dflags { packageFlags =
            parsePackageFlag PackageArg p : packageFlags dflags }

setPackageKey :: String -> DynFlags -> DynFlags
setPackageKey p s =  s{ thisPackage = stringToPackageKey p }

setLibraryName :: String -> DynFlags -> DynFlags
setLibraryName v s = s{ thisLibraryName = LibraryName (mkFastString v) }

-- -----------------------------------------------------------------------------
-- | Find the package environment (if one exists)
--
-- We interpret the package environment as a set of package flags; to be
-- specific, if we find a package environment
--
-- > id1
-- > id2
-- > ..
-- > idn
--
-- we interpret this as
--
-- > [ -hide-all-packages
-- > , -package-id id1
-- > , -package-id id2
-- > , ..
-- > , -package-id idn
-- > ]
interpretPackageEnv :: DynFlags -> IO DynFlags
interpretPackageEnv dflags = do
    mPkgEnv <- runMaybeT $ msum $ [
                   getCmdLineArg >>= \env -> msum [
                       loadEnvFile  env
                     , loadEnvName  env
                     , cmdLineError env
                     ]
                 , getEnvVar >>= \env -> msum [
                       loadEnvFile env
                     , loadEnvName env
                     , envError    env
                     ]
                 , loadEnvFile localEnvFile
                 , loadEnvName defaultEnvName
                 ]
    case mPkgEnv of
      Nothing ->
        -- No environment found. Leave DynFlags unchanged.
        return dflags
      Just ids -> do
        let setFlags :: DynP ()
            setFlags = do
              setGeneralFlag Opt_HideAllPackages
              mapM_ exposePackageId (lines ids)

            (_, dflags') = runCmdLine (runEwM setFlags) dflags

        return dflags'
  where
    -- Loading environments (by name or by location)

    namedEnvPath :: String -> MaybeT IO FilePath
    namedEnvPath name = do
     appdir <- liftMaybeT $ versionedAppDir dflags
     return $ appdir </> "environments" </> name

    loadEnvName :: String -> MaybeT IO String
    loadEnvName name = loadEnvFile =<< namedEnvPath name

    loadEnvFile :: String -> MaybeT IO String
    loadEnvFile path = do
      guard =<< liftMaybeT (doesFileExist path)
      liftMaybeT $ readFile path

    -- Various ways to define which environment to use

    getCmdLineArg :: MaybeT IO String
    getCmdLineArg = MaybeT $ return $ packageEnv dflags

    getEnvVar :: MaybeT IO String
    getEnvVar = do
      mvar <- liftMaybeT $ try $ getEnv "GHC_ENVIRONMENT"
      case mvar of
        Right var -> return var
        Left err  -> if isDoesNotExistError err then mzero
                                                else liftMaybeT $ throwIO err

    defaultEnvName :: String
    defaultEnvName = "default"

    localEnvFile :: FilePath
    localEnvFile = "./.ghc.environment"

    -- Error reporting

    cmdLineError :: String -> MaybeT IO a
    cmdLineError env = liftMaybeT . throwGhcExceptionIO . CmdLineError $
      "Package environment " ++ show env ++ " not found"

    envError :: String -> MaybeT IO a
    envError env = liftMaybeT . throwGhcExceptionIO . CmdLineError $
         "Package environment "
      ++ show env
      ++ " (specified in GHC_ENVIRIONMENT) not found"


-- If we're linking a binary, then only targets that produce object
-- code are allowed (requests for other target types are ignored).
setTarget :: HscTarget -> DynP ()
setTarget l = setTargetWithPlatform (const l)

setTargetWithPlatform :: (Platform -> HscTarget) -> DynP ()
setTargetWithPlatform f = upd set
  where
   set dfs = let l = f (targetPlatform dfs)
             in if ghcLink dfs /= LinkBinary || isObjectTarget l
                then dfs{ hscTarget = l }
                else dfs

-- Changes the target only if we're compiling object code.  This is
-- used by -fasm and -fllvm, which switch from one to the other, but
-- not from bytecode to object-code.  The idea is that -fasm/-fllvm
-- can be safely used in an OPTIONS_GHC pragma.
setObjTarget :: HscTarget -> DynP ()
setObjTarget l = updM set
  where
   set dflags
     | isObjectTarget (hscTarget dflags)
       = return $ dflags { hscTarget = l }
     | otherwise = return dflags

setOptLevel :: Int -> DynFlags -> DynP DynFlags
setOptLevel n dflags = return (updOptLevel n dflags)

checkOptLevel :: Int -> DynFlags -> Either String DynFlags
checkOptLevel n dflags
   | hscTarget dflags == HscInterpreted && n > 0
     = Left "-O conflicts with --interactive; -O ignored."
   | otherwise
     = Right dflags

-- -Odph is equivalent to
--
--    -O2                               optimise as much as possible
--    -fmax-simplifier-iterations20     this is necessary sometimes
--    -fsimplifier-phases=3             we use an additional simplifier phase for fusion
--
setDPHOpt :: DynFlags -> DynP DynFlags
setDPHOpt dflags = setOptLevel 2 (dflags { maxSimplIterations  = 20
                                         , simplPhases         = 3
                                         })

setMainIs :: String -> DynP ()
setMainIs arg
  | not (null main_fn) && isLower (head main_fn)
     -- The arg looked like "Foo.Bar.baz"
  = upd $ \d -> d{ mainFunIs = Just main_fn,
                   mainModIs = mkModule mainPackageKey (mkModuleName main_mod) }

  | isUpper (head arg)  -- The arg looked like "Foo" or "Foo.Bar"
  = upd $ \d -> d{ mainModIs = mkModule mainPackageKey (mkModuleName arg) }

  | otherwise                   -- The arg looked like "baz"
  = upd $ \d -> d{ mainFunIs = Just arg }
  where
    (main_mod, main_fn) = splitLongestPrefix arg (== '.')

addLdInputs :: Option -> DynFlags -> DynFlags
addLdInputs p dflags = dflags{ldInputs = ldInputs dflags ++ [p]}

-----------------------------------------------------------------------------
-- Paths & Libraries

addImportPath, addLibraryPath, addIncludePath, addFrameworkPath :: FilePath -> DynP ()

-- -i on its own deletes the import paths
addImportPath "" = upd (\s -> s{importPaths = []})
addImportPath p  = upd (\s -> s{importPaths = importPaths s ++ splitPathList p})

addLibraryPath p =
  upd (\s -> s{libraryPaths = libraryPaths s ++ splitPathList p})

addIncludePath p =
  upd (\s -> s{includePaths = includePaths s ++ splitPathList p})

addFrameworkPath p =
  upd (\s -> s{frameworkPaths = frameworkPaths s ++ splitPathList p})

#ifndef mingw32_TARGET_OS
split_marker :: Char
split_marker = ':'   -- not configurable (ToDo)
#endif

splitPathList :: String -> [String]
splitPathList s = filter notNull (splitUp s)
                -- empty paths are ignored: there might be a trailing
                -- ':' in the initial list, for example.  Empty paths can
                -- cause confusion when they are translated into -I options
                -- for passing to gcc.
  where
#ifndef mingw32_TARGET_OS
    splitUp xs = split split_marker xs
#else
     -- Windows: 'hybrid' support for DOS-style paths in directory lists.
     --
     -- That is, if "foo:bar:baz" is used, this interpreted as
     -- consisting of three entries, 'foo', 'bar', 'baz'.
     -- However, with "c:/foo:c:\\foo;x:/bar", this is interpreted
     -- as 3 elts, "c:/foo", "c:\\foo", "x:/bar"
     --
     -- Notice that no attempt is made to fully replace the 'standard'
     -- split marker ':' with the Windows / DOS one, ';'. The reason being
     -- that this will cause too much breakage for users & ':' will
     -- work fine even with DOS paths, if you're not insisting on being silly.
     -- So, use either.
    splitUp []             = []
    splitUp (x:':':div:xs) | div `elem` dir_markers
                           = ((x:':':div:p): splitUp rs)
                           where
                              (p,rs) = findNextPath xs
          -- we used to check for existence of the path here, but that
          -- required the IO monad to be threaded through the command-line
          -- parser which is quite inconvenient.  The
    splitUp xs = cons p (splitUp rs)
               where
                 (p,rs) = findNextPath xs

                 cons "" xs = xs
                 cons x  xs = x:xs

    -- will be called either when we've consumed nought or the
    -- "<Drive>:/" part of a DOS path, so splitting is just a Q of
    -- finding the next split marker.
    findNextPath xs =
        case break (`elem` split_markers) xs of
           (p, _:ds) -> (p, ds)
           (p, xs)   -> (p, xs)

    split_markers :: [Char]
    split_markers = [':', ';']

    dir_markers :: [Char]
    dir_markers = ['/', '\\']
#endif

-- -----------------------------------------------------------------------------
-- tmpDir, where we store temporary files.

setTmpDir :: FilePath -> DynFlags -> DynFlags
setTmpDir dir = alterSettings (\s -> s { sTmpDir = normalise dir })
  -- we used to fix /cygdrive/c/.. on Windows, but this doesn't
  -- seem necessary now --SDM 7/2/2008

-----------------------------------------------------------------------------
-- RTS opts

setRtsOpts :: String -> DynP ()
setRtsOpts arg  = upd $ \ d -> d {rtsOpts = Just arg}

setRtsOptsEnabled :: RtsOptsEnabled -> DynP ()
setRtsOptsEnabled arg  = upd $ \ d -> d {rtsOptsEnabled = arg}

-----------------------------------------------------------------------------
-- Hpc stuff

setOptHpcDir :: String -> DynP ()
setOptHpcDir arg  = upd $ \ d -> d{hpcDir = arg}

-----------------------------------------------------------------------------
-- Via-C compilation stuff

-- There are some options that we need to pass to gcc when compiling
-- Haskell code via C, but are only supported by recent versions of
-- gcc.  The configure script decides which of these options we need,
-- and puts them in the "settings" file in $topdir. The advantage of
-- having these in a separate file is that the file can be created at
-- install-time depending on the available gcc version, and even
-- re-generated later if gcc is upgraded.
--
-- The options below are not dependent on the version of gcc, only the
-- platform.

picCCOpts :: DynFlags -> [String]
picCCOpts dflags
    = case platformOS (targetPlatform dflags) of
      OSDarwin
          -- Apple prefers to do things the other way round.
          -- PIC is on by default.
          -- -mdynamic-no-pic:
          --     Turn off PIC code generation.
          -- -fno-common:
          --     Don't generate "common" symbols - these are unwanted
          --     in dynamic libraries.

       | gopt Opt_PIC dflags -> ["-fno-common", "-U__PIC__", "-D__PIC__"]
       | otherwise           -> ["-mdynamic-no-pic"]
      OSMinGW32 -- no -fPIC for Windows
       | gopt Opt_PIC dflags -> ["-U__PIC__", "-D__PIC__"]
       | otherwise           -> []
      _
      -- we need -fPIC for C files when we are compiling with -dynamic,
      -- otherwise things like stub.c files don't get compiled
      -- correctly.  They need to reference data in the Haskell
      -- objects, but can't without -fPIC.  See
      -- http://ghc.haskell.org/trac/ghc/wiki/Commentary/PositionIndependentCode
       | gopt Opt_PIC dflags || not (gopt Opt_Static dflags) ->
          ["-fPIC", "-U__PIC__", "-D__PIC__"]
       | otherwise                             -> []

picPOpts :: DynFlags -> [String]
picPOpts dflags
 | gopt Opt_PIC dflags = ["-U__PIC__", "-D__PIC__"]
 | otherwise           = []

-- -----------------------------------------------------------------------------
-- Splitting

can_split :: Bool
can_split = cSupportsSplitObjs == "YES"

-- -----------------------------------------------------------------------------
-- Compiler Info

compilerInfo :: DynFlags -> [(String, String)]
compilerInfo dflags
    = -- We always make "Project name" be first to keep parsing in
      -- other languages simple, i.e. when looking for other fields,
      -- you don't have to worry whether there is a leading '[' or not
      ("Project name",                 cProjectName)
      -- Next come the settings, so anything else can be overridden
      -- in the settings file (as "lookup" uses the first match for the
      -- key)
    : rawSettings dflags
   ++ [("Project version",             projectVersion dflags),
       ("Project Git commit id",       cProjectGitCommitId),
       ("Booter version",              cBooterVersion),
       ("Stage",                       cStage),
       ("Build platform",              cBuildPlatformString),
       ("Host platform",               cHostPlatformString),
       ("Target platform",             cTargetPlatformString),
       ("Have interpreter",            cGhcWithInterpreter),
       ("Object splitting supported",  cSupportsSplitObjs),
       ("Have native code generator",  cGhcWithNativeCodeGen),
       ("Support SMP",                 cGhcWithSMP),
       ("Tables next to code",         cGhcEnableTablesNextToCode),
       ("RTS ways",                    cGhcRTSWays),
       ("Support dynamic-too",         if isWindows then "NO" else "YES"),
       ("Support parallel --make",     "YES"),
       ("Support reexported-modules",  "YES"),
       ("Support thinning and renaming package flags", "YES"),
       ("Uses package keys",           "YES"),
       ("Dynamic by default",          if dYNAMIC_BY_DEFAULT dflags
                                       then "YES" else "NO"),
       ("GHC Dynamic",                 if dynamicGhc
                                       then "YES" else "NO"),
       ("Leading underscore",          cLeadingUnderscore),
       ("Debug on",                    show debugIsOn),
       ("LibDir",                      topDir dflags),
       ("Global Package DB",           systemPackageConfig dflags)
      ]
  where
    isWindows = platformOS (targetPlatform dflags) == OSMinGW32

#include "../includes/dist-derivedconstants/header/GHCConstantsHaskellWrappers.hs"

bLOCK_SIZE_W :: DynFlags -> Int
bLOCK_SIZE_W dflags = bLOCK_SIZE dflags `quot` wORD_SIZE dflags

wORD_SIZE_IN_BITS :: DynFlags -> Int
wORD_SIZE_IN_BITS dflags = wORD_SIZE dflags * 8

tAG_MASK :: DynFlags -> Int
tAG_MASK dflags = (1 `shiftL` tAG_BITS dflags) - 1

mAX_PTR_TAG :: DynFlags -> Int
mAX_PTR_TAG = tAG_MASK

-- Might be worth caching these in targetPlatform?
tARGET_MIN_INT, tARGET_MAX_INT, tARGET_MAX_WORD :: DynFlags -> Integer
tARGET_MIN_INT dflags
    = case platformWordSize (targetPlatform dflags) of
      4 -> toInteger (minBound :: Int32)
      8 -> toInteger (minBound :: Int64)
      w -> panic ("tARGET_MIN_INT: Unknown platformWordSize: " ++ show w)
tARGET_MAX_INT dflags
    = case platformWordSize (targetPlatform dflags) of
      4 -> toInteger (maxBound :: Int32)
      8 -> toInteger (maxBound :: Int64)
      w -> panic ("tARGET_MAX_INT: Unknown platformWordSize: " ++ show w)
tARGET_MAX_WORD dflags
    = case platformWordSize (targetPlatform dflags) of
      4 -> toInteger (maxBound :: Word32)
      8 -> toInteger (maxBound :: Word64)
      w -> panic ("tARGET_MAX_WORD: Unknown platformWordSize: " ++ show w)

-- Whenever makeDynFlagsConsistent does anything, it starts over, to
-- ensure that a later change doesn't invalidate an earlier check.
-- Be careful not to introduce potential loops!
makeDynFlagsConsistent :: DynFlags -> (DynFlags, [Located String])
makeDynFlagsConsistent dflags
 -- Disable -dynamic-too on Windows (#8228, #7134, #5987)
 | os == OSMinGW32 && gopt Opt_BuildDynamicToo dflags
    = let dflags' = gopt_unset dflags Opt_BuildDynamicToo
          warn    = "-dynamic-too is not supported on Windows"
      in loop dflags' warn
 | hscTarget dflags == HscC &&
   not (platformUnregisterised (targetPlatform dflags))
    = if cGhcWithNativeCodeGen == "YES"
      then let dflags' = dflags { hscTarget = HscAsm }
               warn = "Compiler not unregisterised, so using native code generator rather than compiling via C"
           in loop dflags' warn
      else let dflags' = dflags { hscTarget = HscLlvm }
               warn = "Compiler not unregisterised, so using LLVM rather than compiling via C"
           in loop dflags' warn
 | hscTarget dflags == HscAsm &&
   platformUnregisterised (targetPlatform dflags)
    = loop (dflags { hscTarget = HscC })
           "Compiler unregisterised, so compiling via C"
 | hscTarget dflags == HscAsm &&
   cGhcWithNativeCodeGen /= "YES"
      = let dflags' = dflags { hscTarget = HscLlvm }
            warn = "No native code generator, so using LLVM"
        in loop dflags' warn
 | hscTarget dflags == HscLlvm &&
   not ((arch == ArchX86_64) && (os == OSLinux || os == OSDarwin || os == OSFreeBSD)) &&
   not ((isARM arch) && (os == OSLinux)) &&
   (not (gopt Opt_Static dflags) || gopt Opt_PIC dflags)
    = if cGhcWithNativeCodeGen == "YES"
      then let dflags' = dflags { hscTarget = HscAsm }
               warn = "Using native code generator rather than LLVM, as LLVM is incompatible with -fPIC and -dynamic on this platform"
           in loop dflags' warn
      else throwGhcException $ CmdLineError "Can't use -fPIC or -dynamic on this platform"
 | os == OSDarwin &&
   arch == ArchX86_64 &&
   not (gopt Opt_PIC dflags)
    = loop (gopt_set dflags Opt_PIC)
           "Enabling -fPIC as it is always on for this platform"
 | otherwise = (dflags, [])
    where loc = mkGeneralSrcSpan (fsLit "when making flags consistent")
          loop updated_dflags warning
              = case makeDynFlagsConsistent updated_dflags of
                (dflags', ws) -> (dflags', L loc warning : ws)
          platform = targetPlatform dflags
          arch = platformArch platform
          os   = platformOS   platform

--------------------------------------------------------------------------
-- Do not use unsafeGlobalDynFlags!
--
-- unsafeGlobalDynFlags is a hack, necessary because we need to be able
-- to show SDocs when tracing, but we don't always have DynFlags
-- available.
--
-- Do not use it if you can help it. You may get the wrong value, or this
-- panic!

GLOBAL_VAR(v_unsafeGlobalDynFlags, panic "v_unsafeGlobalDynFlags: not initialised", DynFlags)

unsafeGlobalDynFlags :: DynFlags
unsafeGlobalDynFlags = unsafePerformIO $ readIORef v_unsafeGlobalDynFlags

setUnsafeGlobalDynFlags :: DynFlags -> IO ()
setUnsafeGlobalDynFlags = writeIORef v_unsafeGlobalDynFlags

GLOBAL_VAR(v_unsafePkgKeyCache, emptyUFM, PackageKeyCache)

-- -----------------------------------------------------------------------------
-- SSE and AVX

-- TODO: Instead of using a separate predicate (i.e. isSse2Enabled) to
-- check if SSE is enabled, we might have x86-64 imply the -msse2
-- flag.

data SseVersion = SSE1
                | SSE2
                | SSE3
                | SSE4
                | SSE42
                deriving (Eq, Ord)

isSseEnabled :: DynFlags -> Bool
isSseEnabled dflags = case platformArch (targetPlatform dflags) of
    ArchX86_64 -> True
    ArchX86    -> sseVersion dflags >= Just SSE1
    _          -> False

isSse2Enabled :: DynFlags -> Bool
isSse2Enabled dflags = case platformArch (targetPlatform dflags) of
    ArchX86_64 -> -- SSE2 is fixed on for x86_64.  It would be
                  -- possible to make it optional, but we'd need to
                  -- fix at least the foreign call code where the
                  -- calling convention specifies the use of xmm regs,
                  -- and possibly other places.
                  True
    ArchX86    -> sseVersion dflags >= Just SSE2
    _          -> False

isSse4_2Enabled :: DynFlags -> Bool
isSse4_2Enabled dflags = sseVersion dflags >= Just SSE42

isAvxEnabled :: DynFlags -> Bool
isAvxEnabled dflags = avx dflags || avx2 dflags || avx512f dflags

isAvx2Enabled :: DynFlags -> Bool
isAvx2Enabled dflags = avx2 dflags || avx512f dflags

isAvx512cdEnabled :: DynFlags -> Bool
isAvx512cdEnabled dflags = avx512cd dflags

isAvx512erEnabled :: DynFlags -> Bool
isAvx512erEnabled dflags = avx512er dflags

isAvx512fEnabled :: DynFlags -> Bool
isAvx512fEnabled dflags = avx512f dflags

isAvx512pfEnabled :: DynFlags -> Bool
isAvx512pfEnabled dflags = avx512pf dflags

-- -----------------------------------------------------------------------------
-- Linker/compiler information

-- LinkerInfo contains any extra options needed by the system linker.
data LinkerInfo
  = GnuLD    [Option]
  | GnuGold  [Option]
  | DarwinLD [Option]
  | SolarisLD [Option]
  | UnknownLD
  deriving Eq

-- CompilerInfo tells us which C compiler we're using
data CompilerInfo
   = GCC
   | Clang
   | AppleClang
   | AppleClang51
   | UnknownCC
   deriving Eq

-- -----------------------------------------------------------------------------
-- RTS hooks

-- Convert sizes like "3.5M" into integers
decodeSize :: String -> Integer
decodeSize str
  | c == ""      = truncate n
  | c == "K" || c == "k" = truncate (n * 1000)
  | c == "M" || c == "m" = truncate (n * 1000 * 1000)
  | c == "G" || c == "g" = truncate (n * 1000 * 1000 * 1000)
  | otherwise            = throwGhcException (CmdLineError ("can't decode size: " ++ str))
  where (m, c) = span pred str
        n      = readRational m
        pred c = isDigit c || c == '.'

foreign import ccall unsafe "setHeapSize"       setHeapSize       :: Int -> IO ()
foreign import ccall unsafe "enableTimingStats" enableTimingStats :: IO ()<|MERGE_RESOLUTION|>--- conflicted
+++ resolved
@@ -655,11 +655,8 @@
    | Opt_PartialTypeSignatures
    | Opt_NamedWildCards
    | Opt_StaticPointers
-<<<<<<< HEAD
    | Opt_TypeApplications
-=======
    | Opt_StrictData
->>>>>>> 64dba511
    deriving (Eq, Enum, Show)
 
 type SigOf = Map ModuleName Module

%
% (c) The University of Glasgow, 2006
%
\section[HscTypes]{Types for the per-module compiler}

\begin{code}

-- | Types for the per-module compiler
module HscTypes (
        -- * compilation state
        HscEnv(..), hscEPS,
        FinderCache, FindResult(..), ModLocationCache,
        Target(..), TargetId(..), pprTarget, pprTargetId,
        ModuleGraph, emptyMG,
        HscStatus(..),

        -- * Hsc monad
        Hsc(..), runHsc, runInteractiveHsc,

        -- * Information about modules
        ModDetails(..), emptyModDetails,
        ModGuts(..), CgGuts(..), ForeignStubs(..), appendStubC,
        ImportedMods, ImportedModsVal,

        ModSummary(..), ms_imps, ms_mod_name, showModMsg, isBootSummary,
        msHsFilePath, msHiFilePath, msObjFilePath,
        SourceModified(..),

        -- * Information about the module being compiled
        HscSource(..), isHsBoot, hscSourceString,       -- Re-exported from DriverPhases

        -- * State relating to modules in this package
        HomePackageTable, HomeModInfo(..), emptyHomePackageTable,
        hptInstances, hptRules, hptVectInfo, pprHPT,
        hptObjs,

        -- * State relating to known packages
        ExternalPackageState(..), EpsStats(..), addEpsInStats,
        PackageTypeEnv, PackageIfaceTable, emptyPackageIfaceTable,
        lookupIfaceByModule, emptyModIface,

        PackageInstEnv, PackageRuleBase,

        mkSOName, mkHsSOName, soExt,

        -- * Annotations
        prepareAnnotations,

        -- * Interactive context
        InteractiveContext(..), emptyInteractiveContext,
        icPrintUnqual, icInScopeTTs, icExtendGblRdrEnv,
        extendInteractiveContext, substInteractiveContext,
        setInteractivePrintName, icInteractiveModule,
        InteractiveImport(..), setInteractivePackage,
        mkPrintUnqualified, pprModulePrefix,

        -- * Interfaces
        ModIface(..), mkIfaceWarnCache, mkIfaceHashCache, mkIfaceFixCache,
        emptyIfaceWarnCache, 

        -- * Fixity
        FixityEnv, FixItem(..), lookupFixity, emptyFixityEnv,

        -- * TyThings and type environments
        TyThing(..),  tyThingAvailInfo,
        tyThingTyCon, tyThingDataCon,
        tyThingId, tyThingCoAxiom, tyThingParent_maybe, tyThingsTyCoVars,
        implicitTyThings, implicitTyConThings, implicitClassThings,
        isImplicitTyThing,

        TypeEnv, lookupType, lookupTypeHscEnv, mkTypeEnv, emptyTypeEnv,
        typeEnvFromEntities, mkTypeEnvWithImplicits,
        extendTypeEnv, extendTypeEnvList, extendTypeEnvWithIds, lookupTypeEnv,
        typeEnvElts, typeEnvTyCons, typeEnvIds,
        typeEnvDataCons, typeEnvCoAxioms, typeEnvClasses,

        -- * MonadThings
        MonadThings(..),

        -- * Information on imports and exports
        WhetherHasOrphans, IsBootInterface, Usage(..),
        Dependencies(..), noDependencies,
        NameCache(..), OrigNameCache,
        IfaceExport,

        -- * Warnings
        Warnings(..), WarningTxt(..), plusWarns,

        -- * Linker stuff
        Linkable(..), isObjectLinkable, linkableObjs,
        Unlinked(..), CompiledByteCode,
        isObject, nameOfObject, isInterpretable, byteCodeOfObject,

        -- * Program coverage
        HpcInfo(..), emptyHpcInfo, isHpcUsed, AnyHpcUsage,

        -- * Breakpoints
        ModBreaks (..), BreakIndex, emptyModBreaks,

        -- * Vectorisation information
        VectInfo(..), IfaceVectInfo(..), noVectInfo, plusVectInfo,
        noIfaceVectInfo, isNoIfaceVectInfo,

        -- * Safe Haskell information
        IfaceTrustInfo, getSafeMode, setSafeMode, noIfaceTrustInfo,
        trustInfoToNum, numToTrustInfo, IsSafeImport,

        -- * result of the parser
        HsParsedModule(..),

        -- * Compilation errors and warnings
        SourceError, GhcApiError, mkSrcErr, srcErrorMessages, mkApiErr,
        throwOneError, handleSourceError,
        handleFlagWarnings, printOrThrowWarnings,
    ) where

#include "HsVersions.h"

#ifdef GHCI
import ByteCodeAsm      ( CompiledByteCode )
import InteractiveEvalTypes ( Resume )
#endif

import HsSyn
import RdrName
import Avail
import Module
import InstEnv          ( InstEnv, ClsInst )
import FamInstEnv
import Rules            ( RuleBase )
import CoreSyn          ( CoreProgram )
import Name
import NameEnv
import NameSet
import VarEnv
import VarSet
import Var
import Id
import IdInfo           ( IdDetails(..) )
import Type

import Annotations      ( Annotation, AnnEnv, mkAnnEnv, plusAnnEnv )
import Class
import TyCon
import CoAxiom
import DataCon
import PrelNames        ( gHC_PRIM, ioTyConName, printName, mkInteractiveModule )
import Packages hiding  ( Version(..) )
import DynFlags
import DriverPhases     ( Phase, HscSource(..), isHsBoot, hscSourceString )
import BasicTypes
import IfaceSyn
import CoreSyn          ( CoreRule, CoreVect )
import Maybes
import Outputable
import BreakArray
import SrcLoc
-- import Unique
import UniqFM
import UniqSupply
import FastString
import StringBuffer     ( StringBuffer )
import Fingerprint
import MonadUtils
import Bag
import Binary
import ErrUtils
import Platform
import Util

import Control.Monad    ( guard, liftM, when, ap )
import Data.Array       ( Array, array )
import Data.IORef
import Data.Time
import Data.Word
import Data.Typeable    ( Typeable )
import Exception
import System.FilePath

-- -----------------------------------------------------------------------------
-- Compilation state
-- -----------------------------------------------------------------------------

-- | Status of a compilation to hard-code
data HscStatus
    = HscNotGeneratingCode
    | HscUpToDate
    | HscUpdateBoot
    | HscRecomp CgGuts ModSummary

-- -----------------------------------------------------------------------------
-- The Hsc monad: Passing an environment and warning state

newtype Hsc a = Hsc (HscEnv -> WarningMessages -> IO (a, WarningMessages))

instance Functor Hsc where
    fmap = liftM

instance Applicative Hsc where
    pure = return
    (<*>) = ap

instance Monad Hsc where
    return a    = Hsc $ \_ w -> return (a, w)
    Hsc m >>= k = Hsc $ \e w -> do (a, w1) <- m e w
                                   case k a of
                                       Hsc k' -> k' e w1

instance MonadIO Hsc where
    liftIO io = Hsc $ \_ w -> do a <- io; return (a, w)

instance HasDynFlags Hsc where
    getDynFlags = Hsc $ \e w -> return (hsc_dflags e, w)

runHsc :: HscEnv -> Hsc a -> IO a
runHsc hsc_env (Hsc hsc) = do
    (a, w) <- hsc hsc_env emptyBag
    printOrThrowWarnings (hsc_dflags hsc_env) w
    return a

runInteractiveHsc :: HscEnv -> Hsc a -> IO a
-- A variant of runHsc that switches in the DynFlags from the
-- InteractiveContext before running the Hsc computation.
runInteractiveHsc hsc_env
  = runHsc (hsc_env { hsc_dflags = interactive_dflags })
  where
    interactive_dflags = ic_dflags (hsc_IC hsc_env)

-- -----------------------------------------------------------------------------
-- Source Errors

-- When the compiler (HscMain) discovers errors, it throws an
-- exception in the IO monad.

mkSrcErr :: ErrorMessages -> SourceError
mkSrcErr = SourceError

srcErrorMessages :: SourceError -> ErrorMessages
srcErrorMessages (SourceError msgs) = msgs

mkApiErr :: DynFlags -> SDoc -> GhcApiError
mkApiErr dflags msg = GhcApiError (showSDoc dflags msg)

throwOneError :: MonadIO m => ErrMsg -> m ab
throwOneError err = liftIO $ throwIO $ mkSrcErr $ unitBag err

-- | A source error is an error that is caused by one or more errors in the
-- source code.  A 'SourceError' is thrown by many functions in the
-- compilation pipeline.  Inside GHC these errors are merely printed via
-- 'log_action', but API clients may treat them differently, for example,
-- insert them into a list box.  If you want the default behaviour, use the
-- idiom:
--
-- > handleSourceError printExceptionAndWarnings $ do
-- >   ... api calls that may fail ...
--
-- The 'SourceError's error messages can be accessed via 'srcErrorMessages'.
-- This list may be empty if the compiler failed due to @-Werror@
-- ('Opt_WarnIsError').
--
-- See 'printExceptionAndWarnings' for more information on what to take care
-- of when writing a custom error handler.
newtype SourceError = SourceError ErrorMessages
  deriving Typeable

instance Show SourceError where
  show (SourceError msgs) = unlines . map show . bagToList $ msgs

instance Exception SourceError

-- | Perform the given action and call the exception handler if the action
-- throws a 'SourceError'.  See 'SourceError' for more information.
handleSourceError :: (ExceptionMonad m) =>
                     (SourceError -> m a) -- ^ exception handler
                  -> m a -- ^ action to perform
                  -> m a
handleSourceError handler act =
  gcatch act (\(e :: SourceError) -> handler e)

-- | An error thrown if the GHC API is used in an incorrect fashion.
newtype GhcApiError = GhcApiError String
  deriving Typeable

instance Show GhcApiError where
  show (GhcApiError msg) = msg

instance Exception GhcApiError

-- | Given a bag of warnings, turn them into an exception if
-- -Werror is enabled, or print them out otherwise.
printOrThrowWarnings :: DynFlags -> Bag WarnMsg -> IO ()
printOrThrowWarnings dflags warns
  | gopt Opt_WarnIsError dflags
  = when (not (isEmptyBag warns)) $ do
      throwIO $ mkSrcErr $ warns `snocBag` warnIsErrorMsg dflags
  | otherwise
  = printBagOfErrors dflags warns

handleFlagWarnings :: DynFlags -> [Located String] -> IO ()
handleFlagWarnings dflags warns
 = when (wopt Opt_WarnDeprecatedFlags dflags) $ do
        -- It would be nicer if warns :: [Located MsgDoc], but that
        -- has circular import problems.
      let bag = listToBag [ mkPlainWarnMsg dflags loc (text warn)
                          | L loc warn <- warns ]

      printOrThrowWarnings dflags bag
\end{code}

%************************************************************************
%*                                                                      *
\subsection{HscEnv}
%*                                                                      *
%************************************************************************

\begin{code}

-- | Hscenv is like 'Session', except that some of the fields are immutable.
-- An HscEnv is used to compile a single module from plain Haskell source
-- code (after preprocessing) to either C, assembly or C--.  Things like
-- the module graph don't change during a single compilation.
--
-- Historical note: \"hsc\" used to be the name of the compiler binary,
-- when there was a separate driver and compiler.  To compile a single
-- module, the driver would invoke hsc on the source code... so nowadays
-- we think of hsc as the layer of the compiler that deals with compiling
-- a single module.
data HscEnv
  = HscEnv {
        hsc_dflags :: DynFlags,
                -- ^ The dynamic flag settings

        hsc_targets :: [Target],
                -- ^ The targets (or roots) of the current session

        hsc_mod_graph :: ModuleGraph,
                -- ^ The module graph of the current session

        hsc_IC :: InteractiveContext,
                -- ^ The context for evaluating interactive statements

        hsc_HPT    :: HomePackageTable,
                -- ^ The home package table describes already-compiled
                -- home-package modules, /excluding/ the module we
                -- are compiling right now.
                -- (In one-shot mode the current module is the only
                -- home-package module, so hsc_HPT is empty.  All other
                -- modules count as \"external-package\" modules.
                -- However, even in GHCi mode, hi-boot interfaces are
                -- demand-loaded into the external-package table.)
                --
                -- 'hsc_HPT' is not mutable because we only demand-load
                -- external packages; the home package is eagerly
                -- loaded, module by module, by the compilation manager.
                --
                -- The HPT may contain modules compiled earlier by @--make@
                -- but not actually below the current module in the dependency
                -- graph.
                --
                -- (This changes a previous invariant: changed Jan 05.)

        hsc_EPS :: {-# UNPACK #-} !(IORef ExternalPackageState),
                -- ^ Information about the currently loaded external packages.
                -- This is mutable because packages will be demand-loaded during
                -- a compilation run as required.

        hsc_NC  :: {-# UNPACK #-} !(IORef NameCache),
                -- ^ As with 'hsc_EPS', this is side-effected by compiling to
                -- reflect sucking in interface files.  They cache the state of
                -- external interface files, in effect.

        hsc_FC   :: {-# UNPACK #-} !(IORef FinderCache),
                -- ^ The cached result of performing finding in the file system
        hsc_MLC  :: {-# UNPACK #-} !(IORef ModLocationCache),
                -- ^ This caches the location of modules, so we don't have to
                -- search the filesystem multiple times. See also 'hsc_FC'.

        hsc_type_env_var :: Maybe (Module, IORef TypeEnv)
                -- ^ Used for one-shot compilation only, to initialise
                -- the 'IfGblEnv'. See 'TcRnTypes.tcg_type_env_var' for
                -- 'TcRunTypes.TcGblEnv'
 }

instance ContainsDynFlags HscEnv where
    extractDynFlags env = hsc_dflags env
    replaceDynFlags env dflags = env {hsc_dflags = dflags}

-- | Retrieve the ExternalPackageState cache.
hscEPS :: HscEnv -> IO ExternalPackageState
hscEPS hsc_env = readIORef (hsc_EPS hsc_env)

-- | A compilation target.
--
-- A target may be supplied with the actual text of the
-- module.  If so, use this instead of the file contents (this
-- is for use in an IDE where the file hasn't been saved by
-- the user yet).
data Target
  = Target {
      targetId           :: TargetId, -- ^ module or filename
      targetAllowObjCode :: Bool,     -- ^ object code allowed?
      targetContents     :: Maybe (StringBuffer,UTCTime)
                                        -- ^ in-memory text buffer?
    }

data TargetId
  = TargetModule ModuleName
        -- ^ A module name: search for the file
  | TargetFile FilePath (Maybe Phase)
        -- ^ A filename: preprocess & parse it to find the module name.
        -- If specified, the Phase indicates how to compile this file
        -- (which phase to start from).  Nothing indicates the starting phase
        -- should be determined from the suffix of the filename.
  deriving Eq

pprTarget :: Target -> SDoc
pprTarget (Target id obj _) =
    (if obj then char '*' else empty) <> pprTargetId id

instance Outputable Target where
    ppr = pprTarget

pprTargetId :: TargetId -> SDoc
pprTargetId (TargetModule m) = ppr m
pprTargetId (TargetFile f _) = text f

instance Outputable TargetId where
    ppr = pprTargetId
\end{code}

%************************************************************************
%*                                                                      *
\subsection{Package and Module Tables}
%*                                                                      *
%************************************************************************

\begin{code}
-- | Helps us find information about modules in the home package
type HomePackageTable  = ModuleNameEnv HomeModInfo
        -- Domain = modules in the home package that have been fully compiled
        -- "home" package name cached here for convenience

-- | Helps us find information about modules in the imported packages
type PackageIfaceTable = ModuleEnv ModIface
        -- Domain = modules in the imported packages

-- | Constructs an empty HomePackageTable
emptyHomePackageTable :: HomePackageTable
emptyHomePackageTable  = emptyUFM

-- | Constructs an empty PackageIfaceTable
emptyPackageIfaceTable :: PackageIfaceTable
emptyPackageIfaceTable = emptyModuleEnv

pprHPT :: HomePackageTable -> SDoc
-- A bit aribitrary for now
pprHPT hpt
  = vcat [ hang (ppr (mi_module (hm_iface hm)))
              2 (ppr (md_types (hm_details hm)))
         | hm <- eltsUFM hpt ]

lookupHptByModule :: HomePackageTable -> Module -> Maybe HomeModInfo
-- The HPT is indexed by ModuleName, not Module,
-- we must check for a hit on the right Module
lookupHptByModule hpt mod
  = case lookupUFM hpt (moduleName mod) of
      Just hm | mi_module (hm_iface hm) == mod -> Just hm
      _otherwise                               -> Nothing

-- | Information about modules in the package being compiled
data HomeModInfo
  = HomeModInfo {
      hm_iface    :: !ModIface,
        -- ^ The basic loaded interface file: every loaded module has one of
        -- these, even if it is imported from another package
      hm_details  :: !ModDetails,
        -- ^ Extra information that has been created from the 'ModIface' for
        -- the module, typically during typechecking
      hm_linkable :: !(Maybe Linkable)
        -- ^ The actual artifact we would like to link to access things in
        -- this module.
        --
        -- 'hm_linkable' might be Nothing:
        --
        --   1. If this is an .hs-boot module
        --
        --   2. Temporarily during compilation if we pruned away
        --      the old linkable because it was out of date.
        --
        -- After a complete compilation ('GHC.load'), all 'hm_linkable' fields
        -- in the 'HomePackageTable' will be @Just@.
        --
        -- When re-linking a module ('HscMain.HscNoRecomp'), we construct the
        -- 'HomeModInfo' by building a new 'ModDetails' from the old
        -- 'ModIface' (only).
    }

-- | Find the 'ModIface' for a 'Module', searching in both the loaded home
-- and external package module information
lookupIfaceByModule
        :: DynFlags
        -> HomePackageTable
        -> PackageIfaceTable
        -> Module
        -> Maybe ModIface
lookupIfaceByModule _dflags hpt pit mod
  = case lookupHptByModule hpt mod of
       Just hm -> Just (hm_iface hm)
       Nothing -> lookupModuleEnv pit mod

-- If the module does come from the home package, why do we look in the PIT as well?
-- (a) In OneShot mode, even home-package modules accumulate in the PIT
-- (b) Even in Batch (--make) mode, there is *one* case where a home-package
--     module is in the PIT, namely GHC.Prim when compiling the base package.
-- We could eliminate (b) if we wanted, by making GHC.Prim belong to a package
-- of its own, but it doesn't seem worth the bother.


-- | Find all the instance declarations (of classes and families) from
-- the Home Package Table filtered by the provided predicate function.
-- Used in @tcRnImports@, to select the instances that are in the
-- transitive closure of imports from the currently compiled module.
hptInstances :: HscEnv -> (ModuleName -> Bool) -> ([ClsInst], [FamInst])
hptInstances hsc_env want_this_module
  = let (insts, famInsts) = unzip $ flip hptAllThings hsc_env $ \mod_info -> do
                guard (want_this_module (moduleName (mi_module (hm_iface mod_info))))
                let details = hm_details mod_info
                return (md_insts details, md_fam_insts details)
    in (concat insts, concat famInsts)

-- | Get the combined VectInfo of all modules in the home package table. In
-- contrast to instances and rules, we don't care whether the modules are
-- "below" us in the dependency sense. The VectInfo of those modules not "below"
-- us does not affect the compilation of the current module.
hptVectInfo :: HscEnv -> VectInfo
hptVectInfo = concatVectInfo . hptAllThings ((: []) . md_vect_info . hm_details)

-- | Get rules from modules "below" this one (in the dependency sense)
hptRules :: HscEnv -> [(ModuleName, IsBootInterface)] -> [CoreRule]
hptRules = hptSomeThingsBelowUs (md_rules . hm_details) False


-- | Get annotations from modules "below" this one (in the dependency sense)
hptAnns :: HscEnv -> Maybe [(ModuleName, IsBootInterface)] -> [Annotation]
hptAnns hsc_env (Just deps) = hptSomeThingsBelowUs (md_anns . hm_details) False hsc_env deps
hptAnns hsc_env Nothing = hptAllThings (md_anns . hm_details) hsc_env

hptAllThings :: (HomeModInfo -> [a]) -> HscEnv -> [a]
hptAllThings extract hsc_env = concatMap extract (eltsUFM (hsc_HPT hsc_env))

-- | Get things from modules "below" this one (in the dependency sense)
-- C.f Inst.hptInstances
hptSomeThingsBelowUs :: (HomeModInfo -> [a]) -> Bool -> HscEnv -> [(ModuleName, IsBootInterface)] -> [a]
hptSomeThingsBelowUs extract include_hi_boot hsc_env deps
  | isOneShot (ghcMode (hsc_dflags hsc_env)) = []

  | otherwise
  = let hpt = hsc_HPT hsc_env
    in
    [ thing
    |   -- Find each non-hi-boot module below me
      (mod, is_boot_mod) <- deps
    , include_hi_boot || not is_boot_mod

        -- unsavoury: when compiling the base package with --make, we
        -- sometimes try to look up RULES etc for GHC.Prim. GHC.Prim won't
        -- be in the HPT, because we never compile it; it's in the EPT
        -- instead. ToDo: clean up, and remove this slightly bogus filter:
    , mod /= moduleName gHC_PRIM

        -- Look it up in the HPT
    , let things = case lookupUFM hpt mod of
                    Just info -> extract info
                    Nothing -> pprTrace "WARNING in hptSomeThingsBelowUs" msg []
          msg = vcat [ptext (sLit "missing module") <+> ppr mod,
                      ptext (sLit "Probable cause: out-of-date interface files")]
                        -- This really shouldn't happen, but see Trac #962

        -- And get its dfuns
    , thing <- things ]

hptObjs :: HomePackageTable -> [FilePath]
hptObjs hpt = concat (map (maybe [] linkableObjs . hm_linkable) (eltsUFM hpt))
\end{code}

%************************************************************************
%*                                                                      *
\subsection{Dealing with Annotations}
%*                                                                      *
%************************************************************************

\begin{code}
-- | Deal with gathering annotations in from all possible places
--   and combining them into a single 'AnnEnv'
prepareAnnotations :: HscEnv -> Maybe ModGuts -> IO AnnEnv
prepareAnnotations hsc_env mb_guts = do
    eps <- hscEPS hsc_env
    let -- Extract annotations from the module being compiled if supplied one
        mb_this_module_anns = fmap (mkAnnEnv . mg_anns) mb_guts
        -- Extract dependencies of the module if we are supplied one,
        -- otherwise load annotations from all home package table
        -- entries regardless of dependency ordering.
        home_pkg_anns  = (mkAnnEnv . hptAnns hsc_env) $ fmap (dep_mods . mg_deps) mb_guts
        other_pkg_anns = eps_ann_env eps
        ann_env        = foldl1' plusAnnEnv $ catMaybes [mb_this_module_anns,
                                                         Just home_pkg_anns,
                                                         Just other_pkg_anns]
    return ann_env
\end{code}

%************************************************************************
%*                                                                      *
\subsection{The Finder cache}
%*                                                                      *
%************************************************************************

\begin{code}
-- | The 'FinderCache' maps home module names to the result of
-- searching for that module. It records the results of searching for
-- modules along the search path. On @:load@, we flush the entire
-- contents of this cache.
--
-- Although the @FinderCache@ range is 'FindResult' for convenience,
-- in fact it will only ever contain 'Found' or 'NotFound' entries.
--
type FinderCache = ModuleNameEnv FindResult

-- | The result of searching for an imported module.
data FindResult
  = Found ModLocation Module
        -- ^ The module was found
  | NoPackage PackageId
        -- ^ The requested package was not found
  | FoundMultiple [PackageId]
        -- ^ _Error_: both in multiple packages

        -- | Not found
  | NotFound
      { fr_paths       :: [FilePath]       -- Places where I looked

      , fr_pkg         :: Maybe PackageId  -- Just p => module is in this package's
                                           --           manifest, but couldn't find
                                           --           the .hi file

      , fr_mods_hidden :: [PackageId]      -- Module is in these packages,
                                           --   but the *module* is hidden

      , fr_pkgs_hidden :: [PackageId]      -- Module is in these packages,
                                           --   but the *package* is hidden

      , fr_suggestions :: [Module]         -- Possible mis-spelled modules
      }

-- | Cache that remembers where we found a particular module.  Contains both
-- home modules and package modules.  On @:load@, only home modules are
-- purged from this cache.
type ModLocationCache = ModuleEnv ModLocation
\end{code}

%************************************************************************
%*                                                                      *
\subsection{Symbol tables and Module details}
%*                                                                      *
%************************************************************************

\begin{code}
-- | A 'ModIface' plus a 'ModDetails' summarises everything we know
-- about a compiled module.  The 'ModIface' is the stuff *before* linking,
-- and can be written out to an interface file. The 'ModDetails is after
-- linking and can be completely recovered from just the 'ModIface'.
--
-- When we read an interface file, we also construct a 'ModIface' from it,
-- except that we explicitly make the 'mi_decls' and a few other fields empty;
-- as when reading we consolidate the declarations etc. into a number of indexed
-- maps and environments in the 'ExternalPackageState'.
data ModIface
  = ModIface {
        mi_module     :: !Module,             -- ^ Name of the module we are for
        mi_iface_hash :: !Fingerprint,        -- ^ Hash of the whole interface
        mi_mod_hash   :: !Fingerprint,        -- ^ Hash of the ABI only
        mi_flag_hash  :: !Fingerprint,        -- ^ Hash of the important flags
                                              -- used when compiling this module

        mi_orphan     :: !WhetherHasOrphans,  -- ^ Whether this module has orphans
        mi_finsts     :: !WhetherHasFamInst,  -- ^ Whether this module has family instances
        mi_boot       :: !IsBootInterface,    -- ^ Read from an hi-boot file?

        mi_deps     :: Dependencies,
                -- ^ The dependencies of the module.  This is
                -- consulted for directly-imported modules, but not
                -- for anything else (hence lazy)

        mi_usages   :: [Usage],
                -- ^ Usages; kept sorted so that it's easy to decide
                -- whether to write a new iface file (changing usages
                -- doesn't affect the hash of this module)
                -- NOT STRICT!  we read this field lazily from the interface file
                -- It is *only* consulted by the recompilation checker

        mi_exports  :: ![IfaceExport],
                -- ^ Exports
                -- Kept sorted by (mod,occ), to make version comparisons easier
                -- Records the modules that are the declaration points for things
                -- exported by this module, and the 'OccName's of those things

        mi_exp_hash :: !Fingerprint,
                -- ^ Hash of export list

        mi_used_th  :: !Bool,
                -- ^ Module required TH splices when it was compiled.
                -- This disables recompilation avoidance (see #481).

        mi_fixities :: [(OccName,Fixity)],
                -- ^ Fixities
                -- NOT STRICT!  we read this field lazily from the interface file

        mi_warns    :: Warnings,
                -- ^ Warnings
                -- NOT STRICT!  we read this field lazily from the interface file

        mi_anns     :: [IfaceAnnotation],
                -- ^ Annotations
                -- NOT STRICT!  we read this field lazily from the interface file


        mi_decls    :: [(Fingerprint,IfaceDecl)],
                -- ^ Type, class and variable declarations
                -- The hash of an Id changes if its fixity or deprecations change
                --      (as well as its type of course)
                -- Ditto data constructors, class operations, except that
                -- the hash of the parent class/tycon changes

        mi_globals  :: !(Maybe GlobalRdrEnv),
                -- ^ Binds all the things defined at the top level in
                -- the /original source/ code for this module. which
                -- is NOT the same as mi_exports, nor mi_decls (which
                -- may contains declarations for things not actually
                -- defined by the user).  Used for GHCi and for inspecting
                -- the contents of modules via the GHC API only.
                --
                -- (We need the source file to figure out the
                -- top-level environment, if we didn't compile this module
                -- from source then this field contains @Nothing@).
                --
                -- Strictly speaking this field should live in the
                -- 'HomeModInfo', but that leads to more plumbing.

                -- Instance declarations and rules
        mi_insts       :: [IfaceClsInst],     -- ^ Sorted class instance
        mi_fam_insts   :: [IfaceFamInst],  -- ^ Sorted family instances
        mi_rules       :: [IfaceRule],     -- ^ Sorted rules
        mi_orphan_hash :: !Fingerprint,    -- ^ Hash for orphan rules, class and family
                                           -- instances, and vectorise pragmas combined

        mi_vect_info :: !IfaceVectInfo,    -- ^ Vectorisation information

                -- Cached environments for easy lookup
                -- These are computed (lazily) from other fields
                -- and are not put into the interface file
        mi_warn_fn   :: Name -> Maybe WarningTxt,        -- ^ Cached lookup for 'mi_warns'
        mi_fix_fn    :: OccName -> Fixity,               -- ^ Cached lookup for 'mi_fixities'
        mi_hash_fn   :: OccName -> Maybe (OccName, Fingerprint),
                -- ^ Cached lookup for 'mi_decls'.
                -- The @Nothing@ in 'mi_hash_fn' means that the thing
                -- isn't in decls. It's useful to know that when
                -- seeing if we are up to date wrt. the old interface.
                -- The 'OccName' is the parent of the name, if it has one.

        mi_hpc       :: !AnyHpcUsage,
                -- ^ True if this program uses Hpc at any point in the program.

        mi_trust     :: !IfaceTrustInfo,
                -- ^ Safe Haskell Trust information for this module.

        mi_trust_pkg :: !Bool
                -- ^ Do we require the package this module resides in be trusted
                -- to trust this module? This is used for the situation where a
                -- module is Safe (so doesn't require the package be trusted
                -- itself) but imports some trustworthy modules from its own
                -- package (which does require its own package be trusted).
                -- See Note [RnNames . Trust Own Package]
     }

instance Binary ModIface where
   put_ bh (ModIface {
                 mi_module    = mod,
                 mi_boot      = is_boot,
                 mi_iface_hash= iface_hash,
                 mi_mod_hash  = mod_hash,
                 mi_flag_hash = flag_hash,
                 mi_orphan    = orphan,
                 mi_finsts    = hasFamInsts,
                 mi_deps      = deps,
                 mi_usages    = usages,
                 mi_exports   = exports,
                 mi_exp_hash  = exp_hash,
                 mi_used_th   = used_th,
                 mi_fixities  = fixities,
                 mi_warns     = warns,
                 mi_anns      = anns,
                 mi_decls     = decls,
                 mi_insts     = insts,
                 mi_fam_insts = fam_insts,
                 mi_rules     = rules,
                 mi_orphan_hash = orphan_hash,
                 mi_vect_info = vect_info,
                 mi_hpc       = hpc_info,
                 mi_trust     = trust,
                 mi_trust_pkg = trust_pkg }) = do
        put_ bh mod
        put_ bh is_boot
        put_ bh iface_hash
        put_ bh mod_hash
        put_ bh flag_hash
        put_ bh orphan
        put_ bh hasFamInsts
        lazyPut bh deps
        lazyPut bh usages
        put_ bh exports
        put_ bh exp_hash
        put_ bh used_th
        put_ bh fixities
        lazyPut bh warns
        lazyPut bh anns
        put_ bh decls
        put_ bh insts
        put_ bh fam_insts
        lazyPut bh rules
        put_ bh orphan_hash
        put_ bh vect_info
        put_ bh hpc_info
        put_ bh trust
        put_ bh trust_pkg

   get bh = do
        mod_name    <- get bh
        is_boot     <- get bh
        iface_hash  <- get bh
        mod_hash    <- get bh
        flag_hash   <- get bh
        orphan      <- get bh
        hasFamInsts <- get bh
        deps        <- lazyGet bh
        usages      <- {-# SCC "bin_usages" #-} lazyGet bh
        exports     <- {-# SCC "bin_exports" #-} get bh
        exp_hash    <- get bh
        used_th     <- get bh
        fixities    <- {-# SCC "bin_fixities" #-} get bh
        warns       <- {-# SCC "bin_warns" #-} lazyGet bh
        anns        <- {-# SCC "bin_anns" #-} lazyGet bh
        decls       <- {-# SCC "bin_tycldecls" #-} get bh
        insts       <- {-# SCC "bin_insts" #-} get bh
        fam_insts   <- {-# SCC "bin_fam_insts" #-} get bh
        rules       <- {-# SCC "bin_rules" #-} lazyGet bh
        orphan_hash <- get bh
        vect_info   <- get bh
        hpc_info    <- get bh
        trust       <- get bh
        trust_pkg   <- get bh
        return (ModIface {
                 mi_module      = mod_name,
                 mi_boot        = is_boot,
                 mi_iface_hash  = iface_hash,
                 mi_mod_hash    = mod_hash,
                 mi_flag_hash   = flag_hash,
                 mi_orphan      = orphan,
                 mi_finsts      = hasFamInsts,
                 mi_deps        = deps,
                 mi_usages      = usages,
                 mi_exports     = exports,
                 mi_exp_hash    = exp_hash,
                 mi_used_th     = used_th,
                 mi_anns        = anns,
                 mi_fixities    = fixities,
                 mi_warns       = warns,
                 mi_decls       = decls,
                 mi_globals     = Nothing,
                 mi_insts       = insts,
                 mi_fam_insts   = fam_insts,
                 mi_rules       = rules,
                 mi_orphan_hash = orphan_hash,
                 mi_vect_info   = vect_info,
                 mi_hpc         = hpc_info,
                 mi_trust       = trust,
                 mi_trust_pkg   = trust_pkg,
                        -- And build the cached values
                 mi_warn_fn     = mkIfaceWarnCache warns,
                 mi_fix_fn      = mkIfaceFixCache fixities,
                 mi_hash_fn     = mkIfaceHashCache decls })

-- | The original names declared of a certain module that are exported
type IfaceExport = AvailInfo

-- | Constructs an empty ModIface
emptyModIface :: Module -> ModIface
emptyModIface mod
  = ModIface { mi_module      = mod,
               mi_iface_hash  = fingerprint0,
               mi_mod_hash    = fingerprint0,
               mi_flag_hash   = fingerprint0,
               mi_orphan      = False,
               mi_finsts      = False,
               mi_boot        = False,
               mi_deps        = noDependencies,
               mi_usages      = [],
               mi_exports     = [],
               mi_exp_hash    = fingerprint0,
               mi_used_th     = False,
               mi_fixities    = [],
               mi_warns       = NoWarnings,
               mi_anns        = [],
               mi_insts       = [],
               mi_fam_insts   = [],
               mi_rules       = [],
               mi_decls       = [],
               mi_globals     = Nothing,
               mi_orphan_hash = fingerprint0,
               mi_vect_info   = noIfaceVectInfo,
               mi_warn_fn     = emptyIfaceWarnCache,
               mi_fix_fn      = emptyIfaceFixCache,
               mi_hash_fn     = emptyIfaceHashCache,
               mi_hpc         = False,
               mi_trust       = noIfaceTrustInfo,
               mi_trust_pkg   = False }


-- | Constructs cache for the 'mi_hash_fn' field of a 'ModIface'
mkIfaceHashCache :: [(Fingerprint,IfaceDecl)]
                 -> (OccName -> Maybe (OccName, Fingerprint))
mkIfaceHashCache pairs
  = \occ -> lookupOccEnv env occ
  where
    env = foldr add_decl emptyOccEnv pairs
    add_decl (v,d) env0 = foldr add env0 (ifaceDeclFingerprints v d)
      where
        add (occ,hash) env0 = extendOccEnv env0 occ (occ,hash)

emptyIfaceHashCache :: OccName -> Maybe (OccName, Fingerprint)
emptyIfaceHashCache _occ = Nothing


-- | The 'ModDetails' is essentially a cache for information in the 'ModIface'
-- for home modules only. Information relating to packages will be loaded into
-- global environments in 'ExternalPackageState'.
data ModDetails
  = ModDetails {
        -- The next two fields are created by the typechecker
        md_exports   :: [AvailInfo],
        md_types     :: !TypeEnv,       -- ^ Local type environment for this particular module
        md_insts     :: ![ClsInst],    -- ^ 'DFunId's for the instances in this module
        md_fam_insts :: ![FamInst],
        md_rules     :: ![CoreRule],    -- ^ Domain may include 'Id's from other modules
        md_anns      :: ![Annotation],  -- ^ Annotations present in this module: currently
                                        -- they only annotate things also declared in this module
        md_vect_info :: !VectInfo       -- ^ Module vectorisation information
     }

-- | Constructs an empty ModDetails
emptyModDetails :: ModDetails
emptyModDetails
  = ModDetails { md_types     = emptyTypeEnv,
                 md_exports   = [],
                 md_insts     = [],
                 md_rules     = [],
                 md_fam_insts = [],
                 md_anns      = [],
                 md_vect_info = noVectInfo }

-- | Records the modules directly imported by a module for extracting e.g. usage information
type ImportedMods = ModuleEnv [ImportedModsVal]
type ImportedModsVal = (ModuleName, Bool, SrcSpan, IsSafeImport)

-- | A ModGuts is carried through the compiler, accumulating stuff as it goes
-- There is only one ModGuts at any time, the one for the module
-- being compiled right now.  Once it is compiled, a 'ModIface' and
-- 'ModDetails' are extracted and the ModGuts is discarded.
data ModGuts
  = ModGuts {
        mg_module    :: !Module,         -- ^ Module being compiled
        mg_boot      :: IsBootInterface, -- ^ Whether it's an hs-boot module
        mg_exports   :: ![AvailInfo],    -- ^ What it exports
        mg_deps      :: !Dependencies,   -- ^ What it depends on, directly or
                                         -- otherwise
        mg_dir_imps  :: !ImportedMods,   -- ^ Directly-imported modules; used to
                                         -- generate initialisation code
        mg_used_names:: !NameSet,        -- ^ What the module needed (used in 'MkIface.mkIface')

        mg_used_th   :: !Bool,           -- ^ Did we run a TH splice?
        mg_rdr_env   :: !GlobalRdrEnv,   -- ^ Top-level lexical environment

        -- These fields all describe the things **declared in this module**
        mg_fix_env   :: !FixityEnv,      -- ^ Fixities declared in this module
                                         -- ToDo: I'm unconvinced this is actually used anywhere
        mg_tcs       :: ![TyCon],        -- ^ TyCons declared in this module
                                         -- (includes TyCons for classes)
        mg_insts     :: ![ClsInst],      -- ^ Class instances declared in this module
        mg_fam_insts :: ![FamInst],
                                         -- ^ Family instances declared in this module
        mg_rules     :: ![CoreRule],     -- ^ Before the core pipeline starts, contains
                                         -- See Note [Overall plumbing for rules] in Rules.lhs
        mg_binds     :: !CoreProgram,    -- ^ Bindings for this module
        mg_foreign   :: !ForeignStubs,   -- ^ Foreign exports declared in this module
        mg_warns     :: !Warnings,       -- ^ Warnings declared in the module
        mg_anns      :: [Annotation],    -- ^ Annotations declared in this module
        mg_hpc_info  :: !HpcInfo,        -- ^ Coverage tick boxes in the module
        mg_modBreaks :: !ModBreaks,      -- ^ Breakpoints for the module
        mg_vect_decls:: ![CoreVect],     -- ^ Vectorisation declarations in this module
                                         --   (produced by desugarer & consumed by vectoriser)
        mg_vect_info :: !VectInfo,       -- ^ Pool of vectorised declarations in the module

        -- The next two fields are unusual, because they give instance
        -- environments for *all* modules in the home package, including
        -- this module, rather than for *just* this module.
        -- Reason: when looking up an instance we don't want to have to
        --        look at each module in the home package in turn
        mg_inst_env     :: InstEnv,
        -- ^ Class instance environment from /home-package/ modules (including
        -- this one); c.f. 'tcg_inst_env'
        mg_fam_inst_env :: FamInstEnv,
        -- ^ Type-family instance environment for /home-package/ modules
        -- (including this one); c.f. 'tcg_fam_inst_env'
        mg_safe_haskell :: SafeHaskellMode,
        -- ^ Safe Haskell mode
        mg_trust_pkg    :: Bool,
        -- ^ Do we need to trust our own package for Safe Haskell?
        -- See Note [RnNames . Trust Own Package]
        mg_dependent_files :: [FilePath] -- ^ dependencies from addDependentFile
    }

-- The ModGuts takes on several slightly different forms:
--
-- After simplification, the following fields change slightly:
--      mg_rules        Orphan rules only (local ones now attached to binds)
--      mg_binds        With rules attached


---------------------------------------------------------
-- The Tidy pass forks the information about this module:
--      * one lot goes to interface file generation (ModIface)
--        and later compilations (ModDetails)
--      * the other lot goes to code generation (CgGuts)

-- | A restricted form of 'ModGuts' for code generation purposes
data CgGuts
  = CgGuts {
        cg_module    :: !Module,
                -- ^ Module being compiled

        cg_tycons    :: [TyCon],
                -- ^ Algebraic data types (including ones that started
                -- life as classes); generate constructors and info
                -- tables. Includes newtypes, just for the benefit of
                -- External Core

        cg_binds     :: CoreProgram,
                -- ^ The tidied main bindings, including
                -- previously-implicit bindings for record and class
                -- selectors, and data constructor wrappers.  But *not*
                -- data constructor workers; reason: we we regard them
                -- as part of the code-gen of tycons

        cg_foreign   :: !ForeignStubs,   -- ^ Foreign export stubs
        cg_dep_pkgs  :: ![PackageId],    -- ^ Dependent packages, used to
                                         -- generate #includes for C code gen
        cg_hpc_info  :: !HpcInfo,        -- ^ Program coverage tick box information
        cg_modBreaks :: !ModBreaks       -- ^ Module breakpoints
    }

-----------------------------------
-- | Foreign export stubs
data ForeignStubs
  = NoStubs
      -- ^ We don't have any stubs
  | ForeignStubs SDoc SDoc
      -- ^ There are some stubs. Parameters:
      --
      --  1) Header file prototypes for
      --     "foreign exported" functions
      --
      --  2) C stubs to use when calling
      --     "foreign exported" functions

appendStubC :: ForeignStubs -> SDoc -> ForeignStubs
appendStubC NoStubs            c_code = ForeignStubs empty c_code
appendStubC (ForeignStubs h c) c_code = ForeignStubs h (c $$ c_code)
\end{code}

%************************************************************************
%*                                                                      *
\subsection{The interactive context}
%*                                                                      *
%************************************************************************

Note [The interactive package]
~~~~~~~~~~~~~~~~~~~~~~~~~~~~~~
Type and class declarations at the command prompt are treated as if
they were defined in modules
   interactive:Ghci1
   interactive:Ghci2
   ...etc...
with each bunch of declarations using a new module, all sharing a
common package 'interactive' (see Module.interactivePackageId, and
PrelNames.mkInteractiveModule).

This scheme deals well with shadowing.  For example:

   ghci> data T = A
   ghci> data T = B
   ghci> :i A
   data Ghci1.T = A  -- Defined at <interactive>:2:10

Here we must display info about constructor A, but its type T has been
shadowed by the second declaration.  But it has a respectable
qualified name (Ghci1.T), and its source location says where it was
defined.

So the main invariant continues to hold, that in any session an original
name M.T only refers to oe unique thing.  (In a previous iteration both
the T's above were called :Interactive.T, albeit with different uniques,
which gave rise to all sorts of trouble.)

The details are a bit tricky though:

 * The field ic_mod_index counts which Ghci module we've got up to.
   It is incremented when extending ic_tythings

 * ic_tythings contains only things from the 'interactive' package.

 * Module from the 'interactive' package (Ghci1, Ghci2 etc) never go
   in the Home Package Table (HPT).  When you say :load, that's when
   extend the HPT.

 * The 'thisPackage' field of DynFlags is *not* set to 'interactive'.
   It stays as 'main' (or whatever -package-name says), and is the
   package to which :load'ed modules are added to.

 * So how do we arrange that declarations at the command prompt get
   to be in the 'interactive' package?  By setting 'thisPackage' just
   before the typecheck/rename step for command-line processing;
   see the calls to HscTypes.setInteractivePackage in
   HscMain.hscDeclsWithLocation and hscStmtWithLocation.

 * The main trickiness is that the type environment (tcg_type_env and
   fixity envt (tcg_fix_env) now contains entities from all the
   GhciN modules together, rather than just a single module as is usually
   the case.  So you can't use "nameIsLocalOrFrom" to decide whether
   to look in the TcGblEnv vs the HPT/PTE.  This is a change, but not
   a problem provided you know.


Note [Interactively-bound Ids in GHCi]
~~~~~~~~~~~~~~~~~~~~~~~~~~~~~~~~~~~~~~
The Ids bound by previous Stmts in GHCi are currently
        a) GlobalIds
        b) with an Internal Name (not External)
        c) and a tidied type

 (a) They must be GlobalIds (not LocalIds) otherwise when we come to
     compile an expression using these ids later, the byte code
     generator will consider the occurrences to be free rather than
     global.

 (b) They start with an Internal Name because a Stmt is a local
     construct, so the renamer naturally builds an Internal name for
     each of its binders.  It would be possible subsequently to give
     them an External Name (in a GhciN module) but then we'd have
     to substitute it out.  So for now they stay Internal.

 (c) Their types are tidied. This is important, because :info may ask
     to look at them, and :info expects the things it looks up to have
     tidy types

However note that TyCons, Classes, and even Ids bound by other top-level
declarations in GHCi (eg foreign import, record selectors) currently get
External Names, with Ghci9 (or 8, or 7, etc) as the module name. 


Note [ic_tythings]
~~~~~~~~~~~~~~~~~~
The ic_tythings field contains
  * The TyThings declared by the user at the command prompt
    (eg Ids, TyCons, Classes)

  * The user-visible Ids that arise from such things, which 
    *don't* come from 'implicitTyThings', notably:
       - record selectors
       - class ops
    The implicitTyThings are readily obtained from the TyThings
    but record selectors etc are not

It does *not* contain
  * DFunIds (they can be gotten from ic_instances)
  * CoAxioms (ditto)

See also Note [Interactively-bound Ids in GHCi]


\begin{code}
-- | Interactive context, recording information about the state of the
-- context in which statements are executed in a GHC session.
data InteractiveContext
  = InteractiveContext {
         ic_dflags     :: DynFlags,
             -- ^ The 'DynFlags' used to evaluate interative expressions
             -- and statements.

         ic_mod_index :: Int,
             -- ^ Each GHCi stmt or declaration brings some new things into
             -- scope. We give them names like interactive:Ghci9.T,
             -- where the ic_index is the '9'.  The ic_mod_index is
             -- incremented whenever we add something to ic_tythings
             -- See Note [The interactive package]

         ic_imports :: [InteractiveImport],
             -- ^ The GHCi top-level scope (ic_rn_gbl_env) is extended with
             -- these imports
             --
             -- This field is only stored here so that the client
             -- can retrieve it with GHC.getContext. GHC itself doesn't
             -- use it, but does reset it to empty sometimes (such
             -- as before a GHC.load). The context is set with GHC.setContext.

         ic_tythings   :: [TyThing],
             -- ^ TyThings defined by the user, in reverse order of
             -- definition (ie most recent at the front)
             -- See Note [ic_tythings]

         ic_rn_gbl_env :: GlobalRdrEnv,
             -- ^ The cached 'GlobalRdrEnv', built by
             -- 'InteractiveEval.setContext' and updated regularly
             -- It contains everything in scope at the command line,
             -- including everything in ic_tythings

         ic_instances  :: ([ClsInst], [FamInst]),
             -- ^ All instances and family instances created during
             -- this session.  These are grabbed en masse after each
             -- update to be sure that proper overlapping is retained.
             -- That is, rather than re-check the overlapping each
             -- time we update the context, we just take the results
             -- from the instance code that already does that.

         ic_fix_env :: FixityEnv,
            -- ^ Fixities declared in let statements

         ic_default :: Maybe [Type],
             -- ^ The current default types, set by a 'default' declaration

#ifdef GHCI
          ic_resume :: [Resume],
             -- ^ The stack of breakpoint contexts
#endif

         ic_monad      :: Name,
             -- ^ The monad that GHCi is executing in

         ic_int_print  :: Name,
             -- ^ The function that is used for printing results
             -- of expressions in ghci and -e mode.

         ic_cwd :: Maybe FilePath
             -- virtual CWD of the program
    }

data InteractiveImport
  = IIDecl (ImportDecl RdrName)
      -- ^ Bring the exports of a particular module
      -- (filtered by an import decl) into scope

  | IIModule ModuleName
      -- ^ Bring into scope the entire top-level envt of
      -- of this module, including the things imported
      -- into it.


-- | Constructs an empty InteractiveContext.
emptyInteractiveContext :: DynFlags -> InteractiveContext
emptyInteractiveContext dflags
  = InteractiveContext {
       ic_dflags     = dflags,
       ic_imports    = [],
       ic_rn_gbl_env = emptyGlobalRdrEnv,
       ic_mod_index  = 1,
       ic_tythings   = [],
       ic_instances  = ([],[]),
       ic_fix_env    = emptyNameEnv,
       ic_monad      = ioTyConName,  -- IO monad by default
       ic_int_print  = printName,    -- System.IO.print by default
       ic_default    = Nothing,
#ifdef GHCI
       ic_resume     = [],
#endif
       ic_cwd        = Nothing }

icInteractiveModule :: InteractiveContext -> Module
icInteractiveModule (InteractiveContext { ic_mod_index = index }) 
  = mkInteractiveModule index

-- | This function returns the list of visible TyThings (useful for
-- e.g. showBindings)
icInScopeTTs :: InteractiveContext -> [TyThing]
icInScopeTTs = ic_tythings

-- | Get the PrintUnqualified function based on the flags and this InteractiveContext
icPrintUnqual :: DynFlags -> InteractiveContext -> PrintUnqualified
icPrintUnqual dflags InteractiveContext{ ic_rn_gbl_env = grenv } =
    mkPrintUnqualified dflags grenv

-- | This function is called with new TyThings recently defined to update the
-- InteractiveContext to include them.  Ids are easily removed when shadowed,
-- but Classes and TyCons are not.  Some work could be done to determine
-- whether they are entirely shadowed, but as you could still have references
-- to them (e.g. instances for classes or values of the type for TyCons), it's
-- not clear whether removing them is even the appropriate behavior.
extendInteractiveContext :: InteractiveContext -> [TyThing] -> InteractiveContext
extendInteractiveContext ictxt new_tythings
  | null new_tythings
  = ictxt
  | otherwise
  = ictxt { ic_mod_index  = ic_mod_index ictxt + 1
          , ic_tythings   = new_tythings ++ old_tythings
          , ic_rn_gbl_env = ic_rn_gbl_env ictxt `icExtendGblRdrEnv` new_tythings
          }
  where
    old_tythings = filter (not . shadowed) (ic_tythings ictxt)

    shadowed (AnId id) = ((`elem` new_names) . nameOccName . idName) id
    shadowed _         = False

    new_names = [ nameOccName (getName id) | AnId id <- new_tythings ]

setInteractivePackage :: HscEnv -> HscEnv
-- Set the 'thisPackage' DynFlag to 'interactive'
setInteractivePackage hsc_env
   = hsc_env { hsc_dflags = (hsc_dflags hsc_env) { thisPackage = interactivePackageId } }

setInteractivePrintName :: InteractiveContext -> Name -> InteractiveContext
setInteractivePrintName ic n = ic{ic_int_print = n}

    -- ToDo: should not add Ids to the gbl env here

-- | Add TyThings to the GlobalRdrEnv, earlier ones in the list shadowing
-- later ones, and shadowing existing entries in the GlobalRdrEnv.
icExtendGblRdrEnv :: GlobalRdrEnv -> [TyThing] -> GlobalRdrEnv
icExtendGblRdrEnv env tythings
  = foldr add env tythings  -- Foldr makes things in the front of
                            -- the list shadow things at the back
  where
    add thing env = extendGlobalRdrEnv True {- Shadowing please -} env
                                       [tyThingAvailInfo thing]
       -- One at a time, to ensure each shadows the previous ones

<<<<<<< HEAD
substInteractiveContext :: InteractiveContext -> TCvSubst -> InteractiveContext
substInteractiveContext ictxt subst
    | isEmptyTCvSubst subst = ictxt

=======
substInteractiveContext :: InteractiveContext -> TvSubst -> InteractiveContext
>>>>>>> 3e633d9b
substInteractiveContext ictxt@InteractiveContext{ ic_tythings = tts } subst
  | isEmptyTvSubst subst = ictxt
  | otherwise            = ictxt { ic_tythings = map subst_ty tts }
  where
    subst_ty (AnId id) = AnId $ id `setIdType` substTy subst (idType id)
    subst_ty tt        = tt

instance Outputable InteractiveImport where
  ppr (IIModule m) = char '*' <> ppr m
  ppr (IIDecl d)   = ppr d
\end{code}

%************************************************************************
%*                                                                      *
        Building a PrintUnqualified
%*                                                                      *
%************************************************************************

Note [Printing original names]
~~~~~~~~~~~~~~~~~~~~~~~~~~~~~~
Deciding how to print names is pretty tricky.  We are given a name
P:M.T, where P is the package name, M is the defining module, and T is
the occurrence name, and we have to decide in which form to display
the name given a GlobalRdrEnv describing the current scope.

Ideally we want to display the name in the form in which it is in
scope.  However, the name might not be in scope at all, and that's
where it gets tricky.  Here are the cases:

 1. T uniquely maps to  P:M.T      --->  "T"      NameUnqual
 2. There is an X for which X.T
       uniquely maps to  P:M.T     --->  "X.T"    NameQual X
 3. There is no binding for "M.T"  --->  "M.T"    NameNotInScope1
 4. Otherwise                      --->  "P:M.T"  NameNotInScope2

(3) and (4) apply when the entity P:M.T is not in the GlobalRdrEnv at
all. In these cases we still want to refer to the name as "M.T", *but*
"M.T" might mean something else in the current scope (e.g. if there's
an "import X as M"), so to avoid confusion we avoid using "M.T" if
there's already a binding for it.  Instead we write P:M.T.

There's one further subtlety: in case (3), what if there are two
things around, P1:M.T and P2:M.T?  Then we don't want to print both of
them as M.T!  However only one of the modules P1:M and P2:M can be
exposed (say P2), so we use M.T for that, and P1:M.T for the other one.
This is handled by the qual_mod component of PrintUnqualified, inside
the (ppr mod) of case (3), in Name.pprModulePrefix

\begin{code}
-- | Creates some functions that work out the best ways to format
-- names for the user according to a set of heuristics
mkPrintUnqualified :: DynFlags -> GlobalRdrEnv -> PrintUnqualified
mkPrintUnqualified dflags env = (qual_name, qual_mod)
  where
  qual_name mod occ
        | [gre] <- unqual_gres
        , right_name gre
        = NameUnqual
                -- If there's a unique entity that's in scope unqualified with 'occ'
                -- AND that entity is the right one, then we can use the unqualified name

        | [gre] <- qual_gres
        = NameQual (get_qual_mod (gre_prov gre))

        | null qual_gres
        = if null (lookupGRE_RdrName (mkRdrQual (moduleName mod) occ) env)
          then NameNotInScope1
          else NameNotInScope2

        | otherwise
        = NameNotInScope1   -- Can happen if 'f' is bound twice in the module
                            -- Eg  f = True; g = 0; f = False
      where
        right_name gre = nameModule_maybe (gre_name gre) == Just mod

        unqual_gres = lookupGRE_RdrName (mkRdrUnqual occ) env
        qual_gres   = filter right_name (lookupGlobalRdrEnv env occ)

        get_qual_mod LocalDef      = moduleName mod
        get_qual_mod (Imported is) = ASSERT( not (null is) ) is_as (is_decl (head is))

    -- we can mention a module P:M without the P: qualifier iff
    -- "import M" would resolve unambiguously to P:M.  (if P is the
    -- current package we can just assume it is unqualified).

  qual_mod mod
     | modulePackageId mod == thisPackage dflags = False

     | [pkgconfig] <- [pkg | (pkg,exposed_module) <- lookup,
                             exposed pkg && exposed_module],
       packageConfigId pkgconfig == modulePackageId mod
        -- this says: we are given a module P:M, is there just one exposed package
        -- that exposes a module M, and is it package P?
     = False

     | otherwise = True
     where lookup = lookupModuleInAllPackages dflags (moduleName mod)
\end{code}


%************************************************************************
%*                                                                      *
                Implicit TyThings
%*                                                                      *
%************************************************************************

Note [Implicit TyThings]
~~~~~~~~~~~~~~~~~~~~~~~~
  DEFINITION: An "implicit" TyThing is one that does not have its own
  IfaceDecl in an interface file.  Instead, its binding in the type
  environment is created as part of typechecking the IfaceDecl for
  some other thing.

Examples:
  * All DataCons are implicit, because they are generated from the
    IfaceDecl for the data/newtype.  Ditto class methods.

  * Record selectors are *not* implicit, because they get their own
    free-standing IfaceDecl.

  * Associated data/type families are implicit because they are
    included in the IfaceDecl of the parent class.  (NB: the
    IfaceClass decl happens to use IfaceDecl recursively for the
    associated types, but that's irrelevant here.)

  * Dictionary function Ids are not implict.

  * Axioms for newtypes are implicit (same as above), but axioms
    for data/type family instances are *not* implicit (like DFunIds).

\begin{code}
-- | Determine the 'TyThing's brought into scope by another 'TyThing'
-- /other/ than itself. For example, Id's don't have any implicit TyThings
-- as they just bring themselves into scope, but classes bring their
-- dictionary datatype, type constructor and some selector functions into
-- scope, just for a start!

-- N.B. the set of TyThings returned here *must* match the set of
-- names returned by LoadIface.ifaceDeclImplicitBndrs, in the sense that
-- TyThing.getOccName should define a bijection between the two lists.
-- This invariant is used in LoadIface.loadDecl (see note [Tricky iface loop])
-- The order of the list does not matter.
implicitTyThings :: TyThing -> [TyThing]
implicitTyThings (AnId _)       = []
implicitTyThings (ACoAxiom _cc) = []
implicitTyThings (ATyCon tc)    = implicitTyConThings tc
implicitTyThings (ADataCon dc)  = map AnId (dataConImplicitIds dc)
    -- For data cons add the worker and (possibly) wrapper

implicitClassThings :: Class -> [TyThing]
implicitClassThings cl
  = -- Does not include default methods, because those Ids may have
    --    their own pragmas, unfoldings etc, not derived from the Class object
    -- associated types
    --    No extras_plus (recursive call) for the classATs, because they
    --    are only the family decls; they have no implicit things
    map ATyCon (classATs cl) ++
    -- superclass and operation selectors
    map AnId (classAllSelIds cl)

implicitTyConThings :: TyCon -> [TyThing]
implicitTyConThings tc
  = class_stuff ++
      -- fields (names of selectors)

      -- (possibly) implicit newtype coercion
    implicitCoTyCon tc ++

      -- for each data constructor in order,
      --   the contructor, worker, and (possibly) wrapper
    concatMap (extras_plus . ADataCon) (tyConDataCons tc)
      -- NB. record selectors are *not* implicit, they have fully-fledged
      -- bindings that pass through the compilation pipeline as normal.
  where
    class_stuff = case tyConClass_maybe tc of
        Nothing -> []
        Just cl -> implicitClassThings cl

-- add a thing and recursive call
extras_plus :: TyThing -> [TyThing]
extras_plus thing = thing : implicitTyThings thing

-- For newtypes and closed type families (only) add the implicit coercion tycon
implicitCoTyCon :: TyCon -> [TyThing]
implicitCoTyCon tc
  | Just co <- newTyConCo_maybe tc = [ACoAxiom $ toBranchedAxiom co]
  | Just co <- isClosedSynFamilyTyCon_maybe tc
                                   = [ACoAxiom co]
  | otherwise                      = []

-- | Returns @True@ if there should be no interface-file declaration
-- for this thing on its own: either it is built-in, or it is part
-- of some other declaration, or it is generated implicitly by some
-- other declaration.
isImplicitTyThing :: TyThing -> Bool
isImplicitTyThing (ADataCon {}) = True
isImplicitTyThing (AnId id)     = isImplicitId id
isImplicitTyThing (ATyCon tc)   = isImplicitTyCon tc
isImplicitTyThing (ACoAxiom ax) = isImplicitCoAxiom ax

-- | tyThingParent_maybe x returns (Just p)
-- when pprTyThingInContext sould print a declaration for p
-- (albeit with some "..." in it) when asked to show x
-- It returns the *immediate* parent.  So a datacon returns its tycon
-- but the tycon could be the associated type of a class, so it in turn
-- might have a parent.
tyThingParent_maybe :: TyThing -> Maybe TyThing
tyThingParent_maybe (ADataCon dc) = Just (ATyCon (dataConTyCon dc))
tyThingParent_maybe (ATyCon tc)   = case tyConAssoc_maybe tc of
                                      Just cls -> Just (ATyCon (classTyCon cls))
                                      Nothing  -> Nothing
tyThingParent_maybe (AnId id)     = case idDetails id of
                                         RecSelId { sel_tycon = tc } -> Just (ATyCon tc)
                                         ClassOpId cls               -> Just (ATyCon (classTyCon cls))
                                         _other                      -> Nothing
tyThingParent_maybe _other = Nothing

tyThingsTyCoVars :: [TyThing] -> TyCoVarSet
tyThingsTyCoVars tts =
    unionVarSets $ map ttToVarSet tts
    where
        ttToVarSet (AnId id)     = tyCoVarsOfType $ idType id
        ttToVarSet (ADataCon dc) = tyCoVarsOfType $ dataConRepType dc
        ttToVarSet (ATyCon tc)
          = case tyConClass_maybe tc of
              Just cls -> (mkVarSet . fst . classTvsFds) cls
              Nothing  -> tyCoVarsOfType $ tyConKind tc
        ttToVarSet (ACoAxiom _)  = emptyVarSet

-- | The Names that a TyThing should bring into scope.  Used to build
-- the GlobalRdrEnv for the InteractiveContext.
tyThingAvailInfo :: TyThing -> AvailInfo
tyThingAvailInfo (ATyCon t)
   = case tyConClass_maybe t of
        Just c  -> AvailTC n (n : map getName (classMethods c)
                  ++ map getName (classATs c))
             where n = getName c
        Nothing -> AvailTC n (n : map getName dcs ++
                                   concatMap dataConFieldLabels dcs)
             where n = getName t
                   dcs = tyConDataCons t
tyThingAvailInfo t
   = Avail (getName t)
\end{code}

%************************************************************************
%*                                                                      *
                TypeEnv
%*                                                                      *
%************************************************************************

\begin{code}
-- | A map from 'Name's to 'TyThing's, constructed by typechecking
-- local declarations or interface files
type TypeEnv = NameEnv TyThing

emptyTypeEnv    :: TypeEnv
typeEnvElts     :: TypeEnv -> [TyThing]
typeEnvTyCons   :: TypeEnv -> [TyCon]
typeEnvCoAxioms :: TypeEnv -> [CoAxiom Branched]
typeEnvIds      :: TypeEnv -> [Id]
typeEnvDataCons :: TypeEnv -> [DataCon]
typeEnvClasses  :: TypeEnv -> [Class]
lookupTypeEnv   :: TypeEnv -> Name -> Maybe TyThing

emptyTypeEnv        = emptyNameEnv
typeEnvElts     env = nameEnvElts env
typeEnvTyCons   env = [tc | ATyCon tc   <- typeEnvElts env]
typeEnvCoAxioms env = [ax | ACoAxiom ax <- typeEnvElts env]
typeEnvIds      env = [id | AnId id     <- typeEnvElts env]
typeEnvDataCons env = [dc | ADataCon dc <- typeEnvElts env]
typeEnvClasses  env = [cl | tc <- typeEnvTyCons env,
                            Just cl <- [tyConClass_maybe tc]]

mkTypeEnv :: [TyThing] -> TypeEnv
mkTypeEnv things = extendTypeEnvList emptyTypeEnv things

mkTypeEnvWithImplicits :: [TyThing] -> TypeEnv
mkTypeEnvWithImplicits things =
  mkTypeEnv things
    `plusNameEnv`
  mkTypeEnv (concatMap implicitTyThings things)

typeEnvFromEntities :: [Id] -> [TyCon] -> [FamInst] -> TypeEnv
typeEnvFromEntities ids tcs famInsts =
  mkTypeEnv (   map AnId ids
             ++ map ATyCon all_tcs
             ++ concatMap implicitTyConThings all_tcs
             ++ map (ACoAxiom . toBranchedAxiom . famInstAxiom) famInsts
            )
 where
  all_tcs = tcs ++ famInstsRepTyCons famInsts

lookupTypeEnv = lookupNameEnv

-- Extend the type environment
extendTypeEnv :: TypeEnv -> TyThing -> TypeEnv
extendTypeEnv env thing = extendNameEnv env (getName thing) thing

extendTypeEnvList :: TypeEnv -> [TyThing] -> TypeEnv
extendTypeEnvList env things = foldl extendTypeEnv env things

extendTypeEnvWithIds :: TypeEnv -> [Id] -> TypeEnv
extendTypeEnvWithIds env ids
  = extendNameEnvList env [(getName id, AnId id) | id <- ids]

\end{code}

\begin{code}
-- | Find the 'TyThing' for the given 'Name' by using all the resources
-- at our disposal: the compiled modules in the 'HomePackageTable' and the
-- compiled modules in other packages that live in 'PackageTypeEnv'. Note
-- that this does NOT look up the 'TyThing' in the module being compiled: you
-- have to do that yourself, if desired
lookupType :: DynFlags
           -> HomePackageTable
           -> PackageTypeEnv
           -> Name
           -> Maybe TyThing

lookupType dflags hpt pte name
  | isOneShot (ghcMode dflags)  -- in one-shot, we don't use the HPT
  = lookupNameEnv pte name
  | otherwise
  = case lookupHptByModule hpt mod of
       Just hm -> lookupNameEnv (md_types (hm_details hm)) name
       Nothing -> lookupNameEnv pte name
  where
    mod = ASSERT2( isExternalName name, ppr name ) nameModule name

-- | As 'lookupType', but with a marginally easier-to-use interface
-- if you have a 'HscEnv'
lookupTypeHscEnv :: HscEnv -> Name -> IO (Maybe TyThing)
lookupTypeHscEnv hsc_env name = do
    eps <- readIORef (hsc_EPS hsc_env)
    return $! lookupType dflags hpt (eps_PTE eps) name
  where
    dflags = hsc_dflags hsc_env
    hpt = hsc_HPT hsc_env
\end{code}

\begin{code}
-- | Get the 'TyCon' from a 'TyThing' if it is a type constructor thing. Panics otherwise
tyThingTyCon :: TyThing -> TyCon
tyThingTyCon (ATyCon tc) = tc
tyThingTyCon other       = pprPanic "tyThingTyCon" (pprTyThing other)

-- | Get the 'CoAxiom' from a 'TyThing' if it is a coercion axiom thing. Panics otherwise
tyThingCoAxiom :: TyThing -> CoAxiom Branched
tyThingCoAxiom (ACoAxiom ax) = ax
tyThingCoAxiom other         = pprPanic "tyThingCoAxiom" (pprTyThing other)

-- | Get the 'DataCon' from a 'TyThing' if it is a data constructor thing. Panics otherwise
tyThingDataCon :: TyThing -> DataCon
tyThingDataCon (ADataCon dc) = dc
tyThingDataCon other         = pprPanic "tyThingDataCon" (pprTyThing other)

-- | Get the 'Id' from a 'TyThing' if it is a id *or* data constructor thing. Panics otherwise
tyThingId :: TyThing -> Id
tyThingId (AnId id)     = id
tyThingId (ADataCon dc) = dataConWrapId dc
tyThingId other         = pprPanic "tyThingId" (pprTyThing other)
\end{code}

%************************************************************************
%*                                                                      *
\subsection{MonadThings and friends}
%*                                                                      *
%************************************************************************

\begin{code}
-- | Class that abstracts out the common ability of the monads in GHC
-- to lookup a 'TyThing' in the monadic environment by 'Name'. Provides
-- a number of related convenience functions for accessing particular
-- kinds of 'TyThing'
class Monad m => MonadThings m where
        lookupThing :: Name -> m TyThing

        lookupId :: Name -> m Id
        lookupId = liftM tyThingId . lookupThing

        lookupDataCon :: Name -> m DataCon
        lookupDataCon = liftM tyThingDataCon . lookupThing

        lookupTyCon :: Name -> m TyCon
        lookupTyCon = liftM tyThingTyCon . lookupThing
\end{code}

%************************************************************************
%*                                                                      *
\subsection{Auxiliary types}
%*                                                                      *
%************************************************************************

These types are defined here because they are mentioned in ModDetails,
but they are mostly elaborated elsewhere

\begin{code}
------------------ Warnings -------------------------
-- | Warning information for a module
data Warnings
  = NoWarnings                          -- ^ Nothing deprecated
  | WarnAll WarningTxt                  -- ^ Whole module deprecated
  | WarnSome [(OccName,WarningTxt)]     -- ^ Some specific things deprecated

     -- Only an OccName is needed because
     --    (1) a deprecation always applies to a binding
     --        defined in the module in which the deprecation appears.
     --    (2) deprecations are only reported outside the defining module.
     --        this is important because, otherwise, if we saw something like
     --
     --        {-# DEPRECATED f "" #-}
     --        f = ...
     --        h = f
     --        g = let f = undefined in f
     --
     --        we'd need more information than an OccName to know to say something
     --        about the use of f in h but not the use of the locally bound f in g
     --
     --        however, because we only report about deprecations from the outside,
     --        and a module can only export one value called f,
     --        an OccName suffices.
     --
     --        this is in contrast with fixity declarations, where we need to map
     --        a Name to its fixity declaration.
  deriving( Eq )

instance Binary Warnings where
    put_ bh NoWarnings     = putByte bh 0
    put_ bh (WarnAll t) = do
            putByte bh 1
            put_ bh t
    put_ bh (WarnSome ts) = do
            putByte bh 2
            put_ bh ts

    get bh = do
            h <- getByte bh
            case h of
              0 -> return NoWarnings
              1 -> do aa <- get bh
                      return (WarnAll aa)
              _ -> do aa <- get bh
                      return (WarnSome aa)

-- | Constructs the cache for the 'mi_warn_fn' field of a 'ModIface'
mkIfaceWarnCache :: Warnings -> Name -> Maybe WarningTxt
mkIfaceWarnCache NoWarnings  = \_ -> Nothing
mkIfaceWarnCache (WarnAll t) = \_ -> Just t
mkIfaceWarnCache (WarnSome pairs) = lookupOccEnv (mkOccEnv pairs) . nameOccName

emptyIfaceWarnCache :: Name -> Maybe WarningTxt
emptyIfaceWarnCache _ = Nothing

plusWarns :: Warnings -> Warnings -> Warnings
plusWarns d NoWarnings = d
plusWarns NoWarnings d = d
plusWarns _ (WarnAll t) = WarnAll t
plusWarns (WarnAll t) _ = WarnAll t
plusWarns (WarnSome v1) (WarnSome v2) = WarnSome (v1 ++ v2)
\end{code}

\begin{code}
-- | Creates cached lookup for the 'mi_fix_fn' field of 'ModIface'
mkIfaceFixCache :: [(OccName, Fixity)] -> OccName -> Fixity
mkIfaceFixCache pairs
  = \n -> lookupOccEnv env n `orElse` defaultFixity
  where
   env = mkOccEnv pairs

emptyIfaceFixCache :: OccName -> Fixity
emptyIfaceFixCache _ = defaultFixity

-- | Fixity environment mapping names to their fixities
type FixityEnv = NameEnv FixItem

-- | Fixity information for an 'Name'. We keep the OccName in the range
-- so that we can generate an interface from it
data FixItem = FixItem OccName Fixity

instance Outputable FixItem where
  ppr (FixItem occ fix) = ppr fix <+> ppr occ

emptyFixityEnv :: FixityEnv
emptyFixityEnv = emptyNameEnv

lookupFixity :: FixityEnv -> Name -> Fixity
lookupFixity env n = case lookupNameEnv env n of
                        Just (FixItem _ fix) -> fix
                        Nothing         -> defaultFixity
\end{code}

%************************************************************************
%*                                                                      *
\subsection{WhatsImported}
%*                                                                      *
%************************************************************************

\begin{code}
-- | Records whether a module has orphans. An \"orphan\" is one of:
--
-- * An instance declaration in a module other than the definition
--   module for one of the type constructors or classes in the instance head
--
-- * A transformation rule in a module other than the one defining
--   the function in the head of the rule
--
-- * A vectorisation pragma
type WhetherHasOrphans   = Bool

-- | Does this module define family instances?
type WhetherHasFamInst = Bool

-- | Did this module originate from a *-boot file?
type IsBootInterface = Bool

-- | Dependency information about ALL modules and packages below this one
-- in the import hierarchy.
--
-- Invariant: the dependencies of a module @M@ never includes @M@.
--
-- Invariant: none of the lists contain duplicates.
data Dependencies
  = Deps { dep_mods   :: [(ModuleName, IsBootInterface)]
                        -- ^ All home-package modules transitively below this one
                        -- I.e. modules that this one imports, or that are in the
                        --      dep_mods of those directly-imported modules

         , dep_pkgs   :: [(PackageId, Bool)]
                        -- ^ All packages transitively below this module
                        -- I.e. packages to which this module's direct imports belong,
                        --      or that are in the dep_pkgs of those modules
                        -- The bool indicates if the package is required to be
                        -- trusted when the module is imported as a safe import
                        -- (Safe Haskell). See Note [RnNames . Tracking Trust Transitively]

         , dep_orphs  :: [Module]
                        -- ^ Orphan modules (whether home or external pkg),
                        -- *not* including family instance orphans as they
                        -- are anyway included in 'dep_finsts'

         , dep_finsts :: [Module]
                        -- ^ Modules that contain family instances (whether the
                        -- instances are from the home or an external package)
         }
  deriving( Eq )
        -- Equality used only for old/new comparison in MkIface.addFingerprints
        -- See 'TcRnTypes.ImportAvails' for details on dependencies.

instance Binary Dependencies where
    put_ bh deps = do put_ bh (dep_mods deps)
                      put_ bh (dep_pkgs deps)
                      put_ bh (dep_orphs deps)
                      put_ bh (dep_finsts deps)

    get bh = do ms <- get bh
                ps <- get bh
                os <- get bh
                fis <- get bh
                return (Deps { dep_mods = ms, dep_pkgs = ps, dep_orphs = os,
                               dep_finsts = fis })

noDependencies :: Dependencies
noDependencies = Deps [] [] [] []

-- | Records modules for which changes may force recompilation of this module
-- See wiki: http://ghc.haskell.org/trac/ghc/wiki/Commentary/Compiler/RecompilationAvoidance
--
-- This differs from Dependencies.  A module X may be in the dep_mods of this
-- module (via an import chain) but if we don't use anything from X it won't
-- appear in our Usage
data Usage
  -- | Module from another package
  = UsagePackageModule {
        usg_mod      :: Module,
           -- ^ External package module depended on
        usg_mod_hash :: Fingerprint,
            -- ^ Cached module fingerprint
        usg_safe :: IsSafeImport
            -- ^ Was this module imported as a safe import
    }
  -- | Module from the current package
  | UsageHomeModule {
        usg_mod_name :: ModuleName,
            -- ^ Name of the module
        usg_mod_hash :: Fingerprint,
            -- ^ Cached module fingerprint
        usg_entities :: [(OccName,Fingerprint)],
            -- ^ Entities we depend on, sorted by occurrence name and fingerprinted.
            -- NB: usages are for parent names only, e.g. type constructors
            -- but not the associated data constructors.
        usg_exports  :: Maybe Fingerprint,
            -- ^ Fingerprint for the export list of this module,
            -- if we directly imported it (and hence we depend on its export list)
        usg_safe :: IsSafeImport
            -- ^ Was this module imported as a safe import
    }                                           -- ^ Module from the current package
  -- | A file upon which the module depends, e.g. a CPP #include, or using TH's
  -- 'addDependentFile'
  | UsageFile {
        usg_file_path  :: FilePath,
        -- ^ External file dependency. From a CPP #include or TH
        -- addDependentFile. Should be absolute.
        usg_file_hash  :: Fingerprint
        -- ^ 'Fingerprint' of the file contents.

        -- Note: We don't consider things like modification timestamps
        -- here, because there's no reason to recompile if the actual
        -- contents don't change.  This previously lead to odd
        -- recompilation behaviors; see #8114
  }
    deriving( Eq )
        -- The export list field is (Just v) if we depend on the export list:
        --      i.e. we imported the module directly, whether or not we
        --           enumerated the things we imported, or just imported
        --           everything
        -- We need to recompile if M's exports change, because
        -- if the import was    import M,       we might now have a name clash
        --                                      in the importing module.
        -- if the import was    import M(x)     M might no longer export x
        -- The only way we don't depend on the export list is if we have
        --                      import M()
        -- And of course, for modules that aren't imported directly we don't
        -- depend on their export lists

instance Binary Usage where
    put_ bh usg@UsagePackageModule{} = do
        putByte bh 0
        put_ bh (usg_mod usg)
        put_ bh (usg_mod_hash usg)
        put_ bh (usg_safe     usg)

    put_ bh usg@UsageHomeModule{} = do
        putByte bh 1
        put_ bh (usg_mod_name usg)
        put_ bh (usg_mod_hash usg)
        put_ bh (usg_exports  usg)
        put_ bh (usg_entities usg)
        put_ bh (usg_safe     usg)

    put_ bh usg@UsageFile{} = do
        putByte bh 2
        put_ bh (usg_file_path usg)
        put_ bh (usg_file_hash usg)

    get bh = do
        h <- getByte bh
        case h of
          0 -> do
            nm    <- get bh
            mod   <- get bh
            safe  <- get bh
            return UsagePackageModule { usg_mod = nm, usg_mod_hash = mod, usg_safe = safe }
          1 -> do
            nm    <- get bh
            mod   <- get bh
            exps  <- get bh
            ents  <- get bh
            safe  <- get bh
            return UsageHomeModule { usg_mod_name = nm, usg_mod_hash = mod,
                     usg_exports = exps, usg_entities = ents, usg_safe = safe }
          2 -> do
            fp   <- get bh
            hash <- get bh
            return UsageFile { usg_file_path = fp, usg_file_hash = hash }
          i -> error ("Binary.get(Usage): " ++ show i)

\end{code}


%************************************************************************
%*                                                                      *
                The External Package State
%*                                                                      *
%************************************************************************

\begin{code}
type PackageTypeEnv    = TypeEnv
type PackageRuleBase   = RuleBase
type PackageInstEnv    = InstEnv
type PackageFamInstEnv = FamInstEnv
type PackageVectInfo   = VectInfo
type PackageAnnEnv     = AnnEnv

-- | Information about other packages that we have slurped in by reading
-- their interface files
data ExternalPackageState
  = EPS {
        eps_is_boot :: !(ModuleNameEnv (ModuleName, IsBootInterface)),
                -- ^ In OneShot mode (only), home-package modules
                -- accumulate in the external package state, and are
                -- sucked in lazily.  For these home-pkg modules
                -- (only) we need to record which are boot modules.
                -- We set this field after loading all the
                -- explicitly-imported interfaces, but before doing
                -- anything else
                --
                -- The 'ModuleName' part is not necessary, but it's useful for
                -- debug prints, and it's convenient because this field comes
                -- direct from 'TcRnTypes.imp_dep_mods'

        eps_PIT :: !PackageIfaceTable,
                -- ^ The 'ModIface's for modules in external packages
                -- whose interfaces we have opened.
                -- The declarations in these interface files are held in the
                -- 'eps_decls', 'eps_inst_env', 'eps_fam_inst_env' and 'eps_rules'
                -- fields of this record, not in the 'mi_decls' fields of the
                -- interface we have sucked in.
                --
                -- What /is/ in the PIT is:
                --
                -- * The Module
                --
                -- * Fingerprint info
                --
                -- * Its exports
                --
                -- * Fixities
                --
                -- * Deprecations and warnings

        eps_PTE :: !PackageTypeEnv,
                -- ^ Result of typechecking all the external package
                -- interface files we have sucked in. The domain of
                -- the mapping is external-package modules

        eps_inst_env     :: !PackageInstEnv,   -- ^ The total 'InstEnv' accumulated
                                               -- from all the external-package modules
        eps_fam_inst_env :: !PackageFamInstEnv,-- ^ The total 'FamInstEnv' accumulated
                                               -- from all the external-package modules
        eps_rule_base    :: !PackageRuleBase,  -- ^ The total 'RuleEnv' accumulated
                                               -- from all the external-package modules
        eps_vect_info    :: !PackageVectInfo,  -- ^ The total 'VectInfo' accumulated
                                               -- from all the external-package modules
        eps_ann_env      :: !PackageAnnEnv,    -- ^ The total 'AnnEnv' accumulated
                                               -- from all the external-package modules

        eps_mod_fam_inst_env :: !(ModuleEnv FamInstEnv), -- ^ The family instances accumulated from external
                                                         -- packages, keyed off the module that declared them

        eps_stats :: !EpsStats                 -- ^ Stastics about what was loaded from external packages
  }

-- | Accumulated statistics about what we are putting into the 'ExternalPackageState'.
-- \"In\" means stuff that is just /read/ from interface files,
-- \"Out\" means actually sucked in and type-checked
data EpsStats = EpsStats { n_ifaces_in
                         , n_decls_in, n_decls_out
                         , n_rules_in, n_rules_out
                         , n_insts_in, n_insts_out :: !Int }

addEpsInStats :: EpsStats -> Int -> Int -> Int -> EpsStats
-- ^ Add stats for one newly-read interface
addEpsInStats stats n_decls n_insts n_rules
  = stats { n_ifaces_in = n_ifaces_in stats + 1
          , n_decls_in  = n_decls_in stats + n_decls
          , n_insts_in  = n_insts_in stats + n_insts
          , n_rules_in  = n_rules_in stats + n_rules }
\end{code}

Names in a NameCache are always stored as a Global, and have the SrcLoc
of their binding locations.

Actually that's not quite right.  When we first encounter the original
name, we might not be at its binding site (e.g. we are reading an
interface file); so we give it 'noSrcLoc' then.  Later, when we find
its binding site, we fix it up.

\begin{code}
-- | The NameCache makes sure that there is just one Unique assigned for
-- each original name; i.e. (module-name, occ-name) pair and provides
-- something of a lookup mechanism for those names.
data NameCache
 = NameCache {  nsUniqs :: !UniqSupply,
                -- ^ Supply of uniques
                nsNames :: !OrigNameCache
                -- ^ Ensures that one original name gets one unique
   }

-- | Per-module cache of original 'OccName's given 'Name's
type OrigNameCache   = ModuleEnv (OccEnv Name)
\end{code}


\begin{code}
mkSOName :: Platform -> FilePath -> FilePath
mkSOName platform root
    = case platformOS platform of
      OSDarwin  -> ("lib" ++ root) <.> "dylib"
      OSMinGW32 ->           root  <.> "dll"
      _         -> ("lib" ++ root) <.> "so"

mkHsSOName :: Platform -> FilePath -> FilePath
mkHsSOName platform root = ("lib" ++ root) <.> soExt platform

soExt :: Platform -> FilePath
soExt platform
    = case platformOS platform of
      OSDarwin  -> "dylib"
      OSMinGW32 -> "dll"
      _         -> "so"
\end{code}


%************************************************************************
%*                                                                      *
                The module graph and ModSummary type
        A ModSummary is a node in the compilation manager's
        dependency graph, and it's also passed to hscMain
%*                                                                      *
%************************************************************************

\begin{code}
-- | A ModuleGraph contains all the nodes from the home package (only).
-- There will be a node for each source module, plus a node for each hi-boot
-- module.
--
-- The graph is not necessarily stored in topologically-sorted order.  Use
-- 'GHC.topSortModuleGraph' and 'Digraph.flattenSCC' to achieve this.
type ModuleGraph = [ModSummary]

emptyMG :: ModuleGraph
emptyMG = []

-- | A single node in a 'ModuleGraph. The nodes of the module graph are one of:
--
-- * A regular Haskell source module
--
-- * A hi-boot source module
--
-- * An external-core source module
data ModSummary
   = ModSummary {
        ms_mod          :: Module,              -- ^ Identity of the module
        ms_hsc_src      :: HscSource,           -- ^ The module source either plain Haskell, hs-boot or external core
        ms_location     :: ModLocation,         -- ^ Location of the various files belonging to the module
        ms_hs_date      :: UTCTime,             -- ^ Timestamp of source file
        ms_obj_date     :: Maybe UTCTime,       -- ^ Timestamp of object, if we have one
        ms_srcimps      :: [Located (ImportDecl RdrName)],      -- ^ Source imports of the module
        ms_textual_imps :: [Located (ImportDecl RdrName)],      -- ^ Non-source imports of the module from the module *text*
        ms_hspp_file    :: FilePath,            -- ^ Filename of preprocessed source file
        ms_hspp_opts    :: DynFlags,            -- ^ Cached flags from @OPTIONS@, @INCLUDE@
                                                -- and @LANGUAGE@ pragmas in the modules source code
        ms_hspp_buf     :: Maybe StringBuffer   -- ^ The actual preprocessed source, if we have it
     }

ms_mod_name :: ModSummary -> ModuleName
ms_mod_name = moduleName . ms_mod

ms_imps :: ModSummary -> [Located (ImportDecl RdrName)]
ms_imps ms = ms_textual_imps ms ++ map mk_additional_import (dynFlagDependencies (ms_hspp_opts ms))
  where
    -- This is a not-entirely-satisfactory means of creating an import that corresponds to an
    -- import that did not occur in the program text, such as those induced by the use of
    -- plugins (the -plgFoo flag)
    mk_additional_import mod_nm = noLoc $ ImportDecl {
      ideclName      = noLoc mod_nm,
      ideclPkgQual   = Nothing,
      ideclSource    = False,
      ideclImplicit  = True, -- Maybe implicit because not "in the program text"
      ideclQualified = False,
      ideclAs        = Nothing,
      ideclHiding    = Nothing,
      ideclSafe      = False
    }

-- The ModLocation contains both the original source filename and the
-- filename of the cleaned-up source file after all preprocessing has been
-- done.  The point is that the summariser will have to cpp/unlit/whatever
-- all files anyway, and there's no point in doing this twice -- just
-- park the result in a temp file, put the name of it in the location,
-- and let @compile@ read from that file on the way back up.

-- The ModLocation is stable over successive up-sweeps in GHCi, wheres
-- the ms_hs_date and imports can, of course, change

msHsFilePath, msHiFilePath, msObjFilePath :: ModSummary -> FilePath
msHsFilePath  ms = expectJust "msHsFilePath" (ml_hs_file  (ms_location ms))
msHiFilePath  ms = ml_hi_file  (ms_location ms)
msObjFilePath ms = ml_obj_file (ms_location ms)

-- | Did this 'ModSummary' originate from a hs-boot file?
isBootSummary :: ModSummary -> Bool
isBootSummary ms = isHsBoot (ms_hsc_src ms)

instance Outputable ModSummary where
   ppr ms
      = sep [text "ModSummary {",
             nest 3 (sep [text "ms_hs_date = " <> text (show (ms_hs_date ms)),
                          text "ms_mod =" <+> ppr (ms_mod ms)
                                <> text (hscSourceString (ms_hsc_src ms)) <> comma,
                          text "ms_textual_imps =" <+> ppr (ms_textual_imps ms),
                          text "ms_srcimps =" <+> ppr (ms_srcimps ms)]),
             char '}'
            ]

showModMsg :: DynFlags -> HscTarget -> Bool -> ModSummary -> String
showModMsg dflags target recomp mod_summary
  = showSDoc dflags $
        hsep [text (mod_str ++ replicate (max 0 (16 - length mod_str)) ' '),
              char '(', text (normalise $ msHsFilePath mod_summary) <> comma,
              case target of
                  HscInterpreted | recomp
                             -> text "interpreted"
                  HscNothing -> text "nothing"
                  _          -> text (normalise $ msObjFilePath mod_summary),
              char ')']
 where
    mod     = moduleName (ms_mod mod_summary)
    mod_str = showPpr dflags mod ++ hscSourceString (ms_hsc_src mod_summary)
\end{code}

%************************************************************************
%*                                                                      *
\subsection{Recmpilation}
%*                                                                      *
%************************************************************************

\begin{code}
-- | Indicates whether a given module's source has been modified since it
-- was last compiled.
data SourceModified
  = SourceModified
       -- ^ the source has been modified
  | SourceUnmodified
       -- ^ the source has not been modified.  Compilation may or may
       -- not be necessary, depending on whether any dependencies have
       -- changed since we last compiled.
  | SourceUnmodifiedAndStable
       -- ^ the source has not been modified, and furthermore all of
       -- its (transitive) dependencies are up to date; it definitely
       -- does not need to be recompiled.  This is important for two
       -- reasons: (a) we can omit the version check in checkOldIface,
       -- and (b) if the module used TH splices we don't need to force
       -- recompilation.
\end{code}

%************************************************************************
%*                                                                      *
\subsection{Hpc Support}
%*                                                                      *
%************************************************************************

\begin{code}
-- | Information about a modules use of Haskell Program Coverage
data HpcInfo
  = HpcInfo
     { hpcInfoTickCount :: Int
     , hpcInfoHash      :: Int
     }
  | NoHpcInfo
     { hpcUsed          :: AnyHpcUsage  -- ^ Is hpc used anywhere on the module \*tree\*?
     }

-- | This is used to signal if one of my imports used HPC instrumentation
-- even if there is no module-local HPC usage
type AnyHpcUsage = Bool

emptyHpcInfo :: AnyHpcUsage -> HpcInfo
emptyHpcInfo = NoHpcInfo

-- | Find out if HPC is used by this module or any of the modules
-- it depends upon
isHpcUsed :: HpcInfo -> AnyHpcUsage
isHpcUsed (HpcInfo {})                   = True
isHpcUsed (NoHpcInfo { hpcUsed = used }) = used
\end{code}

%************************************************************************
%*                                                                      *
\subsection{Vectorisation Support}
%*                                                                      *
%************************************************************************

The following information is generated and consumed by the vectorisation
subsystem.  It communicates the vectorisation status of declarations from one
module to another.

Why do we need both f and f_v in the ModGuts/ModDetails/EPS version VectInfo
below?  We need to know `f' when converting to IfaceVectInfo.  However, during
vectorisation, we need to know `f_v', whose `Var' we cannot lookup based
on just the OccName easily in a Core pass.

\begin{code}
-- |Vectorisation information for 'ModGuts', 'ModDetails' and 'ExternalPackageState'; see also
-- documentation at 'Vectorise.Env.GlobalEnv'.
--
-- NB: The following tables may also include 'Var's, 'TyCon's and 'DataCon's from imported modules,
--     which have been subsequently vectorised in the current module.
--
data VectInfo
  = VectInfo
    { vectInfoVar            :: VarEnv  (Var    , Var  )    -- ^ @(f, f_v)@ keyed on @f@
    , vectInfoTyCon          :: NameEnv (TyCon  , TyCon)    -- ^ @(T, T_v)@ keyed on @T@
    , vectInfoDataCon        :: NameEnv (DataCon, DataCon)  -- ^ @(C, C_v)@ keyed on @C@
    , vectInfoParallelVars   :: VarSet                      -- ^ set of parallel variables
    , vectInfoParallelTyCons :: NameSet                     -- ^ set of parallel type constructors
    }

-- |Vectorisation information for 'ModIface'; i.e, the vectorisation information propagated
-- across module boundaries.
--
-- NB: The field 'ifaceVectInfoVar' explicitly contains the workers of data constructors as well as
--     class selectors — i.e., their mappings are /not/ implicitly generated from the data types.
--     Moreover, whether the worker of a data constructor is in 'ifaceVectInfoVar' determines
--     whether that data constructor was vectorised (or is part of an abstractly vectorised type
--     constructor).
--
data IfaceVectInfo
  = IfaceVectInfo
    { ifaceVectInfoVar            :: [Name]  -- ^ All variables in here have a vectorised variant
    , ifaceVectInfoTyCon          :: [Name]  -- ^ All 'TyCon's in here have a vectorised variant;
                                             -- the name of the vectorised variant and those of its
                                             -- data constructors are determined by
                                             -- 'OccName.mkVectTyConOcc' and
                                             -- 'OccName.mkVectDataConOcc'; the names of the
                                             -- isomorphisms are determined by 'OccName.mkVectIsoOcc'
    , ifaceVectInfoTyConReuse     :: [Name]  -- ^ The vectorised form of all the 'TyCon's in here
                                             -- coincides with the unconverted form; the name of the
                                             -- isomorphisms is determined by 'OccName.mkVectIsoOcc'
    , ifaceVectInfoParallelVars   :: [Name]  -- iface version of 'vectInfoParallelVar'
    , ifaceVectInfoParallelTyCons :: [Name]  -- iface version of 'vectInfoParallelTyCon'
    }

noVectInfo :: VectInfo
noVectInfo
  = VectInfo emptyVarEnv emptyNameEnv emptyNameEnv emptyVarSet emptyNameSet

plusVectInfo :: VectInfo -> VectInfo -> VectInfo
plusVectInfo vi1 vi2 =
  VectInfo (vectInfoVar            vi1 `plusVarEnv`    vectInfoVar            vi2)
           (vectInfoTyCon          vi1 `plusNameEnv`   vectInfoTyCon          vi2)
           (vectInfoDataCon        vi1 `plusNameEnv`   vectInfoDataCon        vi2)
           (vectInfoParallelVars   vi1 `unionVarSet`   vectInfoParallelVars   vi2)
           (vectInfoParallelTyCons vi1 `unionNameSets` vectInfoParallelTyCons vi2)

concatVectInfo :: [VectInfo] -> VectInfo
concatVectInfo = foldr plusVectInfo noVectInfo

noIfaceVectInfo :: IfaceVectInfo
noIfaceVectInfo = IfaceVectInfo [] [] [] [] []

isNoIfaceVectInfo :: IfaceVectInfo -> Bool
isNoIfaceVectInfo (IfaceVectInfo l1 l2 l3 l4 l5)
  = null l1 && null l2 && null l3 && null l4 && null l5

instance Outputable VectInfo where
  ppr info = vcat
             [ ptext (sLit "variables       :") <+> ppr (vectInfoVar            info)
             , ptext (sLit "tycons          :") <+> ppr (vectInfoTyCon          info)
             , ptext (sLit "datacons        :") <+> ppr (vectInfoDataCon        info)
             , ptext (sLit "parallel vars   :") <+> ppr (vectInfoParallelVars   info)
             , ptext (sLit "parallel tycons :") <+> ppr (vectInfoParallelTyCons info)
             ]

instance Binary IfaceVectInfo where
    put_ bh (IfaceVectInfo a1 a2 a3 a4 a5) = do
        put_ bh a1
        put_ bh a2
        put_ bh a3
        put_ bh a4
        put_ bh a5
    get bh = do
        a1 <- get bh
        a2 <- get bh
        a3 <- get bh
        a4 <- get bh
        a5 <- get bh
        return (IfaceVectInfo a1 a2 a3 a4 a5)
\end{code}

%************************************************************************
%*                                                                      *
\subsection{Safe Haskell Support}
%*                                                                      *
%************************************************************************

This stuff here is related to supporting the Safe Haskell extension,
primarily about storing under what trust type a module has been compiled.

\begin{code}
-- | Is an import a safe import?
type IsSafeImport = Bool

-- | Safe Haskell information for 'ModIface'
-- Simply a wrapper around SafeHaskellMode to sepperate iface and flags
newtype IfaceTrustInfo = TrustInfo SafeHaskellMode

getSafeMode :: IfaceTrustInfo -> SafeHaskellMode
getSafeMode (TrustInfo x) = x

setSafeMode :: SafeHaskellMode -> IfaceTrustInfo
setSafeMode = TrustInfo

noIfaceTrustInfo :: IfaceTrustInfo
noIfaceTrustInfo = setSafeMode Sf_None

trustInfoToNum :: IfaceTrustInfo -> Word8
trustInfoToNum it
  = case getSafeMode it of
            Sf_None         -> 0
            Sf_Unsafe       -> 1
            Sf_Trustworthy  -> 2
            Sf_Safe         -> 3
            Sf_SafeInferred -> 4

numToTrustInfo :: Word8 -> IfaceTrustInfo
numToTrustInfo 0 = setSafeMode Sf_None
numToTrustInfo 1 = setSafeMode Sf_Unsafe
numToTrustInfo 2 = setSafeMode Sf_Trustworthy
numToTrustInfo 3 = setSafeMode Sf_Safe
numToTrustInfo 4 = setSafeMode Sf_SafeInferred
numToTrustInfo n = error $ "numToTrustInfo: bad input number! (" ++ show n ++ ")"

instance Outputable IfaceTrustInfo where
    ppr (TrustInfo Sf_None)          = ptext $ sLit "none"
    ppr (TrustInfo Sf_Unsafe)        = ptext $ sLit "unsafe"
    ppr (TrustInfo Sf_Trustworthy)   = ptext $ sLit "trustworthy"
    ppr (TrustInfo Sf_Safe)          = ptext $ sLit "safe"
    ppr (TrustInfo Sf_SafeInferred)  = ptext $ sLit "safe-inferred"

instance Binary IfaceTrustInfo where
    put_ bh iftrust = putByte bh $ trustInfoToNum iftrust
    get bh = getByte bh >>= (return . numToTrustInfo)
\end{code}

%************************************************************************
%*                                                                      *
\subsection{Parser result}
%*                                                                      *
%************************************************************************

\begin{code}
data HsParsedModule = HsParsedModule {
    hpm_module    :: Located (HsModule RdrName),
    hpm_src_files :: [FilePath]
       -- ^ extra source files (e.g. from #includes).  The lexer collects
       -- these from '# <file> <line>' pragmas, which the C preprocessor
       -- leaves behind.  These files and their timestamps are stored in
       -- the .hi file, so that we can force recompilation if any of
       -- them change (#3589)
  }
\end{code}

%************************************************************************
%*                                                                      *
\subsection{Linkable stuff}
%*                                                                      *
%************************************************************************

This stuff is in here, rather than (say) in Linker.lhs, because the Linker.lhs
stuff is the *dynamic* linker, and isn't present in a stage-1 compiler

\begin{code}
-- | Information we can use to dynamically link modules into the compiler
data Linkable = LM {
  linkableTime     :: UTCTime,          -- ^ Time at which this linkable was built
                                        -- (i.e. when the bytecodes were produced,
                                        --       or the mod date on the files)
  linkableModule   :: Module,           -- ^ The linkable module itself
  linkableUnlinked :: [Unlinked]
    -- ^ Those files and chunks of code we have yet to link.
    --
    -- INVARIANT: A valid linkable always has at least one 'Unlinked' item.
    -- If this list is empty, the Linkable represents a fake linkable, which
    -- is generated in HscNothing mode to avoid recompiling modules.
    --
    -- ToDo: Do items get removed from this list when they get linked?
 }

isObjectLinkable :: Linkable -> Bool
isObjectLinkable l = not (null unlinked) && all isObject unlinked
  where unlinked = linkableUnlinked l
        -- A linkable with no Unlinked's is treated as a BCO.  We can
        -- generate a linkable with no Unlinked's as a result of
        -- compiling a module in HscNothing mode, and this choice
        -- happens to work well with checkStability in module GHC.

linkableObjs :: Linkable -> [FilePath]
linkableObjs l = [ f | DotO f <- linkableUnlinked l ]

instance Outputable Linkable where
   ppr (LM when_made mod unlinkeds)
      = (text "LinkableM" <+> parens (text (show when_made)) <+> ppr mod)
        $$ nest 3 (ppr unlinkeds)

-------------------------------------------

-- | Objects which have yet to be linked by the compiler
data Unlinked
   = DotO FilePath      -- ^ An object file (.o)
   | DotA FilePath      -- ^ Static archive file (.a)
   | DotDLL FilePath    -- ^ Dynamically linked library file (.so, .dll, .dylib)
   | BCOs CompiledByteCode ModBreaks    -- ^ A byte-code object, lives only in memory

#ifndef GHCI
data CompiledByteCode = CompiledByteCodeUndefined
_unused :: CompiledByteCode
_unused = CompiledByteCodeUndefined
#endif

instance Outputable Unlinked where
   ppr (DotO path)   = text "DotO" <+> text path
   ppr (DotA path)   = text "DotA" <+> text path
   ppr (DotDLL path) = text "DotDLL" <+> text path
#ifdef GHCI
   ppr (BCOs bcos _) = text "BCOs" <+> ppr bcos
#else
   ppr (BCOs _ _)    = text "No byte code"
#endif

-- | Is this an actual file on disk we can link in somehow?
isObject :: Unlinked -> Bool
isObject (DotO _)   = True
isObject (DotA _)   = True
isObject (DotDLL _) = True
isObject _          = False

-- | Is this a bytecode linkable with no file on disk?
isInterpretable :: Unlinked -> Bool
isInterpretable = not . isObject

-- | Retrieve the filename of the linkable if possible. Panic if it is a byte-code object
nameOfObject :: Unlinked -> FilePath
nameOfObject (DotO fn)   = fn
nameOfObject (DotA fn)   = fn
nameOfObject (DotDLL fn) = fn
nameOfObject other       = pprPanic "nameOfObject" (ppr other)

-- | Retrieve the compiled byte-code if possible. Panic if it is a file-based linkable
byteCodeOfObject :: Unlinked -> CompiledByteCode
byteCodeOfObject (BCOs bc _) = bc
byteCodeOfObject other       = pprPanic "byteCodeOfObject" (ppr other)
\end{code}

%************************************************************************
%*                                                                      *
\subsection{Breakpoint Support}
%*                                                                      *
%************************************************************************

\begin{code}
-- | Breakpoint index
type BreakIndex = Int

-- | All the information about the breakpoints for a given module
data ModBreaks
   = ModBreaks
   { modBreaks_flags :: BreakArray
        -- ^ The array of flags, one per breakpoint,
        -- indicating which breakpoints are enabled.
   , modBreaks_locs :: !(Array BreakIndex SrcSpan)
        -- ^ An array giving the source span of each breakpoint.
   , modBreaks_vars :: !(Array BreakIndex [OccName])
        -- ^ An array giving the names of the free variables at each breakpoint.
   , modBreaks_decls :: !(Array BreakIndex [String])
        -- ^ An array giving the names of the declarations enclosing each breakpoint.
   }

-- | Construct an empty ModBreaks
emptyModBreaks :: ModBreaks
emptyModBreaks = ModBreaks
   { modBreaks_flags = error "ModBreaks.modBreaks_array not initialised"
         -- ToDo: can we avoid this?
   , modBreaks_locs  = array (0,-1) []
   , modBreaks_vars  = array (0,-1) []
   , modBreaks_decls = array (0,-1) []
   }
\end{code}<|MERGE_RESOLUTION|>--- conflicted
+++ resolved
@@ -1349,17 +1349,10 @@
                                        [tyThingAvailInfo thing]
        -- One at a time, to ensure each shadows the previous ones
 
-<<<<<<< HEAD
 substInteractiveContext :: InteractiveContext -> TCvSubst -> InteractiveContext
-substInteractiveContext ictxt subst
-    | isEmptyTCvSubst subst = ictxt
-
-=======
-substInteractiveContext :: InteractiveContext -> TvSubst -> InteractiveContext
->>>>>>> 3e633d9b
 substInteractiveContext ictxt@InteractiveContext{ ic_tythings = tts } subst
-  | isEmptyTvSubst subst = ictxt
-  | otherwise            = ictxt { ic_tythings = map subst_ty tts }
+  | isEmptyTCvSubst subst = ictxt
+  | otherwise             = ictxt { ic_tythings = map subst_ty tts }
   where
     subst_ty (AnId id) = AnId $ id `setIdType` substTy subst (idType id)
     subst_ty tt        = tt

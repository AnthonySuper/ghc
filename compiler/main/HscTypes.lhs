--- conflicted
+++ resolved
@@ -1594,15 +1594,10 @@
 tyThingsTyCoVars tts =
     unionVarSets $ map ttToVarSet tts
     where
-<<<<<<< HEAD
         ttToVarSet (AnId id)     = tyCoVarsOfType $ idType id
-        ttToVarSet (ADataCon dc) = tyCoVarsOfType $ dataConRepType dc
-=======
-        ttToVarSet (AnId id)     = tyVarsOfType $ idType id
         ttToVarSet (AConLike cl) = case cl of
-            RealDataCon dc  -> tyVarsOfType $ dataConRepType dc
+            RealDataCon dc  -> tyCoVarsOfType $ dataConRepType dc
             PatSynCon{}     -> emptyVarSet
->>>>>>> 2070a8f3
         ttToVarSet (ATyCon tc)
           = case tyConClass_maybe tc of
               Just cls -> (mkVarSet . fst . classTvsFds) cls

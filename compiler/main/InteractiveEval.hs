{-# LANGUAGE CPP, MagicHash, NondecreasingIndentation, UnboxedTuples,
    RecordWildCards #-}

-- -----------------------------------------------------------------------------
--
-- (c) The University of Glasgow, 2005-2007
--
-- Running statements interactively
--
-- -----------------------------------------------------------------------------

module InteractiveEval (
#ifdef GHCI
        Status(..), Resume(..), History(..),
        execStmt, ExecOptions(..), execOptions, ExecResult(..), resumeExec,
        runDecls, runDeclsWithLocation,
        parseImportDecl, SingleStep(..),
        resume,
        abandon, abandonAll,
        getResumeContext,
        getHistorySpan,
        getModBreaks,
        getHistoryModule,
        back, forward,
        setContext, getContext,
        availsToGlobalRdrEnv,
        getNamesInScope,
        getRdrNamesInScope,
        moduleIsInterpreted,
        getInfo,
        exprType,
        typeKind,
        parseName,
        showModule,
        isModuleInterpreted,
        parseExpr, compileParsedExpr,
        compileExpr, dynCompileExpr,
        Term(..), obtainTermFromId, obtainTermFromVal, reconstructType,
        -- * Depcreated API (remove in GHC 7.14)
        RunResult(..), runStmt, runStmtWithLocation,
#endif
        ) where

#ifdef GHCI

#include "HsVersions.h"

import InteractiveEvalTypes

import GhcMonad
import HscMain
import HsSyn
import HscTypes
import BasicTypes ( HValue )
import InstEnv
import IfaceEnv   ( newInteractiveBinder )
import FamInstEnv ( FamInst, orphNamesOfFamInst )
import TyCon
import Type     hiding( typeKind )
import TcType           hiding( typeKind )
import Var
import Id
import Name             hiding ( varName )
import NameSet
import Avail
import RdrName
import VarSet
import VarEnv
import ByteCodeInstr
import Linker
import DynFlags
import Unique
import UniqSupply
import MonadUtils
import Module
import PrelNames  ( toDynName )
import Panic
import UniqFM
import Maybes
import ErrUtils
import SrcLoc
import BreakArray
import RtClosureInspect
import Outputable
import FastString
import Bag

import System.Mem.Weak
import System.Directory
import Data.Dynamic
import Data.Either
import Data.List (find)
import Control.Monad
#if __GLASGOW_HASKELL__ >= 709
import Foreign
#else
import Foreign.Safe
#endif
import Foreign.C
import GHC.Exts
import Data.Array
import Exception
import Control.Concurrent
import System.IO.Unsafe
import GHC.Conc         ( setAllocationCounter, getAllocationCounter )

-- -----------------------------------------------------------------------------
-- running a statement interactively

getResumeContext :: GhcMonad m => m [Resume]
getResumeContext = withSession (return . ic_resume . hsc_IC)

mkHistory :: HscEnv -> HValue -> BreakInfo -> History
mkHistory hsc_env hval bi = let
    decls = findEnclosingDecls hsc_env bi
    in History hval bi decls


getHistoryModule :: History -> Module
getHistoryModule = breakInfo_module . historyBreakInfo

getHistorySpan :: HscEnv -> History -> SrcSpan
getHistorySpan hsc_env hist =
   let inf = historyBreakInfo hist
       num = breakInfo_number inf
   in case lookupUFM (hsc_HPT hsc_env) (moduleName (breakInfo_module inf)) of
       Just hmi -> modBreaks_locs (getModBreaks hmi) ! num
       _ -> panic "getHistorySpan"

getModBreaks :: HomeModInfo -> ModBreaks
getModBreaks hmi
  | Just linkable <- hm_linkable hmi,
    [BCOs _ modBreaks] <- linkableUnlinked linkable
  = modBreaks
  | otherwise
  = emptyModBreaks -- probably object code

{- | Finds the enclosing top level function name -}
-- ToDo: a better way to do this would be to keep hold of the decl_path computed
-- by the coverage pass, which gives the list of lexically-enclosing bindings
-- for each tick.
findEnclosingDecls :: HscEnv -> BreakInfo -> [String]
findEnclosingDecls hsc_env inf =
   let hmi = expectJust "findEnclosingDecls" $
             lookupUFM (hsc_HPT hsc_env) (moduleName $ breakInfo_module inf)
       mb = getModBreaks hmi
   in modBreaks_decls mb ! breakInfo_number inf

-- | Update fixity environment in the current interactive context.
updateFixityEnv :: GhcMonad m => FixityEnv -> m ()
updateFixityEnv fix_env = do
  hsc_env <- getSession
  let ic = hsc_IC hsc_env
  setSession $ hsc_env { hsc_IC = ic { ic_fix_env = fix_env } }

-- -----------------------------------------------------------------------------
-- execStmt

-- | default ExecOptions
execOptions :: ExecOptions
execOptions = ExecOptions
  { execSingleStep = RunToCompletion
  , execSourceFile = "<interactive>"
  , execLineNumber = 1
  }

-- | Run a statement in the current interactive context.
execStmt
  :: GhcMonad m
  => String             -- ^ a statement (bind or expression)
  -> ExecOptions
  -> m ExecResult
execStmt stmt ExecOptions{..} = do
    hsc_env <- getSession

    -- wait on this when we hit a breakpoint
    breakMVar  <- liftIO $ newEmptyMVar
    -- wait on this when a computation is running
    statusMVar <- liftIO $ newEmptyMVar

    -- Turn off -fwarn-unused-local-binds when running a statement, to hide
    -- warnings about the implicit bindings we introduce.
    let ic       = hsc_IC hsc_env -- use the interactive dflags
        idflags' = ic_dflags ic `wopt_unset` Opt_WarnUnusedLocalBinds
        hsc_env' = hsc_env{ hsc_IC = ic{ ic_dflags = idflags' } }

    -- compile to value (IO [HValue]), don't run
    r <- liftIO $ hscStmtWithLocation hsc_env' stmt
                    execSourceFile execLineNumber

    case r of
      -- empty statement / comment
      Nothing -> return (ExecComplete (Right []) 0)

      Just (ids, hval, fix_env) -> do
        updateFixityEnv fix_env

        status <-
          withVirtualCWD $
            withBreakAction (isStep execSingleStep) idflags'
               breakMVar statusMVar $ do
                 liftIO $ sandboxIO idflags' statusMVar hval

        let ic = hsc_IC hsc_env
            bindings = (ic_tythings ic, ic_rn_gbl_env ic)

            size = ghciHistSize idflags'

        handleRunStatus execSingleStep stmt bindings ids
                        breakMVar statusMVar status (emptyHistory size)

-- | The type returned by the deprecated 'runStmt' and
-- 'runStmtWithLocation' API
data RunResult
  = RunOk [Name]                -- ^ names bound by this evaluation
  | RunException SomeException  -- ^ statement raised an exception
  | RunBreak ThreadId [Name] (Maybe BreakInfo)

-- | Conver the old result type to the new result type
execResultToRunResult :: ExecResult -> RunResult
execResultToRunResult r =
  case r of
    ExecComplete{ execResult = Left ex } -> RunException ex
    ExecComplete{ execResult = Right names } -> RunOk names
    ExecBreak{..} -> RunBreak breakThreadId breakNames breakInfo

-- Remove in GHC 7.14
{-# DEPRECATED runStmt "use execStmt" #-}
-- | Run a statement in the current interactive context.  Statement
-- may bind multple values.
runStmt :: GhcMonad m => String -> SingleStep -> m RunResult
runStmt stmt step =
  execResultToRunResult <$> execStmt stmt execOptions { execSingleStep = step }

-- Remove in GHC 7.14
{-# DEPRECATED runStmtWithLocation "use execStmtWithLocation" #-}
runStmtWithLocation :: GhcMonad m => String -> Int ->
                       String -> SingleStep -> m RunResult
runStmtWithLocation source linenumber expr step = do
  execResultToRunResult <$>
     execStmt expr execOptions { execSingleStep = step
                               , execSourceFile = source
                               , execLineNumber = linenumber }

runDecls :: GhcMonad m => String -> m [Name]
runDecls = runDeclsWithLocation "<interactive>" 1

runDeclsWithLocation :: GhcMonad m => String -> Int -> String -> m [Name]
runDeclsWithLocation source linenumber expr =
  do
    hsc_env <- getSession
    (tyThings, ic) <- liftIO $ hscDeclsWithLocation hsc_env expr source linenumber

    setSession $ hsc_env { hsc_IC = ic }
    hsc_env <- getSession
    hsc_env' <- liftIO $ rttiEnvironment hsc_env
    modifySession (\_ -> hsc_env')
    return (map getName tyThings)


withVirtualCWD :: GhcMonad m => m a -> m a
withVirtualCWD m = do
  hsc_env <- getSession
  let ic = hsc_IC hsc_env

  let set_cwd = do
        dir <- liftIO $ getCurrentDirectory
        case ic_cwd ic of
           Just dir -> liftIO $ setCurrentDirectory dir
           Nothing  -> return ()
        return dir

      reset_cwd orig_dir = do
        virt_dir <- liftIO $ getCurrentDirectory
        hsc_env <- getSession
        let old_IC = hsc_IC hsc_env
        setSession hsc_env{  hsc_IC = old_IC{ ic_cwd = Just virt_dir } }
        liftIO $ setCurrentDirectory orig_dir

  gbracket set_cwd reset_cwd $ \_ -> m

parseImportDecl :: GhcMonad m => String -> m (ImportDecl RdrName)
parseImportDecl expr = withSession $ \hsc_env -> liftIO $ hscImport hsc_env expr

emptyHistory :: Int -> BoundedList History
emptyHistory size = nilBL size

handleRunStatus :: GhcMonad m
                => SingleStep -> String-> ([TyThing],GlobalRdrEnv) -> [Id]
                -> MVar () -> MVar Status -> Status -> BoundedList History
                -> m ExecResult

handleRunStatus step expr bindings final_ids
               breakMVar statusMVar status history
  | RunAndLogSteps <- step = tracing
  | otherwise              = not_tracing
 where
  tracing
    | Break is_exception apStack info tid <- status
    , not is_exception
    = do
       hsc_env <- getSession
       b <- liftIO $ isBreakEnabled hsc_env info
       if b
         then not_tracing
           -- This breakpoint is explicitly enabled; we want to stop
           -- instead of just logging it.
         else do
           let history' = mkHistory hsc_env apStack info `consBL` history
                 -- probably better make history strict here, otherwise
                 -- our BoundedList will be pointless.
           _ <- liftIO $ evaluate history'
           status <- withBreakAction True (hsc_dflags hsc_env)
                                     breakMVar statusMVar $ do
                     liftIO $ mask_ $ do
                        putMVar breakMVar ()  -- awaken the stopped thread
                        redirectInterrupts tid $
                          takeMVar statusMVar   -- and wait for the result
           handleRunStatus RunAndLogSteps expr bindings final_ids
                           breakMVar statusMVar status history'
    | otherwise
    = not_tracing

  not_tracing
    -- Hit a breakpoint
    | Break is_exception apStack info tid <- status
    = do
         hsc_env <- getSession
         let mb_info | is_exception = Nothing
                     | otherwise    = Just info
         (hsc_env1, names, span) <- liftIO $
           bindLocalsAtBreakpoint hsc_env apStack mb_info
         let
           resume = Resume
             { resumeStmt = expr, resumeThreadId = tid
             , resumeBreakMVar = breakMVar, resumeStatMVar = statusMVar
             , resumeBindings = bindings, resumeFinalIds = final_ids
             , resumeApStack = apStack, resumeBreakInfo = mb_info
             , resumeSpan = span, resumeHistory = toListBL history
             , resumeHistoryIx = 0 }
           hsc_env2 = pushResume hsc_env1 resume

         modifySession (\_ -> hsc_env2)
<<<<<<< HEAD
         return (RunBreak tid names mb_info)

    -- Completed with an exception
    | Complete (Left e) <- status
    = return (RunException e)
=======
         return (ExecBreak tid names mb_info)

    -- Completed with an exception
    | Complete (Left e) alloc <- status
    = return (ExecComplete (Left e) alloc)
>>>>>>> 96dc041a

    -- Completed successfully
    | Complete (Right hvals) allocs <- status
    = do hsc_env <- getSession
         let final_ic = extendInteractiveContextWithIds (hsc_IC hsc_env) final_ids
             final_names = map getName final_ids
         liftIO $ Linker.extendLinkEnv (zip final_names hvals)
         hsc_env' <- liftIO $ rttiEnvironment hsc_env{hsc_IC=final_ic}
         modifySession (\_ -> hsc_env')
<<<<<<< HEAD
         return (RunOk final_names)
=======
         return (ExecComplete (Right final_names) allocs)
>>>>>>> 96dc041a

    | otherwise
    = panic "handleRunStatus"  -- The above cases are in fact exhaustive

isBreakEnabled :: HscEnv -> BreakInfo -> IO Bool
isBreakEnabled hsc_env inf =
   case lookupUFM (hsc_HPT hsc_env) (moduleName (breakInfo_module inf)) of
       Just hmi -> do
         w <- getBreak (hsc_dflags hsc_env)
                       (modBreaks_flags (getModBreaks hmi))
                       (breakInfo_number inf)
         case w of Just n -> return (n /= 0); _other -> return False
       _ ->
         return False


foreign import ccall "&rts_stop_next_breakpoint" stepFlag      :: Ptr CInt
foreign import ccall "&rts_stop_on_exception"    exceptionFlag :: Ptr CInt

setStepFlag :: IO ()
setStepFlag = poke stepFlag 1
resetStepFlag :: IO ()
resetStepFlag = poke stepFlag 0

-- this points to the IO action that is executed when a breakpoint is hit
foreign import ccall "&rts_breakpoint_io_action"
   breakPointIOAction :: Ptr (StablePtr (Bool -> BreakInfo -> HValue -> IO ()))

-- When running a computation, we redirect ^C exceptions to the running
-- thread.  ToDo: we might want a way to continue even if the target
-- thread doesn't die when it receives the exception... "this thread
-- is not responding".
--
-- Careful here: there may be ^C exceptions flying around, so we start the new
-- thread blocked (forkIO inherits mask from the parent, #1048), and unblock
-- only while we execute the user's code.  We can't afford to lose the final
-- putMVar, otherwise deadlock ensues. (#1583, #1922, #1946)
sandboxIO :: DynFlags -> MVar Status -> IO [HValue] -> IO Status
sandboxIO dflags statusMVar thing =
   mask $ \restore -> -- fork starts blocked
     let runIt =
           liftM (uncurry Complete) $
           measureAlloc $
           try $ restore $ rethrow dflags $ thing
     in if gopt Opt_GhciSandbox dflags
        then do tid <- forkIO $ do res <- runIt
                                   putMVar statusMVar res -- empty: can't block
                redirectInterrupts tid $
                  takeMVar statusMVar

        else -- GLUT on OS X needs to run on the main thread. If you
             -- try to use it from another thread then you just get a
             -- white rectangle rendered. For this, or anything else
             -- with such restrictions, you can turn the GHCi sandbox off
             -- and things will be run in the main thread.
             --
             -- BUT, note that the debugging features (breakpoints,
             -- tracing, etc.) need the expression to be running in a
             -- separate thread, so debugging is only enabled when
             -- using the sandbox.
             runIt

--
-- While we're waiting for the sandbox thread to return a result, if
-- the current thread receives an asynchronous exception we re-throw
-- it at the sandbox thread and continue to wait.
--
-- This is for two reasons:
--
--  * So that ^C interrupts runStmt (e.g. in GHCi), allowing the
--    computation to run its exception handlers before returning the
--    exception result to the caller of runStmt.
--
--  * clients of the GHC API can terminate a runStmt in progress
--    without knowing the ThreadId of the sandbox thread (#1381)
--
-- NB. use a weak pointer to the thread, so that the thread can still
-- be considered deadlocked by the RTS and sent a BlockedIndefinitely
-- exception.  A symptom of getting this wrong is that conc033(ghci)
-- will hang.
--
redirectInterrupts :: ThreadId -> IO a -> IO a
redirectInterrupts target wait
  = do wtid <- mkWeakThreadId target
       wait `catch` \e -> do
          m <- deRefWeak wtid
          case m of
            Nothing -> wait
            Just target -> do throwTo target (e :: SomeException); wait

measureAlloc :: IO a -> IO (a,Word64)
measureAlloc io = do
  setAllocationCounter maxBound
  a <- io
  allocs <- getAllocationCounter
  return (a, fromIntegral (maxBound::Int64) - fromIntegral allocs)

-- We want to turn ^C into a break when -fbreak-on-exception is on,
-- but it's an async exception and we only break for sync exceptions.
-- Idea: if we catch and re-throw it, then the re-throw will trigger
-- a break.  Great - but we don't want to re-throw all exceptions, because
-- then we'll get a double break for ordinary sync exceptions (you'd have
-- to :continue twice, which looks strange).  So if the exception is
-- not "Interrupted", we unset the exception flag before throwing.
--
rethrow :: DynFlags -> IO a -> IO a
rethrow dflags io = Exception.catch io $ \se -> do
                   -- If -fbreak-on-error, we break unconditionally,
                   --  but with care of not breaking twice
                if gopt Opt_BreakOnError dflags &&
                   not (gopt Opt_BreakOnException dflags)
                    then poke exceptionFlag 1
                    else case fromException se of
                         -- If it is a "UserInterrupt" exception, we allow
                         --  a possible break by way of -fbreak-on-exception
                         Just UserInterrupt -> return ()
                         -- In any other case, we don't want to break
                         _ -> poke exceptionFlag 0

                Exception.throwIO se

-- This function sets up the interpreter for catching breakpoints, and
-- resets everything when the computation has stopped running.  This
-- is a not-very-good way to ensure that only the interactive
-- evaluation should generate breakpoints.
withBreakAction :: (ExceptionMonad m) =>
                   Bool -> DynFlags -> MVar () -> MVar Status -> m a -> m a
withBreakAction step dflags breakMVar statusMVar act
 = gbracket (liftIO setBreakAction) (liftIO . resetBreakAction) (\_ -> act)
 where
   setBreakAction = do
     stablePtr <- newStablePtr onBreak
     poke breakPointIOAction stablePtr
     when (gopt Opt_BreakOnException dflags) $ poke exceptionFlag 1
     when step $ setStepFlag
     return stablePtr
        -- Breaking on exceptions is not enabled by default, since it
        -- might be a bit surprising.  The exception flag is turned off
        -- as soon as it is hit, or in resetBreakAction below.

   onBreak is_exception info apStack = do
     tid <- myThreadId
     putMVar statusMVar (Break is_exception apStack info tid)
     takeMVar breakMVar

   resetBreakAction stablePtr = do
     poke breakPointIOAction noBreakStablePtr
     poke exceptionFlag 0
     resetStepFlag
     freeStablePtr stablePtr

noBreakStablePtr :: StablePtr (Bool -> BreakInfo -> HValue -> IO ())
noBreakStablePtr = unsafePerformIO $ newStablePtr noBreakAction

noBreakAction :: Bool -> BreakInfo -> HValue -> IO ()
noBreakAction False _ _ = putStrLn "*** Ignoring breakpoint"
noBreakAction True  _ _ = return () -- exception: just continue

resume :: GhcMonad m => (SrcSpan->Bool) -> SingleStep -> m RunResult
resume canLogSpan step = execResultToRunResult <$> resumeExec canLogSpan step

resumeExec :: GhcMonad m => (SrcSpan->Bool) -> SingleStep -> m ExecResult
resumeExec canLogSpan step
 = do
   hsc_env <- getSession
   let ic = hsc_IC hsc_env
       resume = ic_resume ic

   case resume of
     [] -> liftIO $
           throwGhcExceptionIO (ProgramError "not stopped at a breakpoint")
     (r:rs) -> do
        -- unbind the temporary locals by restoring the TypeEnv from
        -- before the breakpoint, and drop this Resume from the
        -- InteractiveContext.
        let (resume_tmp_te,resume_rdr_env) = resumeBindings r
            ic' = ic { ic_tythings = resume_tmp_te,
                       ic_rn_gbl_env = resume_rdr_env,
                       ic_resume   = rs }
        modifySession (\_ -> hsc_env{ hsc_IC = ic' })

        -- remove any bindings created since the breakpoint from the
        -- linker's environment
        let new_names = map getName (filter (`notElem` resume_tmp_te)
                                           (ic_tythings ic))
        liftIO $ Linker.deleteFromLinkEnv new_names

        when (isStep step) $ liftIO setStepFlag
        case r of
          Resume { resumeStmt = expr, resumeThreadId = tid
                 , resumeBreakMVar = breakMVar, resumeStatMVar = statusMVar
                 , resumeBindings = bindings, resumeFinalIds = final_ids
                 , resumeApStack = apStack, resumeBreakInfo = info, resumeSpan = span
                 , resumeHistory = hist } -> do
               withVirtualCWD $ do
                withBreakAction (isStep step) (hsc_dflags hsc_env)
                                        breakMVar statusMVar $ do
                status <- liftIO $ mask_ $ do
                             putMVar breakMVar ()
                                      -- this awakens the stopped thread...
                             redirectInterrupts tid $
                               takeMVar statusMVar
                                      -- and wait for the result
                let prevHistoryLst = fromListBL 50 hist
                    hist' = case info of
                       Nothing -> prevHistoryLst
                       Just i
                         | not $canLogSpan span -> prevHistoryLst
                         | otherwise -> mkHistory hsc_env apStack i `consBL`
                                                        fromListBL 50 hist
                handleRunStatus step expr bindings final_ids
                                breakMVar statusMVar status hist'

back :: GhcMonad m => Int -> m ([Name], Int, SrcSpan)
back n = moveHist (+n)

forward :: GhcMonad m => Int -> m ([Name], Int, SrcSpan)
forward n = moveHist (subtract n)

moveHist :: GhcMonad m => (Int -> Int) -> m ([Name], Int, SrcSpan)
moveHist fn = do
  hsc_env <- getSession
  case ic_resume (hsc_IC hsc_env) of
     [] -> liftIO $
           throwGhcExceptionIO (ProgramError "not stopped at a breakpoint")
     (r:rs) -> do
        let ix = resumeHistoryIx r
            history = resumeHistory r
            new_ix = fn ix
        --
        when (new_ix > length history) $ liftIO $
           throwGhcExceptionIO (ProgramError "no more logged breakpoints")
        when (new_ix < 0) $ liftIO $
           throwGhcExceptionIO (ProgramError "already at the beginning of the history")

        let
          update_ic apStack mb_info = do
            (hsc_env1, names, span) <- liftIO $ bindLocalsAtBreakpoint hsc_env
                                                apStack mb_info
            let ic = hsc_IC hsc_env1
                r' = r { resumeHistoryIx = new_ix }
                ic' = ic { ic_resume = r':rs }

            modifySession (\_ -> hsc_env1{ hsc_IC = ic' })

            return (names, new_ix, span)

        -- careful: we want apStack to be the AP_STACK itself, not a thunk
        -- around it, hence the cases are carefully constructed below to
        -- make this the case.  ToDo: this is v. fragile, do something better.
        if new_ix == 0
           then case r of
                   Resume { resumeApStack = apStack,
                            resumeBreakInfo = mb_info } ->
                          update_ic apStack mb_info
           else case history !! (new_ix - 1) of
                   History apStack info _ ->
                          update_ic apStack (Just info)

-- -----------------------------------------------------------------------------
-- After stopping at a breakpoint, add free variables to the environment
result_fs :: FastString
result_fs = fsLit "_result"

bindLocalsAtBreakpoint
        :: HscEnv
        -> HValue
        -> Maybe BreakInfo
        -> IO (HscEnv, [Name], SrcSpan)

-- Nothing case: we stopped when an exception was raised, not at a
-- breakpoint.  We have no location information or local variables to
-- bind, all we can do is bind a local variable to the exception
-- value.
bindLocalsAtBreakpoint hsc_env apStack Nothing = do
   let exn_occ = mkVarOccFS (fsLit "_exception")
       span    = mkGeneralSrcSpan (fsLit "<exception thrown>")
   exn_name <- newInteractiveBinder hsc_env exn_occ span

   let e_fs    = fsLit "e"
       e_name  = mkInternalName (getUnique e_fs) (mkTyVarOccFS e_fs) span
       e_tyvar = mkRuntimeUnkTyVar e_name liftedTypeKind
       exn_id  = Id.mkVanillaGlobal exn_name (mkTyVarTy e_tyvar)

       ictxt0 = hsc_IC hsc_env
       ictxt1 = extendInteractiveContextWithIds ictxt0 [exn_id]

   --
   Linker.extendLinkEnv [(exn_name, unsafeCoerce# apStack)]
   return (hsc_env{ hsc_IC = ictxt1 }, [exn_name], span)

-- Just case: we stopped at a breakpoint, we have information about the location
-- of the breakpoint and the free variables of the expression.
bindLocalsAtBreakpoint hsc_env apStack (Just info) = do

   let
       mod_name  = moduleName (breakInfo_module info)
       hmi       = expectJust "bindLocalsAtBreakpoint" $
                        lookupUFM (hsc_HPT hsc_env) mod_name
       breaks    = getModBreaks hmi
       index     = breakInfo_number info
       vars      = breakInfo_vars info
       result_ty = breakInfo_resty info
       occs      = modBreaks_vars breaks ! index
       span      = modBreaks_locs breaks ! index

           -- Filter out any unboxed ids;
           -- we can't bind these at the prompt
       pointers = filter (\(id,_) -> isPointer id) vars
       isPointer id | UnaryRep ty <- repType (idType id)
                    , PtrRep <- typePrimRep ty = True
                    | otherwise                = False

       (ids, offsets) = unzip pointers

       free_tvs = mapUnionVarSet (tyCoVarsOfType . idType) ids
                  `unionVarSet` tyCoVarsOfType result_ty

   -- It might be that getIdValFromApStack fails, because the AP_STACK
   -- has been accidentally evaluated, or something else has gone wrong.
   -- So that we don't fall over in a heap when this happens, just don't
   -- bind any free variables instead, and we emit a warning.
   mb_hValues <- mapM (getIdValFromApStack apStack) (map fromIntegral offsets)
   when (any isNothing mb_hValues) $
      debugTraceMsg (hsc_dflags hsc_env) 1 $
          text "Warning: _result has been evaluated, some bindings have been lost"


   us <- mkSplitUniqSupply 'I'   -- Dodgy; will give the same uniques every time
   let tv_subst     = newTyVars us free_tvs
       filtered_ids = [ id | (id, Just _hv) <- zip ids mb_hValues ]
       (_,tidy_tys) = tidyOpenTypes emptyTidyEnv $
                      map (substTy tv_subst . idType) filtered_ids

   new_ids     <- zipWith3M mkNewId occs tidy_tys filtered_ids
   result_name <- newInteractiveBinder hsc_env (mkVarOccFS result_fs) span

   let result_id = Id.mkVanillaGlobal result_name (substTy tv_subst result_ty)
       result_ok = isPointer result_id

       final_ids | result_ok = result_id : new_ids
                 | otherwise = new_ids
       ictxt0 = hsc_IC hsc_env
       ictxt1 = extendInteractiveContextWithIds ictxt0 final_ids
       names  = map idName new_ids

   Linker.extendLinkEnv [ (name,hval) | (name, Just hval) <- zip names mb_hValues ]
   when result_ok $ Linker.extendLinkEnv [(result_name, unsafeCoerce# apStack)]
   hsc_env1 <- rttiEnvironment hsc_env{ hsc_IC = ictxt1 }
   return (hsc_env1, if result_ok then result_name:names else names, span)
  where
        -- We need a fresh Unique for each Id we bind, because the linker
        -- state is single-threaded and otherwise we'd spam old bindings
        -- whenever we stop at a breakpoint.  The InteractveContext is properly
        -- saved/restored, but not the linker state.  See #1743, test break026.
<<<<<<< HEAD
   mkNewId :: TCvSubst -> OccName -> Id -> Unique -> Id
   mkNewId tv_subst occ id uniq
     = Id.mkVanillaGlobalWithInfo name ty (idInfo id)
     where
         loc    = nameSrcSpan (idName id)
         name   = mkInternalName uniq occ loc
         ty     = substTy tv_subst (idType id)
=======
   mkNewId :: OccName -> Type -> Id -> IO Id
   mkNewId occ ty old_id
     = do { name <- newInteractiveBinder hsc_env occ (getSrcSpan old_id)
          ; return (Id.mkVanillaGlobalWithInfo name ty (idInfo old_id)) }
>>>>>>> 96dc041a

   newTyVars :: UniqSupply -> TcTyVarSet -> TCvSubst
     -- Similarly, clone the type variables mentioned in the types
     -- we have here, *and* make them all RuntimeUnk tyars
   newTyVars us tvs
     = mkTopTCvSubst [ (tv, mkTyVarTy (mkRuntimeUnkTyVar name (tyVarKind tv)))
                     | (tv, uniq) <- varSetElems tvs `zip` uniqsFromSupply us
                     , let name = setNameUnique (tyVarName tv) uniq ]

rttiEnvironment :: HscEnv -> IO HscEnv
rttiEnvironment hsc_env@HscEnv{hsc_IC=ic} = do
   let tmp_ids = [id | AnId id <- ic_tythings ic]
       incompletelyTypedIds =
           [id | id <- tmp_ids
               , not $ noSkolems id
               , (occNameFS.nameOccName.idName) id /= result_fs]
   hsc_env' <- foldM improveTypes hsc_env (map idName incompletelyTypedIds)
   return hsc_env'
    where
     noSkolems = isEmptyVarSet . tyCoVarsOfType . idType
     improveTypes hsc_env@HscEnv{hsc_IC=ic} name = do
      let tmp_ids = [id | AnId id <- ic_tythings ic]
          Just id = find (\i -> idName i == name) tmp_ids
      if noSkolems id
         then return hsc_env
         else do
           mb_new_ty <- reconstructType hsc_env 10 id
           let old_ty = idType id
           case mb_new_ty of
             Nothing -> return hsc_env
             Just new_ty -> do
              case improveRTTIType hsc_env old_ty new_ty of
               Nothing -> return $
                        WARN(True, text (":print failed to calculate the "
                                           ++ "improvement for a type")) hsc_env
               Just subst -> do
                 let dflags = hsc_dflags hsc_env
                 when (dopt Opt_D_dump_rtti dflags) $
                      printInfoForUser dflags alwaysQualify $
                      fsep [text "RTTI Improvement for", ppr id, equals, ppr subst]

                 let ic' = substInteractiveContext ic subst
                 return hsc_env{hsc_IC=ic'}

getIdValFromApStack :: HValue -> Int -> IO (Maybe HValue)
getIdValFromApStack apStack (I# stackDepth) = do
   case getApStackVal# apStack (stackDepth +# 1#) of
                                -- The +1 is magic!  I don't know where it comes
                                -- from, but this makes things line up.  --SDM
        (# ok, result #) ->
            case ok of
              0# -> return Nothing -- AP_STACK not found
              _  -> return (Just (unsafeCoerce# result))

pushResume :: HscEnv -> Resume -> HscEnv
pushResume hsc_env resume = hsc_env { hsc_IC = ictxt1 }
  where
        ictxt0 = hsc_IC hsc_env
        ictxt1 = ictxt0 { ic_resume = resume : ic_resume ictxt0 }

-- -----------------------------------------------------------------------------
-- Abandoning a resume context

abandon :: GhcMonad m => m Bool
abandon = do
   hsc_env <- getSession
   let ic = hsc_IC hsc_env
       resume = ic_resume ic
   case resume of
      []    -> return False
      r:rs  -> do
         modifySession $ \_ -> hsc_env{ hsc_IC = ic { ic_resume = rs } }
         liftIO $ abandon_ r
         return True

abandonAll :: GhcMonad m => m Bool
abandonAll = do
   hsc_env <- getSession
   let ic = hsc_IC hsc_env
       resume = ic_resume ic
   case resume of
      []  -> return False
      rs  -> do
         modifySession $ \_ -> hsc_env{ hsc_IC = ic { ic_resume = [] } }
         liftIO $ mapM_ abandon_ rs
         return True

-- when abandoning a computation we have to
--      (a) kill the thread with an async exception, so that the
--          computation itself is stopped, and
--      (b) fill in the MVar.  This step is necessary because any
--          thunks that were under evaluation will now be updated
--          with the partial computation, which still ends in takeMVar,
--          so any attempt to evaluate one of these thunks will block
--          unless we fill in the MVar.
--      (c) wait for the thread to terminate by taking its status MVar.  This
--          step is necessary to prevent race conditions with
--          -fbreak-on-exception (see #5975).
--  See test break010.
abandon_ :: Resume -> IO ()
abandon_ r = do
  killThread (resumeThreadId r)
  putMVar (resumeBreakMVar r) ()
  _ <- takeMVar (resumeStatMVar r)
  return ()

-- -----------------------------------------------------------------------------
-- Bounded list, optimised for repeated cons

data BoundedList a = BL
                        {-# UNPACK #-} !Int  -- length
                        {-# UNPACK #-} !Int  -- bound
                        [a] -- left
                        [a] -- right,  list is (left ++ reverse right)

nilBL :: Int -> BoundedList a
nilBL bound = BL 0 bound [] []

consBL :: a -> BoundedList a -> BoundedList a
consBL a (BL len bound left right)
  | len < bound = BL (len+1) bound (a:left) right
  | null right  = BL len     bound [a]      $! tail (reverse left)
  | otherwise   = BL len     bound (a:left) $! tail right

toListBL :: BoundedList a -> [a]
toListBL (BL _ _ left right) = left ++ reverse right

fromListBL :: Int -> [a] -> BoundedList a
fromListBL bound l = BL (length l) bound l []

-- lenBL (BL len _ _ _) = len

-- -----------------------------------------------------------------------------
-- | Set the interactive evaluation context.
--
-- (setContext imports) sets the ic_imports field (which in turn
-- determines what is in scope at the prompt) to 'imports', and
-- constructs the ic_rn_glb_env environment to reflect it.
--
-- We retain in scope all the things defined at the prompt, and kept
-- in ic_tythings.  (Indeed, they shadow stuff from ic_imports.)

setContext :: GhcMonad m => [InteractiveImport] -> m ()
setContext imports
  = do { hsc_env <- getSession
       ; let dflags = hsc_dflags hsc_env
       ; all_env_err <- liftIO $ findGlobalRdrEnv hsc_env imports
       ; case all_env_err of
           Left (mod, err) ->
               liftIO $ throwGhcExceptionIO (formatError dflags mod err)
           Right all_env -> do {
       ; let old_ic        = hsc_IC hsc_env
             final_rdr_env = all_env `icExtendGblRdrEnv` ic_tythings old_ic
       ; modifySession $ \_ ->
         hsc_env{ hsc_IC = old_ic { ic_imports    = imports
                                  , ic_rn_gbl_env = final_rdr_env }}}}
  where
    formatError dflags mod err = ProgramError . showSDoc dflags $
      text "Cannot add module" <+> ppr mod <+>
      text "to context:" <+> text err

findGlobalRdrEnv :: HscEnv -> [InteractiveImport]
                 -> IO (Either (ModuleName, String) GlobalRdrEnv)
-- Compute the GlobalRdrEnv for the interactive context
findGlobalRdrEnv hsc_env imports
  = do { idecls_env <- hscRnImportDecls hsc_env idecls
                    -- This call also loads any orphan modules
       ; return $ case partitionEithers (map mkEnv imods) of
           ([], imods_env) -> Right (foldr plusGlobalRdrEnv idecls_env imods_env)
           (err : _, _)    -> Left err }
  where
    idecls :: [LImportDecl RdrName]
    idecls = [noLoc d | IIDecl d <- imports]

    imods :: [ModuleName]
    imods = [m | IIModule m <- imports]

    mkEnv mod = case mkTopLevEnv (hsc_HPT hsc_env) mod of
      Left err -> Left (mod, err)
      Right env -> Right env

availsToGlobalRdrEnv :: ModuleName -> [AvailInfo] -> GlobalRdrEnv
availsToGlobalRdrEnv mod_name avails
  = mkGlobalRdrEnv (gresFromAvails (Just imp_spec) avails)
  where
      -- We're building a GlobalRdrEnv as if the user imported
      -- all the specified modules into the global interactive module
    imp_spec = ImpSpec { is_decl = decl, is_item = ImpAll}
    decl = ImpDeclSpec { is_mod = mod_name, is_as = mod_name,
                         is_qual = False,
                         is_dloc = srcLocSpan interactiveSrcLoc }

mkTopLevEnv :: HomePackageTable -> ModuleName -> Either String GlobalRdrEnv
mkTopLevEnv hpt modl
  = case lookupUFM hpt modl of
      Nothing -> Left "not a home module"
      Just details ->
         case mi_globals (hm_iface details) of
                Nothing  -> Left "not interpreted"
                Just env -> Right env

-- | Get the interactive evaluation context, consisting of a pair of the
-- set of modules from which we take the full top-level scope, and the set
-- of modules from which we take just the exports respectively.
getContext :: GhcMonad m => m [InteractiveImport]
getContext = withSession $ \HscEnv{ hsc_IC=ic } ->
             return (ic_imports ic)

-- | Returns @True@ if the specified module is interpreted, and hence has
-- its full top-level scope available.
moduleIsInterpreted :: GhcMonad m => Module -> m Bool
moduleIsInterpreted modl = withSession $ \h ->
 if moduleUnitId modl /= thisPackage (hsc_dflags h)
        then return False
        else case lookupUFM (hsc_HPT h) (moduleName modl) of
                Just details       -> return (isJust (mi_globals (hm_iface details)))
                _not_a_home_module -> return False

-- | Looks up an identifier in the current interactive context (for :info)
-- Filter the instances by the ones whose tycons (or clases resp)
-- are in scope (qualified or otherwise).  Otherwise we list a whole lot too many!
-- The exact choice of which ones to show, and which to hide, is a judgement call.
--      (see Trac #1581)
getInfo :: GhcMonad m => Bool -> Name -> m (Maybe (TyThing,Fixity,[ClsInst],[FamInst]))
getInfo allInfo name
  = withSession $ \hsc_env ->
    do mb_stuff <- liftIO $ hscTcRnGetInfo hsc_env name
       case mb_stuff of
         Nothing -> return Nothing
         Just (thing, fixity, cls_insts, fam_insts) -> do
           let rdr_env = ic_rn_gbl_env (hsc_IC hsc_env)

           -- Filter the instances based on whether the constituent names of their
           -- instance heads are all in scope.
           let cls_insts' = filter (plausible rdr_env . orphNamesOfClsInst) cls_insts
               fam_insts' = filter (plausible rdr_env . orphNamesOfFamInst) fam_insts
           return (Just (thing, fixity, cls_insts', fam_insts'))
  where
    plausible rdr_env names
          -- Dfun involving only names that are in ic_rn_glb_env
        = allInfo
       || all ok (nameSetElems names)
        where   -- A name is ok if it's in the rdr_env,
                -- whether qualified or not
          ok n | n == name         = True       -- The one we looked for in the first place!
               | isBuiltInSyntax n = True
               | isExternalName n  = any ((== n) . gre_name)
                                         (lookupGRE_Name rdr_env n)
               | otherwise         = True

-- | Returns all names in scope in the current interactive context
getNamesInScope :: GhcMonad m => m [Name]
getNamesInScope = withSession $ \hsc_env -> do
  return (map gre_name (globalRdrEnvElts (ic_rn_gbl_env (hsc_IC hsc_env))))

getRdrNamesInScope :: GhcMonad m => m [RdrName]
getRdrNamesInScope = withSession $ \hsc_env -> do
  let
      ic = hsc_IC hsc_env
      gbl_rdrenv = ic_rn_gbl_env ic
      gbl_names = concatMap greRdrNames $ globalRdrEnvElts gbl_rdrenv
  return gbl_names


-- | Parses a string as an identifier, and returns the list of 'Name's that
-- the identifier can refer to in the current interactive context.
parseName :: GhcMonad m => String -> m [Name]
parseName str = withSession $ \hsc_env -> liftIO $
   do { lrdr_name <- hscParseIdentifier hsc_env str
      ; hscTcRnLookupRdrName hsc_env lrdr_name }

-- -----------------------------------------------------------------------------
-- Getting the type of an expression

-- | Get the type of an expression
-- Returns its most general type
exprType :: GhcMonad m => String -> m Type
exprType expr = withSession $ \hsc_env -> do
   ty <- liftIO $ hscTcExpr hsc_env expr
   return $ tidyType emptyTidyEnv ty

-- -----------------------------------------------------------------------------
-- Getting the kind of a type

-- | Get the kind of a  type
typeKind  :: GhcMonad m => Bool -> String -> m (Type, Kind)
typeKind normalise str = withSession $ \hsc_env -> do
   liftIO $ hscKcType hsc_env normalise str

-----------------------------------------------------------------------------
-- Compile an expression, run it and deliver the result

-- | Parse an expression, the parsed expression can be further processed and
-- passed to compileParsedExpr.
parseExpr :: GhcMonad m => String -> m (LHsExpr RdrName)
parseExpr expr = withSession $ \hsc_env -> do
  liftIO $ runInteractiveHsc hsc_env $ hscParseExpr expr

-- | Compile an expression, run it and deliver the resulting HValue.
compileExpr :: GhcMonad m => String -> m HValue
compileExpr expr = do
  parsed_expr <- parseExpr expr
  compileParsedExpr parsed_expr

-- | Compile an parsed expression (before renaming), run it and deliver
-- the resulting HValue.
compileParsedExpr :: GhcMonad m => LHsExpr RdrName -> m HValue
compileParsedExpr expr@(L loc _) = withSession $ \hsc_env -> do
  -- > let _compileParsedExpr = expr
  -- Create let stmt from expr to make hscParsedStmt happy.
  -- We will ignore the returned [Id], namely [expr_id], and not really
  -- create a new binding.
  let expr_fs = fsLit "_compileParsedExpr"
      expr_name = mkInternalName (getUnique expr_fs) (mkTyVarOccFS expr_fs) loc
      let_stmt = L loc . LetStmt . HsValBinds $
        ValBindsIn (unitBag $ mkHsVarBind loc (getRdrName expr_name) expr) []

  Just (ids, hvals_io, fix_env) <- liftIO $ hscParsedStmt hsc_env let_stmt
  updateFixityEnv fix_env
  hvals <- liftIO hvals_io
  case (ids, hvals) of
    ([_expr_id], [hval]) -> return hval
    _ -> panic "compileParsedExpr"

-- | Compile an expression, run it and return the result as a Dynamic.
dynCompileExpr :: GhcMonad m => String -> m Dynamic
dynCompileExpr expr = do
  parsed_expr <- parseExpr expr
  -- > Data.Dynamic.toDyn expr
  let loc = getLoc parsed_expr
      to_dyn_expr = mkHsApp (L loc . HsVar $ getRdrName toDynName) parsed_expr
  hval <- compileParsedExpr to_dyn_expr
  return (unsafeCoerce# hval :: Dynamic)

-----------------------------------------------------------------------------
-- show a module and it's source/object filenames

showModule :: GhcMonad m => ModSummary -> m String
showModule mod_summary =
    withSession $ \hsc_env -> do
        interpreted <- isModuleInterpreted mod_summary
        let dflags = hsc_dflags hsc_env
        return (showModMsg dflags (hscTarget dflags) interpreted mod_summary)

isModuleInterpreted :: GhcMonad m => ModSummary -> m Bool
isModuleInterpreted mod_summary = withSession $ \hsc_env ->
  case lookupUFM (hsc_HPT hsc_env) (ms_mod_name mod_summary) of
        Nothing       -> panic "missing linkable"
        Just mod_info -> return (not obj_linkable)
                      where
                         obj_linkable = isObjectLinkable (expectJust "showModule" (hm_linkable mod_info))

----------------------------------------------------------------------------
-- RTTI primitives

obtainTermFromVal :: HscEnv -> Int -> Bool -> Type -> a -> IO Term
obtainTermFromVal hsc_env bound force ty x =
              cvObtainTerm hsc_env bound force ty (unsafeCoerce# x)

obtainTermFromId :: HscEnv -> Int -> Bool -> Id -> IO Term
obtainTermFromId hsc_env bound force id =  do
              hv <- Linker.getHValue hsc_env (varName id)
              cvObtainTerm hsc_env bound force (idType id) hv

-- Uses RTTI to reconstruct the type of an Id, making it less polymorphic
reconstructType :: HscEnv -> Int -> Id -> IO (Maybe Type)
reconstructType hsc_env bound id = do
              hv <- Linker.getHValue hsc_env (varName id)
              cvReconstructType hsc_env bound (idType id) hv

mkRuntimeUnkTyVar :: Name -> Kind -> TyVar
mkRuntimeUnkTyVar name kind = mkTcTyVar name kind RuntimeUnk
#endif /* GHCI */<|MERGE_RESOLUTION|>--- conflicted
+++ resolved
@@ -341,19 +341,11 @@
            hsc_env2 = pushResume hsc_env1 resume
 
          modifySession (\_ -> hsc_env2)
-<<<<<<< HEAD
-         return (RunBreak tid names mb_info)
-
-    -- Completed with an exception
-    | Complete (Left e) <- status
-    = return (RunException e)
-=======
          return (ExecBreak tid names mb_info)
 
     -- Completed with an exception
     | Complete (Left e) alloc <- status
     = return (ExecComplete (Left e) alloc)
->>>>>>> 96dc041a
 
     -- Completed successfully
     | Complete (Right hvals) allocs <- status
@@ -363,11 +355,7 @@
          liftIO $ Linker.extendLinkEnv (zip final_names hvals)
          hsc_env' <- liftIO $ rttiEnvironment hsc_env{hsc_IC=final_ic}
          modifySession (\_ -> hsc_env')
-<<<<<<< HEAD
-         return (RunOk final_names)
-=======
          return (ExecComplete (Right final_names) allocs)
->>>>>>> 96dc041a
 
     | otherwise
     = panic "handleRunStatus"  -- The above cases are in fact exhaustive
@@ -723,20 +711,10 @@
         -- state is single-threaded and otherwise we'd spam old bindings
         -- whenever we stop at a breakpoint.  The InteractveContext is properly
         -- saved/restored, but not the linker state.  See #1743, test break026.
-<<<<<<< HEAD
-   mkNewId :: TCvSubst -> OccName -> Id -> Unique -> Id
-   mkNewId tv_subst occ id uniq
-     = Id.mkVanillaGlobalWithInfo name ty (idInfo id)
-     where
-         loc    = nameSrcSpan (idName id)
-         name   = mkInternalName uniq occ loc
-         ty     = substTy tv_subst (idType id)
-=======
    mkNewId :: OccName -> Type -> Id -> IO Id
    mkNewId occ ty old_id
      = do { name <- newInteractiveBinder hsc_env occ (getSrcSpan old_id)
           ; return (Id.mkVanillaGlobalWithInfo name ty (idInfo old_id)) }
->>>>>>> 96dc041a
 
    newTyVars :: UniqSupply -> TcTyVarSet -> TCvSubst
      -- Similarly, clone the type variables mentioned in the types

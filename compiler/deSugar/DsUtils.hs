--- conflicted
+++ resolved
@@ -33,15 +33,7 @@
         mkSelectorBinds,
 
         selectSimpleMatchVarL, selectMatchVars, selectMatchVar,
-<<<<<<< HEAD
-        mkOptTickBox, mkBinaryTickBox,
-
-        DsType, DsCoercion, DsVar, DsId, DsTyVar, DsEvVar, DsIdSet,
-        dsVar, dsVars, dsType, dsExportTypes,
-        dsTickish, dsCoercion
-=======
         mkOptTickBox, mkBinaryTickBox, getUnBangedLPat
->>>>>>> f40fe62d
     ) where
 
 #include "HsVersions.h"
@@ -99,7 +91,7 @@
 otherwise, make one up.
 -}
 
-selectSimpleMatchVarL :: LPat Id -> DsM DsId
+selectSimpleMatchVarL :: LPat Id -> DsM Id
 selectSimpleMatchVarL pat = selectMatchVar (unLoc pat)
 
 -- (selectMatchVars ps tys) chooses variables of type tys
@@ -118,17 +110,16 @@
 --    Then we must not choose (x::Int) as the matching variable!
 -- And nowadays we won't, because the (x::Int) will be wrapped in a CoPat
 
-selectMatchVars :: [Pat Id] -> DsM [DsId]
+selectMatchVars :: [Pat Id] -> DsM [Id]
 selectMatchVars ps = mapM selectMatchVar ps
 
-selectMatchVar :: Pat Id -> DsM DsId
+selectMatchVar :: Pat Id -> DsM Id
 selectMatchVar (BangPat pat) = selectMatchVar (unLoc pat)
 selectMatchVar (LazyPat pat) = selectMatchVar (unLoc pat)
 selectMatchVar (ParPat pat)  = selectMatchVar (unLoc pat)
-selectMatchVar (VarPat var)  = dsVar (localiseId var)  -- Note [Localise pattern binders]
-selectMatchVar (AsPat var _) = dsVar (unLoc var)
-selectMatchVar other_pat     = do { ty' <- dsType (hsPatType other_pat)
-                                  ; newSysLocalDs ty' }
+selectMatchVar (VarPat var)  = return (localiseId var)  -- Note [Localise pattern binders]
+selectMatchVar (AsPat var _) = return (unLoc var)
+selectMatchVar other_pat     = newSysLocalDs (hsPatType other_pat)
                                   -- OK, better make up one...
 
 {-
@@ -231,11 +222,11 @@
 adjustMatchResultDs encl_fn (MatchResult can_it_fail body_fn)
   = MatchResult can_it_fail (\fail -> encl_fn =<< body_fn fail)
 
-wrapBinds :: [(DsVar,DsVar)] -> CoreExpr -> CoreExpr
+wrapBinds :: [(Var,Var)] -> CoreExpr -> CoreExpr
 wrapBinds [] e = e
 wrapBinds ((new,old):prs) e = wrapBind new old (wrapBinds prs e)
 
-wrapBind :: DsVar -> DsVar -> CoreExpr -> CoreExpr
+wrapBind :: Var -> Var -> CoreExpr -> CoreExpr
 wrapBind new old body   -- NB: this function must deal with term
   | new==old    = body  -- variables, type variables or coercion variables
   | otherwise   = Let (NonRec new (varToCoreExpr old)) body
@@ -245,11 +236,11 @@
 
 -- (mkViewMatchResult var' viewExpr var mr) makes the expression
 -- let var' = viewExpr var in mr
-mkViewMatchResult :: DsId -> CoreExpr -> DsId -> MatchResult -> MatchResult
+mkViewMatchResult :: Id -> CoreExpr -> Id -> MatchResult -> MatchResult
 mkViewMatchResult var' viewExpr var =
     adjustMatchResult (mkCoreLet (NonRec var' (mkCoreAppDs (text "mkView" <+> ppr var') viewExpr (Var var))))
 
-mkEvalMatchResult :: DsId -> DsType -> MatchResult -> MatchResult
+mkEvalMatchResult :: Id -> Type -> MatchResult -> MatchResult
 mkEvalMatchResult var ty
   = adjustMatchResult (\e -> Case (Var var) var ty [(DEFAULT, [], e)])
 
@@ -258,8 +249,8 @@
   = MatchResult CanFail (\fail -> do body <- body_fn fail
                                      return (mkIfThenElse pred_expr body fail))
 
-mkCoPrimCaseMatchResult :: DsId                      -- Scrutinee
-                        -> DsType                    -- Type of the case
+mkCoPrimCaseMatchResult :: Id                        -- Scrutinee
+                        -> Type                      -- Type of the case
                         -> [(Literal, MatchResult)]  -- Alternatives
                         -> MatchResult               -- Literals are all unlifted
 mkCoPrimCaseMatchResult var ty match_alts
@@ -276,14 +267,14 @@
             return (LitAlt lit, [], body)
 
 data CaseAlt a = MkCaseAlt{ alt_pat :: a,
-                            alt_bndrs :: [DsVar],
+                            alt_bndrs :: [Var],
                             alt_wrapper :: HsWrapper,
                             alt_result :: MatchResult }
 
 mkCoAlgCaseMatchResult
   :: DynFlags
-  -> DsId               -- Scrutinee
-  -> DsType             -- Type of exp
+  -> Id                 -- Scrutinee
+  -> Type               -- Type of exp
   -> [CaseAlt DataCon]  -- Alternatives (bndrs *include* tyvars, dicts)
   -> MatchResult
 mkCoAlgCaseMatchResult dflags var ty match_alts
@@ -338,13 +329,13 @@
         _              -> panic "DsUtils: you may not mix `[:...:]' with `PArr' patterns"
     isPArrFakeAlts [] = panic "DsUtils: unexpectedly found an empty list of PArr fake alternatives"
 
-mkCoSynCaseMatchResult :: DsId -> DsType -> CaseAlt PatSyn -> MatchResult
+mkCoSynCaseMatchResult :: Id -> Type -> CaseAlt PatSyn -> MatchResult
 mkCoSynCaseMatchResult var ty alt = MatchResult CanFail $ mkPatSynCase var ty alt
 
 sort_alts :: [CaseAlt DataCon] -> [CaseAlt DataCon]
 sort_alts = sortWith (dataConTag . alt_pat)
 
-mkPatSynCase :: DsId -> DsType -> CaseAlt PatSyn -> CoreExpr -> DsM CoreExpr
+mkPatSynCase :: Id -> Type -> CaseAlt PatSyn -> CoreExpr -> DsM CoreExpr
 mkPatSynCase var ty alt fail = do
     matcher <- dsLExpr $ mkLHsWrap wrapper $
                          nlHsTyApp matcher [getLevity "mkPatSynCase" ty, ty]
@@ -363,7 +354,7 @@
     ensure_unstrict cont | needs_void_lam = Lam voidArgId cont
                          | otherwise      = cont
 
-mkDataConCase :: DsId -> DsType -> [CaseAlt DataCon] -> MatchResult
+mkDataConCase :: Id -> Type -> [CaseAlt DataCon] -> MatchResult
 mkDataConCase _   _  []            = panic "mkDataConCase: no alternatives"
 mkDataConCase var ty alts@(alt1:_) = MatchResult fail_flag mk_case
   where
@@ -417,7 +408,7 @@
 --   parallel arrays, which are introduced by `tidy1' in the `PArrPat'
 --   case
 --
-mkPArrCase :: DynFlags -> DsId -> DsType -> [CaseAlt DataCon] -> CoreExpr -> DsM CoreExpr
+mkPArrCase :: DynFlags -> Id -> Type -> [CaseAlt DataCon] -> CoreExpr -> DsM CoreExpr
 mkPArrCase dflags var ty sorted_alts fail = do
     lengthP <- dsDPHBuiltin lengthPVar
     alt <- unboxAlt
@@ -461,8 +452,8 @@
 ************************************************************************
 -}
 
-mkErrorAppDs :: DsId            -- The error function
-             -> DsType          -- Type to which it should be applied
+mkErrorAppDs :: Id              -- The error function
+             -> Type            -- Type to which it should be applied
              -> SDoc            -- The error message string to pass
              -> DsM CoreExpr
 
@@ -619,23 +610,6 @@
      (p,q) = e
 -}
 
-<<<<<<< HEAD
-mkSelectorBinds :: [[Tickish DsId]] -- ticks to add, possibly
-                -> LPat Id          -- The pattern
-                -> CoreExpr         -- Expression to which the pattern is bound
-                -> DsM [(DsId,CoreExpr)]
-
-mkSelectorBinds ticks (L _ (VarPat v)) val_expr
-  = do { v' <- dsVar v
-       ; return [(v', case ticks of
-                        [t] -> mkOptTickBox t val_expr
-                        _   -> val_expr)] }
-
-mkSelectorBinds ticks pat val_expr
-  | null binders
-  = return []
-
-=======
 mkSelectorBinds :: Bool           -- ^ is strict
                 -> [[Tickish Id]] -- ^ ticks to add, possibly
                 -> LPat Id        -- ^ The pattern
@@ -654,10 +628,9 @@
 mkSelectorBinds is_strict ticks pat val_expr
   | null binders, not is_strict
   = return (Nothing, [])
->>>>>>> f40fe62d
   | isSingleton binders || is_simple_lpat pat
     -- See Note [mkSelectorBinds]
-  = do { pat_ty <- dsType (hsLPatType pat)
+  = do { let pat_ty = hsLPatType pat
        ; val_var <- newSysLocalDs pat_ty
         -- Make up 'v' in Note [mkSelectorBinds]
         -- NB: give it the type of *pattern* p, not the type of the *rhs* e.
@@ -868,7 +841,7 @@
 *                                                                      *
 ********************************************************************* -}
 
-mkOptTickBox :: [Tickish DsId] -> CoreExpr -> CoreExpr
+mkOptTickBox :: [Tickish Id] -> CoreExpr -> CoreExpr
 mkOptTickBox = flip (foldr Tick)
 
 mkBinaryTickBox :: Int -> Int -> CoreExpr -> DsM CoreExpr
@@ -885,61 +858,6 @@
                        , (DataAlt trueDataCon,  [], trueBox)
                        ]
 
-<<<<<<< HEAD
-{-
-************************************************************************
-*                                                                      *
-    Applying the DS coercion substitution
-*                                                                      *
-************************************************************************
-
-See also Note [No top-level coercions] in DsBinds
--}
-
-type DsType     = Type
-type DsCoercion = Coercion
-type DsId       = Id
-type DsVar      = Var
-type DsTyVar    = TyVar
-type DsEvVar    = EvVar
-type DsIdSet    = IdSet
-
-ds_mk_subst :: TyCoVarSet -> DsM TCvSubst
-ds_mk_subst fvs
-  = do { cv_env <- dsGetCvSubstEnv
-       ; let in_scope = mkInScopeSet $
-                        fvs `unionVarSet` tyCoVarsOfCos (varEnvElts cv_env)
-       ; return $ mkTCvSubst in_scope (emptyTvSubstEnv, cv_env) }
-
-dsType :: Type -> DsM DsType
-dsType ty
-  = do { subst <- ds_mk_subst (tyCoVarsOfType ty)
-       ; return (substTy subst ty) }
-
-dsCoercion :: Coercion -> DsM DsCoercion
-dsCoercion co
-  = do { subst <- ds_mk_subst (tyCoVarsOfCo co)
-       ; return (substCo subst co) }
-
-dsVar :: Var -> DsM DsVar
-dsVar = updateVarTypeM dsType
-
-dsVars :: [Var] -> DsM [DsVar]
-dsVars = mapM (updateVarTypeM dsType)
-
-dsExportTypes :: ABExport Id -> DsM (ABExport DsId)
-dsExportTypes exp@(ABE { abe_mono = mono, abe_poly = poly })
-  = do { mono' <- dsVar mono
-       ; poly' <- dsVar poly
-       ; return (exp { abe_mono = mono', abe_poly = poly' }) }
-
-dsTickish :: Tickish Id -> DsM (Tickish DsId)
-dsTickish t@(Breakpoint { breakpointFVs = fvs })
-  = do { fvs' <- dsVars fvs
-       ; return $ t { breakpointFVs = fvs' } }
-
-dsTickish t = return t
-=======
 
 
 -- *******************************************************************
@@ -966,5 +884,4 @@
   | xopt Opt_Strict dflags
   = (False,p)
 getUnBangedLPat dflags p
-  = (xopt Opt_Strict dflags,p)
->>>>>>> f40fe62d
+  = (xopt Opt_Strict dflags,p)
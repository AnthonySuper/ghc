--- conflicted
+++ resolved
@@ -8,12 +8,12 @@
 \begin{code}
 {-# LANGUAGE CPP #-}
 module DsCCall
-        ( dsCCall
-        , mkFCall
-        , unboxArg
-        , boxResult
-        , resultWrapper
-        ) where
+	( dsCCall
+	, mkFCall
+	, unboxArg
+	, boxResult
+	, resultWrapper
+	) where
 
 #include "HsVersions.h"
 
@@ -79,15 +79,15 @@
    |
    V
    \ s# -> case (ccall# foo [ r, t1#, ... tm# ] s# e1# ... em#) of
-          (StateAnd<r># result# state#) -> (R# result#, realWorld#)
+	  (StateAnd<r># result# state#) -> (R# result#, realWorld#)
 \end{verbatim}
 
 \begin{code}
 dsCCall :: CLabelString -- C routine to invoke
-        -> [CoreExpr]   -- Arguments (desugared)
-        -> Safety       -- Safety of the call
-        -> Type         -- Type of the result: IO t
-        -> DsM CoreExpr -- Result, of type ???
+	-> [CoreExpr]   -- Arguments (desugared)
+	-> Safety       -- Safety of the call
+	-> Type         -- Type of the result: IO t
+	-> DsM CoreExpr -- Result, of type ???
 
 dsCCall lbl args may_gc result_ty
   = do (unboxed_args, arg_wrappers) <- mapAndUnzipM unboxArg args
@@ -95,15 +95,15 @@
        uniq <- newUnique
        dflags <- getDynFlags
        let
-           target = StaticTarget lbl Nothing True
-           the_fcall    = CCall (CCallSpec target CCallConv may_gc)
-           the_prim_app = mkFCall dflags uniq the_fcall unboxed_args ccall_result_ty
+	   target = StaticTarget lbl Nothing True
+	   the_fcall    = CCall (CCallSpec target CCallConv may_gc)
+	   the_prim_app = mkFCall dflags uniq the_fcall unboxed_args ccall_result_ty
        return (foldr ($) (res_wrapper the_prim_app) arg_wrappers)
 
 mkFCall :: DynFlags -> Unique -> ForeignCall
-        -> [CoreExpr]   -- Args
-        -> Type         -- Result type
-        -> CoreExpr
+	-> [CoreExpr]   -- Args
+	-> Type         -- Result type
+	-> CoreExpr
 -- Construct the ccall.  The only tricky bit is that the ccall Id should have
 -- no free vars, so if any of the arg tys do we must give it a polymorphic type.
 --      [I forget *why* it should have no free vars!]
@@ -118,21 +118,16 @@
   where
     arg_tys = map exprType val_args
     body_ty = (mkFunTys arg_tys res_ty)
-<<<<<<< HEAD
     tyvars  = varSetElems (tyCoVarsOfType body_ty)
-    ty 	    = mkInvForAllTys tyvars body_ty
-=======
-    tyvars  = varSetElems (tyVarsOfType body_ty)
-    ty      = mkForAllTys tyvars body_ty
->>>>>>> d5e48748
+    ty	    = mkInvForAllTys tyvars body_ty
     the_fcall_id = mkFCallId dflags uniq the_fcall ty
 \end{code}
 
 \begin{code}
 unboxArg :: CoreExpr                    -- The supplied argument
-         -> DsM (CoreExpr,              -- To pass as the actual argument
-                 CoreExpr -> CoreExpr   -- Wrapper to unbox the arg
-                )
+	 -> DsM (CoreExpr,              -- To pass as the actual argument
+		 CoreExpr -> CoreExpr   -- Wrapper to unbox the arg
+		)
 -- Example: if the arg is e::Int, unboxArg will return
 --      (x#::Int#, \W. case x of I# x# -> W)
 -- where W is a CoreExpr that probably mentions x#
@@ -152,24 +147,24 @@
   = do dflags <- getDynFlags
        prim_arg <- newSysLocalDs intPrimTy
        return (Var prim_arg,
-              \ body -> Case (mkWildCase arg arg_ty intPrimTy
-                                       [(DataAlt falseDataCon,[],mkIntLit dflags 0),
-                                        (DataAlt trueDataCon, [],mkIntLit dflags 1)])
-                                        -- In increasing tag order!
-                             prim_arg
-                             (exprType body)
-                             [(DEFAULT,[],body)])
+	      \ body -> Case (mkWildCase arg arg_ty intPrimTy
+				       [(DataAlt falseDataCon,[],mkIntLit dflags 0),
+					(DataAlt trueDataCon, [],mkIntLit dflags 1)])
+					-- In increasing tag order!
+			     prim_arg
+			     (exprType body)
+			     [(DEFAULT,[],body)])
 
   -- Data types with a single constructor, which has a single, primitive-typed arg
   -- This deals with Int, Float etc; also Ptr, ForeignPtr
   | is_product_type && data_con_arity == 1
   = ASSERT2(isUnLiftedType data_con_arg_ty1, pprType arg_ty)
-                        -- Typechecker ensures this
+			-- Typechecker ensures this
     do case_bndr <- newSysLocalDs arg_ty
        prim_arg <- newSysLocalDs data_con_arg_ty1
        return (Var prim_arg,
-               \ body -> Case arg case_bndr (exprType body) [(DataAlt data_con,[prim_arg],body)]
-              )
+	       \ body -> Case arg case_bndr (exprType body) [(DataAlt data_con,[prim_arg],body)]
+	      )
 
   -- Byte-arrays, both mutable and otherwise; hack warning
   -- We're looking for values of type ByteArray, MutableByteArray
@@ -183,8 +178,8 @@
   = do case_bndr <- newSysLocalDs arg_ty
        vars@[_l_var, _r_var, arr_cts_var] <- newSysLocalsDs data_con_arg_tys
        return (Var arr_cts_var,
-               \ body -> Case arg case_bndr (exprType body) [(DataAlt data_con,vars,body)]
-              )
+	       \ body -> Case arg case_bndr (exprType body) [(DataAlt data_con,vars,body)]
+	      )
 
   | otherwise
   = do l <- getSrcSpanDs
@@ -205,7 +200,7 @@
 
 \begin{code}
 boxResult :: Type
-          -> DsM (Type, CoreExpr -> CoreExpr)
+	  -> DsM (Type, CoreExpr -> CoreExpr)
 
 -- Takes the result of the user-level ccall:
 --      either (IO t),
@@ -220,26 +215,25 @@
 
 boxResult result_ty
   | Just (io_tycon, io_res_ty) <- tcSplitIOType_maybe result_ty
-<<<<<<< HEAD
-	-- isIOType_maybe handles the case where the type is a 
+	-- isIOType_maybe handles the case where the type is a
 	-- simple wrapping of IO.  E.g.
-	-- 	newtype Wrap a = W (IO a)
+	--	newtype Wrap a = W (IO a)
 	-- No coercion necessary because its a non-recursive newtype
 	-- (If we wanted to handle a *recursive* newtype too, we'd need
 	-- another case, and a coercion.)
-   	-- The result is IO t, so wrap the result in an IO constructor
+	-- The result is IO t, so wrap the result in an IO constructor
   = do	{ res <- resultWrapper io_res_ty
-	; let extra_result_tys 
+	; let extra_result_tys
 		= case res of
-		     (Just ty,_) 
-		       | isUnboxedTupleType ty 
+		     (Just ty,_)
+		       | isUnboxedTupleType ty
 		       -> let Just ls = tyConAppArgs_maybe ty in tail ls
 		     _ -> []
 
 	      return_result state anss
-                = mkCoreUbxTup
-                    (realWorldStatePrimTy : io_res_ty : extra_result_tys)
-                    (state : anss)
+		= mkCoreUbxTup
+		    (realWorldStatePrimTy : io_res_ty : extra_result_tys)
+		    (state : anss)
 
 	; (ccall_res_ty, the_alt) <- mk_alt return_result res
 
@@ -249,54 +243,15 @@
 
 	      wrap the_call =
 			      mkApps (Var toIOCon)
-			    	     [ Type io_res_ty, 
-			    	       Lam state_id $
-			    	       mkWildCase (App the_call (Var state_id))
-			    	     	     ccall_res_ty
-			                     (coreAltType the_alt) 
-			    	     	     [the_alt]
-			    	     ]
+				     [ Type io_res_ty,
+				       Lam state_id $
+				       mkWildCase (App the_call (Var state_id))
+					     ccall_res_ty
+					     (coreAltType the_alt)
+					     [the_alt]
+				     ]
 
 	; return (realWorldStatePrimTy `mkFunTy` ccall_res_ty, wrap) }
-=======
-        -- isIOType_maybe handles the case where the type is a
-        -- simple wrapping of IO.  E.g.
-        --      newtype Wrap a = W (IO a)
-        -- No coercion necessary because its a non-recursive newtype
-        -- (If we wanted to handle a *recursive* newtype too, we'd need
-        -- another case, and a coercion.)
-        -- The result is IO t, so wrap the result in an IO constructor
-  = do  { res <- resultWrapper io_res_ty
-        ; let extra_result_tys
-                = case res of
-                     (Just ty,_)
-                       | isUnboxedTupleType ty
-                       -> let Just ls = tyConAppArgs_maybe ty in tail ls
-                     _ -> []
-
-              return_result state anss
-                = mkCoreConApps (tupleCon UnboxedTuple (2 + length extra_result_tys))
-                                (map Type (realWorldStatePrimTy : io_res_ty : extra_result_tys)
-                                 ++ (state : anss))
-
-        ; (ccall_res_ty, the_alt) <- mk_alt return_result res
-
-        ; state_id <- newSysLocalDs realWorldStatePrimTy
-        ; let io_data_con = head (tyConDataCons io_tycon)
-              toIOCon     = dataConWrapId io_data_con
-
-              wrap the_call =
-                              mkApps (Var toIOCon)
-                                     [ Type io_res_ty,
-                                       Lam state_id $
-                                       mkWildCase (App the_call (Var state_id))
-                                             ccall_res_ty
-                                             (coreAltType the_alt)
-                                             [the_alt]
-                                     ]
-
-        ; return (realWorldStatePrimTy `mkFunTy` ccall_res_ty, wrap) }
->>>>>>> d5e48748
 
 boxResult result_ty
   = do -- It isn't IO, so do unsafePerformIO
@@ -324,49 +279,43 @@
              the_rhs = return_result (Var state_id)
                                      [wrap_result (panic "boxResult")]
 
-<<<<<<< HEAD
              ccall_res_ty = mkTupleTy UnboxedTuple [realWorldStatePrimTy]
              the_alt      = (DataAlt (tupleCon UnboxedTuple 1), [state_id], the_rhs)
-       
-=======
-             ccall_res_ty = mkTyConApp unboxedSingletonTyCon [realWorldStatePrimTy]
-             the_alt      = (DataAlt unboxedSingletonDataCon, [state_id], the_rhs)
-
->>>>>>> d5e48748
+
        return (ccall_res_ty, the_alt)
 
 mk_alt return_result (Just prim_res_ty, wrap_result)
-                -- The ccall returns a non-() value
+		-- The ccall returns a non-() value
   | isUnboxedTupleType prim_res_ty= do
     let
-        Just ls = tyConAppArgs_maybe prim_res_ty
-        arity = 1 + length ls
+	Just ls = tyConAppArgs_maybe prim_res_ty
+	arity = 1 + length ls
     args_ids@(result_id:as) <- mapM newSysLocalDs ls
     state_id <- newSysLocalDs realWorldStatePrimTy
     let
-        the_rhs = return_result (Var state_id)
-                                (wrap_result (Var result_id) : map Var as)
-        ccall_res_ty = mkTupleTy UnboxedTuple (realWorldStatePrimTy : ls)
-        the_alt      = ( DataAlt (tupleCon UnboxedTuple arity)
-                       , (state_id : args_ids)
-                       , the_rhs
-                       )
+	the_rhs = return_result (Var state_id)
+				(wrap_result (Var result_id) : map Var as)
+	ccall_res_ty = mkTupleTy UnboxedTuple (realWorldStatePrimTy : ls)
+	the_alt      = ( DataAlt (tupleCon UnboxedTuple arity)
+		       , (state_id : args_ids)
+		       , the_rhs
+		       )
     return (ccall_res_ty, the_alt)
 
   | otherwise = do
     result_id <- newSysLocalDs prim_res_ty
     state_id <- newSysLocalDs realWorldStatePrimTy
     let
-        the_rhs = return_result (Var state_id)
-                                [wrap_result (Var result_id)]
-        ccall_res_ty = mkTupleTy UnboxedTuple [realWorldStatePrimTy, prim_res_ty]
-        the_alt      = (DataAlt (tupleCon UnboxedTuple 2), [state_id, result_id], the_rhs)
+	the_rhs = return_result (Var state_id)
+				[wrap_result (Var result_id)]
+	ccall_res_ty = mkTupleTy UnboxedTuple [realWorldStatePrimTy, prim_res_ty]
+	the_alt      = (DataAlt (tupleCon UnboxedTuple 2), [state_id, result_id], the_rhs)
     return (ccall_res_ty, the_alt)
 
 
 resultWrapper :: Type
-              -> DsM (Maybe Type,               -- Type of the expected result, if any
-                      CoreExpr -> CoreExpr)     -- Wrapper for the result
+	      -> DsM (Maybe Type,               -- Type of the expected result, if any
+		      CoreExpr -> CoreExpr)     -- Wrapper for the result
 -- resultWrapper deals with the result *value*
 -- E.g. foreign import foo :: Int -> IO T
 -- Then resultWrapper deals with marshalling the 'T' part
@@ -385,9 +334,9 @@
     dflags <- getDynFlags
     return
      (Just intPrimTy, \e -> mkWildCase e intPrimTy
-                                   boolTy
-                                   [(DEFAULT                    ,[],Var trueDataConId ),
-                                    (LitAlt (mkMachInt dflags 0),[],Var falseDataConId)])
+				   boolTy
+				   [(DEFAULT                    ,[],Var trueDataConId ),
+				    (LitAlt (mkMachInt dflags 0),[],Var falseDataConId)])
 
   -- Newtypes
   | Just (co, rep_ty) <- topNormaliseNewType_maybe result_ty
@@ -407,12 +356,12 @@
     dataConSourceArity data_con == 1
   = do dflags <- getDynFlags
        let
-           (unwrapped_res_ty : _) = data_con_arg_tys
-           narrow_wrapper         = maybeNarrow dflags tycon
+	   (unwrapped_res_ty : _) = data_con_arg_tys
+	   narrow_wrapper         = maybeNarrow dflags tycon
        (maybe_ty, wrapper) <- resultWrapper unwrapped_res_ty
        return
-         (maybe_ty, \e -> mkApps (Var (dataConWrapId data_con))
-                                 (map Type tycon_arg_tys ++ [wrapper (narrow_wrapper e)]))
+	 (maybe_ty, \e -> mkApps (Var (dataConWrapId data_con))
+				 (map Type tycon_arg_tys ++ [wrapper (narrow_wrapper e)]))
 
   | otherwise
   = pprPanic "resultWrapper" (ppr result_ty)
@@ -429,11 +378,11 @@
   | tycon `hasKey` int8TyConKey   = \e -> App (Var (mkPrimOpId Narrow8IntOp)) e
   | tycon `hasKey` int16TyConKey  = \e -> App (Var (mkPrimOpId Narrow16IntOp)) e
   | tycon `hasKey` int32TyConKey
-         && wORD_SIZE dflags > 4         = \e -> App (Var (mkPrimOpId Narrow32IntOp)) e
+	 && wORD_SIZE dflags > 4         = \e -> App (Var (mkPrimOpId Narrow32IntOp)) e
 
   | tycon `hasKey` word8TyConKey  = \e -> App (Var (mkPrimOpId Narrow8WordOp)) e
   | tycon `hasKey` word16TyConKey = \e -> App (Var (mkPrimOpId Narrow16WordOp)) e
   | tycon `hasKey` word32TyConKey
-         && wORD_SIZE dflags > 4         = \e -> App (Var (mkPrimOpId Narrow32WordOp)) e
+	 && wORD_SIZE dflags > 4         = \e -> App (Var (mkPrimOpId Narrow32WordOp)) e
   | otherwise                     = id
 \end{code}
--- conflicted
+++ resolved
@@ -14,13 +14,8 @@
 
 module VarSet (
         -- * Var, Id and TyVar set types
-<<<<<<< HEAD
 	VarSet, IdSet, TyVarSet, CoVarSet, TyCoVarSet,
-	
-=======
-	VarSet, IdSet, TyVarSet, CoVarSet,
 
->>>>>>> d5e48748
 	-- ** Manipulating these sets
 	emptyVarSet, unitVarSet, mkVarSet,
 	extendVarSet, extendVarSetList, extendVarSet_C,

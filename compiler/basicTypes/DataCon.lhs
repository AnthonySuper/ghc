--- conflicted
+++ resolved
@@ -1056,59 +1056,7 @@
 
 \begin{code}
 promoteDataCon :: DataCon -> TyCon
-<<<<<<< HEAD
 promoteDataCon (MkData { dcPromoted = tc }) = tc
-=======
-promoteDataCon (MkData { dcPromoted = Just tc }) = tc
-promoteDataCon dc = pprPanic "promoteDataCon" (ppr dc)
-
-promoteDataCon_maybe :: DataCon -> Maybe TyCon
-promoteDataCon_maybe (MkData { dcPromoted = mb_tc }) = mb_tc
-\end{code}
-
-Note [Promoting a Type to a Kind]
-~~~~~~~~~~~~~~~~~~~~~~~~~~~~~~~~~
-Suppsoe we have a data constructor D
-     D :: forall (a:*). Maybe a -> T a
-We promote this to be a type constructor 'D:
-     'D :: forall (k:BOX). 'Maybe k -> 'T k
-
-The transformation from type to kind is done by promoteType
-
-  * Convert forall (a:*) to forall (k:BOX), and substitute
-
-  * Ensure all foralls are at the top (no higher rank stuff)
-
-  * Ensure that all type constructors mentioned (Maybe and T
-    in the example) are promotable; that is, they have kind 
-          * -> ... -> * -> *
-
-\begin{code}
--- | Promotes a type to a kind. 
--- Assumes the argument satisfies 'isPromotableType'
-promoteType :: Type -> Kind
-promoteType ty
-  = mkForAllTys kvs (go rho)
-  where
-    (tvs, rho) = splitForAllTys ty
-    kvs = [ mkKindVar (tyVarName tv) superKind | tv <- tvs ]
-    env = zipVarEnv tvs kvs
-
-    go (TyConApp tc tys) | Just prom_tc <- promotableTyCon_maybe tc
-                         = mkTyConApp prom_tc (map go tys)
-    go (FunTy arg res)   = mkArrowKind (go arg) (go res)
-    go (TyVarTy tv)      | Just kv <- lookupVarEnv env tv 
-                         = TyVarTy kv
-    go _ = panic "promoteType"  -- Argument did not satisfy isPromotableType
-
-promoteKind :: Kind -> SuperKind
--- Promote the kind of a type constructor
--- from (* -> * -> *) to (BOX -> BOX -> BOX) 
-promoteKind ty@(TyConApp {}) 
-  | isStarKind ty = superKind
-promoteKind (FunTy arg res) = FunTy (promoteKind arg) (promoteKind res)
-promoteKind k = pprPanic "promoteKind" (ppr k)
->>>>>>> 0a6cfb57
 \end{code}
 
 %************************************************************************

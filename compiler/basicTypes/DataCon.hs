{-
(c) The University of Glasgow 2006
(c) The GRASP/AQUA Project, Glasgow University, 1998

\section[DataCon]{@DataCon@: Data Constructors}
-}

{-# LANGUAGE CPP, DeriveDataTypeable #-}

module DataCon (
        -- * Main data types
        DataCon, DataConRep(..),
        SrcStrictness(..), SrcUnpackedness(..),
        HsSrcBang(..), HsImplBang(..),
        StrictnessMark(..),
        ConTag,

<<<<<<< HEAD
        -- ** Equality specs
        EqSpec, mkEqSpec, eqSpecTyVar, eqSpecPair, eqSpecPreds,
        substEqSpec,
=======
        -- ** Field labels
        FieldLbl(..), FieldLabel, FieldLabelString,
>>>>>>> 96dc041a

        -- ** Type construction
        mkDataCon, fIRST_TAG,

        -- ** Type deconstruction
        dataConRepType, dataConSig, dataConInstSig, dataConFullSig,
        dataConName, dataConIdentity, dataConTag, dataConTyCon,
        dataConOrigTyCon, dataConUserType, dataConWrapperType,
        dataConUnivTyVars, dataConExTyVars, dataConAllTyVars,
        dataConEqSpec, dataConTheta,
        dataConStupidTheta,
        dataConInstArgTys, dataConOrigArgTys, dataConOrigResTy,
        dataConInstOrigArgTys, dataConRepArgTys,
        dataConFieldLabels, dataConFieldType,
        dataConSrcBangs,
        dataConSourceArity, dataConRepArity, dataConRepRepArity,
        dataConIsInfix,
        dataConWorkId, dataConWrapId, dataConWrapId_maybe, dataConImplicitIds,
        dataConRepStrictness, dataConImplBangs, dataConBoxer,

        splitDataProductType_maybe,

        -- ** Predicates on DataCons
        isNullarySrcDataCon, isNullaryRepDataCon, isTupleDataCon, isUnboxedTupleCon,
        isVanillaDataCon, classDataCon, dataConCannotMatch,
        isBanged, isMarkedStrict, eqHsBang, isSrcStrict, isSrcUnpacked,

        -- ** Promotion related functions
        promoteDataCon
    ) where

#include "HsVersions.h"

import {-# SOURCE #-} MkId( DataConBoxer )
import Type
import Coercion
import Unify
import TyCon
import FieldLabel
import Class
import Name
import PrelNames
import Var
import Outputable
import ListSetOps
import Util
import BasicTypes
import FastString
import Module
<<<<<<< HEAD
=======
import VarEnv
import Binary
>>>>>>> 96dc041a

import qualified Data.Data as Data
import qualified Data.Typeable
import Data.Char
import Data.Word
import Data.List( mapAccumL, find )

{-
Data constructor representation
~~~~~~~~~~~~~~~~~~~~~~~~~~~~~~~
Consider the following Haskell data type declaration

        data T = T !Int ![Int]

Using the strictness annotations, GHC will represent this as

        data T = T Int# [Int]

That is, the Int has been unboxed.  Furthermore, the Haskell source construction

        T e1 e2

is translated to

        case e1 of { I# x ->
        case e2 of { r ->
        T x r }}

That is, the first argument is unboxed, and the second is evaluated.  Finally,
pattern matching is translated too:

        case e of { T a b -> ... }

becomes

        case e of { T a' b -> let a = I# a' in ... }

To keep ourselves sane, we name the different versions of the data constructor
differently, as follows.


Note [Data Constructor Naming]
~~~~~~~~~~~~~~~~~~~~~~~~~~~~~~
Each data constructor C has two, and possibly up to four, Names associated with it:

                   OccName   Name space   Name of   Notes
 ---------------------------------------------------------------------------
 The "data con itself"   C     DataName   DataCon   In dom( GlobalRdrEnv )
 The "worker data con"   C     VarName    Id        The worker
 The "wrapper data con"  $WC   VarName    Id        The wrapper
 The "newtype coercion"  :CoT  TcClsName  TyCon

EVERY data constructor (incl for newtypes) has the former two (the
data con itself, and its worker.  But only some data constructors have a
wrapper (see Note [The need for a wrapper]).

Each of these three has a distinct Unique.  The "data con itself" name
appears in the output of the renamer, and names the Haskell-source
data constructor.  The type checker translates it into either the wrapper Id
(if it exists) or worker Id (otherwise).

The data con has one or two Ids associated with it:

The "worker Id", is the actual data constructor.
* Every data constructor (newtype or data type) has a worker

* The worker is very like a primop, in that it has no binding.

* For a *data* type, the worker *is* the data constructor;
  it has no unfolding

* For a *newtype*, the worker has a compulsory unfolding which
  does a cast, e.g.
        newtype T = MkT Int
        The worker for MkT has unfolding
                \\(x:Int). x `cast` sym CoT
  Here CoT is the type constructor, witnessing the FC axiom
        axiom CoT : T = Int

The "wrapper Id", \$WC, goes as follows

* Its type is exactly what it looks like in the source program.

* It is an ordinary function, and it gets a top-level binding
  like any other function.

* The wrapper Id isn't generated for a data type if there is
  nothing for the wrapper to do.  That is, if its defn would be
        \$wC = C

Note [The need for a wrapper]
~~~~~~~~~~~~~~~~~~~~~~~~~~~~~
Why might the wrapper have anything to do?  Two reasons:

* Unboxing strict fields (with -funbox-strict-fields)
        data T = MkT !(Int,Int)
        \$wMkT :: (Int,Int) -> T
        \$wMkT (x,y) = MkT x y
  Notice that the worker has two fields where the wapper has
  just one.  That is, the worker has type
                MkT :: Int -> Int -> T

* Equality constraints for GADTs
        data T a where { MkT :: a -> T [a] }

  The worker gets a type with explicit equality
  constraints, thus:
        MkT :: forall a b. (a=[b]) => b -> T a

  The wrapper has the programmer-specified type:
        \$wMkT :: a -> T [a]
        \$wMkT a x = MkT [a] a [a] x
  The third argument is a coercion
        [a] :: [a]~[a]

INVARIANT: the dictionary constructor for a class
           never has a wrapper.


A note about the stupid context
~~~~~~~~~~~~~~~~~~~~~~~~~~~~~~~
Data types can have a context:

        data (Eq a, Ord b) => T a b = T1 a b | T2 a

and that makes the constructors have a context too
(notice that T2's context is "thinned"):

        T1 :: (Eq a, Ord b) => a -> b -> T a b
        T2 :: (Eq a) => a -> T a b

Furthermore, this context pops up when pattern matching
(though GHC hasn't implemented this, but it is in H98, and
I've fixed GHC so that it now does):

        f (T2 x) = x
gets inferred type
        f :: Eq a => T a b -> a

I say the context is "stupid" because the dictionaries passed
are immediately discarded -- they do nothing and have no benefit.
It's a flaw in the language.

        Up to now [March 2002] I have put this stupid context into the
        type of the "wrapper" constructors functions, T1 and T2, but
        that turned out to be jolly inconvenient for generics, and
        record update, and other functions that build values of type T
        (because they don't have suitable dictionaries available).

        So now I've taken the stupid context out.  I simply deal with
        it separately in the type checker on occurrences of a
        constructor, either in an expression or in a pattern.

        [May 2003: actually I think this decision could evasily be
        reversed now, and probably should be.  Generics could be
        disabled for types with a stupid context; record updates now
        (H98) needs the context too; etc.  It's an unforced change, so
        I'm leaving it for now --- but it does seem odd that the
        wrapper doesn't include the stupid context.]

[July 04] With the advent of generalised data types, it's less obvious
what the "stupid context" is.  Consider
        C :: forall a. Ord a => a -> a -> T (Foo a)
Does the C constructor in Core contain the Ord dictionary?  Yes, it must:

        f :: T b -> Ordering
        f = /\b. \x:T b.
            case x of
                C a (d:Ord a) (p:a) (q:a) -> compare d p q

Note that (Foo a) might not be an instance of Ord.

************************************************************************
*                                                                      *
\subsection{Data constructors}
*                                                                      *
************************************************************************
-}

-- | A data constructor
--
-- - 'ApiAnnotation.AnnKeywordId' : 'ApiAnnotation.AnnOpen',
--             'ApiAnnotation.AnnClose','ApiAnnotation.AnnComma'

-- For details on above see note [Api annotations] in ApiAnnotation
data DataCon
  = MkData {
        dcName    :: Name,      -- This is the name of the *source data con*
                                -- (see "Note [Data Constructor Naming]" above)
        dcUnique :: Unique,     -- Cached from Name
        dcTag    :: ConTag,     -- ^ Tag, used for ordering 'DataCon's

        -- Running example:
        --
        --      *** As declared by the user
        --  data T a where
        --    MkT :: forall x y. (x~y,Ord x) => x -> y -> T (x,y)

        --      *** As represented internally
        --  data T a where
        --    MkT :: forall a. forall x y. (a~(x,y),x~y,Ord x) => x -> y -> T a
        --
        -- The next six fields express the type of the constructor, in pieces
        -- e.g.
        --
        --      dcUnivTyVars  = [a]
        --      dcExTyVars    = [x,y]
        --      dcEqSpec      = [a~(x,y)]
        --      dcOtherTheta  = [x~y, Ord x]
        --      dcOrigArgTys  = [x,y]
        --      dcRepTyCon       = T

        dcVanilla :: Bool,      -- True <=> This is a vanilla Haskell 98 data constructor
                                --          Its type is of form
                                --              forall a1..an . t1 -> ... tm -> T a1..an
                                --          No existentials, no coercions, nothing.
                                -- That is: dcExTyVars = dcEqSpec = dcOtherTheta = []
                -- NB 1: newtypes always have a vanilla data con
                -- NB 2: a vanilla constructor can still be declared in GADT-style
                --       syntax, provided its type looks like the above.
                --       The declaration format is held in the TyCon (algTcGadtSyntax)

        dcUnivTyVars   :: [TyVar],      -- Universally-quantified type vars [a,b,c]
                                        -- INVARIANT: length matches arity of the dcRepTyCon
                                        ---           result type of (rep) data con is exactly (T a b c)

        dcExTyVars     :: [TyVar],    -- Existentially-quantified type vars
                -- In general, the dcUnivTyVars are NOT NECESSARILY THE SAME AS THE TYVARS
                -- FOR THE PARENT TyCon. With GADTs the data con might not even have
                -- the same number of type variables.
                -- [This is a change (Oct05): previously, vanilla datacons guaranteed to
                --  have the same type variables as their parent TyCon, but that seems ugly.]

        -- INVARIANT: the UnivTyVars and ExTyVars all have distinct OccNames
        -- Reason: less confusing, and easier to generate IfaceSyn

        dcEqSpec :: [EqSpec],   -- Equalities derived from the result type,
                                -- _as written by the programmer_

                -- This field allows us to move conveniently between the two ways
                -- of representing a GADT constructor's type:
                --      MkT :: forall a b. (a ~ [b]) => b -> T a
                --      MkT :: forall b. b -> T [b]
                -- Each equality is of the form (a ~ ty), where 'a' is one of
                -- the universally quantified type variables

                -- The next two fields give the type context of the data constructor
                --      (aside from the GADT constraints,
                --       which are given by the dcExpSpec)
                -- In GADT form, this is *exactly* what the programmer writes, even if
                -- the context constrains only universally quantified variables
                --      MkT :: forall a b. (a ~ b, Ord b) => a -> T a b
        dcOtherTheta :: ThetaType,  -- The other constraints in the data con's type
                                    -- other than those in the dcEqSpec

        dcStupidTheta :: ThetaType,     -- The context of the data type declaration
                                        --      data Eq a => T a = ...
                                        -- or, rather, a "thinned" version thereof
                -- "Thinned", because the Report says
                -- to eliminate any constraints that don't mention
                -- tyvars free in the arg types for this constructor
                --
                -- INVARIANT: the free tyvars of dcStupidTheta are a subset of dcUnivTyVars
                -- Reason: dcStupidTeta is gotten by thinning the stupid theta from the tycon
                --
                -- "Stupid", because the dictionaries aren't used for anything.
                -- Indeed, [as of March 02] they are no longer in the type of
                -- the wrapper Id, because that makes it harder to use the wrap-id
                -- to rebuild values after record selection or in generics.

        dcOrigArgTys :: [Type],         -- Original argument types
                                        -- (before unboxing and flattening of strict fields)
        dcOrigResTy :: Type,            -- Original result type, as seen by the user
                -- NB: for a data instance, the original user result type may
                -- differ from the DataCon's representation TyCon.  Example
                --      data instance T [a] where MkT :: a -> T [a]
                -- The OrigResTy is T [a], but the dcRepTyCon might be :T123

        -- Now the strictness annotations and field labels of the constructor
        dcSrcBangs :: [HsSrcBang],
                -- See Note [Bangs on data constructor arguments]
                --
                -- The [HsSrcBang] as written by the programmer.
                --
                -- Matches 1-1 with dcOrigArgTys
                -- Hence length = dataConSourceArity dataCon

        dcFields  :: [FieldLabel],
                -- Field labels for this constructor, in the
                -- same order as the dcOrigArgTys;
                -- length = 0 (if not a record) or dataConSourceArity.

        -- The curried worker function that corresponds to the constructor:
        -- It doesn't have an unfolding; the code generator saturates these Ids
        -- and allocates a real constructor when it finds one.
        dcWorkId :: Id,

        -- Constructor representation
        dcRep      :: DataConRep,

        -- Cached
          -- dcRepArity == length dataConRepArgTys
        dcRepArity    :: Arity,
          -- dcSourceArity == length dcOrigArgTys
        dcSourceArity :: Arity,

        -- Result type of constructor is T t1..tn
        dcRepTyCon  :: TyCon,           -- Result tycon, T

        dcRepType   :: Type,    -- Type of the constructor
                                --      forall a x y. (a~(x,y), x~y, Ord x) =>
                                --        x -> y -> T a
                                -- (this is *not* of the constructor wrapper Id:
                                --  see Note [Data con representation] below)
        -- Notice that the existential type parameters come *second*.
        -- Reason: in a case expression we may find:
        --      case (e :: T t) of
        --        MkT x y co1 co2 (d:Ord x) (v:r) (w:F s) -> ...
        -- It's convenient to apply the rep-type of MkT to 't', to get
        --      forall x y. (t~(x,y), x~y, Ord x) => x -> y -> T t
        -- and use that to check the pattern.  Mind you, this is really only
        -- used in CoreLint.


        dcInfix :: Bool,        -- True <=> declared infix
                                -- Used for Template Haskell and 'deriving' only
                                -- The actual fixity is stored elsewhere

        dcPromoted :: TyCon    -- The promoted TyCon
                               -- See Note [Promoted data constructors] in TyCon
  }
  deriving Data.Typeable.Typeable

data DataConRep
  = NoDataConRep              -- No wrapper

  | DCR { dcr_wrap_id :: Id   -- Takes src args, unboxes/flattens,
                              -- and constructs the representation

        , dcr_boxer   :: DataConBoxer

        , dcr_arg_tys :: [Type]  -- Final, representation argument types,
                                 -- after unboxing and flattening,
                                 -- and *including* all evidence args

        , dcr_stricts :: [StrictnessMark]  -- 1-1 with dcr_arg_tys
                -- See also Note [Data-con worker strictness] in MkId.hs

        , dcr_bangs :: [HsImplBang]  -- The actual decisions made (including failures)
                                     -- about the original arguments; 1-1 with orig_arg_tys
                                     -- See Note [Bangs on data constructor arguments]

    }
-- Algebraic data types always have a worker, and
-- may or may not have a wrapper, depending on whether
-- the wrapper does anything.
--
-- Data types have a worker with no unfolding
-- Newtypes just have a worker, which has a compulsory unfolding (just a cast)

-- _Neither_ the worker _nor_ the wrapper take the dcStupidTheta dicts as arguments

-- The wrapper (if it exists) takes dcOrigArgTys as its arguments
-- The worker takes dataConRepArgTys as its arguments
-- If the worker is absent, dataConRepArgTys is the same as dcOrigArgTys

-- The 'NoDataConRep' case is important
-- Not only is this efficient,
-- but it also ensures that the wrapper is replaced
-- by the worker (because it *is* the worker)
-- even when there are no args. E.g. in
--              f (:) x
-- the (:) *is* the worker.
-- This is really important in rule matching,
-- (We could match on the wrappers,
-- but that makes it less likely that rules will match
-- when we bring bits of unfoldings together.)

-------------------------

-- | Bangs on data constructor arguments as the user wrote them in the
-- source code.
--
-- (HsSrcBang _ SrcUnpack SrcLazy) and
-- (HsSrcBang _ SrcUnpack NoSrcStrict) (without StrictData) makes no sense, we
-- emit a warning (in checkValidDataCon) and treat it like
-- (HsSrcBang _ NoSrcUnpack SrcLazy)
data HsSrcBang =
  HsSrcBang (Maybe SourceText) -- Note [Pragma source text] in BasicTypes
            SrcUnpackedness
            SrcStrictness
  deriving (Data.Data, Data.Typeable)

-- | Bangs of data constructor arguments as generated by the compiler
-- after consulting HsSrcBang, flags, etc.
data HsImplBang
  = HsLazy  -- ^ Lazy field
  | HsStrict  -- ^ Strict but not unpacked field
  | HsUnpack (Maybe Coercion)
    -- ^ Strict and unpacked field
    -- co :: arg-ty ~ product-ty HsBang
  deriving (Data.Data, Data.Typeable)

-- | What strictness annotation the user wrote
data SrcStrictness = SrcLazy -- ^ Lazy, ie '~'
                   | SrcStrict -- ^ Strict, ie '!'
                   | NoSrcStrict -- ^ no strictness annotation
     deriving (Eq, Data.Data, Data.Typeable)

-- | What unpackedness the user requested
data SrcUnpackedness = SrcUnpack -- ^ {-# UNPACK #-} specified
                     | SrcNoUnpack -- ^ {-# NOUNPACK #-} specified
                     | NoSrcUnpack -- ^ no unpack pragma
     deriving (Eq, Data.Data, Data.Typeable)



-------------------------
-- StrictnessMark is internal only, used to indicate strictness
-- of the DataCon *worker* fields
data StrictnessMark = MarkedStrict | NotMarkedStrict

<<<<<<< HEAD
-- | An 'EqSpec' is a tyvar/type pair representing an equality made in
-- rejigging a GADT constructor
data EqSpec = EqSpec TyVar
                     Type
                     Boxity  -- TODO (RAE): This is *always* Unboxed. Remove.

-- | Make an 'EqSpec'
mkEqSpec :: TyVar -> Type -> EqSpec
mkEqSpec tv ty = EqSpec tv ty Unboxed

eqSpecTyVar :: EqSpec -> TyVar
eqSpecTyVar (EqSpec tv _ _) = tv

eqSpecPair :: EqSpec -> (TyVar, Type)
eqSpecPair (EqSpec tv ty _) = (tv, ty)

eqSpecPreds :: [EqSpec] -> ThetaType
eqSpecPreds spec = [ mk_pred (mkTyVarTy tv) ty
                   | EqSpec tv ty boxity <- spec
                   , let mk_pred | isBoxed boxity = mkEqPred
                                 | otherwise      = mkPrimEqPred ]

-- | Substitute in an 'EqSpec'. Precondition: if the LHS of the EqSpec
-- is mapped in the substitution, it is mapped to a type variable, not
-- a full type.
substEqSpec :: TCvSubst -> EqSpec -> EqSpec
substEqSpec subst (EqSpec tv ty boxity)
  = EqSpec tv' (substTy subst ty) boxity
  where
    tv' = getTyVar "substEqSpec" (substTyVar subst tv)

instance Outputable EqSpec where
  ppr (EqSpec tv ty boxity) = ppr (tv, ty, boxity)

{-
=======
{- Note [Bangs on data constructor arguments]
~~~~~~~~~~~~~~~~~~~~~~~~~~~~~~~~~~~~~~~~~~~~~
Consider
  data T = MkT !Int {-# UNPACK #-} !Int Bool

When compiling the module, GHC will decide how to represent
MkT, depending on the optimisation level, and settings of
flags like -funbox-small-strict-fields.

Terminology:
  * HsSrcBang:  What the user wrote
                Constructors: HsSrcBang

  * HsImplBang: What GHC decided
                Constructors: HsLazy, HsStrict, HsUnpack

* If T was defined in this module, MkT's dcSrcBangs field
  records the [HsSrcBang] of what the user wrote; in the example
    [ HsSrcBang _ NoSrcUnpack SrcStrict
    , HsSrcBang _ SrcUnpack SrcStrict
    , HsSrcBang _ NoSrcUnpack NoSrcStrictness]

* However, if T was defined in an imported module, the importing module
  must follow the decisions made in the original module, regardless of
  the flag settings in the importing module.
  Also see Note [Bangs on imported data constructors] in MkId

* The dcr_bangs field of the dcRep field records the [HsImplBang]
  If T was defined in this module, Without -O the dcr_bangs might be
    [HsStrict, HsStrict, HsLazy]
  With -O it might be
    [HsStrict, HsUnpack _, HsLazy]
  With -funbox-small-strict-fields it might be
    [HsUnpack, HsUnpack _, HsLazy]
  With -XStrictData it might be
    [HsStrict, HsUnpack _, HsStrict]

>>>>>>> 96dc041a
Note [Data con representation]
~~~~~~~~~~~~~~~~~~~~~~~~~~~~~~
The dcRepType field contains the type of the representation of a contructor
This may differ from the type of the constructor *Id* (built
by MkId.mkDataConId) for two reasons:
        a) the constructor Id may be overloaded, but the dictionary isn't stored
           e.g.    data Eq a => T a = MkT a a

        b) the constructor may store an unboxed version of a strict field.

Here's an example illustrating both:
        data Ord a => T a = MkT Int! a
Here
        T :: Ord a => Int -> a -> T a
but the rep type is
        Trep :: Int# -> a -> T a
Actually, the unboxed part isn't implemented yet!



************************************************************************
*                                                                      *
\subsection{Instances}
*                                                                      *
************************************************************************
-}

instance Eq DataCon where
    a == b = getUnique a == getUnique b
    a /= b = getUnique a /= getUnique b

instance Ord DataCon where
    a <= b = getUnique a <= getUnique b
    a <  b = getUnique a <  getUnique b
    a >= b = getUnique a >= getUnique b
    a >  b = getUnique a > getUnique b
    compare a b = getUnique a `compare` getUnique b

instance Uniquable DataCon where
    getUnique = dcUnique

instance NamedThing DataCon where
    getName = dcName

instance Outputable DataCon where
    ppr con = ppr (dataConName con)

instance OutputableBndr DataCon where
    pprInfixOcc con = pprInfixName (dataConName con)
    pprPrefixOcc con = pprPrefixName (dataConName con)

instance Data.Data DataCon where
    -- don't traverse?
    toConstr _   = abstractConstr "DataCon"
    gunfold _ _  = error "gunfold"
    dataTypeOf _ = mkNoRepType "DataCon"

instance Outputable HsSrcBang where
    ppr (HsSrcBang _ prag mark) = ppr prag <+> ppr mark

instance Outputable HsImplBang where
    ppr HsLazy                  = ptext (sLit "Lazy")
    ppr (HsUnpack Nothing)      = ptext (sLit "Unpacked")
    ppr (HsUnpack (Just co))    = ptext (sLit "Unpacked") <> parens (ppr co)
    ppr HsStrict                = ptext (sLit "StrictNotUnpacked")

instance Outputable SrcStrictness where
    ppr SrcLazy     = char '~'
    ppr SrcStrict   = char '!'
    ppr NoSrcStrict = empty

instance Outputable SrcUnpackedness where
    ppr SrcUnpack   = ptext (sLit "{-# UNPACK #-}")
    ppr SrcNoUnpack = ptext (sLit "{-# NOUNPACK #-}")
    ppr NoSrcUnpack = empty

instance Outputable StrictnessMark where
    ppr MarkedStrict    = ptext (sLit "!")
    ppr NotMarkedStrict = empty

instance Binary SrcStrictness where
    put_ bh SrcLazy     = putByte bh 0
    put_ bh SrcStrict   = putByte bh 1
    put_ bh NoSrcStrict = putByte bh 2

    get bh =
      do h <- getByte bh
         case h of
           0 -> return SrcLazy
           1 -> return SrcLazy
           _ -> return NoSrcStrict

instance Binary SrcUnpackedness where
    put_ bh SrcNoUnpack = putByte bh 0
    put_ bh SrcUnpack   = putByte bh 1
    put_ bh NoSrcUnpack = putByte bh 2

    get bh =
      do h <- getByte bh
         case h of
           0 -> return SrcNoUnpack
           1 -> return SrcUnpack
           _ -> return NoSrcUnpack

-- | Compare strictness annotations
eqHsBang :: HsImplBang -> HsImplBang -> Bool
eqHsBang HsLazy               HsLazy              = True
eqHsBang HsStrict             HsStrict            = True
eqHsBang (HsUnpack Nothing)   (HsUnpack Nothing)  = True
eqHsBang (HsUnpack (Just c1)) (HsUnpack (Just c2))
  = eqType (coercionType c1) (coercionType c2)
eqHsBang _ _                                       = False

isBanged :: HsImplBang -> Bool
isBanged (HsUnpack {}) = True
isBanged (HsStrict {}) = True
isBanged HsLazy        = False

isSrcStrict :: SrcStrictness -> Bool
isSrcStrict SrcStrict = True
isSrcStrict _ = False

isSrcUnpacked :: SrcUnpackedness -> Bool
isSrcUnpacked SrcUnpack = True
isSrcUnpacked _ = False

isMarkedStrict :: StrictnessMark -> Bool
isMarkedStrict NotMarkedStrict = False
isMarkedStrict _               = True   -- All others are strict

{-
************************************************************************
*                                                                      *
\subsection{Construction}
*                                                                      *
************************************************************************
-}

-- | Build a new data constructor
mkDataCon :: Name
<<<<<<< HEAD
          -> Bool               -- ^ Is the constructor declared infix?
          -> [HsBang]           -- ^ Strictness annotations written in the source file
          -> [FieldLabel]       -- ^ Field labels for the constructor, if it is a record,
                                --   otherwise empty
          -> [TyVar]            -- ^ Universally quantified type variables
          -> [TyVar]            -- ^ Existentially quantified type variables
          -> [EqSpec]           -- ^ GADT equalities
          -> ThetaType          -- ^ Theta-type occuring before the arguments proper
          -> [Type]             -- ^ Original argument types
          -> Type               -- ^ Original result type
          -> TyCon              -- ^ Representation type constructor
          -> ThetaType          -- ^ The "stupid theta", context of the data declaration
                                --   e.g. @data Eq a => T a ...@
          -> Id                 -- ^ Worker Id
          -> DataConRep         -- ^ Representation
=======
          -> Bool           -- ^ Is the constructor declared infix?
          -> [HsSrcBang]       -- ^ Strictness/unpack annotations, from user
          -> [FieldLabel]   -- ^ Field labels for the constructor,
                            -- if it is a record, otherwise empty
          -> [TyVar]        -- ^ Universally quantified type variables
          -> [TyVar]        -- ^ Existentially quantified type variables
          -> [(TyVar,Type)] -- ^ GADT equalities
          -> ThetaType      -- ^ Theta-type occuring before the arguments proper
          -> [Type]         -- ^ Original argument types
          -> Type           -- ^ Original result type
          -> TyCon          -- ^ Representation type constructor
          -> ThetaType      -- ^ The "stupid theta", context of the data
                            -- declaration e.g. @data Eq a => T a ...@
          -> Id             -- ^ Worker Id
          -> DataConRep     -- ^ Representation
>>>>>>> 96dc041a
          -> DataCon
  -- Can get the tag from the TyCon

mkDataCon name declared_infix
          arg_stricts   -- Must match orig_arg_tys 1-1
          fields
          univ_tvs ex_tvs
          eq_spec theta
          orig_arg_tys orig_res_ty rep_tycon
          stupid_theta work_id rep
-- Warning: mkDataCon is not a good place to check invariants.
-- If the programmer writes the wrong result type in the decl, thus:
--      data T a where { MkT :: S }
-- then it's possible that the univ_tvs may hit an assertion failure
-- if you pull on univ_tvs.  This case is checked by checkValidDataCon,
-- so the error is detected properly... it's just that asaertions here
-- are a little dodgy.

  = con
  where
    is_vanilla = null ex_tvs && null eq_spec && null theta
    con = MkData {dcName = name, dcUnique = nameUnique name,
                  dcVanilla = is_vanilla, dcInfix = declared_infix,
                  dcUnivTyVars = univ_tvs, dcExTyVars = ex_tvs,
                  dcEqSpec = eq_spec,
                  dcOtherTheta = theta,
                  dcStupidTheta = stupid_theta,
                  dcOrigArgTys = orig_arg_tys, dcOrigResTy = orig_res_ty,
                  dcRepTyCon = rep_tycon,
                  dcSrcBangs = arg_stricts,
                  dcFields = fields, dcTag = tag, dcRepType = rep_ty,
                  dcWorkId = work_id,
                  dcRep = rep,
                  dcSourceArity = length orig_arg_tys,
                  dcRepArity = length rep_arg_tys,
                  dcPromoted = promoted }

        -- The 'arg_stricts' passed to mkDataCon are simply those for the
        -- source-language arguments.  We add extra ones for the
        -- dictionary arguments right here.

    tag = assoc "mkDataCon" (tyConDataCons rep_tycon `zip` [fIRST_TAG..]) con
    rep_arg_tys = dataConRepArgTys con
    rep_ty = mkInvForAllTys univ_tvs $ mkInvForAllTys ex_tvs $
             mkFunTys rep_arg_tys $
             mkTyConApp rep_tycon (mkTyVarTys univ_tvs)

    promoted   -- See Note [Promoted data constructors] in TyCon
               -- TODO (RAE): Update note.
      = mkPromotedDataCon con name (getUnique name) (dataConWrapperType con) roles

    roles = map (const Nominal) (univ_tvs ++ ex_tvs) ++
            map (const Representational) orig_arg_tys

-- | The 'Name' of the 'DataCon', giving it a unique, rooted identification
dataConName :: DataCon -> Name
dataConName = dcName

-- | The tag used for ordering 'DataCon's
dataConTag :: DataCon -> ConTag
dataConTag  = dcTag

-- | The type constructor that we are building via this data constructor
dataConTyCon :: DataCon -> TyCon
dataConTyCon = dcRepTyCon

-- | The original type constructor used in the definition of this data
-- constructor.  In case of a data family instance, that will be the family
-- type constructor.
dataConOrigTyCon :: DataCon -> TyCon
dataConOrigTyCon dc
  | Just (tc, _) <- tyConFamInst_maybe (dcRepTyCon dc) = tc
  | otherwise                                          = dcRepTyCon dc

-- | The representation type of the data constructor, i.e. the sort
-- type that will represent values of this type at runtime
dataConRepType :: DataCon -> Type
dataConRepType = dcRepType

-- | Should the 'DataCon' be presented infix?
dataConIsInfix :: DataCon -> Bool
dataConIsInfix = dcInfix

-- | The universally-quantified type variables of the constructor
dataConUnivTyVars :: DataCon -> [TyVar]
dataConUnivTyVars = dcUnivTyVars

-- | The existentially-quantified type variables of the constructor
dataConExTyVars :: DataCon -> [TyVar]
dataConExTyVars = dcExTyVars

-- | Both the universal and existentiatial type variables of the constructor
dataConAllTyVars :: DataCon -> [TyVar]
dataConAllTyVars (MkData { dcUnivTyVars = univ_tvs, dcExTyVars = ex_tvs })
  = univ_tvs ++ ex_tvs

-- | Equalities derived from the result type of the data constructor, as written
-- by the programmer in any GADT declaration. This includes *all* GADT-like
-- equalities, including those written in by hand by the programmer.
dataConEqSpec :: DataCon -> [EqSpec]
dataConEqSpec (MkData { dcEqSpec = eq_spec, dcOtherTheta = theta })
  = eq_spec ++
    [ spec
    | Just (tc, [_k, ty1, ty2]) <- map splitTyConApp_maybe theta
    , tc `hasKey` eqTyConKey
    , spec <- case (getTyVar_maybe ty1, getTyVar_maybe ty2) of
                    (Just tv1, _) -> [mkEqSpec tv1 ty2]
                    (_, Just tv2) -> [mkEqSpec tv2 ty1]
                    _             -> []
    ]

-- | The *full* constraints on the constructor type, including dependent
-- GADT equalities.
dataConTheta :: DataCon -> ThetaType
dataConTheta (MkData { dcEqSpec = eq_spec, dcOtherTheta = theta })
  = eqSpecPreds eq_spec ++ theta

-- | Get the Id of the 'DataCon' worker: a function that is the "actual"
-- constructor and has no top level binding in the program. The type may
-- be different from the obvious one written in the source program. Panics
-- if there is no such 'Id' for this 'DataCon'
dataConWorkId :: DataCon -> Id
dataConWorkId dc = dcWorkId dc

-- | Get the Id of the 'DataCon' wrapper: a function that wraps the "actual"
-- constructor so it has the type visible in the source program: c.f. 'dataConWorkId'.
-- Returns Nothing if there is no wrapper, which occurs for an algebraic data constructor
-- and also for a newtype (whose constructor is inlined compulsorily)
dataConWrapId_maybe :: DataCon -> Maybe Id
dataConWrapId_maybe dc = case dcRep dc of
                           NoDataConRep -> Nothing
                           DCR { dcr_wrap_id = wrap_id } -> Just wrap_id

-- | Returns an Id which looks like the Haskell-source constructor by using
-- the wrapper if it exists (see 'dataConWrapId_maybe') and failing over to
-- the worker (see 'dataConWorkId')
dataConWrapId :: DataCon -> Id
dataConWrapId dc = case dcRep dc of
                     NoDataConRep-> dcWorkId dc    -- worker=wrapper
                     DCR { dcr_wrap_id = wrap_id } -> wrap_id

-- | Find all the 'Id's implicitly brought into scope by the data constructor. Currently,
-- the union of the 'dataConWorkId' and the 'dataConWrapId'
dataConImplicitIds :: DataCon -> [Id]
dataConImplicitIds (MkData { dcWorkId = work, dcRep = rep})
  = case rep of
       NoDataConRep               -> [work]
       DCR { dcr_wrap_id = wrap } -> [wrap,work]

-- | The labels for the fields of this particular 'DataCon'
dataConFieldLabels :: DataCon -> [FieldLabel]
dataConFieldLabels = dcFields

-- | Extract the type for any given labelled field of the 'DataCon'
dataConFieldType :: DataCon -> FieldLabelString -> Type
dataConFieldType con label
  = case find ((== label) . flLabel . fst) (dcFields con `zip` dcOrigArgTys con) of
      Just (_, ty) -> ty
      Nothing -> pprPanic "dataConFieldType" (ppr con <+> ppr label)

-- | Strictness/unpack annotations, from user; or, for imported
-- DataCons, from the interface file
-- The list is in one-to-one correspondence with the arity of the 'DataCon'

dataConSrcBangs :: DataCon -> [HsSrcBang]
dataConSrcBangs = dcSrcBangs

-- | Source-level arity of the data constructor
dataConSourceArity :: DataCon -> Arity
dataConSourceArity (MkData { dcSourceArity = arity }) = arity

-- | Gives the number of actual fields in the /representation/ of the
-- data constructor. This may be more than appear in the source code;
-- the extra ones are the existentially quantified dictionaries
dataConRepArity :: DataCon -> Arity
dataConRepArity (MkData { dcRepArity = arity }) = arity


-- | The number of fields in the /representation/ of the constructor
-- AFTER taking into account the unpacking of any unboxed tuple fields
dataConRepRepArity :: DataCon -> RepArity
dataConRepRepArity dc = typeRepArity (dataConRepArity dc) (dataConRepType dc)

-- | Return whether there are any argument types for this 'DataCon's original source type
isNullarySrcDataCon :: DataCon -> Bool
isNullarySrcDataCon dc = null (dcOrigArgTys dc)

-- | Return whether there are any argument types for this 'DataCon's runtime representation type
isNullaryRepDataCon :: DataCon -> Bool
isNullaryRepDataCon dc = dataConRepArity dc == 0

dataConRepStrictness :: DataCon -> [StrictnessMark]
-- ^ Give the demands on the arguments of a
-- Core constructor application (Con dc args)
dataConRepStrictness dc = case dcRep dc of
                            NoDataConRep -> [NotMarkedStrict | _ <- dataConRepArgTys dc]
                            DCR { dcr_stricts = strs } -> strs

dataConImplBangs :: DataCon -> [HsImplBang]
-- The implementation decisions about the strictness/unpack of each
-- source program argument to the data constructor
dataConImplBangs dc
  = case dcRep dc of
      NoDataConRep              -> replicate (dcSourceArity dc) HsLazy
      DCR { dcr_bangs = bangs } -> bangs

dataConBoxer :: DataCon -> Maybe DataConBoxer
dataConBoxer (MkData { dcRep = DCR { dcr_boxer = boxer } }) = Just boxer
dataConBoxer _ = Nothing

-- | The \"signature\" of the 'DataCon' returns, in order:
--
-- 1) The result of 'dataConAllTyVars',
--
-- 2) All the 'ThetaType's relating to the 'DataCon' (coercion, dictionary, implicit
--    parameter - whatever)
--
-- 3) The type arguments to the constructor
--
-- 4) The /original/ result type of the 'DataCon'
dataConSig :: DataCon -> ([TyVar], ThetaType, [Type], Type)
dataConSig con@(MkData {dcUnivTyVars = univ_tvs, dcExTyVars = ex_tvs,
                        dcOrigArgTys = arg_tys, dcOrigResTy = res_ty})
  = (univ_tvs ++ ex_tvs, dataConTheta con, arg_tys, res_ty)

dataConInstSig
  :: DataCon
  -> [Type]    -- Instantiate the *universal* tyvars with these types
  -> ([TyVar], ThetaType, [Type])  -- Return instantiated existentials
                                   -- theta and arg tys
-- ^ Instantantiate the universal tyvars of a data con,
--   returning the instantiated existentials, constraints, and args
dataConInstSig (MkData { dcUnivTyVars = univ_tvs, dcExTyVars = ex_tvs
                       , dcEqSpec = eq_spec, dcOtherTheta  = theta
                       , dcOrigArgTys = arg_tys })
               univ_tys
  = (ex_tvs'
    , substTheta subst (eqSpecPreds eq_spec ++ theta)
    , substTys   subst arg_tys)
  where
    univ_subst = zipTopTvSubst univ_tvs univ_tys
    (subst, ex_tvs') = mapAccumL Type.substTyVarBndr univ_subst ex_tvs


-- | The \"full signature\" of the 'DataCon' returns, in order:
--
-- 1) The result of 'dataConUnivTyVars'
--
-- 2) The result of 'dataConExTyVars'
--
-- 3) The GADT equalities
--
-- 4) The result of 'dataConDictTheta'
--
-- 5) The original argument types to the 'DataCon' (i.e. before
--    any change of the representation of the type)
--
-- 6) The original result type of the 'DataCon'
dataConFullSig :: DataCon
               -> ([TyVar], [TyVar], [EqSpec], ThetaType, [Type], Type)
dataConFullSig (MkData {dcUnivTyVars = univ_tvs, dcExTyVars = ex_tvs,
                        dcEqSpec = eq_spec, dcOtherTheta = theta,
                        dcOrigArgTys = arg_tys, dcOrigResTy = res_ty})
  = (univ_tvs, ex_tvs, eq_spec, theta, arg_tys, res_ty)

dataConOrigResTy :: DataCon -> Type
dataConOrigResTy dc = dcOrigResTy dc

-- | The \"stupid theta\" of the 'DataCon', such as @data Eq a@ in:
--
-- > data Eq a => T a = ...
dataConStupidTheta :: DataCon -> ThetaType
dataConStupidTheta dc = dcStupidTheta dc

dataConUserType :: DataCon -> Type
-- ^ The user-declared type of the data constructor
-- in the nice-to-read form:
--
-- > T :: forall a b. a -> b -> T [a]
--
-- rather than:
--
-- > T :: forall a c. forall b. (c~[a]) => a -> b -> T c
--
-- NB: If the constructor is part of a data instance, the result type
-- mentions the family tycon, not the internal one.
--
-- You probably want this only for pretty-printing. If you are not
-- pretty-printing, you probably want 'dataConWrapperType'.
dataConUserType (MkData { dcUnivTyVars = univ_tvs,
                          dcExTyVars = ex_tvs, dcEqSpec = eq_spec,
                          dcOtherTheta = theta, dcOrigArgTys = arg_tys,
                          dcOrigResTy = res_ty })
  = mkInvForAllTys ((univ_tvs `minusList` map eqSpecTyVar eq_spec) ++
                    ex_tvs) $
    mkFunTys theta $
    mkFunTys arg_tys $
    res_ty

-- | The type of a datacon wrapper (or of the datacon itself if there
-- is no wrapper). For a GADT datacon, this is the "rejigged" version --
-- that is, the result type is the result tycon applied to the universal
-- tyvars.
dataConWrapperType :: DataCon -> Type
dataConWrapperType (MkData { dcUnivTyVars = univ_tvs
                           , dcExTyVars   = ex_tvs
                           , dcEqSpec     = eq_spec
                           , dcOtherTheta = theta
                           , dcOrigArgTys = arg_tys
                           , dcRepTyCon   = rep_tycon })
  = mkInvForAllTys univ_tvs $
    mkInvForAllTys ex_tvs $
    mkFunTys (eqSpecPreds eq_spec) $
    mkFunTys theta $
    mkFunTys arg_tys $
    res_ty
  where
    univ_tys = mkTyVarTys univ_tvs
    res_ty
      | Just co <- tyConFamilyCoercion_maybe rep_tycon
      = mkUnbranchedAxInstLHS co univ_tys []
      | otherwise
      = mkTyConApp rep_tycon univ_tys

-- | Finds the instantiated types of the arguments required to construct a 'DataCon' representation
-- NB: these INCLUDE any dictionary args
--     but EXCLUDE the data-declaration context, which is discarded
-- It's all post-flattening etc; this is a representation type
dataConInstArgTys :: DataCon    -- ^ A datacon with no existentials or equality constraints
                                -- However, it can have a dcTheta (notably it can be a
                                -- class dictionary, with superclasses)
                  -> [Type]     -- ^ Instantiated at these types
                  -> [Type]
dataConInstArgTys dc@(MkData {dcUnivTyVars = univ_tvs,
                              dcExTyVars = ex_tvs}) inst_tys
 = ASSERT2( length univ_tvs == length inst_tys
          , ptext (sLit "dataConInstArgTys") <+> ppr dc $$ ppr univ_tvs $$ ppr inst_tys)
   ASSERT2( null ex_tvs, ppr dc )
   map (substTyWith univ_tvs inst_tys) (dataConRepArgTys dc)

-- | Returns just the instantiated /value/ argument types of a 'DataCon',
-- (excluding dictionary args)
dataConInstOrigArgTys
        :: DataCon      -- Works for any DataCon
        -> [Type]       -- Includes existential tyvar args, but NOT
                        -- equality constraints or dicts
        -> [Type]
-- For vanilla datacons, it's all quite straightforward
-- But for the call in MatchCon, we really do want just the value args
dataConInstOrigArgTys dc@(MkData {dcOrigArgTys = arg_tys,
                                  dcUnivTyVars = univ_tvs,
                                  dcExTyVars = ex_tvs}) inst_tys
  = ASSERT2( length tyvars == length inst_tys
          , ptext (sLit "dataConInstOrigArgTys") <+> ppr dc $$ ppr tyvars $$ ppr inst_tys )
    map (substTyWith tyvars inst_tys) arg_tys
  where
    tyvars = univ_tvs ++ ex_tvs

-- | Returns the argument types of the wrapper, excluding all dictionary arguments
-- and without substituting for any type variables
dataConOrigArgTys :: DataCon -> [Type]
dataConOrigArgTys dc = dcOrigArgTys dc

-- | Returns the arg types of the worker, including *all*
-- evidence, after any flattening has been done and without substituting for
-- any type variables
dataConRepArgTys :: DataCon -> [Type]
dataConRepArgTys (MkData { dcRep = rep
                         , dcEqSpec = eq_spec
                         , dcOtherTheta = theta
                         , dcOrigArgTys = orig_arg_tys })
  = case rep of
      NoDataConRep -> ASSERT( null eq_spec ) theta ++ orig_arg_tys
      DCR { dcr_arg_tys = arg_tys } -> arg_tys

-- | The string @package:module.name@ identifying a constructor, which is attached
-- to its info table and used by the GHCi debugger and the heap profiler
dataConIdentity :: DataCon -> [Word8]
-- We want this string to be UTF-8, so we get the bytes directly from the FastStrings.
dataConIdentity dc = bytesFS (unitIdFS (moduleUnitId mod)) ++
                  fromIntegral (ord ':') : bytesFS (moduleNameFS (moduleName mod)) ++
                  fromIntegral (ord '.') : bytesFS (occNameFS (nameOccName name))
  where name = dataConName dc
        mod  = ASSERT( isExternalName name ) nameModule name

isTupleDataCon :: DataCon -> Bool
isTupleDataCon (MkData {dcRepTyCon = tc}) = isTupleTyCon tc

isUnboxedTupleCon :: DataCon -> Bool
isUnboxedTupleCon (MkData {dcRepTyCon = tc}) = isUnboxedTupleTyCon tc

-- | Vanilla 'DataCon's are those that are nice boring Haskell 98 constructors
isVanillaDataCon :: DataCon -> Bool
isVanillaDataCon dc = dcVanilla dc

classDataCon :: Class -> DataCon
classDataCon clas = case tyConDataCons (classTyCon clas) of
                      (dict_constr:no_more) -> ASSERT( null no_more ) dict_constr
                      [] -> panic "classDataCon"

dataConCannotMatch :: [Type] -> DataCon -> Bool
-- Returns True iff the data con *definitely cannot* match a
--                  scrutinee of type (T tys)
--                  where T is the dcRepTyCon for the data con
dataConCannotMatch tys con
<<<<<<< HEAD
  | null eq_spec      = False   -- Common
  | all isTyVarTy tys = False   -- Also common
  | otherwise
  = typesCantMatch [( Type.substTy subst (mkTyVarTy tv1)
                    , Type.substTy subst ty2)
                   | EqSpec tv1 ty2 _ <- eq_spec ]
  where
    dc_tvs  = dataConUnivTyVars con
    eq_spec = dataConEqSpec con
    subst   = ASSERT2( length dc_tvs == length tys, ppr con $$ ppr dc_tvs $$ ppr tys )
              zipTopTCvSubst dc_tvs tys
=======
  | null inst_theta   = False   -- Common
  | all isTyVarTy tys = False   -- Also common
  | otherwise         = typesCantMatch (concatMap predEqs inst_theta)
  where
    (_, inst_theta, _) = dataConInstSig con tys

    -- TODO: could gather equalities from superclasses too
    predEqs pred = case classifyPredType pred of
                     EqPred NomEq ty1 ty2 -> [(ty1, ty2)]
                     _                    -> []

{-
************************************************************************
*                                                                      *
              Building an algebraic data type
*                                                                      *
************************************************************************

buildAlgTyCon is here because it is called from TysWiredIn, which in turn
depends on DataCon, but not on BuildTyCl.
-}

buildAlgTyCon :: Name
              -> [TyVar]               -- ^ Kind variables and type variables
              -> [Role]
              -> Maybe CType
              -> ThetaType             -- ^ Stupid theta
              -> AlgTyConRhs
              -> RecFlag
              -> Bool                  -- ^ True <=> this TyCon is promotable
              -> Bool                  -- ^ True <=> was declared in GADT syntax
              -> TyConParent
              -> TyCon

buildAlgTyCon tc_name ktvs roles cType stupid_theta rhs
              is_rec is_promotable gadt_syn parent
  = tc
  where
    kind = mkPiKinds ktvs liftedTypeKind

    -- tc and mb_promoted_tc are mutually recursive
    tc = mkAlgTyCon tc_name kind ktvs roles cType stupid_theta
                    rhs parent is_rec gadt_syn
                    mb_promoted_tc

    mb_promoted_tc
      | is_promotable = Just (mkPromotedTyCon tc (promoteKind kind))
      | otherwise     = Nothing
>>>>>>> 96dc041a

{-
%************************************************************************
%*                                                                      *
        Promoting of data types to the kind level
*                                                                      *
************************************************************************

These two 'promoted..' functions are here because
 * They belong together
 * 'promoteDataCon' depends on DataCon stuff
-}

promoteDataCon :: DataCon -> TyCon
promoteDataCon (MkData { dcPromoted = tc }) = tc

{-
************************************************************************
*                                                                      *
\subsection{Splitting products}
*                                                                      *
************************************************************************
-}

-- | Extract the type constructor, type argument, data constructor and it's
-- /representation/ argument types from a type if it is a product type.
--
-- Precisely, we return @Just@ for any type that is all of:
--
--  * Concrete (i.e. constructors visible)
--
--  * Single-constructor
--
--  * Not existentially quantified
--
-- Whether the type is a @data@ type or a @newtype@
splitDataProductType_maybe
        :: Type                         -- ^ A product type, perhaps
        -> Maybe (TyCon,                -- The type constructor
                  [Type],               -- Type args of the tycon
                  DataCon,              -- The data constructor
                  [Type])               -- Its /representation/ arg types

        -- Rejecting existentials is conservative.  Maybe some things
        -- could be made to work with them, but I'm not going to sweat
        -- it through till someone finds it's important.

splitDataProductType_maybe ty
  | Just (tycon, ty_args) <- splitTyConApp_maybe ty
  , Just con <- isDataProductTyCon_maybe tycon
  = Just (tycon, ty_args, con, dataConInstArgTys con ty_args)
  | otherwise
  = Nothing<|MERGE_RESOLUTION|>--- conflicted
+++ resolved
@@ -15,14 +15,12 @@
         StrictnessMark(..),
         ConTag,
 
-<<<<<<< HEAD
         -- ** Equality specs
         EqSpec, mkEqSpec, eqSpecTyVar, eqSpecPair, eqSpecPreds,
         substEqSpec,
-=======
+
         -- ** Field labels
         FieldLbl(..), FieldLabel, FieldLabelString,
->>>>>>> 96dc041a
 
         -- ** Type construction
         mkDataCon, fIRST_TAG,
@@ -72,11 +70,7 @@
 import BasicTypes
 import FastString
 import Module
-<<<<<<< HEAD
-=======
-import VarEnv
 import Binary
->>>>>>> 96dc041a
 
 import qualified Data.Data as Data
 import qualified Data.Typeable
@@ -499,7 +493,6 @@
 -- of the DataCon *worker* fields
 data StrictnessMark = MarkedStrict | NotMarkedStrict
 
-<<<<<<< HEAD
 -- | An 'EqSpec' is a tyvar/type pair representing an equality made in
 -- rejigging a GADT constructor
 data EqSpec = EqSpec TyVar
@@ -534,8 +527,6 @@
 instance Outputable EqSpec where
   ppr (EqSpec tv ty boxity) = ppr (tv, ty, boxity)
 
-{-
-=======
 {- Note [Bangs on data constructor arguments]
 ~~~~~~~~~~~~~~~~~~~~~~~~~~~~~~~~~~~~~~~~~~~~~
 Consider
@@ -573,7 +564,6 @@
   With -XStrictData it might be
     [HsStrict, HsUnpack _, HsStrict]
 
->>>>>>> 96dc041a
 Note [Data con representation]
 ~~~~~~~~~~~~~~~~~~~~~~~~~~~~~~
 The dcRepType field contains the type of the representation of a contructor
@@ -714,30 +704,13 @@
 
 -- | Build a new data constructor
 mkDataCon :: Name
-<<<<<<< HEAD
-          -> Bool               -- ^ Is the constructor declared infix?
-          -> [HsBang]           -- ^ Strictness annotations written in the source file
-          -> [FieldLabel]       -- ^ Field labels for the constructor, if it is a record,
-                                --   otherwise empty
-          -> [TyVar]            -- ^ Universally quantified type variables
-          -> [TyVar]            -- ^ Existentially quantified type variables
-          -> [EqSpec]           -- ^ GADT equalities
-          -> ThetaType          -- ^ Theta-type occuring before the arguments proper
-          -> [Type]             -- ^ Original argument types
-          -> Type               -- ^ Original result type
-          -> TyCon              -- ^ Representation type constructor
-          -> ThetaType          -- ^ The "stupid theta", context of the data declaration
-                                --   e.g. @data Eq a => T a ...@
-          -> Id                 -- ^ Worker Id
-          -> DataConRep         -- ^ Representation
-=======
           -> Bool           -- ^ Is the constructor declared infix?
           -> [HsSrcBang]       -- ^ Strictness/unpack annotations, from user
           -> [FieldLabel]   -- ^ Field labels for the constructor,
                             -- if it is a record, otherwise empty
           -> [TyVar]        -- ^ Universally quantified type variables
           -> [TyVar]        -- ^ Existentially quantified type variables
-          -> [(TyVar,Type)] -- ^ GADT equalities
+          -> [EqSpec]       -- ^ GADT equalities
           -> ThetaType      -- ^ Theta-type occuring before the arguments proper
           -> [Type]         -- ^ Original argument types
           -> Type           -- ^ Original result type
@@ -746,7 +719,6 @@
                             -- declaration e.g. @data Eq a => T a ...@
           -> Id             -- ^ Worker Id
           -> DataConRep     -- ^ Representation
->>>>>>> 96dc041a
           -> DataCon
   -- Can get the tag from the TyCon
 
@@ -1152,19 +1124,6 @@
 --                  scrutinee of type (T tys)
 --                  where T is the dcRepTyCon for the data con
 dataConCannotMatch tys con
-<<<<<<< HEAD
-  | null eq_spec      = False   -- Common
-  | all isTyVarTy tys = False   -- Also common
-  | otherwise
-  = typesCantMatch [( Type.substTy subst (mkTyVarTy tv1)
-                    , Type.substTy subst ty2)
-                   | EqSpec tv1 ty2 _ <- eq_spec ]
-  where
-    dc_tvs  = dataConUnivTyVars con
-    eq_spec = dataConEqSpec con
-    subst   = ASSERT2( length dc_tvs == length tys, ppr con $$ ppr dc_tvs $$ ppr tys )
-              zipTopTCvSubst dc_tvs tys
-=======
   | null inst_theta   = False   -- Common
   | all isTyVarTy tys = False   -- Also common
   | otherwise         = typesCantMatch (concatMap predEqs inst_theta)
@@ -1176,44 +1135,6 @@
                      EqPred NomEq ty1 ty2 -> [(ty1, ty2)]
                      _                    -> []
 
-{-
-************************************************************************
-*                                                                      *
-              Building an algebraic data type
-*                                                                      *
-************************************************************************
-
-buildAlgTyCon is here because it is called from TysWiredIn, which in turn
-depends on DataCon, but not on BuildTyCl.
--}
-
-buildAlgTyCon :: Name
-              -> [TyVar]               -- ^ Kind variables and type variables
-              -> [Role]
-              -> Maybe CType
-              -> ThetaType             -- ^ Stupid theta
-              -> AlgTyConRhs
-              -> RecFlag
-              -> Bool                  -- ^ True <=> this TyCon is promotable
-              -> Bool                  -- ^ True <=> was declared in GADT syntax
-              -> TyConParent
-              -> TyCon
-
-buildAlgTyCon tc_name ktvs roles cType stupid_theta rhs
-              is_rec is_promotable gadt_syn parent
-  = tc
-  where
-    kind = mkPiKinds ktvs liftedTypeKind
-
-    -- tc and mb_promoted_tc are mutually recursive
-    tc = mkAlgTyCon tc_name kind ktvs roles cType stupid_theta
-                    rhs parent is_rec gadt_syn
-                    mb_promoted_tc
-
-    mb_promoted_tc
-      | is_promotable = Just (mkPromotedTyCon tc (promoteKind kind))
-      | otherwise     = Nothing
->>>>>>> 96dc041a
 
 {-
 %************************************************************************

--- conflicted
+++ resolved
@@ -1140,30 +1140,15 @@
   where
     info = noCafIdInfo `setInlinePragInfo` alwaysInlinePragma
                        `setUnfoldingInfo`  mkCompulsoryUnfolding rhs
-<<<<<<< HEAD
-    kv = kKiVar
-    k = mkOnlyTyVarTy kv
-    a:b:_ = tyVarList k
-    [aTy,bTy] = map mkOnlyTyVarTy [a,b]
-    eqRTy     = mkTyConApp coercibleTyCon  [k, aTy, bTy]
-    eqRPrimTy = mkTyConApp eqReprPrimTyCon [k, k, aTy, bTy]
-    ty        = mkInvForAllTys [kv, a, b] (mkFunTys [eqRTy, aTy] bTy)
-
-    [eqR,x,eq] = mkTemplateLocals [eqRTy, aTy,eqRPrimTy]
-    rhs = mkLams [kv,a,b,eqR,x] $
-          mkWildCase (Var eqR) eqRTy bTy $
-          [(DataAlt coercibleDataCon, [eq], Cast (Var x) (mkCoVarCo eq))]
-=======
     eqRTy     = mkTyConApp coercibleTyCon  [liftedTypeKind, alphaTy, betaTy]
     eqRPrimTy = mkTyConApp eqReprPrimTyCon [liftedTypeKind, alphaTy, betaTy]
-    ty        = mkForAllTys [alphaTyVar, betaTyVar] $
+    ty        = mkInvForAllTys [alphaTyVar, betaTyVar] $
                 mkFunTys [eqRTy, alphaTy] betaTy
 
     [eqR,x,eq] = mkTemplateLocals [eqRTy, alphaTy, eqRPrimTy]
     rhs = mkLams [alphaTyVar, betaTyVar, eqR, x] $
           mkWildCase (Var eqR) eqRTy betaTy $
           [(DataAlt coercibleDataCon, [eq], Cast (Var x) (CoVarCo eq))]
->>>>>>> 0511c0ab
 \end{code}
 
 Note [dollarId magic]

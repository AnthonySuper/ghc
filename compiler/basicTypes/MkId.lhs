--- conflicted
+++ resolved
@@ -945,13 +945,8 @@
 
     (tvs, tau)      = tcSplitForAllTys ty
     (arg_tys, _)    = tcSplitFunTys tau
-<<<<<<< HEAD
     arity           = count isId tvs + length arg_tys
-    strict_sig      = mkStrictSig (mkTopDmdType (replicate arity evalDmd) topRes)
-=======
-    arity           = length arg_tys
     strict_sig      = mkClosedStrictSig (replicate arity evalDmd) topRes
->>>>>>> 3e633d9b
 \end{code}
 
 
@@ -1152,11 +1147,11 @@
     info = noCafIdInfo `setInlinePragInfo` alwaysInlinePragma
                        `setUnfoldingInfo`  mkCompulsoryUnfolding rhs
     kv = kKiVar
-    k = mkTyVarTy kv
+    k = mkOnlyTyVarTy kv
     a:b:_ = tyVarList k
     [aTy,bTy] = map mkTyVarTy [a,b]
     eqRTy     = mkTyConApp coercibleTyCon  [k, aTy, bTy]
-    eqRPrimTy = mkTyConApp eqReprPrimTyCon [k, aTy, bTy]
+    eqRPrimTy = mkTyConApp eqReprPrimTyCon [k, k, aTy, bTy]
     ty   = mkForAllTys [kv, a, b] (mkFunTys [eqRTy, aTy] bTy)
 
     [eqR,x,eq] = mkTemplateLocals [eqRTy, aTy,eqRPrimTy]

--- conflicted
+++ resolved
@@ -278,14 +278,6 @@
 mkDictSelId name clas
   = mkGlobalId (ClassOpId clas) name sel_ty info
   where
-<<<<<<< HEAD
-    sel_ty = mkInvForAllTys tyvars (mkFunTy (idType dict_id) (idType the_arg_id))
-        -- We can't just say (exprType rhs), because that would give a type
-        --      C a -> C a
-        -- for a single-op class (after all, the selector is the identity)
-        -- But it's type must expose the representation of the dictionary
-        -- to get (say)         C a -> (a -> a)
-=======
     tycon      	   = classTyCon clas
     sel_names      = map idName (classAllSelIds clas)
     new_tycon  	   = isNewTyCon tycon
@@ -294,9 +286,8 @@
     arg_tys    	   = dataConRepArgTys data_con	-- Includes the dictionary superclasses
     val_index      = assoc "MkId.mkDictSelId" (sel_names `zip` [0..]) name
 
-    sel_ty = mkForAllTys tyvars (mkFunTy (mkClassPred clas (mkOnlyTyVarTys tyvars))
-                                         (getNth arg_tys val_index))
->>>>>>> 0a6cfb57
+    sel_ty = mkInvForAllTys tyvars (mkFunTy (mkClassPred clas (mkOnlyTyVarTys tyvars))
+                                            (getNth arg_tys val_index))
 
     base_info = noCafIdInfo
                 `setArityInfo`         1
@@ -1070,24 +1061,15 @@
     info = noCafIdInfo `setInlinePragInfo` alwaysInlinePragma
                        `setUnfoldingInfo`  mkCompulsoryUnfolding rhs
            
-<<<<<<< HEAD
-
-    ty  = mkInvForAllTys [openAlphaTyVar,openBetaTyVar]
+    ty  = mkInvForAllTys [ levity1TyVar, levity2TyVar
+                         , openAlphaTyVar, openBetaTyVar ]
                          (mkFunTy openAlphaTy openBetaTy)
-    [x] = mkTemplateLocals [openAlphaTy]
-    rhs = mkLams [openAlphaTyVar,openBetaTyVar,x] $
-          Cast (Var x) (mkUnsafeCo Representational openAlphaTy openBetaTy)
-=======
-    ty  = mkForAllTys [ levity1TyVar, levity2TyVar
-                      , openAlphaTyVar, openBetaTyVar ]
-                      (mkFunTy openAlphaTy openBetaTy)
     
     [x] = mkTemplateLocals [openAlphaTy]
     rhs = mkLams [ levity1TyVar, levity2TyVar
                  , openAlphaTyVar, openBetaTyVar
                  , x] $
-          Cast (Var x) (mkUnsafeCo openAlphaTy openBetaTy)
->>>>>>> 0a6cfb57
+          Cast (Var x) (mkUnsafeCo Representational openAlphaTy openBetaTy)
 
 ------------------------------------------------
 nullAddrId :: Id

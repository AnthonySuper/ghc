--- conflicted
+++ resolved
@@ -16,15 +16,10 @@
         unionVarSet, unionVarSets, mapUnionVarSet,
         intersectVarSet, intersectsVarSet, disjointVarSet,
         isEmptyVarSet, delVarSet, delVarSetList, delVarSetByKey,
-<<<<<<< HEAD
-        minusVarSet, foldVarSet, filterVarSet, fixVarSet,
+        minusVarSet, foldVarSet, filterVarSet,
+        transCloVarSet, fixVarSet,
         lookupVarSet, lookupVarSetByName,
         mapVarSet, sizeVarSet, seqVarSet,
-=======
-        minusVarSet, foldVarSet, filterVarSet,
-        transCloVarSet, fixVarSet,
-        lookupVarSet, mapVarSet, sizeVarSet, seqVarSet,
->>>>>>> 96dc041a
         elemVarSetByKey, partitionVarSet
     ) where
 
@@ -123,7 +118,7 @@
 
 fixVarSet :: (VarSet -> VarSet)   -- Map the current set to a new set
           -> VarSet -> VarSet
--- (fixVarSet f s) repeatedly applies f to the set s, 
+-- (fixVarSet f s) repeatedly applies f to the set s,
 -- until it reaches a fixed point.
 fixVarSet fn vars
   | new_vars `subVarSet` vars = vars

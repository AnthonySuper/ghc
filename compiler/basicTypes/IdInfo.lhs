%
% (c) The University of Glasgow 2006
% (c) The GRASP/AQUA Project, Glasgow University, 1993-1998
%
\section[IdInfo]{@IdInfos@: Non-essential information about @Ids@}

(And a pretty good illustration of quite a few things wrong with
Haskell. [WDP 94/11])

\begin{code}
module IdInfo (
        -- * The IdDetails type
<<<<<<< HEAD
	IdDetails(..), pprIdDetails, coVarDetails, isCoVarDetails,
=======
        IdDetails(..), pprIdDetails, coVarDetails,
>>>>>>> d5e48748

        -- * The IdInfo type
        IdInfo,         -- Abstract
        vanillaIdInfo, noCafIdInfo,
        seqIdInfo, megaSeqIdInfo,

        -- ** The OneShotInfo type
        OneShotInfo(..),
        oneShotInfo, noOneShotInfo, hasNoOneShotInfo,
        setOneShotInfo,

        -- ** Zapping various forms of Info
        zapLamInfo, zapFragileInfo,
        zapDemandInfo,

        -- ** The ArityInfo type
        ArityInfo,
        unknownArity,
        arityInfo, setArityInfo, ppArityInfo,

        callArityInfo, setCallArityInfo,

        -- ** Demand and strictness Info
        strictnessInfo, setStrictnessInfo,
        demandInfo, setDemandInfo, pprStrictness,

        -- ** Unfolding Info
        unfoldingInfo, setUnfoldingInfo, setUnfoldingInfoLazily,

        -- ** The InlinePragInfo type
        InlinePragInfo,
        inlinePragInfo, setInlinePragInfo,

        -- ** The OccInfo type
        OccInfo(..),
        isDeadOcc, isStrongLoopBreaker, isWeakLoopBreaker,
        occInfo, setOccInfo,

        InsideLam, OneBranch,
        insideLam, notInsideLam, oneBranch, notOneBranch,

        -- ** The SpecInfo type
        SpecInfo(..),
        emptySpecInfo,
        isEmptySpecInfo, specInfoFreeVars,
        specInfoRules, seqSpecInfo, setSpecInfoHead,
        specInfo, setSpecInfo,

        -- ** The CAFInfo type
        CafInfo(..),
        ppCafInfo, mayHaveCafRefs,
        cafInfo, setCafInfo,

        -- ** Tick-box Info
        TickBoxOp(..), TickBoxId,
    ) where

import CoreSyn

import Class
import {-# SOURCE #-} PrimOp (PrimOp)
import Name
import VarSet
import BasicTypes
import DataCon
import TyCon
import ForeignCall
import Outputable
import Module
import FastString
import Demand

-- infixl so you can say (id `set` a `set` b)
infixl  1 `setSpecInfo`,
          `setArityInfo`,
          `setInlinePragInfo`,
          `setUnfoldingInfo`,
          `setOneShotInfo`,
          `setOccInfo`,
          `setCafInfo`,
          `setStrictnessInfo`,
          `setDemandInfo`
\end{code}

%************************************************************************
%*                                                                      *
                     IdDetails
%*                                                                      *
%************************************************************************

\begin{code}
-- | The 'IdDetails' of an 'Id' give stable, and necessary,
-- information about the Id.
data IdDetails
  = VanillaId

  -- | The 'Id' for a record selector
  | RecSelId
    { sel_tycon   :: TyCon      -- ^ For a data type family, this is the /instance/ 'TyCon'
                                --   not the family 'TyCon'
    , sel_naughty :: Bool       -- True <=> a "naughty" selector which can't actually exist, for example @x@ in:
                                --    data T = forall a. MkT { x :: a }
    }                           -- See Note [Naughty record selectors] in TcTyClsDecls

  | DataConWorkId DataCon       -- ^ The 'Id' is for a data constructor /worker/
  | DataConWrapId DataCon       -- ^ The 'Id' is for a data constructor /wrapper/

                                -- [the only reasons we need to know is so that
                                --  a) to support isImplicitId
                                --  b) when desugaring a RecordCon we can get
                                --     from the Id back to the data con]

  | ClassOpId Class             -- ^ The 'Id' is a superclass selector or class operation of a class

  | PrimOpId PrimOp             -- ^ The 'Id' is for a primitive operator
  | FCallId ForeignCall         -- ^ The 'Id' is for a foreign call

  | TickBoxOpId TickBoxOp       -- ^ The 'Id' is for a HPC tick box (both traditional and binary)

  | DFunId Int Bool             -- ^ A dictionary function.
       -- Int = the number of "silent" arguments to the dfun
       --       e.g.  class D a => C a where ...
       --             instance C a => C [a]
       --       has is_silent = 1, because the dfun
       --       has type  dfun :: (D a, C a) => C [a]
       --       See Note [Silent superclass arguments] in TcInstDcls
       --
       -- Bool = True <=> the class has only one method, so may be
       --                  implemented with a newtype, so it might be bad
       --                  to be strict on this dictionary

  | CoVarId                    -- ^ A coercion variable

-- | Just a synonym for 'CoVarId'. Written separately so it can be
-- exported in the hs-boot file.
coVarDetails :: IdDetails
coVarDetails = CoVarId

-- | Check if an 'IdDetails' says 'CoVarId'.
isCoVarDetails :: IdDetails -> Bool
isCoVarDetails CoVarId = True
isCoVarDetails _       = False

instance Outputable IdDetails where
    ppr = pprIdDetails

pprIdDetails :: IdDetails -> SDoc
pprIdDetails VanillaId = empty
pprIdDetails other     = brackets (pp other)
 where
   pp VanillaId         = panic "pprIdDetails"
   pp (DataConWorkId _) = ptext (sLit "DataCon")
   pp (DataConWrapId _) = ptext (sLit "DataConWrapper")
   pp (ClassOpId {})    = ptext (sLit "ClassOp")
   pp (PrimOpId _)      = ptext (sLit "PrimOp")
   pp (FCallId _)       = ptext (sLit "ForeignCall")
   pp (TickBoxOpId _)   = ptext (sLit "TickBoxOp")
   pp (DFunId ns nt)    = ptext (sLit "DFunId")
                             <> ppWhen (ns /= 0) (brackets (int ns))
                             <> ppWhen nt (ptext (sLit "(nt)"))
   pp (RecSelId { sel_naughty = is_naughty })
<<<<<<< HEAD
      			 = brackets $ ptext (sLit "RecSel") 
      			    <> ppWhen is_naughty (ptext (sLit "(naughty)"))
   pp CoVarId           = ptext (sLit "CoVarId")
=======
                         = brackets $ ptext (sLit "RecSel")
                            <> ppWhen is_naughty (ptext (sLit "(naughty)"))
>>>>>>> d5e48748
\end{code}


%************************************************************************
%*                                                                      *
\subsection{The main IdInfo type}
%*                                                                      *
%************************************************************************

\begin{code}
-- | An 'IdInfo' gives /optional/ information about an 'Id'.  If
-- present it never lies, but it may not be present, in which case there
-- is always a conservative assumption which can be made.
--
-- Two 'Id's may have different info even though they have the same
-- 'Unique' (and are hence the same 'Id'); for example, one might lack
-- the properties attached to the other.
--
-- The 'IdInfo' gives information about the value, or definition, of the
-- 'Id'.  It does not contain information about the 'Id''s usage,
-- except for 'demandInfo' and 'oneShotInfo'.
data IdInfo
  = IdInfo {
        arityInfo       :: !ArityInfo,          -- ^ 'Id' arity
        specInfo        :: SpecInfo,            -- ^ Specialisations of the 'Id's function which exist
                                                -- See Note [Specialisations and RULES in IdInfo]
        unfoldingInfo   :: Unfolding,           -- ^ The 'Id's unfolding
        cafInfo         :: CafInfo,             -- ^ 'Id' CAF info
        oneShotInfo     :: OneShotInfo,         -- ^ Info about a lambda-bound variable, if the 'Id' is one
        inlinePragInfo  :: InlinePragma,        -- ^ Any inline pragma atached to the 'Id'
        occInfo         :: OccInfo,             -- ^ How the 'Id' occurs in the program

        strictnessInfo  :: StrictSig,      --  ^ A strictness signature

        demandInfo      :: Demand,       -- ^ ID demand information
        callArityInfo :: !ArityInfo    -- ^ How this is called.
                                         -- n <=> all calls have at least n arguments
    }

-- | Just evaluate the 'IdInfo' to WHNF
seqIdInfo :: IdInfo -> ()
seqIdInfo (IdInfo {}) = ()

-- | Evaluate all the fields of the 'IdInfo' that are generally demanded by the
-- compiler
megaSeqIdInfo :: IdInfo -> ()
megaSeqIdInfo info
  = seqSpecInfo (specInfo info)                 `seq`

-- Omitting this improves runtimes a little, presumably because
-- some unfoldings are not calculated at all
--    seqUnfolding (unfoldingInfo info)         `seq`

    seqDemandInfo (demandInfo info)             `seq`
    seqStrictnessInfo (strictnessInfo info)     `seq`
    seqCaf (cafInfo info)                       `seq`
    seqOneShot (oneShotInfo info)               `seq`
    seqOccInfo (occInfo info)

seqOneShot :: OneShotInfo -> ()
seqOneShot l = l `seq` ()

seqStrictnessInfo :: StrictSig -> ()
seqStrictnessInfo ty = seqStrictSig ty

seqDemandInfo :: Demand -> ()
seqDemandInfo dmd = seqDemand dmd
\end{code}

Setters

\begin{code}
setSpecInfo :: IdInfo -> SpecInfo -> IdInfo
setSpecInfo       info sp = sp `seq` info { specInfo = sp }
setInlinePragInfo :: IdInfo -> InlinePragma -> IdInfo
setInlinePragInfo info pr = pr `seq` info { inlinePragInfo = pr }
setOccInfo :: IdInfo -> OccInfo -> IdInfo
setOccInfo        info oc = oc `seq` info { occInfo = oc }
        -- Try to avoid spack leaks by seq'ing

setUnfoldingInfoLazily :: IdInfo -> Unfolding -> IdInfo
setUnfoldingInfoLazily info uf  -- Lazy variant to avoid looking at the
  =                             -- unfolding of an imported Id unless necessary
    info { unfoldingInfo = uf } -- (In this case the demand-zapping is redundant.)

setUnfoldingInfo :: IdInfo -> Unfolding -> IdInfo
setUnfoldingInfo info uf
  = -- We don't seq the unfolding, as we generate intermediate
    -- unfoldings which are just thrown away, so evaluating them is a
    -- waste of time.
    -- seqUnfolding uf `seq`
    info { unfoldingInfo = uf }

setArityInfo :: IdInfo -> ArityInfo -> IdInfo
setArityInfo      info ar  = info { arityInfo = ar  }
setCallArityInfo :: IdInfo -> ArityInfo -> IdInfo
setCallArityInfo info ar  = info { callArityInfo = ar  }
setCafInfo :: IdInfo -> CafInfo -> IdInfo
setCafInfo        info caf = info { cafInfo = caf }

setOneShotInfo :: IdInfo -> OneShotInfo -> IdInfo
setOneShotInfo      info lb = {-lb `seq`-} info { oneShotInfo = lb }

setDemandInfo :: IdInfo -> Demand -> IdInfo
setDemandInfo info dd = dd `seq` info { demandInfo = dd }

setStrictnessInfo :: IdInfo -> StrictSig -> IdInfo
setStrictnessInfo info dd = dd `seq` info { strictnessInfo = dd }
\end{code}


\begin{code}
-- | Basic 'IdInfo' that carries no useful information whatsoever
vanillaIdInfo :: IdInfo
vanillaIdInfo
  = IdInfo {
            cafInfo             = vanillaCafInfo,
            arityInfo           = unknownArity,
            specInfo            = emptySpecInfo,
            unfoldingInfo       = noUnfolding,
            oneShotInfo         = NoOneShotInfo,
            inlinePragInfo      = defaultInlinePragma,
            occInfo             = NoOccInfo,
            demandInfo          = topDmd,
            strictnessInfo      = nopSig,
            callArityInfo     = unknownArity
           }

-- | More informative 'IdInfo' we can use when we know the 'Id' has no CAF references
noCafIdInfo :: IdInfo
noCafIdInfo  = vanillaIdInfo `setCafInfo`    NoCafRefs
        -- Used for built-in type Ids in MkId.
\end{code}


%************************************************************************
%*                                                                      *
\subsection[arity-IdInfo]{Arity info about an @Id@}
%*                                                                      *
%************************************************************************

For locally-defined Ids, the code generator maintains its own notion
of their arities; so it should not be asking...  (but other things
besides the code-generator need arity info!)

\begin{code}
-- | An 'ArityInfo' of @n@ tells us that partial application of this
-- 'Id' to up to @n-1@ value arguments does essentially no work.
--
-- That is not necessarily the same as saying that it has @n@ leading
-- lambdas, because coerces may get in the way.
--
-- The arity might increase later in the compilation process, if
-- an extra lambda floats up to the binding site.
type ArityInfo = Arity

-- | It is always safe to assume that an 'Id' has an arity of 0
unknownArity :: Arity
unknownArity = 0 :: Arity

ppArityInfo :: Int -> SDoc
ppArityInfo 0 = empty
ppArityInfo n = hsep [ptext (sLit "Arity"), int n]
\end{code}

%************************************************************************
%*                                                                      *
\subsection{Inline-pragma information}
%*                                                                      *
%************************************************************************

\begin{code}
-- | Tells when the inlining is active.
-- When it is active the thing may be inlined, depending on how
-- big it is.
--
-- If there was an @INLINE@ pragma, then as a separate matter, the
-- RHS will have been made to look small with a Core inline 'Note'
--
-- The default 'InlinePragInfo' is 'AlwaysActive', so the info serves
-- entirely as a way to inhibit inlining until we want it
type InlinePragInfo = InlinePragma
\end{code}


%************************************************************************
%*                                                                      *
               Strictness
%*                                                                      *
%************************************************************************

\begin{code}
pprStrictness :: StrictSig -> SDoc
pprStrictness sig = ppr sig
\end{code}


%************************************************************************
%*                                                                      *
        SpecInfo
%*                                                                      *
%************************************************************************

Note [Specialisations and RULES in IdInfo]
~~~~~~~~~~~~~~~~~~~~~~~~~~~~~~~~~~~~~~~~~~
Generally speaking, a GlobalIdshas an *empty* SpecInfo.  All their
RULES are contained in the globally-built rule-base.  In principle,
one could attach the to M.f the RULES for M.f that are defined in M.
But we don't do that for instance declarations and so we just treat
them all uniformly.

The EXCEPTION is PrimOpIds, which do have rules in their IdInfo. That is
jsut for convenience really.

However, LocalIds may have non-empty SpecInfo.  We treat them
differently because:
  a) they might be nested, in which case a global table won't work
  b) the RULE might mention free variables, which we use to keep things alive

In TidyPgm, when the LocalId becomes a GlobalId, its RULES are stripped off
and put in the global list.

\begin{code}
-- | Records the specializations of this 'Id' that we know about
-- in the form of rewrite 'CoreRule's that target them
data SpecInfo
  = SpecInfo
        [CoreRule]
        VarSet          -- Locally-defined free vars of *both* LHS and RHS
                        -- of rules.  I don't think it needs to include the
                        -- ru_fn though.
                        -- Note [Rule dependency info] in OccurAnal

-- | Assume that no specilizations exist: always safe
emptySpecInfo :: SpecInfo
emptySpecInfo = SpecInfo [] emptyVarSet

isEmptySpecInfo :: SpecInfo -> Bool
isEmptySpecInfo (SpecInfo rs _) = null rs

-- | Retrieve the locally-defined free variables of both the left and
-- right hand sides of the specialization rules
specInfoFreeVars :: SpecInfo -> VarSet
specInfoFreeVars (SpecInfo _ fvs) = fvs

specInfoRules :: SpecInfo -> [CoreRule]
specInfoRules (SpecInfo rules _) = rules

-- | Change the name of the function the rule is keyed on on all of the 'CoreRule's
setSpecInfoHead :: Name -> SpecInfo -> SpecInfo
setSpecInfoHead fn (SpecInfo rules fvs)
  = SpecInfo (map (setRuleIdName fn) rules) fvs

seqSpecInfo :: SpecInfo -> ()
seqSpecInfo (SpecInfo rules fvs) = seqRules rules `seq` seqVarSet fvs
\end{code}

%************************************************************************
%*                                                                      *
\subsection[CG-IdInfo]{Code generator-related information}
%*                                                                      *
%************************************************************************

\begin{code}
-- CafInfo is used to build Static Reference Tables (see simplStg/SRT.lhs).

-- | Records whether an 'Id' makes Constant Applicative Form references
data CafInfo
        = MayHaveCafRefs                -- ^ Indicates that the 'Id' is for either:
                                        --
                                        -- 1. A function or static constructor
                                        --    that refers to one or more CAFs, or
                                        --
                                        -- 2. A real live CAF

        | NoCafRefs                     -- ^ A function or static constructor
                                        -- that refers to no CAFs.
        deriving (Eq, Ord)

-- | Assumes that the 'Id' has CAF references: definitely safe
vanillaCafInfo :: CafInfo
vanillaCafInfo = MayHaveCafRefs

mayHaveCafRefs :: CafInfo -> Bool
mayHaveCafRefs  MayHaveCafRefs = True
mayHaveCafRefs _               = False

seqCaf :: CafInfo -> ()
seqCaf c = c `seq` ()

instance Outputable CafInfo where
   ppr = ppCafInfo

ppCafInfo :: CafInfo -> SDoc
ppCafInfo NoCafRefs = ptext (sLit "NoCafRefs")
ppCafInfo MayHaveCafRefs = empty
\end{code}

%************************************************************************
%*                                                                      *
\subsection{Bulk operations on IdInfo}
%*                                                                      *
%************************************************************************

\begin{code}
-- | This is used to remove information on lambda binders that we have
-- setup as part of a lambda group, assuming they will be applied all at once,
-- but turn out to be part of an unsaturated lambda as in e.g:
--
-- > (\x1. \x2. e) arg1
zapLamInfo :: IdInfo -> Maybe IdInfo
zapLamInfo info@(IdInfo {occInfo = occ, demandInfo = demand})
  | is_safe_occ occ && is_safe_dmd demand
  = Nothing
  | otherwise
  = Just (info {occInfo = safe_occ, demandInfo = topDmd})
  where
        -- The "unsafe" occ info is the ones that say I'm not in a lambda
        -- because that might not be true for an unsaturated lambda
    is_safe_occ (OneOcc in_lam _ _) = in_lam
    is_safe_occ _other              = True

    safe_occ = case occ of
                 OneOcc _ once int_cxt -> OneOcc insideLam once int_cxt
                 _other                -> occ

    is_safe_dmd dmd = not (isStrictDmd dmd)
\end{code}

\begin{code}
-- | Remove demand info on the 'IdInfo' if it is present, otherwise return @Nothing@
zapDemandInfo :: IdInfo -> Maybe IdInfo
zapDemandInfo info = Just (info {demandInfo = topDmd})
\end{code}

\begin{code}
zapFragileInfo :: IdInfo -> Maybe IdInfo
-- ^ Zap info that depends on free variables
zapFragileInfo info
  = Just (info `setSpecInfo` emptySpecInfo
               `setUnfoldingInfo` noUnfolding
               `setOccInfo` zapFragileOcc occ)
  where
    occ = occInfo info
\end{code}

%************************************************************************
%*                                                                      *
\subsection{TickBoxOp}
%*                                                                      *
%************************************************************************

\begin{code}
type TickBoxId = Int

-- | Tick box for Hpc-style coverage
data TickBoxOp
   = TickBox Module {-# UNPACK #-} !TickBoxId

instance Outputable TickBoxOp where
    ppr (TickBox mod n)         = ptext (sLit "tick") <+> ppr (mod,n)
\end{code}<|MERGE_RESOLUTION|>--- conflicted
+++ resolved
@@ -10,11 +10,7 @@
 \begin{code}
 module IdInfo (
         -- * The IdDetails type
-<<<<<<< HEAD
-	IdDetails(..), pprIdDetails, coVarDetails, isCoVarDetails,
-=======
-        IdDetails(..), pprIdDetails, coVarDetails,
->>>>>>> d5e48748
+        IdDetails(..), pprIdDetails, coVarDetails, isCoVarDetails,
 
         -- * The IdInfo type
         IdInfo,         -- Abstract
@@ -176,14 +172,9 @@
                              <> ppWhen (ns /= 0) (brackets (int ns))
                              <> ppWhen nt (ptext (sLit "(nt)"))
    pp (RecSelId { sel_naughty = is_naughty })
-<<<<<<< HEAD
-      			 = brackets $ ptext (sLit "RecSel") 
-      			    <> ppWhen is_naughty (ptext (sLit "(naughty)"))
+                         = brackets $ ptext (sLit "RecSel") 
+                            <> ppWhen is_naughty (ptext (sLit "(naughty)"))
    pp CoVarId           = ptext (sLit "CoVarId")
-=======
-                         = brackets $ ptext (sLit "RecSel")
-                            <> ppWhen is_naughty (ptext (sLit "(naughty)"))
->>>>>>> d5e48748
 \end{code}
 
 

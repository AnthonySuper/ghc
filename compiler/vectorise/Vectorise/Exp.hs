--- conflicted
+++ resolved
@@ -1039,11 +1039,7 @@
 -- * The first argument is the set of free, local variables whose evaluation may entail parallelism.
 --
 vectAvoidInfo :: VarSet -> CoreExprWithFVs -> VM CoreExprWithVectInfo
-<<<<<<< HEAD
 vectAvoidInfo pvs ce@(_, AnnVar v)
-=======
-vectAvoidInfo pvs ce@(fvs, AnnVar v)
->>>>>>> 1e041b73
   = do
     { gpvs <- globalParallelVars
     ; vi <- if v `elemVarSet` pvs || v `elemVarSet` gpvs
@@ -1059,48 +1055,28 @@
   where
     fvs = freeVarsOf ce
 
-<<<<<<< HEAD
 vectAvoidInfo _pvs ce@(_, AnnLit lit)
-  = do
-    { vi <- vectAvoidInfoTypeOf ce
-    ; viTrace ce vi []
-    ; return ((fvs, vi), AnnLit lit)
-=======
-vectAvoidInfo _pvs ce@(fvs, AnnLit lit)
   = do
     { vi <- vectAvoidInfoTypeOf ce
     ; viTrace ce vi []
     ; return ((udfmToUfm fvs, vi), AnnLit lit)
->>>>>>> 1e041b73
     }
   where
     fvs = freeVarsOf ce
 
-<<<<<<< HEAD
 vectAvoidInfo pvs ce@(_, AnnApp e1 e2)
-=======
-vectAvoidInfo pvs ce@(fvs, AnnApp e1 e2)
->>>>>>> 1e041b73
   = do
     { ceVI <- vectAvoidInfoTypeOf ce
     ; eVI1 <- vectAvoidInfo pvs e1
     ; eVI2 <- vectAvoidInfo pvs e2
     ; let vi = ceVI `unlessVIParrExpr` eVI1 `unlessVIParrExpr` eVI2
     -- ; viTrace ce vi [eVI1, eVI2]
-<<<<<<< HEAD
-    ; return ((fvs, vi), AnnApp eVI1 eVI2)
-=======
     ; return ((udfmToUfm fvs, vi), AnnApp eVI1 eVI2)
->>>>>>> 1e041b73
     }
   where
     fvs = freeVarsOf ce
 
-<<<<<<< HEAD
 vectAvoidInfo pvs ce@(_, AnnLam var body)
-=======
-vectAvoidInfo pvs (fvs, AnnLam var body)
->>>>>>> 1e041b73
   = do
     { bodyVI <- vectAvoidInfo pvs body
     ; varVI  <- vectAvoidInfoType $ varType var
@@ -1111,11 +1087,7 @@
   where
     fvs = freeVarsOf ce
 
-<<<<<<< HEAD
 vectAvoidInfo pvs ce@(_, AnnLet (AnnNonRec var e) body)
-=======
-vectAvoidInfo pvs ce@(fvs, AnnLet (AnnNonRec var e) body)
->>>>>>> 1e041b73
   = do
     { ceVI       <- vectAvoidInfoTypeOf ce
     ; eVI        <- vectAvoidInfo pvs e
@@ -1135,11 +1107,7 @@
   where
     fvs = freeVarsOf ce
 
-<<<<<<< HEAD
 vectAvoidInfo pvs ce@(_, AnnLet (AnnRec bnds) body)
-=======
-vectAvoidInfo pvs ce@(fvs, AnnLet (AnnRec bnds) body)
->>>>>>> 1e041b73
   = do
     { ceVI         <- vectAvoidInfoTypeOf ce
     ; bndsVI       <- mapM (vectAvoidInfoBnd pvs) bnds
@@ -1157,11 +1125,7 @@
         { bodyVI <- vectAvoidInfo pvs body
         ; let vi = ceVI `unlessVIParrExpr` bodyVI
         -- ; viTrace ce vi (map snd bndsVI ++ [bodyVI])
-<<<<<<< HEAD
-        ; return ((fvs, vi), AnnLet (AnnRec bndsVI) bodyVI)
-=======
         ; return ((udfmToUfm fvs, vi), AnnLet (AnnRec bndsVI) bodyVI)
->>>>>>> 1e041b73
         }
     }
   where
@@ -1174,11 +1138,7 @@
         ; return $ isVIParr eVI && not isScalarTy
         }
 
-<<<<<<< HEAD
 vectAvoidInfo pvs ce@(_, AnnCase e var ty alts)
-=======
-vectAvoidInfo pvs ce@(fvs, AnnCase e var ty alts)
->>>>>>> 1e041b73
   = do
     { ceVI           <- vectAvoidInfoTypeOf ce
     ; eVI            <- vectAvoidInfo pvs e
@@ -1189,10 +1149,7 @@
     ; return ((udfmToUfm fvs, vi), AnnCase eVI var ty altsVI)
     }
   where
-<<<<<<< HEAD
     fvs = freeVarsOf ce
-=======
->>>>>>> 1e041b73
     vectAvoidInfoAlt scrutIsPar (con, bndrs, e)
       = do
         { allScalar <- allScalarVarType bndrs
@@ -1201,27 +1158,15 @@
         ; (con, bndrs,) <$> vectAvoidInfo altPvs e
         }
 
-<<<<<<< HEAD
 vectAvoidInfo pvs ce@(_, AnnCast e (fvs_ann, ann))
   = do
     { eVI <- vectAvoidInfo pvs e
-    ; return ((fvs, vectAvoidInfoOf eVI), AnnCast eVI ((freeVarsOfAnn fvs_ann, VISimple), ann))
-=======
-vectAvoidInfo pvs (fvs, AnnCast e (fvs_ann, ann))
-  = do
-    { eVI <- vectAvoidInfo pvs e
-    ; return ((udfmToUfm fvs, vectAvoidInfoOf eVI)
-             , AnnCast eVI ((udfmToUfm fvs_ann, VISimple), ann))
->>>>>>> 1e041b73
+    ; return ((udfmToUfm fvs, vectAvoidInfoOf eVI), AnnCast eVI ((udfmToUfm $ freeVarsOfAnn fvs_ann, VISimple), ann))
     }
   where
     fvs = freeVarsOf ce
 
-<<<<<<< HEAD
 vectAvoidInfo pvs ce@(_, AnnTick tick e)
-=======
-vectAvoidInfo pvs (fvs, AnnTick tick e)
->>>>>>> 1e041b73
   = do
     { eVI <- vectAvoidInfo pvs e
     ; return ((udfmToUfm fvs, vectAvoidInfoOf eVI), AnnTick tick eVI)
@@ -1229,23 +1174,15 @@
   where
     fvs = freeVarsOf ce
 
-<<<<<<< HEAD
 vectAvoidInfo _pvs ce@(_, AnnType ty)
-  = return ((fvs, VISimple), AnnType ty)
+  = return ((udfmToUfm fvs, VISimple), AnnType ty)
   where
     fvs = freeVarsOf ce
 
 vectAvoidInfo _pvs ce@(_, AnnCoercion coe)
-  = return ((fvs, VISimple), AnnCoercion coe)
+  = return ((udfmToUfm fvs, VISimple), AnnCoercion coe)
   where
     fvs = freeVarsOf ce
-=======
-vectAvoidInfo _pvs (fvs, AnnType ty)
-  = return ((udfmToUfm fvs, VISimple), AnnType ty)
-
-vectAvoidInfo _pvs (fvs, AnnCoercion coe)
-  = return ((udfmToUfm fvs, VISimple), AnnCoercion coe)
->>>>>>> 1e041b73
 
 -- Compute vectorisation avoidance information for a type.
 --

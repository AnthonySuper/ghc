
-- | Build instance tycons for the PData and PDatas type families.
--
--   TODO: the PData and PDatas cases are very similar.
--   We should be able to factor out the common parts.
module Vectorise.Generic.PData
  ( buildPDataTyCon
  , buildPDatasTyCon )
where

import Vectorise.Monad
import Vectorise.Builtins
import Vectorise.Generic.Description
import Vectorise.Utils
import Vectorise.Env( GlobalEnv( global_fam_inst_env ) )

import BasicTypes
import BuildTyCl
import DataCon
import TyCon
import Type
import FamInst
import FamInstEnv
import TcMType
import Name
import Util
import MonadUtils
import Control.Monad


-- buildPDataTyCon ------------------------------------------------------------
-- | Build the PData instance tycon for a given type constructor.
buildPDataTyCon :: TyCon -> TyCon -> SumRepr -> VM FamInst
buildPDataTyCon orig_tc vect_tc repr
 = fixV $ \fam_inst ->
   do let repr_tc = dataFamInstRepTyCon fam_inst
      name' <- mkLocalisedName mkPDataTyConOcc orig_name
      rhs   <- buildPDataTyConRhs orig_name vect_tc repr_tc repr
      pdata <- builtin pdataTyCon
      buildDataFamInst name' pdata vect_tc rhs
 where
    orig_name = tyConName orig_tc

buildDataFamInst :: Name -> TyCon -> TyCon -> AlgTyConRhs -> VM FamInst
buildDataFamInst name' fam_tc vect_tc rhs
 = do { axiom_name <- mkDerivedName mkInstTyCoOcc name'

      ; (_, tyvars') <- liftDs $ tcInstSigTyVarsLoc (getSrcSpan name') tyvars
<<<<<<< HEAD
      ; let ax       = mkSingleCoAxiom axiom_name tyvars' [] fam_tc pat_tys rep_ty
=======
      ; let ax       = mkSingleCoAxiom Representational axiom_name tyvars' fam_tc pat_tys rep_ty
>>>>>>> 96dc041a
            tys'     = mkTyVarTys tyvars'
            rep_ty   = mkTyConApp rep_tc tys'
            pat_tys  = [mkTyConApp vect_tc tys']
            rep_tc   = mkAlgTyCon name'
                           (mkPiTypesPreferFunTy tyvars' liftedTypeKind)
                           tyvars'
                           (map (const Nominal) tyvars')
                           Nothing
                           []          -- no stupid theta
                           rhs
                           (FamInstTyCon ax fam_tc pat_tys)
                           rec_flag    -- FIXME: is this ok?
                           False       -- not GADT syntax
      ; liftDs $ newFamInst (DataFamilyInst rep_tc) ax }
 where
    tyvars    = tyConTyVars vect_tc
    rec_flag  = boolToRecFlag (isRecursiveTyCon vect_tc)

buildPDataTyConRhs :: Name -> TyCon -> TyCon -> SumRepr -> VM AlgTyConRhs
buildPDataTyConRhs orig_name vect_tc repr_tc repr
 = do data_con <- buildPDataDataCon orig_name vect_tc repr_tc repr
      return $ DataTyCon { data_cons = [data_con], is_enum = False }


buildPDataDataCon :: Name -> TyCon -> TyCon -> SumRepr -> VM DataCon
buildPDataDataCon orig_name vect_tc repr_tc repr
 = do let tvs   = tyConTyVars vect_tc
      dc_name   <- mkLocalisedName mkPDataDataConOcc orig_name
      comp_tys  <- mkSumTys repr_sel_ty mkPDataType repr
      fam_envs  <- readGEnv global_fam_inst_env
      liftDs $ buildDataCon fam_envs dc_name
                            False                  -- not infix
                            (map (const no_bang) comp_tys)
                            (Just $ map (const HsLazy) comp_tys)
                            []                     -- no field labels
                            tvs
                            []                     -- no existentials
                            []                     -- no eq spec
                            []                     -- no context
                            comp_tys
                            (mkFamilyTyConApp repr_tc (mkTyVarTys tvs))
                            repr_tc
  where
    no_bang = HsSrcBang Nothing NoSrcUnpack NoSrcStrict


-- buildPDatasTyCon -----------------------------------------------------------
-- | Build the PDatas instance tycon for a given type constructor.
buildPDatasTyCon :: TyCon -> TyCon -> SumRepr -> VM FamInst
buildPDatasTyCon orig_tc vect_tc repr
 = fixV $ \fam_inst ->
   do let repr_tc = dataFamInstRepTyCon fam_inst
      name'       <- mkLocalisedName mkPDatasTyConOcc orig_name
      rhs         <- buildPDatasTyConRhs orig_name vect_tc repr_tc repr
      pdatas     <- builtin pdatasTyCon
      buildDataFamInst name' pdatas vect_tc rhs
 where
    orig_name = tyConName orig_tc

buildPDatasTyConRhs :: Name -> TyCon -> TyCon -> SumRepr -> VM AlgTyConRhs
buildPDatasTyConRhs orig_name vect_tc repr_tc repr
 = do data_con <- buildPDatasDataCon orig_name vect_tc repr_tc repr
      return $ DataTyCon { data_cons = [data_con], is_enum = False }


buildPDatasDataCon :: Name -> TyCon -> TyCon -> SumRepr -> VM DataCon
buildPDatasDataCon orig_name vect_tc repr_tc repr
 = do let tvs   = tyConTyVars vect_tc
      dc_name        <- mkLocalisedName mkPDatasDataConOcc orig_name

      comp_tys  <- mkSumTys repr_sels_ty mkPDatasType repr
      fam_envs <- readGEnv global_fam_inst_env
      liftDs $ buildDataCon fam_envs dc_name
                            False                  -- not infix
                            (map (const no_bang) comp_tys)
                            (Just $ map (const HsLazy) comp_tys)
                            []                     -- no field labels
                            tvs
                            []                     -- no existentials
                            []                     -- no eq spec
                            []                     -- no context
                            comp_tys
                            (mkFamilyTyConApp repr_tc (mkTyVarTys tvs))
                            repr_tc
  where
     no_bang = HsSrcBang Nothing NoSrcUnpack NoSrcStrict


-- Utils ----------------------------------------------------------------------
-- | Flatten a SumRepr into a list of data constructor types.
mkSumTys
        :: (SumRepr -> Type)
        -> (Type -> VM Type)
        -> SumRepr
        -> VM [Type]

mkSumTys repr_selX_ty mkTc repr
 = sum_tys repr
 where
    sum_tys EmptySum      = return []
    sum_tys (UnarySum r)  = con_tys r
    sum_tys d@(Sum { repr_cons   = cons })
      = liftM (repr_selX_ty d :) (concatMapM con_tys cons)

    con_tys (ConRepr _ r)  = prod_tys r

    prod_tys EmptyProd     = return []
    prod_tys (UnaryProd r) = liftM singleton (comp_ty r)
    prod_tys (Prod { repr_comps = comps }) = mapM comp_ty comps

    comp_ty r = mkTc (compOrigType r)

{-
mk_fam_inst :: TyCon -> TyCon -> (TyCon, [Type])
mk_fam_inst fam_tc arg_tc
  = (fam_tc, [mkTyConApp arg_tc . mkTyVarTys $ tyConTyVars arg_tc])
-}<|MERGE_RESOLUTION|>--- conflicted
+++ resolved
@@ -46,11 +46,7 @@
  = do { axiom_name <- mkDerivedName mkInstTyCoOcc name'
 
       ; (_, tyvars') <- liftDs $ tcInstSigTyVarsLoc (getSrcSpan name') tyvars
-<<<<<<< HEAD
-      ; let ax       = mkSingleCoAxiom axiom_name tyvars' [] fam_tc pat_tys rep_ty
-=======
-      ; let ax       = mkSingleCoAxiom Representational axiom_name tyvars' fam_tc pat_tys rep_ty
->>>>>>> 96dc041a
+      ; let ax       = mkSingleCoAxiom Representational axiom_name tyvars' [] fam_tc pat_tys rep_ty
             tys'     = mkTyVarTys tyvars'
             rep_ty   = mkTyConApp rep_tc tys'
             pat_tys  = [mkTyConApp vect_tc tys']

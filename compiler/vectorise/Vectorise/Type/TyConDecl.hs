
module Vectorise.Type.TyConDecl (
  vectTyConDecls
) where

import Vectorise.Type.Type
import Vectorise.Monad
import Vectorise.Env( GlobalEnv( global_fam_inst_env ) )
import BuildTyCl( buildClass, buildDataCon )
import Class
import Type
import TyCon
import DataCon
import BasicTypes
import DynFlags
import Var
import Name
import Outputable
import Util
import Control.Monad


-- |Vectorise some (possibly recursively defined) type constructors.
--
vectTyConDecls :: [TyCon] -> VM [TyCon]
vectTyConDecls tcs = fixV $ \tcs' ->
  do { names' <- mapM (mkLocalisedName mkVectTyConOcc . tyConName) tcs
     ; mapM_ (uncurry (uncurry defTyConName)) (tcs `zip` names' `zipLazy` tcs')
     ; zipWithM vectTyConDecl tcs names'
     }

-- |Vectorise a single type constructor.
--
vectTyConDecl :: TyCon -> Name -> VM TyCon
vectTyConDecl tycon name'

      -- Type constructor representing a type class
  | Just cls <- tyConClass_maybe tycon
  = do { unless (null $ classATs cls) $
           do dflags <- getDynFlags
              cantVectorise dflags "Associated types are not yet supported" (ppr cls)

           -- vectorise superclass constraint (types)
       ; theta' <- mapM vectType (classSCTheta cls)

           -- vectorise method selectors
       ; let opItems      = classOpItems cls
             Just datacon = tyConSingleDataCon_maybe tycon
             argTys       = dataConRepArgTys datacon                      -- all selector types
             opTys        = drop (length argTys - length opItems) argTys  -- only method types
       ; methods' <- sequence [ vectMethod id meth ty | ((id, meth), ty) <- zip opItems opTys]

           -- keep the original recursiveness flag
       ; let rec_flag = boolToRecFlag (isRecursiveTyCon tycon)

           -- construct the vectorised class (this also creates the class type constructors and its
           -- data constructor)
           --
           -- NB: 'buildClass' attaches new quantifiers and dictionaries to the method types
       ; cls' <- liftDs $
                   buildClass
                     name'                      -- new name: "V:Class"
                     (tyConTyVars tycon)        -- keep original type vars
                     (map (const Nominal) (tyConRoles tycon)) -- all role are N for safety
                     theta'                     -- superclasses
                     (tyConKind tycon)          -- keep original kind
                     (snd . classTvsFds $ cls)  -- keep the original functional dependencies
                     []                         -- no associated types (for the moment)
                     methods'                   -- method info
                     (classMinimalDef cls)      -- Inherit minimal complete definition from cls
                     rec_flag                   -- whether recursive

           -- the original dictionary constructor must map to the vectorised one
       ; let tycon'        = classTyCon cls'
             Just datacon  = tyConSingleDataCon_maybe tycon
             Just datacon' = tyConSingleDataCon_maybe tycon'
       ; defDataCon datacon datacon'

           -- the original superclass and methods selectors must map to the vectorised ones
       ; let selIds  = classAllSelIds cls
             selIds' = classAllSelIds cls'
       ; zipWithM_ defGlobalVar selIds selIds'

           -- return the type constructor of the vectorised class
       ; return tycon'
       }

       -- Regular algebraic type constructor — for now, Haskell 2011-style only
  | isAlgTyCon tycon
  = do { unless (all isVanillaDataCon (tyConDataCons tycon)) $
           do dflags <- getDynFlags
              cantVectorise dflags "Currently only Haskell 2011 datatypes are supported" (ppr tycon)

           -- vectorise the data constructor of the class tycon
       ; rhs' <- vectAlgTyConRhs tycon (algTyConRhs tycon)

           -- keep the original recursiveness and GADT flags
       ; let rec_flag  = boolToRecFlag (isRecursiveTyCon tycon)
             gadt_flag = isGadtSyntaxTyCon tycon

           -- build the vectorised type constructor
<<<<<<< HEAD
       ; return $ mkAlgTyCon
=======
       ; return $ buildAlgTyCon
>>>>>>> 96dc041a
                    name'                   -- new name
                    (tyConKind tycon)       -- keep original kind
                    (tyConTyVars tycon)     -- keep original type vars
                    (map (const Nominal) (tyConRoles tycon)) -- all roles are N for safety
                    Nothing
                    []                      -- no stupid theta
                    rhs'                    -- new constructor defs
                    NoParentTyCon
                    rec_flag                -- whether recursive
                    gadt_flag               -- whether in GADT syntax
<<<<<<< HEAD
=======
                    NoParentTyCon
>>>>>>> 96dc041a
       }

  -- some other crazy thing that we don't handle
  | otherwise
  = do dflags <- getDynFlags
       cantVectorise dflags "Can't vectorise exotic type constructor" (ppr tycon)

-- |Vectorise a class method.  (Don't enter it into the vectorisation map yet.)
--
vectMethod :: Id -> DefMeth -> Type -> VM (Name, DefMethSpec, Type)
vectMethod id defMeth ty
 = do {   -- Vectorise the method type.
      ; ty' <- vectType ty

          -- Create a name for the vectorised method.
      ; id' <- mkVectId id ty'

      ; return  (Var.varName id', defMethSpecOfDefMeth defMeth, ty')
      }

-- |Vectorise the RHS of an algebraic type.
--
vectAlgTyConRhs :: TyCon -> AlgTyConRhs -> VM AlgTyConRhs
vectAlgTyConRhs tc (AbstractTyCon {})
  = do dflags <- getDynFlags
       cantVectorise dflags "Can't vectorise imported abstract type" (ppr tc)
vectAlgTyConRhs _tc DataFamilyTyCon
  = return DataFamilyTyCon
vectAlgTyConRhs _tc (DataTyCon { data_cons = data_cons
                               , is_enum   = is_enum
                               })
  = do { data_cons' <- mapM vectDataCon data_cons
       ; zipWithM_ defDataCon data_cons data_cons'
       ; return $ DataTyCon { data_cons = data_cons'
                            , is_enum   = is_enum
                            }
       }

vectAlgTyConRhs tc (TupleTyCon { data_con = con })
  = vectAlgTyConRhs tc (DataTyCon { data_cons = [con], is_enum = False })
    -- I'm not certain this is what you want to do for tuples,
    -- but it's the behaviour we had before I refactored the
    -- representation of AlgTyConRhs to add tuples

vectAlgTyConRhs tc (NewTyCon {})
  = do dflags <- getDynFlags
       cantVectorise dflags noNewtypeErr (ppr tc)
  where
    noNewtypeErr = "Vectorisation of newtypes not supported yet; please use a 'data' declaration"

-- |Vectorise a data constructor by vectorising its argument and return types..
--
vectDataCon :: DataCon -> VM DataCon
vectDataCon dc
  | not . null $ ex_tvs
  = do dflags <- getDynFlags
       cantVectorise dflags "Can't vectorise constructor with existential type variables yet" (ppr dc)
  | not . null $ eq_spec
  = do dflags <- getDynFlags
       cantVectorise dflags "Can't vectorise constructor with equality context yet" (ppr dc)
  | not . null $ dataConFieldLabels dc
  = do dflags <- getDynFlags
       cantVectorise dflags "Can't vectorise constructor with labelled fields yet" (ppr dc)
  | not . null $ theta
  = do dflags <- getDynFlags
       cantVectorise dflags "Can't vectorise constructor with constraint context yet" (ppr dc)
  | otherwise
  = do { name'   <- mkLocalisedName mkVectDataConOcc name
       ; tycon'  <- vectTyCon tycon
       ; arg_tys <- mapM vectType rep_arg_tys
       ; let ret_ty = mkFamilyTyConApp tycon' (mkTyVarTys univ_tvs)
       ; fam_envs  <- readGEnv global_fam_inst_env
       ; liftDs $ buildDataCon fam_envs
                    name'
                    (dataConIsInfix dc)            -- infix if the original is
                    (dataConSrcBangs dc)           -- strictness as original constructor
                    (Just $ dataConImplBangs dc)
                    []                             -- no labelled fields for now
                    univ_tvs                       -- universally quantified vars
                    []                             -- no existential tvs for now
                    []                             -- no equalities for now
                    []                             -- no context for now
                    arg_tys                        -- argument types
                    ret_ty                         -- return type
                    tycon'                         -- representation tycon
       }
  where
    name        = dataConName dc
    rep_arg_tys = dataConRepArgTys dc
    tycon       = dataConTyCon dc
    (univ_tvs, ex_tvs, eq_spec, theta, _arg_tys, _res_ty) = dataConFullSig dc<|MERGE_RESOLUTION|>--- conflicted
+++ resolved
@@ -99,11 +99,7 @@
              gadt_flag = isGadtSyntaxTyCon tycon
 
            -- build the vectorised type constructor
-<<<<<<< HEAD
        ; return $ mkAlgTyCon
-=======
-       ; return $ buildAlgTyCon
->>>>>>> 96dc041a
                     name'                   -- new name
                     (tyConKind tycon)       -- keep original kind
                     (tyConTyVars tycon)     -- keep original type vars
@@ -114,10 +110,6 @@
                     NoParentTyCon
                     rec_flag                -- whether recursive
                     gadt_flag               -- whether in GADT syntax
-<<<<<<< HEAD
-=======
-                    NoParentTyCon
->>>>>>> 96dc041a
        }
 
   -- some other crazy thing that we don't handle

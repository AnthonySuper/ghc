--- conflicted
+++ resolved
@@ -100,12 +100,8 @@
              gadt_flag = isGadtSyntaxTyCon tycon
 
            -- build the vectorised type constructor
-<<<<<<< HEAD
+       ; tc_rep_name <- mkDerivedName mkTyConRepUserOcc name'
        ; return $ mkAlgTyCon
-=======
-       ; tc_rep_name <- mkDerivedName mkTyConRepUserOcc name'
-       ; return $ buildAlgTyCon
->>>>>>> f40fe62d
                     name'                   -- new name
                     (tyConKind tycon)       -- keep original kind
                     (tyConTyVars tycon)     -- keep original type vars
@@ -116,10 +112,7 @@
                     NoParentTyCon
                     rec_flag                -- whether recursive
                     gadt_flag               -- whether in GADT syntax
-<<<<<<< HEAD
-=======
                     (VanillaAlgTyCon tc_rep_name)
->>>>>>> f40fe62d
        }
 
   -- some other crazy thing that we don't handle

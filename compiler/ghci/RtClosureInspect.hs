{-# LANGUAGE CPP, ScopedTypeVariables, MagicHash, UnboxedTuples #-}

-----------------------------------------------------------------------------
--
-- GHC Interactive support for inspecting arbitrary closures at runtime
--
-- Pepe Iborra (supported by Google SoC) 2006
--
-----------------------------------------------------------------------------
module RtClosureInspect(
     cvObtainTerm,      -- :: HscEnv -> Int -> Bool -> Maybe Type -> HValue -> IO Term
     cvReconstructType,
     improveRTTIType,

     Term(..),
     isTerm, isSuspension, isPrim, isFun, isFunLike, isNewtypeWrap,
     isFullyEvaluated, isFullyEvaluatedTerm,
     termType, mapTermType, termTyCoVars,
     foldTerm, TermFold(..), foldTermM, TermFoldM(..), idTermFold,
     pprTerm, cPprTerm, cPprTermBase, CustomTermPrinter,

--     unsafeDeepSeq,

     Closure(..), getClosureData, ClosureType(..), isConstr, isIndirection
 ) where

#include "HsVersions.h"

import DebuggerUtils
import ByteCodeItbls    ( StgInfoTable, peekItbl )
import qualified ByteCodeItbls as BCI( StgInfoTable(..) )
import BasicTypes       ( HValue )
import HscTypes

import DataCon
import Type
import qualified Unify as U
import Var
import TcRnMonad
import TcType
import TcMType
import TcHsSyn ( zonkTcTypeToType, mkEmptyZonkEnv )
import TcUnify
import TcEnv

import TyCon
import Name
import VarEnv
import Util
import VarSet
import BasicTypes       ( Boxity(..) )
import TysPrim
import PrelNames
import TysWiredIn
import DynFlags
import Outputable as Ppr
import GHC.Arr          ( Array(..) )
import GHC.Exts
import GHC.IO ( IO(..) )

import StaticFlags( opt_PprStyle_Debug )
import Control.Monad
import Data.Maybe
import Data.Array.Base
import Data.Ix
import Data.List
import qualified Data.Sequence as Seq
#if __GLASGOW_HASKELL__ < 709
import Data.Monoid (mappend)
#endif
import Data.Sequence (viewl, ViewL(..))
#if __GLASGOW_HASKELL__ >= 709
import Foreign
#else
import Foreign.Safe
#endif
import System.IO.Unsafe

---------------------------------------------
-- * A representation of semi evaluated Terms
---------------------------------------------

data Term = Term { ty        :: RttiType
                 , dc        :: Either String DataCon
                               -- Carries a text representation if the datacon is
                               -- not exported by the .hi file, which is the case
                               -- for private constructors in -O0 compiled libraries
                 , val       :: HValue
                 , subTerms  :: [Term] }

          | Prim { ty        :: RttiType
                 , value     :: [Word] }

          | Suspension { ctype    :: ClosureType
                       , ty       :: RttiType
                       , val      :: HValue
                       , bound_to :: Maybe Name   -- Useful for printing
                       }
          | NewtypeWrap{       -- At runtime there are no newtypes, and hence no
                               -- newtype constructors. A NewtypeWrap is just a
                               -- made-up tag saying "heads up, there used to be
                               -- a newtype constructor here".
                         ty           :: RttiType
                       , dc           :: Either String DataCon
                       , wrapped_term :: Term }
          | RefWrap    {       -- The contents of a reference
                         ty           :: RttiType
                       , wrapped_term :: Term }

isTerm, isSuspension, isPrim, isFun, isFunLike, isNewtypeWrap :: Term -> Bool
isTerm Term{} = True
isTerm   _    = False
isSuspension Suspension{} = True
isSuspension      _       = False
isPrim Prim{} = True
isPrim   _    = False
isNewtypeWrap NewtypeWrap{} = True
isNewtypeWrap _             = False

isFun Suspension{ctype=Fun} = True
isFun _ = False

isFunLike s@Suspension{ty=ty} = isFun s || isFunTy ty
isFunLike _ = False

termType :: Term -> RttiType
termType t = ty t

isFullyEvaluatedTerm :: Term -> Bool
isFullyEvaluatedTerm Term {subTerms=tt} = all isFullyEvaluatedTerm tt
isFullyEvaluatedTerm Prim {}            = True
isFullyEvaluatedTerm NewtypeWrap{wrapped_term=t} = isFullyEvaluatedTerm t
isFullyEvaluatedTerm RefWrap{wrapped_term=t}     = isFullyEvaluatedTerm t
isFullyEvaluatedTerm _                  = False

instance Outputable (Term) where
 ppr t | Just doc <- cPprTerm cPprTermBase t = doc
       | otherwise = panic "Outputable Term instance"

-------------------------------------------------------------------------
-- Runtime Closure Datatype and functions for retrieving closure related stuff
-------------------------------------------------------------------------
data ClosureType = Constr
                 | Fun
                 | Thunk Int
                 | ThunkSelector
                 | Blackhole
                 | AP
                 | PAP
                 | Indirection Int
                 | MutVar Int
                 | MVar   Int
                 | Other  Int
 deriving (Show, Eq)

data Closure = Closure { tipe         :: ClosureType
                       , infoPtr      :: Ptr ()
                       , infoTable    :: StgInfoTable
                       , ptrs         :: Array Int HValue
                       , nonPtrs      :: [Word]
                       }

instance Outputable ClosureType where
  ppr = text . show

#include "../includes/rts/storage/ClosureTypes.h"

aP_CODE, pAP_CODE :: Int
aP_CODE = AP
pAP_CODE = PAP
#undef AP
#undef PAP

getClosureData :: DynFlags -> a -> IO Closure
getClosureData dflags a =
   case unpackClosure# a of
     (# iptr, ptrs, nptrs #) -> do
           let iptr0 = Ptr iptr
           let iptr1
                | ghciTablesNextToCode = iptr0
                | otherwise =
                   -- the info pointer we get back from unpackClosure#
                   -- is to the beginning of the standard info table,
                   -- but the Storable instance for info tables takes
                   -- into account the extra entry pointer when
                   -- !ghciTablesNextToCode, so we must adjust here:
                   iptr0 `plusPtr` negate (wORD_SIZE dflags)
           itbl <- peekItbl dflags iptr1
           let tipe = readCType (BCI.tipe itbl)
               elems = fromIntegral (BCI.ptrs itbl)
               ptrsList = Array 0 (elems - 1) elems ptrs
               nptrs_data = [W# (indexWordArray# nptrs i)
                              | I# i <- [0.. fromIntegral (BCI.nptrs itbl)-1] ]
           ASSERT(elems >= 0) return ()
           ptrsList `seq`
            return (Closure tipe iptr0 itbl ptrsList nptrs_data)

readCType :: Integral a => a -> ClosureType
readCType i
 | i >= CONSTR && i <= CONSTR_NOCAF_STATIC = Constr
 | i >= FUN    && i <= FUN_STATIC          = Fun
 | i >= THUNK  && i < THUNK_SELECTOR       = Thunk i'
 | i == THUNK_SELECTOR                     = ThunkSelector
 | i == BLACKHOLE                          = Blackhole
 | i >= IND    && i <= IND_STATIC          = Indirection i'
 | i' == aP_CODE                           = AP
 | i == AP_STACK                           = AP
 | i' == pAP_CODE                          = PAP
 | i == MUT_VAR_CLEAN || i == MUT_VAR_DIRTY= MutVar i'
 | i == MVAR_CLEAN    || i == MVAR_DIRTY   = MVar i'
 | otherwise                               = Other  i'
  where i' = fromIntegral i

isConstr, isIndirection, isThunk :: ClosureType -> Bool
isConstr Constr = True
isConstr    _   = False

isIndirection (Indirection _) = True
isIndirection _ = False

isThunk (Thunk _)     = True
isThunk ThunkSelector = True
isThunk AP            = True
isThunk _             = False

isFullyEvaluated :: DynFlags -> a -> IO Bool
isFullyEvaluated dflags a = do
  closure <- getClosureData dflags a
  case tipe closure of
    Constr -> do are_subs_evaluated <- amapM (isFullyEvaluated dflags) (ptrs closure)
                 return$ and are_subs_evaluated
    _      -> return False
  where amapM f = sequence . amap' f

-- TODO: Fix it. Probably the otherwise case is failing, trace/debug it
{-
unsafeDeepSeq :: a -> b -> b
unsafeDeepSeq = unsafeDeepSeq1 2
 where unsafeDeepSeq1 0 a b = seq a $! b
       unsafeDeepSeq1 i a b   -- 1st case avoids infinite loops for non reducible thunks
        | not (isConstr tipe) = seq a $! unsafeDeepSeq1 (i-1) a b
     -- | unsafePerformIO (isFullyEvaluated a) = b
        | otherwise = case unsafePerformIO (getClosureData a) of
                        closure -> foldl' (flip unsafeDeepSeq) b (ptrs closure)
        where tipe = unsafePerformIO (getClosureType a)
-}

-----------------------------------
-- * Traversals for Terms
-----------------------------------
type TermProcessor a b = RttiType -> Either String DataCon -> HValue -> [a] -> b

data TermFold a = TermFold { fTerm        :: TermProcessor a a
                           , fPrim        :: RttiType -> [Word] -> a
                           , fSuspension  :: ClosureType -> RttiType -> HValue
                                            -> Maybe Name -> a
                           , fNewtypeWrap :: RttiType -> Either String DataCon
                                            -> a -> a
                           , fRefWrap     :: RttiType -> a -> a
                           }


data TermFoldM m a =
                   TermFoldM {fTermM        :: TermProcessor a (m a)
                            , fPrimM        :: RttiType -> [Word] -> m a
                            , fSuspensionM  :: ClosureType -> RttiType -> HValue
                                             -> Maybe Name -> m a
                            , fNewtypeWrapM :: RttiType -> Either String DataCon
                                            -> a -> m a
                            , fRefWrapM     :: RttiType -> a -> m a
                           }

foldTerm :: TermFold a -> Term -> a
foldTerm tf (Term ty dc v tt) = fTerm tf ty dc v (map (foldTerm tf) tt)
foldTerm tf (Prim ty    v   ) = fPrim tf ty v
foldTerm tf (Suspension ct ty v b) = fSuspension tf ct ty v b
foldTerm tf (NewtypeWrap ty dc t)  = fNewtypeWrap tf ty dc (foldTerm tf t)
foldTerm tf (RefWrap ty t)         = fRefWrap tf ty (foldTerm tf t)


foldTermM :: Monad m => TermFoldM m a -> Term -> m a
foldTermM tf (Term ty dc v tt) = mapM (foldTermM tf) tt >>= fTermM tf ty dc v
foldTermM tf (Prim ty    v   ) = fPrimM tf ty v
foldTermM tf (Suspension ct ty v b) = fSuspensionM tf ct ty v b
foldTermM tf (NewtypeWrap ty dc t)  = foldTermM tf t >>=  fNewtypeWrapM tf ty dc
foldTermM tf (RefWrap ty t)         = foldTermM tf t >>= fRefWrapM tf ty

idTermFold :: TermFold Term
idTermFold = TermFold {
              fTerm = Term,
              fPrim = Prim,
              fSuspension  = Suspension,
              fNewtypeWrap = NewtypeWrap,
              fRefWrap = RefWrap
                      }

mapTermType :: (RttiType -> Type) -> Term -> Term
mapTermType f = foldTerm idTermFold {
          fTerm       = \ty dc hval tt -> Term (f ty) dc hval tt,
          fSuspension = \ct ty hval n ->
                          Suspension ct (f ty) hval n,
          fNewtypeWrap= \ty dc t -> NewtypeWrap (f ty) dc t,
          fRefWrap    = \ty t -> RefWrap (f ty) t}

mapTermTypeM :: Monad m =>  (RttiType -> m Type) -> Term -> m Term
mapTermTypeM f = foldTermM TermFoldM {
          fTermM       = \ty dc hval tt -> f ty >>= \ty' -> return $ Term ty'  dc hval tt,
          fPrimM       = (return.) . Prim,
          fSuspensionM = \ct ty hval n ->
                          f ty >>= \ty' -> return $ Suspension ct ty' hval n,
          fNewtypeWrapM= \ty dc t -> f ty >>= \ty' -> return $ NewtypeWrap ty' dc t,
          fRefWrapM    = \ty t -> f ty >>= \ty' -> return $ RefWrap ty' t}

termTyCoVars :: Term -> TyCoVarSet
termTyCoVars = foldTerm TermFold {
            fTerm       = \ty _ _ tt   ->
                          tyCoVarsOfType ty `plusVarEnv` concatVarEnv tt,
            fSuspension = \_ ty _ _ -> tyCoVarsOfType ty,
            fPrim       = \ _ _ -> emptyVarEnv,
            fNewtypeWrap= \ty _ t -> tyCoVarsOfType ty `plusVarEnv` t,
            fRefWrap    = \ty t -> tyCoVarsOfType ty `plusVarEnv` t}
    where concatVarEnv = foldr plusVarEnv emptyVarEnv

----------------------------------
-- Pretty printing of terms
----------------------------------

type Precedence        = Int
type TermPrinter       = Precedence -> Term ->   SDoc
type TermPrinterM m    = Precedence -> Term -> m SDoc

app_prec,cons_prec, max_prec ::Int
max_prec  = 10
app_prec  = max_prec
cons_prec = 5 -- TODO Extract this info from GHC itself

pprTerm :: TermPrinter -> TermPrinter
pprTerm y p t | Just doc <- pprTermM (\p -> Just . y p) p t = doc
pprTerm _ _ _ = panic "pprTerm"

pprTermM, ppr_termM, pprNewtypeWrap :: Monad m => TermPrinterM m -> TermPrinterM m
pprTermM y p t = pprDeeper `liftM` ppr_termM y p t

ppr_termM y p Term{dc=Left dc_tag, subTerms=tt} = do
  tt_docs <- mapM (y app_prec) tt
  return $ cparen (not (null tt) && p >= app_prec)
                  (text dc_tag <+> pprDeeperList fsep tt_docs)

ppr_termM y p Term{dc=Right dc, subTerms=tt}
{-  | dataConIsInfix dc, (t1:t2:tt') <- tt  --TODO fixity
  = parens (ppr_term1 True t1 <+> ppr dc <+> ppr_term1 True ppr t2)
    <+> hsep (map (ppr_term1 True) tt)
-} -- TODO Printing infix constructors properly
  | null sub_terms_to_show
  = return (ppr dc)
  | otherwise
  = do { tt_docs <- mapM (y app_prec) sub_terms_to_show
       ; return $ cparen (p >= app_prec) $
         sep [ppr dc, nest 2 (pprDeeperList fsep tt_docs)] }
  where
    sub_terms_to_show   -- Don't show the dictionary arguments to
                        -- constructors unless -dppr-debug is on
      | opt_PprStyle_Debug = tt
      | otherwise = dropList (dataConTheta dc) tt

ppr_termM y p t@NewtypeWrap{} = pprNewtypeWrap y p t
ppr_termM y p RefWrap{wrapped_term=t}  = do
  contents <- y app_prec t
  return$ cparen (p >= app_prec) (text "GHC.Prim.MutVar#" <+> contents)
  -- The constructor name is wired in here ^^^ for the sake of simplicity.
  -- I don't think mutvars are going to change in a near future.
  -- In any case this is solely a presentation matter: MutVar# is
  -- a datatype with no constructors, implemented by the RTS
  -- (hence there is no way to obtain a datacon and print it).
ppr_termM _ _ t = ppr_termM1 t


ppr_termM1 :: Monad m => Term -> m SDoc
ppr_termM1 Prim{value=words, ty=ty} =
    return $ repPrim (tyConAppTyCon ty) words
ppr_termM1 Suspension{ty=ty, bound_to=Nothing} =
    return (char '_' <+> ifPprDebug (text "::" <> ppr ty))
ppr_termM1 Suspension{ty=ty, bound_to=Just n}
--  | Just _ <- splitFunTy_maybe ty = return$ ptext (sLit("<function>")
  | otherwise = return$ parens$ ppr n <> text "::" <> ppr ty
ppr_termM1 Term{}        = panic "ppr_termM1 - Term"
ppr_termM1 RefWrap{}     = panic "ppr_termM1 - RefWrap"
ppr_termM1 NewtypeWrap{} = panic "ppr_termM1 - NewtypeWrap"

pprNewtypeWrap y p NewtypeWrap{ty=ty, wrapped_term=t}
  | Just (tc,_) <- tcSplitTyConApp_maybe ty
  , ASSERT(isNewTyCon tc) True
  , Just new_dc <- tyConSingleDataCon_maybe tc = do
             real_term <- y max_prec t
             return $ cparen (p >= app_prec) (ppr new_dc <+> real_term)
pprNewtypeWrap _ _ _ = panic "pprNewtypeWrap"

-------------------------------------------------------
-- Custom Term Pretty Printers
-------------------------------------------------------

-- We can want to customize the representation of a
--  term depending on its type.
-- However, note that custom printers have to work with
--  type representations, instead of directly with types.
-- We cannot use type classes here, unless we employ some
--  typerep trickery (e.g. Weirich's RepLib tricks),
--  which I didn't. Therefore, this code replicates a lot
--  of what type classes provide for free.

type CustomTermPrinter m = TermPrinterM m
                         -> [Precedence -> Term -> (m (Maybe SDoc))]

-- | Takes a list of custom printers with a explicit recursion knot and a term,
-- and returns the output of the first successful printer, or the default printer
cPprTerm :: Monad m => CustomTermPrinter m -> Term -> m SDoc
cPprTerm printers_ = go 0 where
  printers = printers_ go
  go prec t = do
    let default_ = Just `liftM` pprTermM go prec t
        mb_customDocs = [pp prec t | pp <- printers] ++ [default_]
    Just doc <- firstJustM mb_customDocs
    return$ cparen (prec>app_prec+1) doc

  firstJustM (mb:mbs) = mb >>= maybe (firstJustM mbs) (return . Just)
  firstJustM [] = return Nothing

-- Default set of custom printers. Note that the recursion knot is explicit
cPprTermBase :: forall m. Monad m => CustomTermPrinter m
cPprTermBase y =
  [ ifTerm (isTupleTy.ty) (\_p -> liftM (parens . hcat . punctuate comma)
                                      . mapM (y (-1))
                                      . subTerms)
  , ifTerm (\t -> isTyCon listTyCon (ty t) && subTerms t `lengthIs` 2)
           ppr_list
  , ifTerm (isTyCon intTyCon    . ty) ppr_int
  , ifTerm (isTyCon charTyCon   . ty) ppr_char
  , ifTerm (isTyCon floatTyCon  . ty) ppr_float
  , ifTerm (isTyCon doubleTyCon . ty) ppr_double
  , ifTerm (isIntegerTy         . ty) ppr_integer
  ]
 where
   ifTerm :: (Term -> Bool)
          -> (Precedence -> Term -> m SDoc)
          -> Precedence -> Term -> m (Maybe SDoc)
   ifTerm pred f prec t@Term{}
       | pred t    = Just `liftM` f prec t
   ifTerm _ _ _ _  = return Nothing

   isTupleTy ty    = fromMaybe False $ do
     (tc,_) <- tcSplitTyConApp_maybe ty
     return (isBoxedTupleTyCon tc)

   isTyCon a_tc ty = fromMaybe False $ do
     (tc,_) <- tcSplitTyConApp_maybe ty
     return (a_tc == tc)

   isIntegerTy ty = fromMaybe False $ do
     (tc,_) <- tcSplitTyConApp_maybe ty
     return (tyConName tc == integerTyConName)

   ppr_int, ppr_char, ppr_float, ppr_double, ppr_integer
      :: Precedence -> Term -> m SDoc
   ppr_int     _ v = return (Ppr.int     (unsafeCoerce# (val v)))
   ppr_char    _ v = return (Ppr.char '\'' <> Ppr.char (unsafeCoerce# (val v)) <> Ppr.char '\'')
   ppr_float   _ v = return (Ppr.float   (unsafeCoerce# (val v)))
   ppr_double  _ v = return (Ppr.double  (unsafeCoerce# (val v)))
   ppr_integer _ v = return (Ppr.integer (unsafeCoerce# (val v)))

   --Note pprinting of list terms is not lazy
   ppr_list :: Precedence -> Term -> m SDoc
   ppr_list p (Term{subTerms=[h,t]}) = do
       let elems      = h : getListTerms t
           isConsLast = not(termType(last elems) `eqType` termType h)
           is_string  = all (isCharTy . ty) elems

       print_elems <- mapM (y cons_prec) elems
       if is_string
        then return (Ppr.doubleQuotes (Ppr.text (unsafeCoerce# (map val elems))))
        else if isConsLast
        then return $ cparen (p >= cons_prec)
                    $ pprDeeperList fsep
                    $ punctuate (space<>colon) print_elems
        else return $ brackets
                    $ pprDeeperList fcat
                    $ punctuate comma print_elems

        where getListTerms Term{subTerms=[h,t]} = h : getListTerms t
              getListTerms Term{subTerms=[]}    = []
              getListTerms t@Suspension{}       = [t]
              getListTerms t = pprPanic "getListTerms" (ppr t)
   ppr_list _ _ = panic "doList"


repPrim :: TyCon -> [Word] -> SDoc
repPrim t = rep where
   rep x
    | t == charPrimTyCon             = text $ show (build x :: Char)
    | t == intPrimTyCon              = text $ show (build x :: Int)
    | t == wordPrimTyCon             = text $ show (build x :: Word)
    | t == floatPrimTyCon            = text $ show (build x :: Float)
    | t == doublePrimTyCon           = text $ show (build x :: Double)
    | t == int32PrimTyCon            = text $ show (build x :: Int32)
    | t == word32PrimTyCon           = text $ show (build x :: Word32)
    | t == int64PrimTyCon            = text $ show (build x :: Int64)
    | t == word64PrimTyCon           = text $ show (build x :: Word64)
    | t == addrPrimTyCon             = text $ show (nullPtr `plusPtr` build x)
    | t == stablePtrPrimTyCon        = text "<stablePtr>"
    | t == stableNamePrimTyCon       = text "<stableName>"
    | t == statePrimTyCon            = text "<statethread>"
    | t == proxyPrimTyCon            = text "<proxy>"
    | t == realWorldTyCon            = text "<realworld>"
    | t == threadIdPrimTyCon         = text "<ThreadId>"
    | t == weakPrimTyCon             = text "<Weak>"
    | t == arrayPrimTyCon            = text "<array>"
    | t == smallArrayPrimTyCon       = text "<smallArray>"
    | t == byteArrayPrimTyCon        = text "<bytearray>"
    | t == mutableArrayPrimTyCon     = text "<mutableArray>"
    | t == smallMutableArrayPrimTyCon = text "<smallMutableArray>"
    | t == mutableByteArrayPrimTyCon = text "<mutableByteArray>"
    | t == mutVarPrimTyCon           = text "<mutVar>"
    | t == mVarPrimTyCon             = text "<mVar>"
    | t == tVarPrimTyCon             = text "<tVar>"
    | otherwise                      = char '<' <> ppr t <> char '>'
    where build ww = unsafePerformIO $ withArray ww (peek . castPtr)
--   This ^^^ relies on the representation of Haskell heap values being
--   the same as in a C array.

-----------------------------------
-- Type Reconstruction
-----------------------------------
{-
Type Reconstruction is type inference done on heap closures.
The algorithm walks the heap generating a set of equations, which
are solved with syntactic unification.
A type reconstruction equation looks like:

  <datacon reptype>  =  <actual heap contents>

The full equation set is generated by traversing all the subterms, starting
from a given term.

The only difficult part is that newtypes are only found in the lhs of equations.
Right hand sides are missing them. We can either (a) drop them from the lhs, or
(b) reconstruct them in the rhs when possible.

The function congruenceNewtypes takes a shot at (b)
-}


-- A (non-mutable) tau type containing
-- existentially quantified tyvars.
--    (since GHC type language currently does not support
--     existentials, we leave these variables unquantified)
type RttiType = Type

-- An incomplete type as stored in GHCi:
--  no polymorphism: no quantifiers & all tyvars are skolem.
type GhciType = Type


-- The Type Reconstruction monad
--------------------------------
type TR a = TcM a

runTR :: HscEnv -> TR a -> IO a
runTR hsc_env thing = do
  mb_val <- runTR_maybe hsc_env thing
  case mb_val of
    Nothing -> error "unable to :print the term"
    Just x  -> return x

runTR_maybe :: HscEnv -> TR a -> IO (Maybe a)
runTR_maybe hsc_env thing_inside
  = do { (_errs, res) <- initTcInteractive hsc_env thing_inside
       ; return res }

-- | Term Reconstruction trace
traceTR :: SDoc -> TR ()
traceTR = liftTcM . traceOptTcRn Opt_D_dump_rtti


-- Semantically different to recoverM in TcRnMonad
-- recoverM retains the errors in the first action,
--  whereas recoverTc here does not
recoverTR :: TR a -> TR a -> TR a
recoverTR recover thing = do
  (_,mb_res) <- tryTcErrs thing
  case mb_res of
    Nothing  -> recover
    Just res -> return res

trIO :: IO a -> TR a
trIO = liftTcM . liftIO

liftTcM :: TcM a -> TR a
liftTcM = id

newVar :: Kind -> TR TcType
newVar = liftTcM . newFlexiTyVarTy

newOpenVar :: TR TcType
newOpenVar = liftTcM newOpenFlexiTyVarTy

instTyVars :: [TyVar] -> TR (TCvSubst, [TcTyVar])
-- Instantiate fresh mutable type variables from some TyVars
-- This function preserves the print-name, which helps error messages
instTyVars tvs
  = liftTcM $ fst <$> captureConstraints (tcInstTyVars tvs)

type RttiInstantiation = [(TcTyVar, TyVar)]
   -- Associates the typechecker-world meta type variables
   -- (which are mutable and may be refined), to their
   -- debugger-world RuntimeUnk counterparts.
   -- If the TcTyVar has not been refined by the runtime type
   -- elaboration, then we want to turn it back into the
   -- original RuntimeUnk

-- | Returns the instantiated type scheme ty', and the
--   mapping from new (instantiated) -to- old (skolem) type variables
instScheme :: QuantifiedType -> TR (TcType, RttiInstantiation)
instScheme (tvs, ty)
  = do { (subst, tvs') <- instTyVars tvs
       ; let rtti_inst = [(tv',tv) | (tv',tv) <- tvs' `zip` tvs]
       ; return (substTy subst ty, rtti_inst) }

applyRevSubst :: RttiInstantiation -> TR ()
-- Apply the *reverse* substitution in-place to any un-filled-in
-- meta tyvars.  This recovers the original debugger-world variable
-- unless it has been refined by new information from the heap
applyRevSubst pairs = liftTcM (mapM_ do_pair pairs)
  where
    do_pair (tc_tv, rtti_tv)
      = do { tc_ty <- zonkTcTyVar tc_tv
           ; case tcGetTyVar_maybe tc_ty of
               Just tv | isMetaTyVar tv -> writeMetaTyVar tv (mkTyVarTy rtti_tv)
               _                        -> return () }

-- Adds a constraint of the form t1 == t2
-- t1 is expected to come from walking the heap
-- t2 is expected to come from a datacon signature
-- Before unification, congruenceNewtypes needs to
-- do its magic.
addConstraint :: TcType -> TcType -> TR ()
addConstraint actual expected = do
    traceTR (text "add constraint:" <+> fsep [ppr actual, equals, ppr expected])
    recoverTR (traceTR $ fsep [text "Failed to unify", ppr actual,
                                    text "with", ppr expected]) $
      discardResult $
      captureConstraints $
      do { (ty1, ty2) <- congruenceNewtypes actual expected
         ; unifyType noThing ty1 ty2 }
     -- TOMDO: what about the coercion?
     -- we should consider family instances

-- Type & Term reconstruction
------------------------------
cvObtainTerm :: HscEnv -> Int -> Bool -> RttiType -> HValue -> IO Term
cvObtainTerm hsc_env max_depth force old_ty hval = runTR hsc_env $ do
  -- we quantify existential tyvars as universal,
  -- as this is needed to be able to manipulate
  -- them properly
   let quant_old_ty@(old_tvs, old_tau) = quantifyType old_ty
       sigma_old_ty = mkInvForAllTys old_tvs old_tau
   traceTR (text "Term reconstruction started with initial type " <> ppr old_ty)
   term <-
     if null old_tvs
      then do
        term  <- go max_depth sigma_old_ty sigma_old_ty hval
        term' <- zonkTerm term
        return $ fixFunDictionaries $ expandNewtypes term'
      else do
              (old_ty', rev_subst) <- instScheme quant_old_ty
              my_ty <- newOpenVar
              when (check1 quant_old_ty) (traceTR (text "check1 passed") >>
                                          addConstraint my_ty old_ty')
              term  <- go max_depth my_ty sigma_old_ty hval
              new_ty <- zonkTcType (termType term)
              if isMonomorphic new_ty || check2 (quantifyType new_ty) quant_old_ty
                 then do
                      traceTR (text "check2 passed")
                      addConstraint new_ty old_ty'
                      applyRevSubst rev_subst
                      zterm' <- zonkTerm term
                      return ((fixFunDictionaries . expandNewtypes) zterm')
                 else do
                      traceTR (text "check2 failed" <+> parens
                                       (ppr term <+> text "::" <+> ppr new_ty))
                      -- we have unsound types. Replace constructor types in
                      -- subterms with tyvars
                      zterm' <- mapTermTypeM
                                 (\ty -> case tcSplitTyConApp_maybe ty of
                                           Just (tc, _:_) | tc /= funTyCon
                                               -> newOpenVar
                                           _   -> return ty)
                                 term
                      zonkTerm zterm'
   traceTR (text "Term reconstruction completed." $$
            text "Term obtained: " <> ppr term $$
            text "Type obtained: " <> ppr (termType term))
   return term
    where
  dflags = hsc_dflags hsc_env

  go :: Int -> Type -> Type -> HValue -> TcM Term
   -- I believe that my_ty should not have any enclosing
   -- foralls, nor any free RuntimeUnk skolems;
   -- that is partly what the quantifyType stuff achieved
   --
   -- [SPJ May 11] I don't understand the difference between my_ty and old_ty

  go max_depth _ _ _ | seq max_depth False = undefined
  go 0 my_ty _old_ty a = do
    traceTR (text "Gave up reconstructing a term after" <>
                  int max_depth <> text " steps")
    clos <- trIO $ getClosureData dflags a
    return (Suspension (tipe clos) my_ty a Nothing)
  go max_depth my_ty old_ty a = do
    let monomorphic = not(isTyVarTy my_ty)
    -- This ^^^ is a convention. The ancestor tests for
    -- monomorphism and passes a type instead of a tv
    clos <- trIO $ getClosureData dflags a
    case tipe clos of
-- Thunks we may want to force
      t | isThunk t && force -> traceTR (text "Forcing a " <> text (show t)) >>
                                seq a (go (pred max_depth) my_ty old_ty a)
-- Blackholes are indirections iff the payload is not TSO or BLOCKING_QUEUE.  So we
-- treat them like indirections; if the payload is TSO or BLOCKING_QUEUE, we'll end up
-- showing '_' which is what we want.
      Blackhole -> do traceTR (text "Following a BLACKHOLE")
                      appArr (go max_depth my_ty old_ty) (ptrs clos) 0
-- We always follow indirections
      Indirection i -> do traceTR (text "Following an indirection" <> parens (int i) )
                          go max_depth my_ty old_ty $! (ptrs clos ! 0)
-- We also follow references
      MutVar _ | Just (tycon,[world,contents_ty]) <- tcSplitTyConApp_maybe old_ty
             -> do
                  -- Deal with the MutVar# primitive
                  -- It does not have a constructor at all,
                  -- so we simulate the following one
                  -- MutVar# :: contents_ty -> MutVar# s contents_ty
         traceTR (text "Following a MutVar")
         contents_tv <- newVar liftedTypeKind
         contents <- trIO$ IO$ \w -> readMutVar# (unsafeCoerce# a) w
         ASSERT(isUnliftedTypeKind $ typeKind my_ty) return ()
         (mutvar_ty,_) <- instScheme $ quantifyType $ mkFunTy
                            contents_ty (mkTyConApp tycon [world,contents_ty])
         addConstraint (mkFunTy contents_tv my_ty) mutvar_ty
         x <- go (pred max_depth) contents_tv contents_ty contents
         return (RefWrap my_ty x)

 -- The interesting case
      Constr -> do
        traceTR (text "entering a constructor " <>
                      if monomorphic
                        then parens (text "already monomorphic: " <> ppr my_ty)
                        else Ppr.empty)
        Right dcname <- dataConInfoPtrToName (infoPtr clos)
        (_,mb_dc)    <- tryTcErrs (tcLookupDataCon dcname)
        case mb_dc of
          Nothing -> do -- This can happen for private constructors compiled -O0
                        -- where the .hi descriptor does not export them
                        -- In such case, we return a best approximation:
                        --  ignore the unpointed args, and recover the pointeds
                        -- This preserves laziness, and should be safe.
                       traceTR (text "Not constructor" <+> ppr dcname)
                       let dflags = hsc_dflags hsc_env
                           tag = showPpr dflags dcname
                       vars     <- replicateM (length$ elems$ ptrs clos)
                                              (newVar liftedTypeKind)
                       subTerms <- sequence [appArr (go (pred max_depth) tv tv) (ptrs clos) i
                                              | (i, tv) <- zip [0..] vars]
                       return (Term my_ty (Left ('<' : tag ++ ">")) a subTerms)
          Just dc -> do
            traceTR (text "Is constructor" <+> (ppr dc $$ ppr my_ty))
            subTtypes <- getDataConArgTys dc my_ty
            subTerms <- extractSubTerms (\ty -> go (pred max_depth) ty ty) clos subTtypes
            return (Term my_ty (Right dc) a subTerms)

-- The otherwise case: can be a Thunk,AP,PAP,etc.
      tipe_clos -> do
         traceTR (text "Unknown closure:" <+> ppr tipe_clos)
         return (Suspension tipe_clos my_ty a Nothing)

  -- insert NewtypeWraps around newtypes
  expandNewtypes = foldTerm idTermFold { fTerm = worker } where
   worker ty dc hval tt
     | Just (tc, args) <- tcSplitTyConApp_maybe ty
     , isNewTyCon tc
     , wrapped_type    <- newTyConInstRhs tc args
     , Just dc'        <- tyConSingleDataCon_maybe tc
     , t'              <- worker wrapped_type dc hval tt
     = NewtypeWrap ty (Right dc') t'
     | otherwise = Term ty dc hval tt


   -- Avoid returning types where predicates have been expanded to dictionaries.
  fixFunDictionaries = foldTerm idTermFold {fSuspension = worker} where
      worker ct ty hval n | isFunTy ty = Suspension ct (dictsView ty) hval n
                          | otherwise  = Suspension ct ty hval n

extractSubTerms :: (Type -> HValue -> TcM Term)
                -> Closure -> [Type] -> TcM [Term]
extractSubTerms recurse clos = liftM thdOf3 . go 0 (nonPtrs clos)
  where
    go ptr_i ws [] = return (ptr_i, ws, [])
    go ptr_i ws (ty:tys)
      | Just (tc, elem_tys) <- tcSplitTyConApp_maybe ty
      , isUnboxedTupleTyCon tc
                -- See Note [Unboxed tuple levity vars] in TyCon
      = do (ptr_i, ws, terms0) <- go ptr_i ws (drop (length elem_tys `div` 2) elem_tys)
           (ptr_i, ws, terms1) <- go ptr_i ws tys
           return (ptr_i, ws, unboxedTupleTerm ty terms0 : terms1)
      | otherwise
      = case repType ty of
          UnaryRep rep_ty -> do
            (ptr_i, ws, term0)  <- go_rep ptr_i ws ty (typePrimRep rep_ty)
            (ptr_i, ws, terms1) <- go ptr_i ws tys
            return (ptr_i, ws, term0 : terms1)
          UbxTupleRep rep_tys -> do
            (ptr_i, ws, terms0) <- go_unary_types ptr_i ws rep_tys
            (ptr_i, ws, terms1) <- go ptr_i ws tys
            return (ptr_i, ws, unboxedTupleTerm ty terms0 : terms1)

    go_unary_types ptr_i ws [] = return (ptr_i, ws, [])
    go_unary_types ptr_i ws (rep_ty:rep_tys) = do
      tv <- newVar liftedTypeKind
      (ptr_i, ws, term0)  <- go_rep ptr_i ws tv (typePrimRep rep_ty)
      (ptr_i, ws, terms1) <- go_unary_types ptr_i ws rep_tys
      return (ptr_i, ws, term0 : terms1)

    go_rep ptr_i ws ty rep = case rep of
      PtrRep -> do
        t <- appArr (recurse ty) (ptrs clos) ptr_i
        return (ptr_i + 1, ws, t)
      _ -> do
        dflags <- getDynFlags
        let (ws0, ws1) = splitAt (primRepSizeW dflags rep) ws
        return (ptr_i, ws1, Prim ty ws0)

    unboxedTupleTerm ty terms
      = Term ty (Right (tupleDataCon Unboxed (length terms)))
                (error "unboxedTupleTerm: no HValue for unboxed tuple") terms


-- Fast, breadth-first Type reconstruction
------------------------------------------
cvReconstructType :: HscEnv -> Int -> GhciType -> HValue -> IO (Maybe Type)
cvReconstructType hsc_env max_depth old_ty hval = runTR_maybe hsc_env $ do
   traceTR (text "RTTI started with initial type " <> ppr old_ty)
   let sigma_old_ty@(old_tvs, _) = quantifyType old_ty
   new_ty <-
       if null old_tvs
        then return old_ty
        else do
          (old_ty', rev_subst) <- instScheme sigma_old_ty
          my_ty <- newOpenVar
          when (check1 sigma_old_ty) (traceTR (text "check1 passed") >>
                                      addConstraint my_ty old_ty')
          search (isMonomorphic `fmap` zonkTcType my_ty)
                 (\(ty,a) -> go ty a)
                 (Seq.singleton (my_ty, hval))
                 max_depth
          new_ty <- zonkTcType my_ty
          if isMonomorphic new_ty || check2 (quantifyType new_ty) sigma_old_ty
            then do
                 traceTR (text "check2 passed" <+> ppr old_ty $$ ppr new_ty)
                 addConstraint my_ty old_ty'
                 applyRevSubst rev_subst
                 zonkRttiType new_ty
            else traceTR (text "check2 failed" <+> parens (ppr new_ty)) >>
                 return old_ty
   traceTR (text "RTTI completed. Type obtained:" <+> ppr new_ty)
   return new_ty
    where
  dflags = hsc_dflags hsc_env

--  search :: m Bool -> ([a] -> [a] -> [a]) -> [a] -> m ()
  search _ _ _ 0 = traceTR (text "Failed to reconstruct a type after " <>
                                int max_depth <> text " steps")
  search stop expand l d =
    case viewl l of
      EmptyL  -> return ()
      x :< xx -> unlessM stop $ do
                  new <- expand x
                  search stop expand (xx `mappend` Seq.fromList new) $! (pred d)

   -- returns unification tasks,since we are going to want a breadth-first search
  go :: Type -> HValue -> TR [(Type, HValue)]
  go my_ty a = do
    traceTR (text "go" <+> ppr my_ty)
    clos <- trIO $ getClosureData dflags a
    case tipe clos of
      Blackhole -> appArr (go my_ty) (ptrs clos) 0 -- carefully, don't eval the TSO
      Indirection _ -> go my_ty $! (ptrs clos ! 0)
      MutVar _ -> do
         contents <- trIO$ IO$ \w -> readMutVar# (unsafeCoerce# a) w
         tv'   <- newVar liftedTypeKind
         world <- newVar liftedTypeKind
         addConstraint my_ty (mkTyConApp mutVarPrimTyCon [world,tv'])
         return [(tv', contents)]
      Constr -> do
        Right dcname <- dataConInfoPtrToName (infoPtr clos)
        traceTR (text "Constr1" <+> ppr dcname)
        (_,mb_dc)    <- tryTcErrs (tcLookupDataCon dcname)
        case mb_dc of
          Nothing-> do
                     --  TODO: Check this case
            forM [0..length (elems $ ptrs clos)] $ \i -> do
                        tv <- newVar liftedTypeKind
                        return$ appArr (\e->(tv,e)) (ptrs clos) i

          Just dc -> do
            arg_tys <- getDataConArgTys dc my_ty
            (_, itys) <- findPtrTyss 0 arg_tys
            traceTR (text "Constr2" <+> ppr dcname <+> ppr arg_tys)
            return $ [ appArr (\e-> (ty,e)) (ptrs clos) i
                     | (i,ty) <- itys]
      _ -> return []

findPtrTys :: Int  -- Current pointer index
           -> Type -- Type
           -> TR (Int, [(Int, Type)])
findPtrTys i ty
  | Just (tc, elem_tys) <- tcSplitTyConApp_maybe ty
  , isUnboxedTupleTyCon tc
  = findPtrTyss i elem_tys

  | otherwise
  = case repType ty of
      UnaryRep rep_ty | typePrimRep rep_ty == PtrRep -> return (i + 1, [(i, ty)])
                      | otherwise                    -> return (i,     [])
      UbxTupleRep rep_tys  -> foldM (\(i, extras) rep_ty -> if typePrimRep rep_ty == PtrRep
                                                             then newVar liftedTypeKind >>= \tv -> return (i + 1, extras ++ [(i, tv)])
                                                             else return (i, extras))
                                    (i, []) rep_tys

findPtrTyss :: Int
            -> [Type]
            -> TR (Int, [(Int, Type)])
findPtrTyss i tys = foldM step (i, []) tys
  where step (i, discovered) elem_ty = findPtrTys i elem_ty >>= \(i, extras) -> return (i, discovered ++ extras)


-- Compute the difference between a base type and the type found by RTTI
-- improveType <base_type> <rtti_type>
-- The types can contain skolem type variables, which need to be treated as normal vars.
-- In particular, we want them to unify with things.
improveRTTIType :: HscEnv -> RttiType -> RttiType -> Maybe TCvSubst
improveRTTIType _ base_ty new_ty = U.tcUnifyTy base_ty new_ty

getDataConArgTys :: DataCon -> Type -> TR [Type]
-- Given the result type ty of a constructor application (D a b c :: ty)
-- return the types of the arguments.  This is RTTI-land, so 'ty' might
-- not be fully known.  Moreover, the arg types might involve existentials;
-- if so, make up fresh RTTI type variables for them
--
-- I believe that con_app_ty should not have any enclosing foralls
getDataConArgTys dc con_app_ty
  = do { let UnaryRep rep_con_app_ty = repType con_app_ty
       ; traceTR (text "getDataConArgTys 1" <+> (ppr con_app_ty $$ ppr rep_con_app_ty
                   $$ ppr (tcSplitTyConApp_maybe rep_con_app_ty)))
       ; (subst, _) <- instTyVars (univ_tvs ++ ex_tvs)
       ; addConstraint rep_con_app_ty (substTy subst (dataConOrigResTy dc))
              -- See Note [Constructor arg types]
       ; let con_arg_tys = substTys subst (dataConRepArgTys dc)
       ; traceTR (text "getDataConArgTys 2" <+> (ppr rep_con_app_ty $$ ppr con_arg_tys $$ ppr subst))
       ; return con_arg_tys }
  where
    univ_tvs = dataConUnivTyVars dc
    ex_tvs   = dataConExTyVars dc

{- Note [Constructor arg types]
~~~~~~~~~~~~~~~~~~~~~~~~~~~~~~~
Consider a GADT (cf Trac #7386)
   data family D a b
   data instance D [a] a where
     MkT :: a -> D [a] (Maybe a)
     ...

In getDataConArgTys
* con_app_ty is the known type (from outside) of the constructor application,
  say D [Int] Int

* The data constructor MkT has a (representation) dataConTyCon = DList,
  say where
    data DList a where
      MkT :: a -> DList a (Maybe a)
      ...

So the dataConTyCon of the data constructor, DList, differs from
the "outside" type, D. So we can't straightforwardly decompose the
"outside" type, and we end up in the "_" branch of the case.

Then we match the dataConOrigResTy of the data constructor against the
outside type, hoping to get a substitution that tells how to instantiate
the *representation* type constructor.   This looks a bit delicate to
me, but it seems to work.
-}

-- Soundness checks
--------------------
{-
This is not formalized anywhere, so hold to your seats!
RTTI in the presence of newtypes can be a tricky and unsound business.

Example:
~~~~~~~~~
Suppose we are doing RTTI for a partially evaluated
closure t, the real type of which is t :: MkT Int, for

   newtype MkT a = MkT [Maybe a]

The table below shows the results of RTTI and the improvement
calculated for different combinations of evaluatedness and :type t.
Regard the two first columns as input and the next two as output.

  # |     t     |  :type t  | rtti(t)  | improv.    | result
    ------------------------------------------------------------
  1 |     _     |    t b    |    a     | none       | OK
  2 |     _     |   MkT b   |    a     | none       | OK
  3 |     _     |   t Int   |    a     | none       | OK

  If t is not evaluated at *all*, we are safe.

  4 |  (_ : _)  |    t b    |   [a]    | t = []     | UNSOUND
  5 |  (_ : _)  |   MkT b   |  MkT a   | none       | OK (compensating for the missing newtype)
  6 |  (_ : _)  |   t Int   |  [Int]   | t = []     | UNSOUND

  If a is a minimal whnf, we run into trouble. Note that
  row 5 above does newtype enrichment on the ty_rtty parameter.

  7 | (Just _:_)|    t b    |[Maybe a] | t = [],    | UNSOUND
    |                       |          | b = Maybe a|

  8 | (Just _:_)|   MkT b   |  MkT a   |  none      | OK
  9 | (Just _:_)|   t Int   |   FAIL   |  none      | OK

  And if t is any more evaluated than whnf, we are still in trouble.
  Because constraints are solved in top-down order, when we reach the
  Maybe subterm what we got is already unsound. This explains why the
  row 9 fails to complete.

  10 | (Just _:_)|  t Int  | [Maybe a]   |  FAIL    | OK
  11 | (Just 1:_)|  t Int  | [Maybe Int] |  FAIL    | OK

  We can undo the failure in row 9 by leaving out the constraint
  coming from the type signature of t (i.e., the 2nd column).
  Note that this type information is still used
  to calculate the improvement. But we fail
  when trying to calculate the improvement, as there is no unifier for
  t Int = [Maybe a] or t Int = [Maybe Int].


  Another set of examples with t :: [MkT (Maybe Int)]  \equiv  [[Maybe (Maybe Int)]]

  # |     t     |    :type t    |  rtti(t)    | improvement | result
    ---------------------------------------------------------------------
  1 |(Just _:_) | [t (Maybe a)] | [[Maybe b]] | t = []      |
    |           |               |             | b = Maybe a |

The checks:
~~~~~~~~~~~
Consider a function obtainType that takes a value and a type and produces
the Term representation and a substitution (the improvement).
Assume an auxiliar rtti' function which does the actual job if recovering
the type, but which may produce a false type.

In pseudocode:

  rtti' :: a -> IO Type  -- Does not use the static type information

  obtainType :: a -> Type -> IO (Maybe (Term, Improvement))
  obtainType v old_ty = do
       rtti_ty <- rtti' v
       if monomorphic rtti_ty || (check rtti_ty old_ty)
        then ...
         else return Nothing
  where check rtti_ty old_ty = check1 rtti_ty &&
                              check2 rtti_ty old_ty

  check1 :: Type -> Bool
  check2 :: Type -> Type -> Bool

Now, if rtti' returns a monomorphic type, we are safe.
If that is not the case, then we consider two conditions.


1. To prevent the class of unsoundness displayed by
   rows 4 and 7 in the example: no higher kind tyvars
   accepted.

  check1 (t a)   = NO
  check1 (t Int) = NO
  check1 ([] a)  = YES

2. To prevent the class of unsoundness shown by row 6,
   the rtti type should be structurally more
   defined than the old type we are comparing it to.
  check2 :: NewType -> OldType -> Bool
  check2 a  _        = True
  check2 [a] a       = True
  check2 [a] (t Int) = False
  check2 [a] (t a)   = False  -- By check1 we never reach this equation
  check2 [Int] a     = True
  check2 [Int] (t Int) = True
  check2 [Maybe a]   (t Int) = False
  check2 [Maybe Int] (t Int) = True
  check2 (Maybe [a])   (m [Int]) = False
  check2 (Maybe [Int]) (m [Int]) = True

-}

check1 :: QuantifiedType -> Bool
check1 (tvs, _) = not $ any isHigherKind (map tyVarKind tvs)
 where
   isHigherKind = not . null . fst . splitForAllTys

check2 :: QuantifiedType -> QuantifiedType -> Bool
check2 (_, rtti_ty) (_, old_ty)
  | Just (_, rttis) <- tcSplitTyConApp_maybe rtti_ty
  = case () of
      _ | Just (_,olds) <- tcSplitTyConApp_maybe old_ty
        -> and$ zipWith check2 (map quantifyType rttis) (map quantifyType olds)
      _ | Just _ <- splitAppTy_maybe old_ty
        -> isMonomorphicOnNonPhantomArgs rtti_ty
      _ -> True
  | otherwise = True

-- Dealing with newtypes
--------------------------
{-
 congruenceNewtypes does a parallel fold over two Type values,
 compensating for missing newtypes on both sides.
 This is necessary because newtypes are not present
 in runtime, but sometimes there is evidence available.
   Evidence can come from DataCon signatures or
 from compile-time type inference.
 What we are doing here is an approximation
 of unification modulo a set of equations derived
 from newtype definitions. These equations should be the
 same as the equality coercions generated for newtypes
 in System Fc. The idea is to perform a sort of rewriting,
 taking those equations as rules, before launching unification.

 The caller must ensure the following.
 The 1st type (lhs) comes from the heap structure of ptrs,nptrs.
 The 2nd type (rhs) comes from a DataCon type signature.
 Rewriting (i.e. adding/removing a newtype wrapper) can happen
 in both types, but in the rhs it is restricted to the result type.

   Note that it is very tricky to make this 'rewriting'
 work with the unification implemented by TcM, where
 substitutions are operationally inlined. The order in which
 constraints are unified is vital as we cannot modify
 anything that has been touched by a previous unification step.
Therefore, congruenceNewtypes is sound only if the types
recovered by the RTTI mechanism are unified Top-Down.
-}
congruenceNewtypes ::  TcType -> TcType -> TR (TcType,TcType)
congruenceNewtypes lhs rhs = go lhs rhs >>= \rhs' -> return (lhs,rhs')
 where
   go l r
 -- TyVar lhs inductive case
    | Just tv <- getTyVar_maybe l
    , isTcTyVar tv
    , isMetaTyVar tv
    = recoverTR (return r) $ do
         Indirect ty_v <- readMetaTyVar tv
         traceTR $ fsep [text "(congruence) Following indirect tyvar:",
                          ppr tv, equals, ppr ty_v]
         go ty_v r
-- FunTy inductive case
    | Just (l1,l2) <- splitFunTy_maybe l
    , Just (r1,r2) <- splitFunTy_maybe r
    = do r2' <- go l2 r2
         r1' <- go l1 r1
         return (mkFunTy r1' r2')
-- TyconApp Inductive case; this is the interesting bit.
    | Just (tycon_l, _) <- tcSplitTyConApp_maybe lhs
    , Just (tycon_r, _) <- tcSplitTyConApp_maybe rhs
    , tycon_l /= tycon_r
    = upgrade tycon_l r

    | otherwise = return r

    where upgrade :: TyCon -> Type -> TR Type
          upgrade new_tycon ty
            | not (isNewTyCon new_tycon) = do
              traceTR (text "(Upgrade) Not matching newtype evidence: " <>
                       ppr new_tycon <> text " for " <> ppr ty)
              return ty
            | otherwise = do
               traceTR (text "(Upgrade) upgraded " <> ppr ty <>
                        text " in presence of newtype evidence " <> ppr new_tycon)
               (_, vars) <- instTyVars (tyConTyVars new_tycon)
               let ty' = mkTyConApp new_tycon (mkTyVarTys vars)
                   UnaryRep rep_ty = repType ty'
               _ <- liftTcM (unifyType noThing ty rep_ty)
        -- assumes that reptype doesn't ^^^^ touch tyconApp args
               return ty'


zonkTerm :: Term -> TcM Term
zonkTerm = foldTermM (TermFoldM
             { fTermM = \ty dc v tt -> zonkRttiType ty    >>= \ty' ->
                                       return (Term ty' dc v tt)
             , fSuspensionM  = \ct ty v b -> zonkRttiType ty >>= \ty ->
                                             return (Suspension ct ty v b)
             , fNewtypeWrapM = \ty dc t -> zonkRttiType ty >>= \ty' ->
                                           return$ NewtypeWrap ty' dc t
             , fRefWrapM     = \ty t -> return RefWrap  `ap`
                                        zonkRttiType ty `ap` return t
             , fPrimM        = (return.) . Prim })

zonkRttiType :: TcType -> TcM Type
-- Zonk the type, replacing any unbound Meta tyvars
-- by skolems, safely out of Meta-tyvar-land
zonkRttiType = zonkTcTypeToType (mkEmptyZonkEnv zonk_unbound_meta)
  where
    zonk_unbound_meta tv
      = ASSERT( isTcTyVar tv )
        do { tv' <- skolemiseUnboundMetaTyVar tv RuntimeUnk
             -- This is where RuntimeUnks are born:
             -- otherwise-unconstrained unification variables are
             -- turned into RuntimeUnks as they leave the
             -- typechecker's monad
           ; return (mkTyVarTy tv') }

--------------------------------------------------------------------------------
-- Restore Class predicates out of a representation type
dictsView :: Type -> Type
dictsView ty = ty


-- Use only for RTTI types
isMonomorphic :: RttiType -> Bool
isMonomorphic ty = noExistentials && noUniversals
 where (tvs, _, ty')  = tcSplitSigmaTy ty
       noExistentials = isEmptyVarSet (tyCoVarsOfType ty')
       noUniversals   = null tvs

-- Use only for RTTI types
isMonomorphicOnNonPhantomArgs :: RttiType -> Bool
isMonomorphicOnNonPhantomArgs ty
  | UnaryRep rep_ty <- repType ty
  , Just (tc, all_args) <- tcSplitTyConApp_maybe rep_ty
  , phantom_vars  <- tyConPhantomTyVars tc
  , concrete_args <- [ arg | (tyv,arg) <- tyConTyVars tc `zip` all_args
                           , tyv `notElem` phantom_vars]
  = all isMonomorphicOnNonPhantomArgs concrete_args
  | Just (ty1, ty2) <- splitFunTy_maybe ty
  = all isMonomorphicOnNonPhantomArgs [ty1,ty2]
  | otherwise = isMonomorphic ty

tyConPhantomTyVars :: TyCon -> [TyVar]
tyConPhantomTyVars tc
  | isAlgTyCon tc
  , Just dcs <- tyConDataCons_maybe tc
  , dc_vars  <- concatMap dataConUnivTyVars dcs
  = tyConTyVars tc \\ dc_vars
tyConPhantomTyVars _ = []

type QuantifiedType = ([TyVar], Type)
   -- Make the free type variables explicit
   -- The returned Type should have no top-level foralls (I believe)

quantifyType :: Type -> QuantifiedType
-- Generalize the type: find all free and forall'd tyvars
-- and return them, together with the type inside, which
-- should not be a forall type.
--
-- Thus (quantifyType (forall a. a->[b]))
-- returns ([a,b], a -> [b])

<<<<<<< HEAD
quantifyType ty = ( varSetElemsWellScoped $
                    filterVarSet isTyVar $
                    tyCoVarsOfType rho
                  , rho)
=======
quantifyType ty = (tyVarsOfTypeList rho, rho)
>>>>>>> 1e041b73
  where
    (_tvs, rho) = tcSplitNamedForAllTys ty

unlessM :: Monad m => m Bool -> m () -> m ()
unlessM condM acc = condM >>= \c -> unless c acc


-- Strict application of f at index i
appArr :: Ix i => (e -> a) -> Array i e -> Int -> a
appArr f a@(Array _ _ _ ptrs#) i@(I# i#)
 = ASSERT2(i < length(elems a), ppr(length$ elems a, i))
   case indexArray# ptrs# i# of
       (# e #) -> f e

amap' :: (t -> b) -> Array Int t -> [b]
amap' f (Array i0 i _ arr#) = map g [0 .. i - i0]
    where g (I# i#) = case indexArray# arr# i# of
                          (# e #) -> f e<|MERGE_RESOLUTION|>--- conflicted
+++ resolved
@@ -1273,14 +1273,9 @@
 -- Thus (quantifyType (forall a. a->[b]))
 -- returns ([a,b], a -> [b])
 
-<<<<<<< HEAD
-quantifyType ty = ( varSetElemsWellScoped $
-                    filterVarSet isTyVar $
-                    tyCoVarsOfType rho
+quantifyType ty = ( filter isTyVar $
+                    tyCoVarsOfTypeWellScoped rho
                   , rho)
-=======
-quantifyType ty = (tyVarsOfTypeList rho, rho)
->>>>>>> 1e041b73
   where
     (_tvs, rho) = tcSplitNamedForAllTys ty
 

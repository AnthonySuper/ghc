--- conflicted
+++ resolved
@@ -292,11 +292,7 @@
 pprCoAxBranch fam_tc (CoAxBranch { cab_tvs = tvs
                                  , cab_lhs = lhs
                                  , cab_rhs = rhs })
-<<<<<<< HEAD
-  = hang (ifPprDebug (pprForAllImplicit tvs))
-=======
   = hang (pprUserForAll tvs)
->>>>>>> 0a6cfb57
        2 (hang (pprTypeApp fam_tc lhs) 2 (equals <+> (ppr rhs)))
 
 pprCoAxBranchHdr :: CoAxiom br -> BranchIndex -> SDoc
@@ -611,13 +607,8 @@
                           TyConAppCo Nominal tc (cos ++ [co])
       Representational -> TyConAppCo Representational tc (cos ++ [co'])
         where new_role = (tyConRolesX Representational tc) !! (length cos)
-<<<<<<< HEAD
-              co'      = maybeSubCoArg2 new_role r2 co
+              co'      = downgradeRoleArg new_role r2 co
       Phantom          -> TyConAppCo Phantom tc (cos ++ [toPhantomCoArg co])
-=======
-              co'      = downgradeRoleArg new_role r2 co
-      Phantom          -> TyConAppCo Phantom tc (cos ++ [mkPhantomCoArg co])
->>>>>>> 0a6cfb57
 mkAppCoFlexible co1 _r2 co2
   = ASSERT( _r2 == Nominal )
     AppCo co1 co2
@@ -873,29 +864,6 @@
 mkSubCo co = ASSERT2( coercionRole co == Nominal, ppr co <+> ppr (coercionRole co) )
              SubCo co
 
-<<<<<<< HEAD
--- takes a Nominal coercion and possibly casts it into a Representational one
-maybeSubCo :: Role -> Coercion -> Coercion
-maybeSubCo Nominal          = id
-maybeSubCo Representational = mkSubCo
-maybeSubCo Phantom          = pprPanic "maybeSubCo Phantom" . ppr
-
-maybeSubCo2_maybe :: Role   -- desired role
-                  -> Role   -- current role
-                  -> Coercion -> Maybe Coercion
-maybeSubCo2_maybe Representational Nominal = Just . mkSubCo
-maybeSubCo2_maybe Nominal Representational = const Nothing
-maybeSubCo2_maybe Phantom Phantom          = Just
-maybeSubCo2_maybe Phantom _                = Just . toPhantomCo
-maybeSubCo2_maybe _ Phantom                = const Nothing
-maybeSubCo2_maybe _ _                      = Just
-
-maybeSubCo2 :: Role  -- desired role
-            -> Role  -- current role
-            -> Coercion -> Coercion
-maybeSubCo2 r1 r2 co
-  = case maybeSubCo2_maybe r1 r2 co of
-=======
 -- | Changes a role, but only a downgrade. See Note [Role twiddling functions]
 setRole_maybe :: Role   -- ^ desired role
               -> Role   -- ^ current role
@@ -903,7 +871,7 @@
 setRole_maybe Representational Nominal = Just . mkSubCo
 setRole_maybe Nominal Representational = const Nothing
 setRole_maybe Phantom Phantom          = Just
-setRole_maybe Phantom _                = Just . mkPhantomCo
+setRole_maybe Phantom _                = Just . toPhantomCo
 setRole_maybe _ Phantom                = const Nothing
 setRole_maybe _ _                      = Just
 
@@ -914,7 +882,6 @@
               -> Coercion -> Coercion
 downgradeRole r1 r2 co
   = case setRole_maybe r1 r2 co of
->>>>>>> 0a6cfb57
       Just co' -> co'
       Nothing  -> pprPanic "downgradeRole" (ppr co)
 
@@ -952,20 +919,7 @@
 setNominalRole_maybe (TyConAppCo Representational tc cos)
   = do { cos' <- mapM setNominalRoleArg_maybe cos
        ; return $ TyConAppCo Nominal tc cos' }
-<<<<<<< HEAD
-unSubCo_maybe (UnsafeCo _ ty1 ty2) = Just $ UnsafeCo Nominal ty1 ty2
-unSubCo_maybe co
-  | Nominal <- coercionRole co = Just co
-unSubCo_maybe _ = Nothing
-
--- Makes a CoercionArg become nominal, if possible
-unSubCoArg_maybe :: CoercionArg -> Maybe CoercionArg
-unSubCoArg_maybe (TyCoArg co)      = fmap TyCoArg (unSubCo_maybe co)
-unSubCoArg_maybe (CoCoArg _ c1 c2) = Just $ CoCoArg Nominal c1 c2
-=======
-setNominalRole_maybe (UnivCo Representational ty1 ty2) = Just $ UnivCo Nominal ty1 ty2
-  -- We do *not* promote UnivCo Phantom, as that's unsafe.
-  -- UnivCo Nominal is no more unsafe than UnivCo Representational
+setNominalRole_maybe (UnsafeCo _ ty1 ty2) = Just $ UnsafeCo Nominal ty1 ty2
 setNominalRole_maybe (SymCo co)
   = SymCo <$> setNominalRole_maybe co
 setNominalRole_maybe (TransCo co1 co2)
@@ -995,7 +949,6 @@
 setNominalRoleCoBndr_maybe cobndr@(CoHomo {}) = Just cobndr
 setNominalRoleCoBndr_maybe (CoHetero h cv1 cv2) =
   CoHetero <$> setNominalRole_maybe h <*> pure cv1 <*> pure cv2
->>>>>>> 0a6cfb57
 
 -- | Make a phantom coercion between two types. The coercion passed
 -- in must be a representational coercion between the kinds of the
@@ -1888,14 +1841,7 @@
     go (Refl _ ty)          = Pair ty ty
     go (TyConAppCo _ tc cos)= mkTyConApp tc <$> (sequenceA $ map coercionArgKind cos)
     go (AppCo co1 co2)      = mkAppTy <$> go co1 <*> coercionArgKind co2
-<<<<<<< HEAD
-    go (ForAllCo (TyHomo tv) co)            = mkNamedForAllTy tv Invisible <$> go co
-    go (ForAllCo (TyHetero _ tv1 tv2 _) co) = mkNamedForAllTy <$> Pair tv1 tv2 <*> pure Invisible <*> go co
-    go (ForAllCo (CoHomo tv) co)            = mkNamedForAllTy tv Invisible <$> go co
-    go (ForAllCo (CoHetero _ cv1 cv2) co)   = mkNamedForAllTy <$> Pair cv1 cv2 <*> pure Invisible <*> go co
-=======
-    go (ForAllCo cobndr co) = mkForAllTy <$> coBndrKind cobndr <*> go co
->>>>>>> 0a6cfb57
+    go (ForAllCo cobndr co) = mkNamedForAllTy <$> coBndrKind cobndr <*> pure Invisible <*> go co
     go (CoVarCo cv)         = toPair $ coVarTypes cv
     go (AxiomInstCo ax ind cos)
       | CoAxBranch { cab_tvs = tvs, cab_lhs = lhs, cab_rhs = rhs } <- coAxiomNthBranch ax ind
@@ -1954,34 +1900,6 @@
 coercionKindRole :: Coercion -> (Pair Type, Role)
 coercionKindRole = go
   where
-<<<<<<< HEAD
-    go (Refl r _)           = r
-    go (TyConAppCo r _ _)   = r
-    go (AppCo co _)         = go co
-    go (ForAllCo _ co)      = go co
-    go (CoVarCo cv)         = coVarRole cv
-    go (AxiomInstCo ax _ _) = coAxiomRole ax
-    go (PhantomCo {})       = Phantom
-    go (UnsafeCo r _ _)     = r
-    go (SymCo co)           = go co
-    go (TransCo co1 _)      = go co1 -- same as go co2
-    go (NthCo n co)
-      | Just _ <- splitForAllTy_maybe ty1
-      = coercionRole co
-
-      | otherwise 
-      = let (tc, _) = splitTyConApp ty1 in
-        nthRole (coercionRole co) tc n
-
-      where
-        Pair ty1 _ = coercionKind co
-    go (LRCo _ _)           = Nominal
-    go (InstCo co _)        = go co
-    go (CoherenceCo co _)   = go co
-    go (KindCo _)           = Representational
-    go (SubCo _)            = Representational
-    go (AxiomRuleCo c _ _)  = coaxrRole c
-=======
     go (Refl r ty) = (Pair ty ty, r)
     go (TyConAppCo r tc cos)
       = (mkTyConApp tc <$> (sequenceA $ map coercionArgKind cos), r)
@@ -1993,18 +1911,27 @@
         (mkForAllTy <$> coBndrKind cobndr <*> tys, r)
     go (CoVarCo cv) = (toPair $ coVarTypes cv, coVarRole cv)
     go co@(AxiomInstCo ax _ _) = (coercionKind co, coAxiomRole ax)
-    go (UnivCo r ty1 ty2) = (Pair ty1 ty2, r)
+    go (PhantomCo _ ty1 ty2) = (Pair ty1 ty2, Phantom)
+    go (UnsafeCo r ty1 ty2)  = (Pair ty1 ty2, r)
     go (SymCo co) = first swap $ go co
     go (TransCo co1 co2)
       = let (tys1, r) = go co1 in
         (Pair (pFst tys1) (pSnd $ coercionKind co2), r)
     go (NthCo d co)
-      = let (Pair t1 t2, r) = go co
-            (tc1,  args1) = splitTyConApp t1
-            (_tc2, args2) = splitTyConApp t2
+      | Just (bndr1, _) <- splitForAllTy_maybe ty1
+      = ASSERT( d == 0 )
+        let (bndr2, _) = splitForAllTy ty2 in
+        (binderType <$> Pair bndr1 bndr2, r)
+
+      | otherwise
+      = let (tc1,  args1) = splitTyConApp ty1
+            (_tc2, args2) = splitTyConApp ty2
         in
         ASSERT( tc1 == _tc2 )
         ((`getNth` d) <$> Pair args1 args2, nthRole r tc1 d)
+
+      where
+        (Pair ty1 ty2, r) = go co
     go co@(LRCo {}) = (coercionKind co, Nominal)
     go (InstCo co arg) = go_app co [arg]
     go (CoherenceCo co1 co2)
@@ -2021,7 +1948,6 @@
     go_app co              args
       = let (pair, r) = go co in
         (applyTys <$> pair <*> (sequenceA $ map coercionArgKind args), r)
->>>>>>> 0a6cfb57
 
 -- | Retrieve the role from a coercion.
 coercionRole :: Coercion -> Role

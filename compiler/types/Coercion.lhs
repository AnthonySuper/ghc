--- conflicted
+++ resolved
@@ -56,6 +56,8 @@
 	zapCvSubstEnv, getCvInScope,
         substCo, substCos, substCoVar, substCoVars,
         substCoWithTy, substCoWithTys, 
+	cvTvSubst, tvCvSubst, mkCvSubst, zipOpenCvSubst,
+        substTy, extendTvSubst, extendCvSubstAndInScope,
 	substCoVarBndr,
 
 	-- ** Lifting
@@ -104,6 +106,207 @@
 
 %************************************************************************
 %*									*
+            Coercions
+%*									*
+%************************************************************************
+
+\begin{code}
+-- | A 'Coercion' is concrete evidence of the equality/convertibility
+-- of two types.
+
+-- If you edit this type, you may need to update the GHC formalism
+-- See Note [GHC Formalism] in coreSyn/CoreLint.lhs
+data Coercion 
+  -- These ones mirror the shape of types
+  = Refl Type  -- See Note [Refl invariant]
+          -- Invariant: applications of (Refl T) to a bunch of identity coercions
+          --            always show up as Refl.
+          -- For example  (Refl T) (Refl a) (Refl b) shows up as (Refl (T a b)).
+
+          -- Applications of (Refl T) to some coercions, at least one of
+          -- which is NOT the identity, show up as TyConAppCo.
+          -- (They may not be fully saturated however.)
+          -- ConAppCo coercions (like all coercions other than Refl)
+          -- are NEVER the identity.
+
+  -- These ones simply lift the correspondingly-named 
+  -- Type constructors into Coercions
+  | TyConAppCo TyCon [Coercion]    -- lift TyConApp 
+    	       -- The TyCon is never a synonym; 
+	       -- we expand synonyms eagerly
+	       -- But it can be a type function
+
+  | AppCo Coercion Coercion        -- lift AppTy
+
+  -- See Note [Forall coercions]
+  | ForAllCo TyVar Coercion       -- forall a. g
+
+  -- These are special
+  | CoVarCo CoVar
+  | AxiomInstCo (CoAxiom Branched) Int [Coercion]
+     -- The coercion arguments always *precisely* saturate arity of CoAxiom.
+     -- See [Coercion axioms applied to coercions]
+     -- See also [CoAxiom index]
+  | UnsafeCo Type Type
+  | SymCo Coercion
+  | TransCo Coercion Coercion
+
+  -- These are destructors
+  | NthCo  Int         Coercion     -- Zero-indexed; decomposes (T t0 ... tn)
+  | LRCo   LeftOrRight Coercion     -- Decomposes (t_left t_right)
+  | InstCo Coercion Type
+  deriving (Data.Data, Data.Typeable)
+
+-- If you edit this type, you may need to update the GHC formalism
+-- See Note [GHC Formalism] in coreSyn/CoreLint.lhs
+data LeftOrRight = CLeft | CRight 
+                 deriving( Eq, Data.Data, Data.Typeable )
+
+pickLR :: LeftOrRight -> (a,a) -> a
+pickLR CLeft  (l,_) = l
+pickLR CRight (_,r) = r
+\end{code}
+
+
+Note [Refl invariant]
+~~~~~~~~~~~~~~~~~~~~~
+Coercions have the following invariant 
+     Refl is always lifted as far as possible.  
+
+You might think that a consequencs is:
+     Every identity coercions has Refl at the root
+
+But that's not quite true because of coercion variables.  Consider
+     g         where g :: Int~Int
+     Left h    where h :: Maybe Int ~ Maybe Int
+etc.  So the consequence is only true of coercions that
+have no coercion variables.
+
+Note [Coercion axioms applied to coercions]
+~~~~~~~~~~~~~~~~~~~~~~~~~~~~~~~~~~~~~~~~~~~
+The reason coercion axioms can be applied to coercions and not just
+types is to allow for better optimization.  There are some cases where
+we need to be able to "push transitivity inside" an axiom in order to
+expose further opportunities for optimization.  
+
+For example, suppose we have
+
+  C a : t[a] ~ F a
+  g   : b ~ c
+
+and we want to optimize
+
+  sym (C b) ; t[g] ; C c
+
+which has the kind
+
+  F b ~ F c
+
+(stopping through t[b] and t[c] along the way).
+
+We'd like to optimize this to just F g -- but how?  The key is
+that we need to allow axioms to be instantiated by *coercions*,
+not just by types.  Then we can (in certain cases) push
+transitivity inside the axiom instantiations, and then react
+opposite-polarity instantiations of the same axiom.  In this
+case, e.g., we match t[g] against the LHS of (C c)'s kind, to
+obtain the substitution  a |-> g  (note this operation is sort
+of the dual of lifting!) and hence end up with
+
+  C g : t[b] ~ F c
+
+which indeed has the same kind as  t[g] ; C c.
+
+Now we have
+
+  sym (C b) ; C g
+
+which can be optimized to F g.
+
+Note [CoAxiom index]
+~~~~~~~~~~~~~~~~~~~~
+A CoAxiom has 1 or more branches. Each branch has contains a list
+of the free type variables in that branch, the LHS type patterns,
+and the RHS type for that branch. When we apply an axiom to a list
+of coercions, we must choose which branch of the axiom we wish to
+use, as the different branches may have different numbers of free
+type variables. (The number of type patterns is always the same
+among branches, but that doesn't quite concern us here.)
+
+The Int in the AxiomInstCo constructor is the 0-indexed number
+of the chosen branch.
+
+Note [Forall coercions]
+~~~~~~~~~~~~~~~~~~~~~~~
+Constructing coercions between forall-types can be a bit tricky.
+Currently, the situation is as follows:
+
+  ForAllCo TyVar Coercion
+
+represents a coercion between polymorphic types, with the rule
+
+           v : k       g : t1 ~ t2
+  ----------------------------------------------
+  ForAllCo v g : (all v:k . t1) ~ (all v:k . t2)
+
+Note that it's only necessary to coerce between polymorphic types
+where the type variables have identical kinds, because equality on
+kinds is trivial.
+
+Note [Predicate coercions]
+~~~~~~~~~~~~~~~~~~~~~~~~~~
+Suppose we have
+   g :: a~b
+How can we coerce between types
+   ([c]~a) => [a] -> c
+and
+   ([c]~b) => [b] -> c
+where the equality predicate *itself* differs?
+
+Answer: we simply treat (~) as an ordinary type constructor, so these
+types really look like
+
+   ((~) [c] a) -> [a] -> c
+   ((~) [c] b) -> [b] -> c
+
+So the coercion between the two is obviously
+
+   ((~) [c] g) -> [g] -> c
+
+Another way to see this to say that we simply collapse predicates to
+their representation type (see Type.coreView and Type.predTypeRep).
+
+This collapse is done by mkPredCo; there is no PredCo constructor
+in Coercion.  This is important because we need Nth to work on 
+predicates too:
+    Nth 1 ((~) [c] g) = g
+See Simplify.simplCoercionF, which generates such selections.
+
+Note [Kind coercions]
+~~~~~~~~~~~~~~~~~~~~~
+Suppose T :: * -> *, and g :: A ~ B
+Then the coercion
+   TyConAppCo T [g]      T g : T A ~ T B
+
+Now suppose S :: forall k. k -> *, and g :: A ~ B
+Then the coercion
+   TyConAppCo S [Refl *, g]   T <*> g : T * A ~ T * B
+
+Notice that the arguments to TyConAppCo are coercions, but the first
+represents a *kind* coercion. Now, we don't allow any non-trivial kind
+coercions, so it's an invariant that any such kind coercions are Refl.
+Lint checks this. 
+
+However it's inconvenient to insist that these kind coercions are always
+*structurally* (Refl k), because the key function exprIsConApp_maybe
+pushes coercions into constructor arguments, so 
+       C k ty e |> g
+may turn into
+       C (Nth 0 g) ....
+Now (Nth 0 g) will optimise to Refl, but perhaps not instantly.
+
+%************************************************************************
+%*									*
 \subsection{Coercion variables}
 %*									*
 %************************************************************************
@@ -130,6 +333,42 @@
 
 
 \begin{code}
+tyCoVarsOfCo :: Coercion -> VarSet
+-- Extracts type and coercion variables from a coercion
+tyCoVarsOfCo (Refl ty)           = tyVarsOfType ty
+tyCoVarsOfCo (TyConAppCo _ cos)  = tyCoVarsOfCos cos
+tyCoVarsOfCo (AppCo co1 co2)     = tyCoVarsOfCo co1 `unionVarSet` tyCoVarsOfCo co2
+tyCoVarsOfCo (ForAllCo tv co)    = tyCoVarsOfCo co `delVarSet` tv
+tyCoVarsOfCo (CoVarCo v)         = unitVarSet v
+tyCoVarsOfCo (AxiomInstCo _ _ cos) = tyCoVarsOfCos cos
+tyCoVarsOfCo (UnsafeCo ty1 ty2)  = tyVarsOfType ty1 `unionVarSet` tyVarsOfType ty2
+tyCoVarsOfCo (SymCo co)          = tyCoVarsOfCo co
+tyCoVarsOfCo (TransCo co1 co2)   = tyCoVarsOfCo co1 `unionVarSet` tyCoVarsOfCo co2
+tyCoVarsOfCo (NthCo _ co)        = tyCoVarsOfCo co
+tyCoVarsOfCo (LRCo _ co)         = tyCoVarsOfCo co
+tyCoVarsOfCo (InstCo co ty)      = tyCoVarsOfCo co `unionVarSet` tyVarsOfType ty
+
+tyCoVarsOfCos :: [Coercion] -> VarSet
+tyCoVarsOfCos cos = foldr (unionVarSet . tyCoVarsOfCo) emptyVarSet cos
+
+coVarsOfCo :: Coercion -> VarSet
+-- Extract *coerction* variables only.  Tiresome to repeat the code, but easy.
+coVarsOfCo (Refl _)            = emptyVarSet
+coVarsOfCo (TyConAppCo _ cos)  = coVarsOfCos cos
+coVarsOfCo (AppCo co1 co2)     = coVarsOfCo co1 `unionVarSet` coVarsOfCo co2
+coVarsOfCo (ForAllCo _ co)     = coVarsOfCo co
+coVarsOfCo (CoVarCo v)         = unitVarSet v
+coVarsOfCo (AxiomInstCo _ _ cos) = coVarsOfCos cos
+coVarsOfCo (UnsafeCo _ _)      = emptyVarSet
+coVarsOfCo (SymCo co)          = coVarsOfCo co
+coVarsOfCo (TransCo co1 co2)   = coVarsOfCo co1 `unionVarSet` coVarsOfCo co2
+coVarsOfCo (NthCo _ co)        = coVarsOfCo co
+coVarsOfCo (LRCo _ co)         = coVarsOfCo co
+coVarsOfCo (InstCo co _)       = coVarsOfCo co
+
+coVarsOfCos :: [Coercion] -> VarSet
+coVarsOfCos cos = foldr (unionVarSet . coVarsOfCo) emptyVarSet cos
+
 coercionSize :: Coercion -> Int
 coercionSize (Refl ty)           = typeSize ty
 coercionSize (TyConAppCo _ args) = 1 + sum (map coercionArgSize args)
@@ -229,6 +468,7 @@
 
 ppr_forall_cobndr :: ForAllCoBndr -> SDoc
 ppr_forall_cobndr cobndr = pprForAll (coBndrVars cobndr)
+    split1 tvs ty               = (reverse tvs, ty)
 \end{code}
 
 \begin{code}
@@ -544,37 +784,56 @@
   = ASSERT( tvs `equalLength` tys1 ) 
     mkTyConApp (coAxiomTyCon ax) (substTysWith tvs tys1 lhs ++ tys2)
   where
-<<<<<<< HEAD
-    branch       = coAxiomNthBranch ax index
-    tvs          = coAxBranchTyCoVars branch
-    (tys1, tys2) = splitAtList tvs tys
-    rhs'         = substTyWith tvs tys1 (coAxBranchRHS branch)
-=======
 
 mkAxInstRHS ax index tys
   | CoAxBranch { cab_tvs = tvs, cab_rhs = rhs } <- coAxiomNthBranch ax index
   , (tys1, tys2) <- splitAtList tvs tys
   = ASSERT( tvs `equalLength` tys1 ) 
+    mkAppTys rhs' tys2
+  where
+    branch       = coAxiomNthBranch ax index
+    tvs          = coAxBranchTyCoVars branch
+    (tys1, tys2) = splitAtList tvs tys
     mkAppTys (substTyWith tvs tys1 rhs) tys2
->>>>>>> 2c12b912
 
 mkUnbranchedAxInstRHS :: CoAxiom Unbranched -> [Type] -> Type
 mkUnbranchedAxInstRHS ax = mkAxInstRHS ax 0
 
 -- | Manufacture a coercion from thin air. Needless to say, this is
+mkAppCo :: Coercion -> Coercion -> Coercion
+mkAppCo (Refl ty1) (Refl ty2)       = Refl (mkAppTy ty1 ty2)
+mkAppCo (Refl (TyConApp tc tys)) co = TyConAppCo tc (map Refl tys ++ [co])
+mkAppCo (TyConAppCo tc cos) co      = TyConAppCo tc (cos ++ [co])
+mkAppCo co1 co2                     = AppCo co1 co2
 --   not usually safe, but it is used when we know we are dealing with
+-- where Refl constructors appear; see the comments in the definition
 --   bottom, which is one case in which it is safe.  This is also used
+
+-- | Applies multiple 'Coercion's to another 'Coercion', from left to right.
 --   to implement the @unsafeCoerce#@ primitive.  Optimise by pushing
+mkAppCos :: Coercion -> [Coercion] -> Coercion
+mkAppCos co1 tys = foldl mkAppCo co1 tys
+
 --   down through type constructors.
 mkUnsafeCo :: Type -> Type -> Coercion
+mkTyConAppCo tc cos
 mkUnsafeCo ty1 ty2 | ty1 `eqType` ty2 = Refl ty1
 mkUnsafeCo (TyConApp tc1 tys1) (TyConApp tc2 tys2)
+  = mkAppCos (liftCoSubst tv_co_prs rhs_ty) leftover_cos
+
   | tc1 == tc2
   = mkTyConAppCo tc1 (zipWith mkUnsafeCoArg tys1 tys2)
 
+  | otherwise = TyConAppCo tc cos
+
 mkUnsafeCo (FunTy a1 r1) (FunTy a2 r2)
+mkFunCo :: Coercion -> Coercion -> Coercion
   = mkFunCo (mkUnsafeCo a1 a2) (mkUnsafeCo r1 r2)
 
+-- | Make a 'Coercion' which binds a variable within an inner 'Coercion'
+mkForAllCo :: Var -> Coercion -> Coercion
+-- note that a TyVar should be used here, not a CoVar (nor a TcTyVar)
+mkForAllCo tv (Refl ty) = ASSERT( isTyVar tv ) Refl (mkForAllTy tv ty)
 mkUnsafeCo ty1 ty2 = UnsafeCo ty1 ty2
 
 mkUnsafeCoArg :: Type -> Type -> CoercionArg
@@ -665,12 +924,17 @@
 -- in the kind of c1. This function uses sym to get the coercion on the 
 -- right-hand type of c1. Thus, if c1 :: s ~ t, then mkCoherenceRightCo c1 c2
 -- has the kind (s ~ (t |> c2))
+--   down through type constructors.
 mkCoherenceRightCo :: Coercion -> Coercion -> Coercion
 mkCoherenceRightCo c1 c2 = mkSymCo (mkCoherenceCo (mkSymCo c1) c2)
+mkUnsafeCo (TyConApp tc1 tys1) (TyConApp tc2 tys2)
+  | tc1 == tc2
+  = mkTyConAppCo tc1 (zipWith mkUnsafeCo tys1 tys2)
 
 -- | An explictly directed synonym of mkCoherenceCo
 mkCoherenceLeftCo :: Coercion -> Coercion -> Coercion
 mkCoherenceLeftCo = mkCoherenceCo
+  = mkFunCo (mkUnsafeCo a1 a2) (mkUnsafeCo r1 r2)
 
 infixl `mkCoherenceCo` 5
 infixl `mkCoherenceRightCo` 5
@@ -826,14 +1090,9 @@
             , co_ax_implicit = True  -- See Note [Implicit axioms] in TyCon
             , co_ax_tc       = tycon
             , co_ax_branches = FirstBranch branch }
-<<<<<<< HEAD
-  where branch = CoAxBranch { cab_tvs = tvs
-                            , cab_lhs = mkTyCoVarTys tvs
-=======
   where branch = CoAxBranch { cab_loc = getSrcSpan name
                             , cab_tvs = tvs
-                            , cab_lhs = mkTyVarTys tvs
->>>>>>> 2c12b912
+                            , cab_lhs = mkTyCoVarTys tvs
                             , cab_rhs = rhs_ty }
 
 mkPiCos :: [Var] -> Coercion -> Coercion
@@ -846,6 +1105,7 @@
 
 -- mkCoCast (c :: s1 ~# t1) (g :: (s1 ~# s2) ~# (t1 ~# t2)) :: t2 ~# t2
 mkCoCast :: Coercion -> Coercion -> Coercion
+-- (mkCoCast (c :: s1 ~# t1) (g :: (s1 ~# t1) ~# (s2 ~# t2)
 mkCoCast c g
   = mkSymCo g1 `mkTransCo` c `mkTransCo` g2
   where
@@ -928,12 +1188,155 @@
   = Nothing
 
 -- | Determines syntactic equality of coercions
+coreEqCoercion :: Coercion -> Coercion -> Bool
+coreEqCoercion co1 co2 = coreEqCoercion2 rn_env co1 co2
+  where rn_env = mkRnEnv2 (mkInScopeSet (tyCoVarsOfCo co1 `unionVarSet` tyCoVarsOfCo co2))
+
 eqCoercion :: Coercion -> Coercion -> Bool
+coreEqCoercion2 env (Refl ty1) (Refl ty2) = eqTypeX env ty1 ty2
+coreEqCoercion2 env (TyConAppCo tc1 cos1) (TyConAppCo tc2 cos2)
+  = tc1 == tc2 && all2 (coreEqCoercion2 env) cos1 cos2
+
+coreEqCoercion2 env (AppCo co11 co12) (AppCo co21 co22)
+  = coreEqCoercion2 env co11 co21 && coreEqCoercion2 env co12 co22
+
+coreEqCoercion2 env (ForAllCo v1 co1) (ForAllCo v2 co2)
+  = coreEqCoercion2 (rnBndr2 env v1 v2) co1 co2
+
+coreEqCoercion2 env (CoVarCo cv1) (CoVarCo cv2)
+  = rnOccL env cv1 == rnOccR env cv2
+
+coreEqCoercion2 env (AxiomInstCo con1 ind1 cos1) (AxiomInstCo con2 ind2 cos2)
+  = con1 == con2
+    && ind1 == ind2
+    && all2 (coreEqCoercion2 env) cos1 cos2
+
+coreEqCoercion2 env (UnsafeCo ty11 ty12) (UnsafeCo ty21 ty22)
+  = eqTypeX env ty11 ty21 && eqTypeX env ty12 ty22
+
+coreEqCoercion2 env (SymCo co1) (SymCo co2)
+  = coreEqCoercion2 env co1 co2
+
+coreEqCoercion2 env (TransCo co11 co12) (TransCo co21 co22)
+  = coreEqCoercion2 env co11 co21 && coreEqCoercion2 env co12 co22
+
+coreEqCoercion2 env (NthCo d1 co1) (NthCo d2 co2)
+  = d1 == d2 && coreEqCoercion2 env co1 co2
+coreEqCoercion2 env (LRCo d1 co1) (LRCo d2 co2)
+  = d1 == d2 && coreEqCoercion2 env co1 co2
+
+coreEqCoercion2 env (InstCo co1 ty1) (InstCo co2 ty2)
+  = coreEqCoercion2 env co1 co2 && eqTypeX env ty1 ty2
+
+coreEqCoercion2 _ _ _ = False
+\end{code}
+
+%************************************************************************
+%*									*
+                   Substitution of coercions
+%*                                                                      *
+%************************************************************************
+
+\begin{code}
+-- | A substitution of 'Coercion's for 'CoVar's (OR 'TyVar's, when
+--   doing a \"lifting\" substitution)
+type CvSubstEnv = VarEnv Coercion
+
+emptyCvSubstEnv :: CvSubstEnv
+emptyCvSubstEnv = emptyVarEnv
+
+data CvSubst 		
+  = CvSubst InScopeSet 	-- The in-scope type variables
+	    TvSubstEnv	-- Substitution of types
+            CvSubstEnv  -- Substitution of coercions
+
+instance Outputable CvSubst where
+  ppr (CvSubst ins tenv cenv)
+    = brackets $ sep[ ptext (sLit "CvSubst"),
+		      nest 2 (ptext (sLit "In scope:") <+> ppr ins), 
+		      nest 2 (ptext (sLit "Type env:") <+> ppr tenv),
+		      nest 2 (ptext (sLit "Coercion env:") <+> ppr cenv) ]
+
+emptyCvSubst :: CvSubst
+emptyCvSubst = CvSubst emptyInScopeSet emptyVarEnv emptyVarEnv
+
+isEmptyCvSubst :: CvSubst -> Bool
+isEmptyCvSubst (CvSubst _ tenv cenv) = isEmptyVarEnv tenv && isEmptyVarEnv cenv
+
+getCvInScope :: CvSubst -> InScopeSet
+getCvInScope (CvSubst in_scope _ _) = in_scope
+
+zapCvSubstEnv :: CvSubst -> CvSubst
+zapCvSubstEnv (CvSubst in_scope _ _) = CvSubst in_scope emptyVarEnv emptyVarEnv
+
+cvTvSubst :: CvSubst -> TvSubst
+cvTvSubst (CvSubst in_scope tvs _) = TvSubst in_scope tvs
+
+tvCvSubst :: TvSubst -> CvSubst
+tvCvSubst (TvSubst in_scope tenv) = CvSubst in_scope tenv emptyCvSubstEnv
+
+extendTvSubst :: CvSubst -> TyVar -> Type -> CvSubst
+extendTvSubst (CvSubst in_scope tenv cenv) tv ty
+  = CvSubst in_scope (extendVarEnv tenv tv ty) cenv
+
+extendCvSubstAndInScope :: CvSubst -> CoVar -> Coercion -> CvSubst
+-- Also extends the in-scope set
+extendCvSubstAndInScope (CvSubst in_scope tenv cenv) cv co
+  = CvSubst (in_scope `extendInScopeSetSet` tyCoVarsOfCo co)
+            tenv
+            (extendVarEnv cenv cv co)
+
+substCoVarBndr :: CvSubst -> CoVar -> (CvSubst, CoVar)
+substCoVarBndr subst@(CvSubst in_scope tenv cenv) old_var
+  = ASSERT( isCoVar old_var )
+    (CvSubst (in_scope `extendInScopeSet` new_var) tenv new_cenv, new_var)
+  where
+    -- When we substitute (co :: t1 ~ t2) we may get the identity (co :: t ~ t)
+    -- In that case, mkCoVarCo will return a ReflCoercion, and
+    -- we want to substitute that (not new_var) for old_var
+    new_co    = mkCoVarCo new_var
+    no_change = new_var == old_var && not (isReflCo new_co)
+
+    new_cenv | no_change = delVarEnv cenv old_var
+             | otherwise = extendVarEnv cenv old_var new_co
+
+    new_var = uniqAway in_scope subst_old_var
+    subst_old_var = mkCoVar (varName old_var) (substTy subst (varType old_var))
+		  -- It's important to do the substitution for coercions,
+		  -- because they can have free type variables
+
+substTyVarBndr :: CvSubst -> TyVar -> (CvSubst, TyVar)
+substTyVarBndr (CvSubst in_scope tenv cenv) old_var
+  = case Type.substTyVarBndr (TvSubst in_scope tenv) old_var of
+      (TvSubst in_scope' tenv', new_var) -> (CvSubst in_scope' tenv' cenv, new_var)
+
+mkCvSubst :: InScopeSet -> [(Var,Coercion)] -> CvSubst
+mkCvSubst in_scope prs = CvSubst in_scope Type.emptyTvSubstEnv (mkVarEnv prs)
+
+zipOpenCvSubst :: [Var] -> [Coercion] -> CvSubst
+zipOpenCvSubst vs cos
+  | debugIsOn && (length vs /= length cos)
+  = pprTrace "zipOpenCvSubst" (ppr vs $$ ppr cos) emptyCvSubst
+  | otherwise 
+  = CvSubst (mkInScopeSet (tyCoVarsOfCos cos)) emptyTvSubstEnv (zipVarEnv vs cos)
+
+substCoWithTy :: InScopeSet -> TyVar -> Type -> Coercion -> Coercion
+substCoWithTy in_scope tv ty = substCoWithTys in_scope [tv] [ty]
+
+substCoWithTys :: InScopeSet -> [TyVar] -> [Type] -> Coercion -> Coercion
+substCoWithTys in_scope tvs tys co
+  | debugIsOn && (length tvs /= length tys)
 eqCoercion c1 c2 = isEqual $ cmpCoercion c1 c2
-
+  | otherwise 
+  = ASSERT( length tvs == length tys )
+    substCo (CvSubst in_scope (zipVarEnv tvs tys) emptyVarEnv) co
+
+-- | Substitute within a 'Coercion'
 eqCoercionX :: RnEnv2 -> Coercion -> Coercion -> Bool
+substCo subst co | isEmptyCvSubst subst = co
 eqCoercionX env c1 c2 = isEqual $ cmpCoercionX env c1 c2
 
+-- | Substitute within several 'Coercion's
 cmpCoercion :: Coercion -> Coercion -> Ordering
 cmpCoercion c1 c2 = cmpCoercionX rn_env c1 c2
   where rn_env = mkRnEnv2 (mkInScopeSet (tyCoVarsOfCo c1 `unionVarSet` tyCoVarsOFCo c2))
@@ -989,12 +1392,21 @@
         get_rank (KindCo {})      = 13
 
 cmpCoercionArgX :: RnEnv2 -> CoercionArg -> CoercionArg -> Ordering
+    go (Refl ty)             = Refl $! go_ty ty
+    go (TyConAppCo tc cos)   = let args = map go cos
 cmpCoercionArgX env (TyCoArg co1)       (TyCoArg co2)
   = cmpCoercionX env co1 co2
+    go (ForAllCo tv co)      = case substTyVarBndr subst tv of
 cmpCoercionArgX env (CoCoArg col1 cor1) (CoCoArg col2 cor2)
+                                   ForAllCo tv' $! subst_co subst' co
+    go (CoVarCo cv)          = substCoVar subst cv
+    go (AxiomInstCo con ind cos) = AxiomInstCo con ind $! map go cos
   = cmpCoercionX env col1 col2 `thenCmp` cmpCoercionX env cor1 cor2
+    go (SymCo co)            = mkSymCo (go co)
 cmpCoercionArgX _ (TyCoArg {}) (CoCoArg {}) = LT
+    go (NthCo d co)          = mkNthCo d (go co)
 cmpCoercionArgX _ (CoCoArg {}) (TyCoArg {}) = GT
+    go (InstCo co ty)        = mkInstCo (go co) $! go_ty ty
 
 cmpCoercionArgsX :: RnEnv2 -> [CoercionArg] -> [CoercionArg] -> Ordering
 cmpCoercionArgsX _ [] [] = EQ
@@ -1119,8 +1531,12 @@
     go (TyVarTy tv)      = liftCoSubstTyVar lc tv
     go (AppTy ty1 ty2)   = mkAppCo (go ty1) (go_arg ty2)
     go (TyConApp tc tys) = mkTyConAppCo tc (map go_arg tys)
+                           -- IA0_NOTE: Do we need to do anything
+                           -- about kind instantiations? I don't think
+                           -- so.  see Note [Kind coercions]
     go (FunTy ty1 ty2)   = mkFunCo (go_arg ty1) (go_arg ty2)
     go (ForAllTy v ty)   = let (lc', cobndr) = liftCoSubstTyCoVarBndr lc v in
+                         where
                            mkForAllCo cobndr $! ty_co_subst lc' ty
     go ty@(LitTy {})     = mkReflCo ty
     go (CastTy ty co)    = castCoercionKind (go ty) (substLeftCo lc co)
@@ -1130,6 +1546,7 @@
     go_arg :: Type -> CoercionArg
     go_arg (Coercion co) = CoCoArg (substLeftCo lc co) (substRightCo lc co)
     go_arg ty            = TyCoArg (go ty)
+liftCoSubstTyVar (LCS _ cenv) tv = lookupVarEnv cenv tv 
 
     isNotInDomainOf :: VarSet -> VarEnv a -> Bool
     isNotInDomainOf set env
@@ -1381,9 +1798,12 @@
   = if any (inRnEnvR rn_env) (varSetElems (tyCoVarsOfCo co))
     then Nothing      -- occurs check failed
     else do { subst1 <- ty_co_match menv subst (tyVarKind tv1') (promoteCoercion co)
+        -- BAY: I don't think we need to do any kind matching here yet
             ; return (extendVarEnv subst tv1' (TyCoArg co)) }
 
   | otherwise
+                 -- can match is a reflexivity coercion for itself.
+		 -- But that case is dealt with already
   = Nothing
 
   where
@@ -1575,21 +1995,12 @@
     go (ForAllCo (CoHetero cv1 cv2) co)     = mkForAllTy <$> Pair cv1 cv2 <*> go co
     go (CoVarCo cv)         = toPair $ coVarTypes cv
     go (AxiomInstCo ax ind cos)
-<<<<<<< HEAD
       = let branch         = coAxiomNthBranch ax ind
             tvs            = coAxBranchTyCoVars branch
             tys_pair       = sequenceA $ map go_arg cos 
         in substTyWith tvs <$> tys_pair <*> Pair (coAxNthLHS ax ind)
                                                  (coAxBranchRHS branch)
-=======
-      | CoAxBranch { cab_tvs = tvs, cab_lhs = lhs, cab_rhs = rhs } <- coAxiomNthBranch ax ind
-      , (cos1, cos2) <- splitAtList tvs cos
-      , Pair tys1 tys2 <- sequenceA (map go cos1)
-      = mkAppTys 
-        <$> Pair (substTyWith tvs tys1 (mkTyConApp (coAxiomTyCon ax) lhs))
-                 (substTyWith tvs tys2 rhs)
         <*> sequenceA (map go cos2)
->>>>>>> 2c12b912
     go (UnsafeCo ty1 ty2)   = Pair ty1 ty2
     go (SymCo co)           = swap $ go co
     go (TransCo co1 co2)    = Pair (pFst $ go co1) (pSnd $ go co2)
@@ -1635,3 +2046,9 @@
 applyCo (FunTy _ ty) _ = ty
 applyCo _            _ = panic "applyCo"
 \end{code}
+
+Note [Kind coercions]
+~~~~~~~~~~~~~~~~~~~~~
+Kind coercions are only of the form: Refl kind. They are only used to
+instantiate kind polymorphic type constructors in TyConAppCo. Remember
+that kind instantiation only happens with TyConApp, not AppTy.
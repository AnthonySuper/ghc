%
% (c) The University of Glasgow 2006
%

\begin{code}
{-# LANGUAGE RankNTypes #-}
{-# OPTIONS -fno-warn-tabs #-}
-- The above warning supression flag is a temporary kludge.
-- While working on this module you are encouraged to remove it and
-- detab the module (please do the detabbing in a separate patch). See
--     http://hackage.haskell.org/trac/ghc/wiki/Commentary/CodingStyle#TabsvsSpaces
-- for details

-- | Module for (a) type kinds and (b) type coercions, 
-- as used in System FC. See 'CoreSyn.Expr' for
-- more on System FC and how coercions fit into it.
--
module Coercion (
        -- * CoAxioms
        mkCoAxBranch, mkBranchedCoAxiom, mkSingleCoAxiom,

        -- * Main data type
        Coercion, Var, CoVar,

        -- ** Functions over coercions
        coVarTypes, coVarKind,
        coercionType, coercionKind, coercionKinds, isReflCo,
        isReflCo_maybe,
        mkCoercionType,

	-- ** Constructing coercions
        mkReflCo, mkCoVarCo, 
        mkAxInstCo, mkUnbranchedAxInstCo, mkAxInstLHS, mkAxInstRHS,
        mkUnbranchedAxInstRHS,
        mkPiCo, mkPiCos, mkCoCast,
        mkSymCo, mkTransCo, mkNthCo, mkLRCo,
	mkInstCo, mkAppCo, mkTyConAppCo, mkFunCo,
        mkForAllCo, mkForAllCo_TyHomo, mkForAllCo_CoHomo,
        mkUnsafeCo, mkNewTypeCo, 

        -- ** Decomposition
        splitNewTypeRepCo_maybe, instNewTyCon_maybe, 
        topNormaliseNewType, topNormaliseNewTypeX,

        decomposeCo, getCoVar_maybe,
        splitTyConAppCo_maybe,
        splitAppCo_maybe,
        splitForAllCo_maybe,

	-- ** Coercion variables
	mkCoVar, isCoVar, isCoVarType, coVarName, setCoVarName, setCoVarUnique,

        -- ** Free variables
        tyCoVarsOfCo, tyCoVarsOfCos, coVarsOfCo, coercionSize,
	
        -- ** Substitution
        CvSubstEnv, emptyCvSubstEnv, 
 	lookupCoVar,
	zapCvSubstEnv, getCvInScope,
        substCo, substCos, substCoVar, substCoVars,
        substCoWithTy, substCoWithTys, 
	cvTvSubst, tvCvSubst, mkCvSubst, zipOpenCvSubst,
        substTy, extendTvSubst, extendCvSubstAndInScope,
	substCoVarBndr,

	-- ** Lifting
	liftCoMatch, liftCoSubstTyVar, liftCoSubstWith, liftCoSubstWithEx,
        
        -- ** Comparison
        coreEqCoercion, coreEqCoercion2,

        -- ** Forcing evaluation of coercions
        seqCo,
        
        -- * Pretty-printing
        pprCo, pprParendCo, 
        pprCoAxiom, pprCoAxBranch, pprCoAxBranchHdr, 

        -- * Tidying
        tidyCo, tidyCos,

        -- * Other
        applyCo
       ) where 

#include "HsVersions.h"

import Unify	( MatchEnv(..), matchList )
import TyCoRep
import qualified Type
import Type hiding( substTy, substTyVarBndr, extendTCvSubst )
import TyCon
import CoAxiom
import Var
import VarEnv
import VarSet
import Maybes   ( orElse )
import Name	( Name, NamedThing(..), nameUnique, nameModule, getSrcSpan )
import NameSet
import OccName 	( parenSymOcc )
import Util
import BasicTypes
import Outputable
import Unique
import Pair
import SrcLoc
import PrelNames	( funTyConKey, eqPrimTyConKey )
import Control.Applicative
import Data.Traversable (traverse, sequenceA)
import Control.Arrow (second)
import FastString

import qualified Data.Data as Data hiding ( TyCon )
\end{code}


%************************************************************************
%*                                                                      *
           Constructing axioms
    These functions are here because tidyType etc 
    are not available in CoAxiom
%*                                                                      *
%************************************************************************

Note [Tidy axioms when we build them]
~~~~~~~~~~~~~~~~~~~~~~~~~~~~~~~~~~~~~
We print out axioms and don't want to print stuff like
    F k k a b = ...
Instead we must tidy those kind variables.  See Trac #7524.


\begin{code}
mkCoAxBranch :: [TyVar] -- original, possibly stale, tyvars
             -> [Type]  -- LHS patterns
             -> Type    -- RHS
             -> SrcSpan
             -> CoAxBranch
mkCoAxBranch tvs lhs rhs loc
  = CoAxBranch { cab_tvs = tvs1
               , cab_lhs = tidyTypes env lhs
               , cab_rhs = tidyType  env rhs
               , cab_loc = loc }
  where
    (env, tvs1) = tidyTyVarBndrs emptyTidyEnv tvs
    -- See Note [Tidy axioms when we build them]
  

mkBranchedCoAxiom :: Name -> TyCon -> [CoAxBranch] -> CoAxiom Branched
mkBranchedCoAxiom ax_name fam_tc branches
  = CoAxiom { co_ax_unique   = nameUnique ax_name
            , co_ax_name     = ax_name
            , co_ax_tc       = fam_tc
            , co_ax_implicit = False
            , co_ax_branches = toBranchList branches }

mkSingleCoAxiom :: Name -> [TyVar] -> TyCon -> [Type] -> Type -> CoAxiom Unbranched
mkSingleCoAxiom ax_name tvs fam_tc lhs_tys rhs_ty
  = CoAxiom { co_ax_unique   = nameUnique ax_name
            , co_ax_name     = ax_name
            , co_ax_tc       = fam_tc
            , co_ax_implicit = False
            , co_ax_branches = FirstBranch branch }
  where
    branch = mkCoAxBranch tvs lhs_tys rhs_ty (getSrcSpan ax_name)
\end{code}


%************************************************************************
%*									*
<<<<<<< HEAD
=======
            Coercions
%*									*
%************************************************************************

\begin{code}
-- | A 'Coercion' is concrete evidence of the equality/convertibility
-- of two types.

-- If you edit this type, you may need to update the GHC formalism
-- See Note [GHC Formalism] in coreSyn/CoreLint.lhs
data Coercion 
  -- These ones mirror the shape of types
  = Refl Type  -- See Note [Refl invariant]
          -- Invariant: applications of (Refl T) to a bunch of identity coercions
          --            always show up as Refl.
          -- For example  (Refl T) (Refl a) (Refl b) shows up as (Refl (T a b)).

          -- Applications of (Refl T) to some coercions, at least one of
          -- which is NOT the identity, show up as TyConAppCo.
          -- (They may not be fully saturated however.)
          -- ConAppCo coercions (like all coercions other than Refl)
          -- are NEVER the identity.

  -- These ones simply lift the correspondingly-named 
  -- Type constructors into Coercions
  | TyConAppCo TyCon [Coercion]    -- lift TyConApp 
    	       -- The TyCon is never a synonym; 
	       -- we expand synonyms eagerly
	       -- But it can be a type function

  | AppCo Coercion Coercion        -- lift AppTy

  -- See Note [Forall coercions]
  | ForAllCo TyVar Coercion       -- forall a. g

  -- These are special
  | CoVarCo CoVar
  | AxiomInstCo (CoAxiom Branched) BranchIndex [Coercion]
     -- See also [CoAxiom index]
     -- The coercion arguments always *precisely* saturate 
     -- arity of (that branch of) the CoAxiom.  If there are
     -- any left over, we use AppCo.  See 
     -- See [Coercion axioms applied to coercions]

  | UnsafeCo Type Type
  | SymCo Coercion
  | TransCo Coercion Coercion

  -- These are destructors
  | NthCo  Int         Coercion     -- Zero-indexed; decomposes (T t0 ... tn)
  | LRCo   LeftOrRight Coercion     -- Decomposes (t_left t_right)
  | InstCo Coercion Type
  deriving (Data.Data, Data.Typeable)

-- If you edit this type, you may need to update the GHC formalism
-- See Note [GHC Formalism] in coreSyn/CoreLint.lhs
data LeftOrRight = CLeft | CRight 
                 deriving( Eq, Data.Data, Data.Typeable )

pickLR :: LeftOrRight -> (a,a) -> a
pickLR CLeft  (l,_) = l
pickLR CRight (_,r) = r
\end{code}


Note [Refl invariant]
~~~~~~~~~~~~~~~~~~~~~
Coercions have the following invariant 
     Refl is always lifted as far as possible.  

You might think that a consequencs is:
     Every identity coercions has Refl at the root

But that's not quite true because of coercion variables.  Consider
     g         where g :: Int~Int
     Left h    where h :: Maybe Int ~ Maybe Int
etc.  So the consequence is only true of coercions that
have no coercion variables.

Note [Coercion axioms applied to coercions]
~~~~~~~~~~~~~~~~~~~~~~~~~~~~~~~~~~~~~~~~~~~
The reason coercion axioms can be applied to coercions and not just
types is to allow for better optimization.  There are some cases where
we need to be able to "push transitivity inside" an axiom in order to
expose further opportunities for optimization.  

For example, suppose we have

  C a : t[a] ~ F a
  g   : b ~ c

and we want to optimize

  sym (C b) ; t[g] ; C c

which has the kind

  F b ~ F c

(stopping through t[b] and t[c] along the way).

We'd like to optimize this to just F g -- but how?  The key is
that we need to allow axioms to be instantiated by *coercions*,
not just by types.  Then we can (in certain cases) push
transitivity inside the axiom instantiations, and then react
opposite-polarity instantiations of the same axiom.  In this
case, e.g., we match t[g] against the LHS of (C c)'s kind, to
obtain the substitution  a |-> g  (note this operation is sort
of the dual of lifting!) and hence end up with

  C g : t[b] ~ F c

which indeed has the same kind as  t[g] ; C c.

Now we have

  sym (C b) ; C g

which can be optimized to F g.

Note [CoAxiom index]
~~~~~~~~~~~~~~~~~~~~
A CoAxiom has 1 or more branches. Each branch has contains a list
of the free type variables in that branch, the LHS type patterns,
and the RHS type for that branch. When we apply an axiom to a list
of coercions, we must choose which branch of the axiom we wish to
use, as the different branches may have different numbers of free
type variables. (The number of type patterns is always the same
among branches, but that doesn't quite concern us here.)

The Int in the AxiomInstCo constructor is the 0-indexed number
of the chosen branch.

Note [Forall coercions]
~~~~~~~~~~~~~~~~~~~~~~~
Constructing coercions between forall-types can be a bit tricky.
Currently, the situation is as follows:

  ForAllCo TyVar Coercion

represents a coercion between polymorphic types, with the rule

           v : k       g : t1 ~ t2
  ----------------------------------------------
  ForAllCo v g : (all v:k . t1) ~ (all v:k . t2)

Note that it's only necessary to coerce between polymorphic types
where the type variables have identical kinds, because equality on
kinds is trivial.

Note [Predicate coercions]
~~~~~~~~~~~~~~~~~~~~~~~~~~
Suppose we have
   g :: a~b
How can we coerce between types
   ([c]~a) => [a] -> c
and
   ([c]~b) => [b] -> c
where the equality predicate *itself* differs?

Answer: we simply treat (~) as an ordinary type constructor, so these
types really look like

   ((~) [c] a) -> [a] -> c
   ((~) [c] b) -> [b] -> c

So the coercion between the two is obviously

   ((~) [c] g) -> [g] -> c

Another way to see this to say that we simply collapse predicates to
their representation type (see Type.coreView and Type.predTypeRep).

This collapse is done by mkPredCo; there is no PredCo constructor
in Coercion.  This is important because we need Nth to work on 
predicates too:
    Nth 1 ((~) [c] g) = g
See Simplify.simplCoercionF, which generates such selections.

Note [Kind coercions]
~~~~~~~~~~~~~~~~~~~~~
Suppose T :: * -> *, and g :: A ~ B
Then the coercion
   TyConAppCo T [g]      T g : T A ~ T B

Now suppose S :: forall k. k -> *, and g :: A ~ B
Then the coercion
   TyConAppCo S [Refl *, g]   T <*> g : T * A ~ T * B

Notice that the arguments to TyConAppCo are coercions, but the first
represents a *kind* coercion. Now, we don't allow any non-trivial kind
coercions, so it's an invariant that any such kind coercions are Refl.
Lint checks this. 

However it's inconvenient to insist that these kind coercions are always
*structurally* (Refl k), because the key function exprIsConApp_maybe
pushes coercions into constructor arguments, so 
       C k ty e |> g
may turn into
       C (Nth 0 g) ....
Now (Nth 0 g) will optimise to Refl, but perhaps not instantly.

%************************************************************************
%*									*
>>>>>>> 2a064538
\subsection{Coercion variables}
%*									*
%************************************************************************

\begin{code}
coVarName :: CoVar -> Name
coVarName = varName

setCoVarUnique :: CoVar -> Unique -> CoVar
setCoVarUnique = setVarUnique

setCoVarName :: CoVar -> Name -> CoVar
setCoVarName   = setVarName

isCoVar :: Var -> Bool
isCoVar v = isCoVarType (varType v)

isCoVarType :: Type -> Bool
isCoVarType ty 	    -- Tests for t1 ~# t2, the unboxed equality
  = case splitTyConApp_maybe ty of
      Just (tc,tys) -> tc `hasKey` eqPrimTyConKey && tys `lengthAtLeast` 4
      Nothing       -> False

coercionSize :: Coercion -> Int
coercionSize (Refl ty)           = typeSize ty
coercionSize (TyConAppCo _ args) = 1 + sum (map coercionArgSize args)
coercionSize (AppCo co arg)      = coercionSize co + coercionArgSize arg
coercionSize (ForAllCo _ co)     = 1 + coercionSize co
coercionSize (CoVarCo _)         = 1
coercionSize (AxiomInstCo _ _ args) = 1 + sum (map coercionArgSize args)
coercionSize (UnsafeCo ty1 ty2)  = typeSize ty1 + typeSize ty2
coercionSize (SymCo co)          = 1 + coercionSize co
coercionSize (TransCo co1 co2)   = 1 + coercionSize co1 + coercionSize co2
coercionSize (NthCo _ co)        = 1 + coercionSize co
coercionSize (LRCo  _ co)        = 1 + coercionSize co
coercionSize (InstCo co arg)     = 1 + coercionSize co + coercionArgSize arg
coercionSize (CoherenceCo c1 c2) = 1 + coercionSize c1 + coercionSize c2
coercionSize (KindCo co)         = 1 + coercionSize co

coercionArgSize :: CoercionArg -> Int
coercionArgSize (TyCoArg co)     = coercionSize co
coercionArgSize (CoCoArg c1 c2)  = coercionSize c1 + coercionSize c2
\end{code}

%************************************************************************
%*									*
                            Tidying coercions
%*									*
%************************************************************************

\begin{code}
tidyCo :: TidyEnv -> Coercion -> Coercion
tidyCo env@(_, subst) co
  = go co
  where
    go (Refl ty)             = Refl (tidyType env ty)
    go (TyConAppCo tc cos)   = let args = map go cos
                               in args `seqList` TyConAppCo tc args
    go (AppCo co1 co2)       = (AppCo $! go co1) $! go co2
    go (ForAllCo tv co)      = ForAllCo tvp $! (tidyCo envp co)
                               where
                                 (envp, tvp) = tidyTyVarBndr env tv
    go (CoVarCo cv)          = case lookupVarEnv subst cv of
                                 Nothing  -> CoVarCo cv
                                 Just cv' -> CoVarCo cv'
    go (AxiomInstCo con ind cos) = let args = tidyCos env cos
                               in  args `seqList` AxiomInstCo con ind args
    go (UnsafeCo ty1 ty2)    = (UnsafeCo $! tidyType env ty1) $! tidyType env ty2
    go (SymCo co)            = SymCo $! go co
    go (TransCo co1 co2)     = (TransCo $! go co1) $! go co2
    go (NthCo d co)          = NthCo d $! go co
    go (LRCo lr co)          = LRCo lr $! go co
    go (InstCo co ty)        = (InstCo $! go co) $! tidyType env ty

tidyCos :: TidyEnv -> [Coercion] -> [Coercion]
tidyCos env = map (tidyCo env)
\end{code}

%************************************************************************
%*									*
                   Pretty-printing coercions
%*                                                                      *
%************************************************************************

@pprCo@ is the standard @Coercion@ printer; the overloaded @ppr@
function is defined to use this.  @pprParendCo@ is the same, except it
puts parens around the type, except for the atomic cases.
@pprParendCo@ works just by setting the initial context precedence
very high.

\begin{code}
instance Outputable Coercion where
  ppr = pprCo

pprCo, pprParendCo :: Coercion -> SDoc
pprCo       co = ppr_co TopPrec   co
pprParendCo co = ppr_co TyConPrec co

ppr_co :: Prec -> Coercion -> SDoc
ppr_co _ (Refl ty) = angleBrackets (ppr ty)

ppr_co p co@(TyConAppCo tc [_,_])
  | tc `hasKey` funTyConKey = ppr_fun_co p co

ppr_co p (TyConAppCo tc args)  = pprTcApp   p ppr_co tc args
ppr_co p (AppCo co arg)        = maybeParen p TyConPrec $
                                 pprCo co <+> ppr_arg TyConPrec arg
ppr_co p co@(ForAllCo {})      = ppr_forall_co p co
ppr_co _ (CoVarCo cv)          = parenSymOcc (getOccName cv) (ppr cv)
ppr_co p (AxiomInstCo con index args)
  = angleBrackets (pprPrefixApp p 
                    (ppr (getName con) <> brackets (ppr index))
                    (map (ppr_arg TyConPrec) args))

ppr_co p co@(TransCo {}) = maybeParen p FunPrec $
                           case trans_co_list co [] of
                             [] -> panic "ppr_co"
                             (co:cos) -> sep ( ppr_co FunPrec co
                                             : [ char ';' <+> ppr_co FunPrec co | co <- cos])
ppr_co p (InstCo co arg) = maybeParen p TyConPrec $
                           pprParendCo co <> ptext (sLit "@") <> ppr_arg TopPrec arg

ppr_co p (UnsafeCo ty1 ty2)  = pprPrefixApp p (ptext (sLit "UnsafeCo")) 
                                           [pprParendType ty1, pprParendType ty2]
ppr_co p (SymCo co)          = pprPrefixApp p (ptext (sLit "Sym")) [pprParendCo co]
ppr_co p (NthCo n co)        = pprPrefixApp p (ptext (sLit "Nth:") <> int n) [pprParendCo co]
ppr_co p (LRCo sel co)       = pprPrefixApp p (ppr sel) [pprParendCo co]
ppr_co p (CoherenceCo c1 c2) = parens $
                               (ppr_co FunPrec c1) <+> (ptext (sLit "|>")) <+>
                               (ppr_co FunPrec c2)
ppr_co p (KindCo co)         = pprPrefixApp p (ptext (sLit "kind")) [pprParendCo co]

trans_co_list :: Coercion -> [Coercion] -> [Coercion]
trans_co_list (TransCo co1 co2) cos = trans_co_list co1 (trans_co_list co2 cos)
trans_co_list co                cos = co : cos

instance Outputable LeftOrRight where
  ppr CLeft    = ptext (sLit "Left")
  ppr CRight   = ptext (sLit "Right")

ppr_fun_co :: Prec -> Coercion -> SDoc
ppr_fun_co p co = pprArrowChain p (split co)
  where
    split :: Coercion -> [SDoc]
    split (TyConAppCo f [arg,res])
      | f `hasKey` funTyConKey
      = ppr_co FunPrec arg : split res
    split co = [ppr_co TopPrec co]

ppr_forall_co :: Prec -> Coercion -> SDoc
ppr_forall_co p (ForAllCo cobndr co)
  = maybeParen p FunPrec $
    sep [ppr_forall_cobndr cobndr, ppr_co TopPrec co]

ppr_forall_cobndr :: ForAllCoBndr -> SDoc
ppr_forall_cobndr cobndr = pprForAll (coBndrVars cobndr)
    split1 tvs ty               = (reverse tvs, ty)
\end{code}

\begin{code}
pprCoAxiom :: CoAxiom br -> SDoc
pprCoAxiom ax@(CoAxiom { co_ax_tc = tc, co_ax_branches = branches })
  = hang (ptext (sLit "axiom") <+> ppr ax <+> dcolon)
       2 (vcat (map (pprCoAxBranch tc) $ fromBranchList branches))

pprCoAxBranch :: TyCon -> CoAxBranch -> SDoc
<<<<<<< HEAD
pprCoAxBranch tc (CoAxBranch { cab_tvs = tvs, cab_lhs = lhs, cab_rhs = rhs })
  = ptext (sLit "forall") <+> pprTCvBndrs tvs <> dot <+> 
      pprEqPred (Pair (mkTyConApp tc lhs) rhs)

=======
pprCoAxBranch fam_tc (CoAxBranch { cab_tvs = tvs
                                 , cab_lhs = lhs
                                 , cab_rhs = rhs })
  = hang (ifPprDebug (pprForAll tvs))
       2 (hang (pprTypeApp fam_tc lhs) 2 (equals <+> (ppr rhs)))

pprCoAxBranchHdr :: CoAxiom br -> BranchIndex -> SDoc
pprCoAxBranchHdr ax@(CoAxiom { co_ax_tc = fam_tc, co_ax_name = name }) index
  | CoAxBranch { cab_lhs = tys, cab_loc = loc } <- coAxiomNthBranch ax index
  = hang (pprTypeApp fam_tc tys)
       2 (ptext (sLit "-- Defined") <+> ppr_loc loc)
  where
        ppr_loc loc
          | isGoodSrcSpan loc
          = ptext (sLit "at") <+> ppr (srcSpanStart loc)
    
          | otherwise
          = ptext (sLit "in") <+>
              quotes (ppr (nameModule name))
>>>>>>> 2a064538
\end{code}

%************************************************************************
%*									*
	Destructing coercions		
%*									*
%************************************************************************

\begin{code}
-- | This breaks a 'Coercion' with type @T A B C ~ T D E F@ into
-- a list of 'Coercion's of kinds @A ~ D@, @B ~ E@ and @E ~ F@. Hence:
--
-- > decomposeCo 3 c = [nth 0 c, nth 1 c, nth 2 c]
decomposeCo :: Arity -> Coercion -> [CoercionArg]
decomposeCo arity co 
  = [mkNthCoArg n co | n <- [0..(arity-1)] ]
           -- Remember, Nth is zero-indexed

-- | Attempts to obtain the type variable underlying a 'Coercion'
getCoVar_maybe :: Coercion -> Maybe CoVar
getCoVar_maybe (CoVarCo cv) = Just cv  
getCoVar_maybe _            = Nothing

-- | Attempts to tease a coercion apart into a type constructor and the application
-- of a number of coercion arguments to that constructor
splitTyConAppCo_maybe :: Coercion -> Maybe (TyCon, [CoercionArg])
splitTyConAppCo_maybe (Refl ty)           = (fmap . second . map) liftSimply (splitTyConApp_maybe ty)
splitTyConAppCo_maybe (TyConAppCo tc cos) = Just (tc, cos)
splitTyConAppCo_maybe _                   = Nothing

splitAppCo_maybe :: Coercion -> Maybe (Coercion, CoercionArg)
-- ^ Attempt to take a coercion application apart.
splitAppCo_maybe (AppCo co arg) = Just (co, arg)
splitAppCo_maybe (TyConAppCo tc args)
  | isDecomposableTyCon tc || args `lengthExceeds` tyConArity tc 
  , Just (args', arg') <- snocView args
  = Just (mkTyConAppCo tc args', arg')    -- Never create unsaturated type family apps!
       -- Use mkTyConAppCo to preserve the invariant
       --  that identity coercions are always represented by Refl
splitAppCo_maybe (Refl ty) 
  | Just (ty1, ty2) <- splitAppTy_maybe ty 
  = Just (liftSimply ty1, liftSimply ty2)
splitAppCo_maybe _ = Nothing

splitForAllCo_maybe :: Coercion -> Maybe (ForAllCoBndr, Coercion)
splitForAllCo_maybe (ForAllCo cobndr co) = Just (cobndr, co)
splitForAllCo_maybe _                    = Nothing

-- returns the two type variables abstracted over
splitForAllCo_Ty_maybe :: Coercion -> Maybe (TyVar, TyVar, CoVar, Coercion)
splitForAllCo_Ty_maybe (ForAllCo (TyHomo tv) co)
  = let k  = tyVarKind tv
        cv = mkCoVar wildCardName (mkCoercionType k k) in
    Just (tv, tv, cv, co) -- cv won't occur in co anyway
splitForAllCo_Ty_maybe (ForAllCo (TyHetero _ tv1 tv2 cv) co)
  = Just (tv1, tv2, cv, co)
splitForAllCo_Ty_maybe _
  = Nothing

-- returns the two coercion variables abstracted over
splitForAllCo_Co_maybe :: Coercion -> Maybe (CoVar, CoVar, Coercion)
splitForAllCo_Co_maybe (ForAllCo (CoHomo cv) co)          = Just (cv, cv, co)
splitForAllCo_Co_maybe (ForAllCo (CoHetero _ cv1 cv2) co) = Just (cv1, cv2, co)
splitForAllCo_Co_maybe _                                  = Nothing

-------------------------------------------------------
-- and some coercion kind stuff

coVarTypes :: CoVar -> (Type,Type)
coVarTypes cv
  | (_, _, ty1, ty2) <- coVarTypesKinds cv
  = (ty1, ty2)

coVarTypesKinds :: CoVar -> (Kind,Kind,Type,Type)
coVarTypesKinds cv
 | Just (tc, [k1,k2,ty1,ty2]) <- splitTyConApp_maybe (varType cv)
 = ASSERT (tc `hasKey` eqPrimTyConKey)
   (k1,k2,ty1,ty2)
 | otherwise = panic "coVarTypes, non coercion variable"

coVarKind :: CoVar -> Type
coVarKind cv
  = ASSERT( isCoVar cv )
    varType cv

-- | Makes a coercion type from two types: the types whose equality 
-- is proven by the relevant 'Coercion'
mkCoercionType :: Type -> Type -> Type
mkCoercionType = mkPrimEqPred

mkHeteroCoercionType :: Kind -> Kind -> Type -> Type -> Type
mkHeteroCoercionType = mkHeteroPrimEqPred

isReflCo :: Coercion -> Bool
isReflCo (Refl {}) = True
isReflCo _         = False

isReflCo_maybe :: Coercion -> Maybe Type
isReflCo_maybe (Refl ty) = Just ty
isReflCo_maybe _         = Nothing

-- | Returns the Refl'd type if the CoercionArg is "Refl-like".
-- A TyCoArg (Refl ...) is Refl-like.
-- A CoCoArg co1 co2 is Refl-like if co1 and co2 have the same type.
-- The Type returned in the second case is the first coercion in the CoCoArg.
isReflLike_maybe :: CoercionArg -> Maybe Type
isReflLike_maybe (TyCoArg (Refl ty)) = Just ty
isReflLike_maybe (CoCoArg co1 co2)
  | coercionType co1 `eqType` coercionType co2
  = Just $ CoercionTy co1

isReflLike_maybe _ = Nothing
\end{code}

%************************************************************************
%*									*
            Building coercions
%*									*
%************************************************************************

These "smart constructors" maintain the invariants listed in the definition
of Coercion, and they perform very basic optimizations. Note that if you
add a new optimization here, you will have to update the code in Unify
to account for it. These smart constructors are used in substitution, so
to preserve the semantics of matching and unification, those algorithms must
be aware of any optimizations done here.

See also Note [Coercion optimizations and match_co] in Unify.

Note [Don't optimize mkTransCo]
~~~~~~~~~~~~~~~~~~~~~~~~~~~~~~~
One would expect to implement the following two optimizations in mkTransCo:
  mkTransCo co1 (Refl ...) --> co1
  mkTransCo (Refl ...) co1 --> co1

However, doing this would make unification require backtracking search. Say
we had these optimizations and we are trying to match (co1 ; co2 ; co3) with
(co1' ; co2') (where ; means `TransCo`) One of the coercions disappeared, but
which one? Yuck. So, instead of putting this optimization here, we just have
it in OptCoercion.

Note [Don't optimize mkCoherenceCo]
~~~~~~~~~~~~~~~~~~~~~~~~~~~~~~~~~~~
One would expect to use an easy optimization in mkCoherenceCo: we would want
  (CoherenceCo (CoherenceCo co1 co2) co3)
to become
  (CoherenceCo co1 (mkTransCo co2 co3))

This would be completely sound, and in fact it is done in OptCoercion. But
we *can't* do it here. This is because these smart constructors must be
invertible, in some sense. In the matching algorithm, we must consider all
optimizations that can happen during substitution. Because mkCoherenceCo
is used in substitution, if we did this optimization, the match function
would need to look for substitutions that yield this optimization. The
problem is that these substitutions are hard to find, because the mkTransCo
itself might be optimized. The basic problem is that it is hard to figure
out what co2 could possibly be from the optimized version. So, we don't
do the optimization.

Note [Optimizing mkSymCo is OK]
~~~~~~~~~~~~~~~~~~~~~~~~~~~~~~~
Given the previous two notes, the implementation of mkSymCo seems fishy.
Why is it OK to optimize this one? Because the optimizations don't require
backtracking search to invert, essentially. Say we are matching (SymCo co1)
with co2. If co2 is (SymCo co2'), then we just match co1 with co2'. If
co2 is (UnsafeCo ty1 ty2), then we match co1 with (UnsafeCo ty2 ty1). Otherwise,
we match co1 with (SymCo co2) -- the only way to get a coercion headed by
something other than SymCo or UnsafeCo is the SymCo (SymCo ..) optimization.
Also, critically, it is impossible to get a coercion headed by SymCo or
UnsafeCo by this optimization. (Contrast to the missing optimization in
mkTransCo, which could produce a TransCo.) So, we can keep these here. Phew.

\begin{code}
mkReflCo :: Type -> Coercion
mkReflCo ty
  = ASSERT( not $ isCoercionTy ty )
    Refl ty

-- | Apply a type constructor to a list of coercions.
mkTyConAppCo :: TyCon -> [CoercionArg] -> Coercion
mkTyConAppCo tc cos
	       -- Expand type synonyms
  | Just (tv_co_prs, rhs_ty, leftover_cos) <- tcExpandTyCon_maybe tc cos
  = mkAppCos (liftCoSubst tv_co_prs rhs_ty) leftover_cos

  | Just tys <- traverse isReflCo_maybe cos 
  = Refl (mkTyConApp tc tys)	-- See Note [Refl invariant]

  | otherwise = TyConAppCo tc cos

-- | Make a function 'Coercion' between two other 'Coercion's
mkFunCo :: Coercion -> Coercion -> Coercion
mkFunCo co1 co2 = mkTyConAppCo funTyCon [TyCoArg co1, TyCoArg co2]

-- | Apply a 'Coercion' to another 'CoercionArg'.
mkAppCo :: Coercion -> CoercionArg -> Coercion
mkAppCo (Refl ty1) arg
  | Just ty2 <- isReflLike_maybe arg
  = Refl (mkAppTy ty1 ty2)
mkAppCo (Refl (TyConApp tc tys)) co = TyConAppCo tc (map liftSimply tys ++ [co])
mkAppCo (TyConAppCo tc cos) co      = TyConAppCo tc (cos ++ [co])
mkAppCo co1 co2                     = AppCo co1 co2
-- Note, mkAppCo is careful to maintain invariants regarding
-- where Refl constructors appear; see the comments in the definition
-- of Coercion and the Note [Refl invariant] in types/TyCoRep.lhs.

-- | Applies multiple 'Coercion's to another 'CoercionArg', from left to right.
-- See also 'mkAppCo'
mkAppCos :: Coercion -> [CoercionArg] -> Coercion
mkAppCos co1 tys = foldl mkAppCo co1 tys

-- | Make a Coercion from a ForAllCoBndr and Coercion
mkForAllCo :: ForAllCoBndr -> Coercion -> Coercion
mkForAllCo cobndr co
  | Refl ty <- co
  = Refl (mkForAllTy (getHomoVar cobndr) ty)
  | otherwise
  = ASSERT( isHomoCoBndr cobndr || not $ isReflCo $ getHeteroKindCo cobndr )
    ForAllCo cobndr co

-- | Make a Coercion quantified over a type variable; the variable has
-- the same type in both types of the coercion
mkForAllCo_TyHomo :: TyVar -> Coercion -> Coercion
mkForAllCo_TyHomo tv (Refl ty) = ASSERT( isTyVar tv ) Refl (mkForAllTy tv ty)
mkForAllCo_TyHomo tv co        = ASSERT( isTyVar tv ) ForAllCo (TyHomo tv) co

-- | Make a Coercion quantified over type variables, potentially of
-- different kinds.
mkForAllCo_Ty :: Coercion -> TyVar -> TyVar -> CoVar -> Coercion -> Coercion
mkForAllCo_Ty _ tv _ _ (Refl ty) = ASSERT( isTyVar tv ) Refl (mkForAllTy tv ty)
mkForAllCo_Ty h tv1 tv2 cv co
  | tyVarKind tv1 `eqType` tyVarKind tv2
  = ASSERT( isReflCo h )
    let co' = substCoWith [tv2,               cv]
                          [mkOnlyTyVarTy tv1, mkReflCo (tyVarKind tv1)] co in
    ASSERT( isTyVar tv1 )
    ForAllCo (TyHomo tv1) co'
  | otherwise
  = ASSERT( isTyVar tv1 && isTyVar tv2 && isCoVar cv )
    ForAllCo (TyHetero h tv1 tv2 cv) co

-- | Make a Coercion quantified over a coercion variable; the variable has
-- the same type in both types of the coercion
mkForAllCo_CoHomo :: CoVar -> Coercion -> Coercion
mkForAllCo_CoHomo cv (Refl ty) = ASSERT( isCoVar cv ) Refl (mkForAllTy cv ty)
mkForAllCo_CoHomo cv co        = ASSERT( isCoVar cv ) ForAllCo (CoHomo cv) co

-- | Make a Coercion quantified over two coercion variables, possibly of
-- different kinds
mkForAllCo_Co :: Coercion -> CoVar -> CoVar -> Coercion -> Coercion
mkForAllCo_Co _ cv _ (Refl ty) = ASSERT( isCoVar cv ) Refl (mkForAllTy cv ty)
mkForAllCo_Co h cv1 cv2 co
  | coVarKind cv1 `eqType` coVarKind cv2
  = ASSERT( isReflCo h )
    let co' = substCoWith [cv2] [mkCoVarCo cv1] co in
    ASSERT( isCoVar cv1 )
    ForAllCo (CoHomo cv1) co'
  | otherwise
  = ASSERT( isCoVar cv1 && isCoVar cv2 )
    ForAllCo (CoHetero h cv1 cv2) co

mkCoVarCo :: CoVar -> Coercion
-- cv :: s ~# t
mkCoVarCo cv
  | ty1 `eqType` ty2 = Refl ty1
  | otherwise        = CoVarCo cv
  where
    (ty1, ty2) = coVarTypes cv

mkFreshCoVar :: InScopeSet -> Type -> Type -> CoVar
mkFreshCoVar in_scope ty1 ty2
  = let cv_uniq = mkCoVarUnique 31 -- arbitrary number
        cv_name = mkSystemVarName cv_uniq (mkFastString "c") in
    uniqAway in_scope $ mkCoVar cv_name (mkCoercionType ty1 ty2)

mkAxInstCo :: CoAxiom br -> Int -> [Type] -> Coercion
-- mkAxInstCo can legitimately be called over-staturated; 
-- i.e. with more type arguments than the coercion requires
mkAxInstCo ax index tys
  | arity == n_tys = mkAxiomInstCo ax_br index rtys
  | otherwise      = ASSERT( arity < n_tys )
                     foldl mkAppCo (mkAxiomInstCo ax_br index (take arity rtys))
                                   (drop arity rtys)
  where
    n_tys = length tys
    arity = coAxiomArity ax index
    rtys  = map liftSimply tys
    ax_br = toBranchedAxiom ax

-- worker function; just checks to see if it should produce Refl
mkAxiomInstCo :: CoAxiom br -> Int -> [CoercionArg] -> Coercion
mkAxiomInstCo ax index args
  = ASSERT( coAxiomArity ax index == length args )
    let co           = AxiomInstCo ax_br index rtys
        Pair ty1 ty2 = coercionKind co in
    if ty1 `eqType` ty2
    then Refl ty1
    else co

-- to be used only with unbranched axioms
mkUnbranchedAxInstCo :: CoAxiom Unbranched -> [Type] -> Coercion
mkUnbranchedAxInstCo ax tys
  = mkAxInstCo ax 0 tys

mkAxInstRHS :: CoAxiom br -> BranchIndex -> [Type] -> Type
-- Instantiate the axiom with specified types,
-- returning the instantiated RHS
-- A companion to mkAxInstCo: 
--    mkAxInstRhs ax index tys = snd (coercionKind (mkAxInstCo ax index tys))
<<<<<<< HEAD
=======
mkAxInstLHS ax index tys
  | CoAxBranch { cab_tvs = tvs, cab_lhs = lhs } <- coAxiomNthBranch ax index
  , (tys1, tys2) <- splitAtList tvs tys
  = ASSERT( tvs `equalLength` tys1 ) 
    mkTyConApp (coAxiomTyCon ax) (substTysWith tvs tys1 lhs ++ tys2)

>>>>>>> 2a064538
mkAxInstRHS ax index tys
  = ASSERT( tvs `equalLength` tys1 ) 
    mkAppTys rhs' tys2
  where
    branch       = coAxiomNthBranch ax index
    tvs          = coAxBranchTyCoVars branch
    (tys1, tys2) = splitAtList tvs tys
    rhs'         = substTyWith tvs tys1 (coAxBranchRHS branch)

mkUnbranchedAxInstRHS :: CoAxiom Unbranched -> [Type] -> Type
mkUnbranchedAxInstRHS ax = mkAxInstRHS ax 0

-- | Manufacture a coercion from thin air. Needless to say, this is
--   not usually safe, but it is used when we know we are dealing with
-- where Refl constructors appear; see the comments in the definition
--   bottom, which is one case in which it is safe.  This is also used
--   to implement the @unsafeCoerce#@ primitive.  Optimise by pushing
--   down through type constructors.
mkUnsafeCo :: Type -> Type -> Coercion
mkUnsafeCo ty1 ty2 | ty1 `eqType` ty2 = Refl ty1
mkUnsafeCo (TyConApp tc1 tys1) (TyConApp tc2 tys2)
  = mkAppCos (liftCoSubst tv_co_prs rhs_ty) leftover_cos

  | tc1 == tc2
  = mkTyConAppCo tc1 (zipWith mkUnsafeCoArg tys1 tys2)

  | otherwise = TyConAppCo tc cos

mkUnsafeCo (FunTy a1 r1) (FunTy a2 r2)
  = mkFunCo (mkUnsafeCo a1 a2) (mkUnsafeCo r1 r2)
mkUnsafeCo ty1 ty2 = UnsafeCo ty1 ty2

mkUnsafeCoArg :: Type -> Type -> CoercionArg
mkUnsafeCoArg (CoercionTy co1) (CoercionTy co2) = CoCoArg co1 co2
mkUnsafeCoArg ty1 ty2
  = ASSERT( not (isCoercionTy ty1) && not (isCoercionTy ty2) )
    TyCoArg $ UnsafeCo ty1 ty2

-- | Create a symmetric version of the given 'Coercion' that asserts
--   equality between the same types but in the other "direction", so
--   a kind of @t1 ~ t2@ becomes the kind @t2 ~ t1@.
mkSymCo :: Coercion -> Coercion

-- Do a few simple optimizations, but don't bother pushing occurrences
-- of symmetry to the leaves; the optimizer will take care of that.
-- See Note [Optimizing mkSymCo is OK]
mkSymCo co@(Refl {})              = co
mkSymCo    (UnsafeCo ty1 ty2)    = UnsafeCo ty2 ty1
mkSymCo    (SymCo co)            = co
mkSymCo co                       = SymCo co

-- | Create a new 'Coercion' by composing the two given 'Coercion's transitively.
mkTransCo :: Coercion -> Coercion -> Coercion
-- See Note [Don't optimize mkTransCo]
mkTransCo co1 co2
  | Pair s1 _s2 <- coercionKind co1
  , Pair _t1 t2 <- coercionKind co2
  , s1 `eqType` t2
  = ASSERT( _s2 `eqType` _t1 )
    Refl s1
mkTransCo co1 co2     = TransCo co1 co2

mkNthCo :: Int -> Coercion -> Coercion
mkNthCo n co
  | TyCoArg co' <- mkNthCoArg n co
  = co'
  | otherwise
  = pprPanic "mkNthCo" (ppr co)

mkNthCoArg :: Int -> Coercion -> CoercionArg
mkNthCoArg n (Refl ty) = ASSERT( ok_tc_app ty n )
                         liftSimply $ tyConAppArgN n ty
mkNthCoArg n co
  | Just (tv1, _) <- splitForAllTy_maybe ty1
  , Just (tv2, _) <- splitForAllTy_maybe ty2
  , tyVarKind tv1 `eqType` tyVarKind tv2
  = liftSimply (tyVarKind tv1)

  | Just (_tc1, tys1) <- splitTyConApp_maybe ty1
  , Just (_tc2, tys2) <- splitTyConApp_maybe ty2
  , ASSERT( n < length tys1 && n < length tys2 )
    (tys1 !! n) `eqType` (tys2 !! n)
  = liftSimply (tys1 !! n)

  | otherwise
  = NthCo n co
  where
    Pair ty1 ty2 = coercionKind co

ok_tc_app :: Type -> Int -> Bool
ok_tc_app ty n
  | Just (_, tys) <- splitTyConApp_maybe ty
  = tys `lengthExceeds` n
  | isForAllTy ty  -- nth:0 pulls out a kind coercion from a hetero forall
  = n == 0
  | otherwise
  = False

mkLRCo :: LeftOrRight -> Coercion -> Coercion
mkLRCo lr (Refl ty) = Refl (pickLR lr (splitAppTy ty))
mkLRCo lr co    
  | ty1 `eqType` ty2
  = Refl ty1
  | otherwise
  = LRCo lr co
  where Pair ty1 ty2 = (pickLR lr . splitAppTy) <$> coercionKind co

-- | Instantiates a 'Coercion'.
mkInstCo :: Coercion -> CoercionArg -> Coercion
mkInstCo co arg = let result = InstCo co arg
                      Pair ty1 ty2 = coercionKind result in
                  if ty1 `eqType` ty2
                  then Refl ty1
                  else result

-- See Note [Don't optimize mkCoherenceCo]
mkCoherenceCo :: Coercion -> Coercion -> Coercion
mkCoherenceCo co1 co2     = let result = CoherenceCo co1 co2
                                Pair ty1 ty2 = coercionKind result in
                            if ty1 `eqType` ty2
                            then Refl ty1
                            else result

-- | A CoherenceCo c1 c2 applies the coercion c2 to the left-hand type
-- in the kind of c1. This function uses sym to get the coercion on the 
-- right-hand type of c1. Thus, if c1 :: s ~ t, then mkCoherenceRightCo c1 c2
-- has the kind (s ~ (t |> c2))
--   down through type constructors.
mkCoherenceRightCo :: Coercion -> Coercion -> Coercion
mkCoherenceRightCo c1 c2 = mkSymCo (mkCoherenceCo (mkSymCo c1) c2)

-- | An explictly directed synonym of mkCoherenceCo
mkCoherenceLeftCo :: Coercion -> Coercion -> Coercion
mkCoherenceLeftCo = mkCoherenceCo

infixl `mkCoherenceCo` 5
infixl `mkCoherenceRightCo` 5
infixl `mkCoherenceLeftCo` 5

mkKindCo :: Coercion -> Coercion
mkKindCo (Refl ty) = Refl (typeKind ty)
mkKindCo co
  | Pair ty1 ty2 <- coercionKind co
  , typeKind ty1 `eqType` typeKind ty2
  = Refl (typeKind ty1)
  | otherwise
  = KindCo co
\end{code}

%************************************************************************
%*                                                                      *
   ForAllCoBndr
%*                                                                      *
%************************************************************************

\begin{code}

-- | Makes homogeneous ForAllCoBndr, choosing between TyHomo and CoHomo
-- based on the nature of the TyCoVar
mkHomoCoBndr :: TyCoVar -> ForAllCoBndr
mkHomoCoBndr v
  | isTyVar v = TyHomo v
  | otherwise = CoHomo v

getHomoVar :: ForAllCoBndr -> TyCoVar
getHomoVar cobndr
  | Just v <- getHomoVar_maybe = v
  | otherwise                  = pprPanic "getHomoVar" (ppr cobndr)

getHomoVar_maybe :: ForAllCoBndr -> TyCoVar
getHomoVar_maybe (TyHomo tv) = Just tv
getHomoVar_maybe (CoHomo cv) = Just cv
getHomoVar_maybe _           = Nothing

splitHeteroCoBndr_maybe :: ForAllCoBndr -> Maybe (Coercion, TyCoVar, TyCoVar)
splitHeteroCoBndr_maybe (TyHetero eta tv1 tv2 _) = Just (eta, tv1, tv2)
splitHeteroCoBndr_maybe (TyHetero eta cv1 cv2)   = Just (eta, cv1, cv2)
splitHeteroCoBndr_maybe _                        = Nothing

isHomoCoBndr :: ForAllCoBndr -> Bool
isHomoCoBndr (TyHomo {}) = True
isHomoCoBndr (CoHomo {}) = True
isHomoCoBndr _           = False

getHeteroKindCo :: ForAllCoBndr -> Coercion
getHeteroKindCo (TyHetero eta _ _ _) = eta
getHeteroKindCo (CoHetero eta _ _) = eta
getHeteroKindCo cobndr = pprPanic "getHeteroKindCo" (ppr cobndr)

mkTyHeteroCoBndr :: Coercion -> TyVar -> TyVar -> CoVar -> ForAllCoBndr
mkTyHeteroCoBndr h tv1 tv2 cv
  = ASSERT( _hty1 `eqType` (tyVarKind tv1) )
    ASSERT( _hty2 `eqType` (tyVarKind tv2) )
    ASSERT( coVarKind cv `eqType` (mkCoercionType (mkOnlyTyVarTy tv1) (mkOnlyTyVarTy tv2)) )
    TyHetero h tv1 tv2 cv
    where Pair _hty1 _hty2 = coercionKind h

mkCoHeteroCoBndr :: Coercion -> CoVar -> CoVar -> ForAllCoBndr
mkCoHeteroCoBndr h cv1 cv2
  = ASSERT( _hty1 `eqType` (coVarKind cv1) )
    ASSERT( _hty2 `eqType` (coVarKind cv2) )
    CoHetero h cv1 cv2
    where Pair _hty1 _hty2 = coercionKind h

-------------------------------

-- like mkKindCo, but aggressively & recursively optimizes to avoid using
-- a KindCo constructor.
promoteCoercion :: Coercion -> Coercion

-- First cases handles anything that should yield refl. The ASSERT( False )s throughout
-- are these cases explicitly, but they should never fire.
promoteCoercion co
  | Pair ty1 ty2 <- coercionKind co
  , (typeKind ty1) `eqType` (typeKind ty2)
  = mkReflCo (typeKind ty1)

-- These should never return refl.
promoteCoercion (Refl ty) = ASSERT( False ) mkReflCo (typeKind ty)
promoteCoercion g@(TyConAppCo tc args)
  | Just co' <- instCoercions (mkReflCo (tyConKind tc)) args
  = co'
  | otherwise
  = mkKindCo g
promoteCoercion g@(AppCo co arg)
  | Just co' <- instCoercion (promoteCoercion co) arg
  = co'
  | otherwise
  = mkKindCo g
promoteCoercion (ForAllCo _ _)     = ASSERT( False ) mkReflCo liftedTypeKind
promoteCoercion g@(CoVarCo {})     = mkKindCo g
promoteCoercion g@(AxiomInstCo {}) = mkKindCo g
promoteCoercion g@(UnsafeCo {})    = mkKindCo g
promoteCoercion (SymCo co)         = mkSymCo (promoteCoercion co)
promoteCoercion (TransCo co1 co2)  = mkTransCo (promoteCoercion co1)
                                               (promoteCoercion co2)
promoteCoercion g@(NthCo n co)
  | Just (_, args) <- splitTyConAppCo_maybe co
  , n < length args
  = case args !! n of
      TyCoArg co1 -> promoteCoercion co1
      CoCoArg co1 co2 -> pprPanic "promoteCoercion" (ppr g)
  | Just (cobndr, co1) <- splitForAllCo_maybe co
  , n == 0
  = ASSERT( False ) mkReflCo liftedTypeKind
  | otherwise
  = mkKindCo g
promoteCoercion g@(LRCo lr co)
  | Just (lco, rarg) <- splitAppCo_maybe
  = case lr of
      CLeft  -> promoteCoercion lco
      CRight -> case rarg of
        TyCoArg co1 -> promoteCoercion co1
        CoCoArg co1 co2 -> pprPanic "promoteCoercion" (ppr g)
  | otherwise
  = mkKindCo g
promoteCoercion (InstCo _ _)      = ASSERT( False ) mkReflCo liftedTypeKind
promoteCoercion (CoherenceCo g h) = (mkSymCo cor) `mkTransCo` promoteCoercion g
promoteCoercion (KindCo co)       = ASSERT( False ) mkReflCo liftedTypeKind

-- say g = promoteCoercion h. Then, instCoercion g w yields Just g',
-- where g' = promoteCoercion (h w)
-- fails if this is not possible, if g coerces between a forall and an ->
instCoercion :: Coercion -> CoercionArg -> Maybe Coercion
instCoercion g w
  | isForAllTy ty1 && isForAllTy ty2
  = Just $ mkInstCo g w
  | isFunTy ty1 && isFunTy ty2
  = Just $ mkNthCo 1 g -- extract result type, which is the 2nd argument to (->)
  | otherwise -- one forall, one funty...
  = Nothing
  where
    Pair ty1 ty2 = coercionKind g

instCoercions :: Coercion -> [CoercionArg] -> Maybe Coercion
instCoercions = foldM instCoercion

-- | Creates a new coercion with both of its types casted by different casts
-- castCoercionKind g h1 h2, where g :: t1 ~ t2, has type (t1 |> h1) ~ (t2 |> h2)
castCoercionKind :: Coercion -> Coercion -> Coercion -> Coercion
castCoercionKind g h1 h2 = g `mkCoherenceLeftCo` h1 `mkCoherenceRightCo` h2

-- See note [Newtype coercions] in TyCon

-- | Create a coercion constructor (axiom) suitable for the given
--   newtype 'TyCon'. The 'Name' should be that of a new coercion
--   'CoAxiom', the 'TyVar's the arguments expected by the @newtype@ and
--   the type the appropriate right hand side of the @newtype@, with
--   the free variables a subset of those 'TyVar's.
mkNewTypeCo :: Name -> TyCon -> [TyVar] -> Type -> CoAxiom Unbranched
mkNewTypeCo name tycon tvs rhs_ty
  = CoAxiom { co_ax_unique   = nameUnique name
            , co_ax_name     = name
            , co_ax_implicit = True  -- See Note [Implicit axioms] in TyCon
            , co_ax_tc       = tycon
            , co_ax_branches = FirstBranch branch }
  where branch = CoAxBranch { cab_loc = getSrcSpan name
                            , cab_tvs = tvs
                            , cab_lhs = mkTyCoVarTys tvs
                            , cab_rhs = rhs_ty }

mkPiCos :: [Var] -> Coercion -> Coercion
mkPiCos vs co = foldr mkPiCo co vs

mkPiCo  :: Var -> Coercion -> Coercion
mkPiCo v co | isTyVar v = mkForAllCo_TyHomo v co
            | isCoVar v = mkForAllCo_CoHomo v co
            | otherwise = mkFunCo (mkReflCo (varType v)) co

-- mkCoCast (c :: s1 ~# t1) (g :: (s1 ~# s2) ~# (t1 ~# t2)) :: t2 ~# t2
mkCoCast :: Coercion -> Coercion -> Coercion
-- (mkCoCast (c :: s1 ~# t1) (g :: (s1 ~# t1) ~# (s2 ~# t2)
mkCoCast c g
  = mkSymCo g1 `mkTransCo` c `mkTransCo` g2
  where
       -- g  :: (s1 ~# s2) ~# (t1 ~#  t2)
       -- g1 :: s1 ~# t1
       -- g2 :: s2 ~# t2
    [_reflk1, _reflk2, TyCoArg g1, TyCoArg g2] = decomposeCo 4 g
            -- Remember, (~#) :: forall k1 k2. k1 -> k2 -> *
            -- so it takes *four* arguments, not two
\end{code}

%************************************************************************
%*                                                                      *
   CoercionArgs
%*                                                                      *
%************************************************************************

\begin{code}
isTyCoArg :: CoercionArg -> Bool
isTyCoArg (TyCoArg _) = True
isTyCoArg _           = False

isCoCoArg :: CoercionArg -> Bool
isCoCoArg (CoCoArg _) = True
isCoCoArg _           = False

stripTyCoArg :: CoercionArg -> Coercion
stripTyCoArg (TyCoArg co) = co
stripTyCoArg arg          = pprPanic "stripTyCoArg" (ppr arg)

stripCoCoArg :: CoercionArg -> Pair Coercion
stripCoCoArg (CoCoArg co1 co2) = Pair co1 co2
stripCoCoArg arg               = pprPanic "stripCoCoArg" (ppr arg)

-- | Makes a suitable CoercionArg representing the passed-in variable
-- during a lifting-like substitution
mkCoArgForVar :: TyCoVar -> CoercionArg
mkCoArgForVar v
  | isTyVar v = TyCoArg $ mkReflCo $ mkOnlyTyVarTy v
  | otherwise = CoCoArg (mkCoVarCo v) (mkCoVarCo v)
\end{code}

%************************************************************************
%*									*
            Newtypes
%*									*
%************************************************************************

\begin{code}
instNewTyCon_maybe :: TyCon -> [Type] -> Maybe (Type, Coercion)
-- ^ If @co :: T ts ~ rep_ty@ then:
--
-- > instNewTyCon_maybe T ts = Just (rep_ty, co)
-- Checks for a newtype, and for being saturated
instNewTyCon_maybe tc tys
  | Just (tvs, ty, co_tc) <- unwrapNewTyCon_maybe tc  -- Check for newtype
  , tys `lengthIs` tyConArity tc                      -- Check saturated
  = Just (substTyWith tvs tys ty, mkUnbranchedAxInstCo co_tc tys)
  | otherwise
  = Nothing

splitNewTypeRepCo_maybe :: Type -> Maybe (Type, Coercion)  
-- ^ Sometimes we want to look through a @newtype@ and get its associated coercion.
-- This function only strips *one layer* of @newtype@ off, so the caller will usually call
-- itself recursively. If
--
-- > splitNewTypeRepCo_maybe ty = Just (ty', co)
--
-- then  @co : ty ~ ty'@.  The function returns @Nothing@ for non-@newtypes@, 
-- or unsaturated applications
splitNewTypeRepCo_maybe ty 
  | Just ty' <- coreView ty 
  = splitNewTypeRepCo_maybe ty'
splitNewTypeRepCo_maybe (TyConApp tc tys)
  = instNewTyCon_maybe tc tys
splitNewTypeRepCo_maybe _
  = Nothing
<<<<<<< HEAD
=======

topNormaliseNewType :: Type -> Maybe (Type, Coercion)
topNormaliseNewType ty
  = case topNormaliseNewTypeX emptyNameSet ty of
      Just (_, co, ty) -> Just (ty, co)
      Nothing          -> Nothing

topNormaliseNewTypeX :: NameSet -> Type -> Maybe (NameSet, Coercion, Type)
topNormaliseNewTypeX rec_nts ty
  | Just ty' <- coreView ty         -- Expand predicates and synonyms
  = topNormaliseNewTypeX rec_nts ty'

topNormaliseNewTypeX rec_nts (TyConApp tc tys)
  | Just (rep_ty, co) <- instNewTyCon_maybe tc tys
  , not (tc_name `elemNameSet` rec_nts)  -- See Note [Expanding newtypes] in Type
  = case topNormaliseNewTypeX rec_nts' rep_ty of
       Nothing                       -> Just (rec_nts', co,                 rep_ty)
       Just (rec_nts', co', rep_ty') -> Just (rec_nts', co `mkTransCo` co', rep_ty')
  where
    tc_name = tyConName tc
    rec_nts' | isRecursiveTyCon tc = addOneToNameSet rec_nts tc_name
             | otherwise	   = rec_nts

topNormaliseNewTypeX _ _ = Nothing
\end{code}


%************************************************************************
%*									*
                   Equality of coercions
%*                                                                      *
%************************************************************************

\begin{code}
-- | Determines syntactic equality of coercions
coreEqCoercion :: Coercion -> Coercion -> Bool
coreEqCoercion co1 co2 = coreEqCoercion2 rn_env co1 co2
  where rn_env = mkRnEnv2 (mkInScopeSet (tyCoVarsOfCo co1 `unionVarSet` tyCoVarsOfCo co2))

coreEqCoercion2 :: RnEnv2 -> Coercion -> Coercion -> Bool
coreEqCoercion2 env (Refl ty1) (Refl ty2) = eqTypeX env ty1 ty2
coreEqCoercion2 env (TyConAppCo tc1 cos1) (TyConAppCo tc2 cos2)
  = tc1 == tc2 && all2 (coreEqCoercion2 env) cos1 cos2

coreEqCoercion2 env (AppCo co11 co12) (AppCo co21 co22)
  = coreEqCoercion2 env co11 co21 && coreEqCoercion2 env co12 co22

coreEqCoercion2 env (ForAllCo v1 co1) (ForAllCo v2 co2)
  = coreEqCoercion2 (rnBndr2 env v1 v2) co1 co2

coreEqCoercion2 env (CoVarCo cv1) (CoVarCo cv2)
  = rnOccL env cv1 == rnOccR env cv2

coreEqCoercion2 env (AxiomInstCo con1 ind1 cos1) (AxiomInstCo con2 ind2 cos2)
  = con1 == con2
    && ind1 == ind2
    && all2 (coreEqCoercion2 env) cos1 cos2

coreEqCoercion2 env (UnsafeCo ty11 ty12) (UnsafeCo ty21 ty22)
  = eqTypeX env ty11 ty21 && eqTypeX env ty12 ty22

coreEqCoercion2 env (SymCo co1) (SymCo co2)
  = coreEqCoercion2 env co1 co2

coreEqCoercion2 env (TransCo co11 co12) (TransCo co21 co22)
  = coreEqCoercion2 env co11 co21 && coreEqCoercion2 env co12 co22

coreEqCoercion2 env (NthCo d1 co1) (NthCo d2 co2)
  = d1 == d2 && coreEqCoercion2 env co1 co2
coreEqCoercion2 env (LRCo d1 co1) (LRCo d2 co2)
  = d1 == d2 && coreEqCoercion2 env co1 co2

coreEqCoercion2 env (InstCo co1 ty1) (InstCo co2 ty2)
  = coreEqCoercion2 env co1 co2 && eqTypeX env ty1 ty2

coreEqCoercion2 _ _ _ = False
>>>>>>> 2a064538
\end{code}

%************************************************************************
%*									*
                   Comparison of coercions
%*                                                                      *
%************************************************************************

\begin{code}

-- | Syntactic equality of coercions
eqCoercion :: Coercion -> Coercion -> Bool
eqCoercion c1 c2 = isEqual $ cmpCoercion c1 c2
  | otherwise 
  = ASSERT( length tvs == length tys )
    substCo (CvSubst in_scope (zipVarEnv tvs tys) emptyVarEnv) co

-- | Substitute within a 'Coercion'
eqCoercionX :: RnEnv2 -> Coercion -> Coercion -> Bool
eqCoercionX env c1 c2 = isEqual $ cmpCoercionX env c1 c2

-- | Substitute within several 'Coercion's
cmpCoercion :: Coercion -> Coercion -> Ordering
cmpCoercion c1 c2 = cmpCoercionX rn_env c1 c2
  where rn_env = mkRnEnv2 (mkInScopeSet (tyCoVarsOfCo c1 `unionVarSet` tyCoVarsOFCo c2))

cmpCoercionX :: RnEnv2 -> Coercion -> Coercion -> Ordering
cmpCoercionX env (Refl ty1)                   (Refl ty2) = cmpTypeX env ty1 ty2
cmpCoercionX env (TyConAppCo tc1 args1)       (TyConAppCo tc2 args2)
  = (tc1 `cmpTc` tc2) `thenCmp` cmpCoercionArgsX env args1 args2
cmpCoercionX env (AppCo co1 arg1)             (AppCo co2 arg2)
  = cmpCoercionX env co1 co2 `thenCmp` cmpCoercionArgX env arg1 arg2
cmpCoercionX env (ForAllCo cobndr1 co1)       (ForAllCo cobndr2 co2)
  = cmpCoBndrX env cobndr1 cobndr2 `thenCmp`
    cmpCoercionX (rnCoBndr2 env cobndr1 cobndr2) co1 co2
cmpCoercionX env (CoVarCo cv1)                (CoVarCo cv2)
  = rnOccL env cv1 `compare` rnOccR env cv2
cmpCoercionX env (AxiomInstCo ax1 ind1 args1) (AxiomInstCo ax2 ind2 args2)
  = (ax1 `cmpCoAx` ax2) `thenCmp`
    (ind1 `compare` ind2) `thenCmp`
    cmpCoercionArgsX env args1 args2
cmpCoercionX env (UnsafeCo tyl1 tyr1)         (UnsafeCo tyl2 tyr2)
  = cmpTypeX env tyl1 tyl2 `thenCmp` cmpTypeX env tyr1 tyr2
cmpCoercionX env (SymCo co1)                  (SymCo co2)
  = cmpCoercionX env co1 co2
cmpCoercionX env (TransCo col1 cor1)          (TransCo col2 cor2)
  = cmpCoercionX env col1 col2 `thenCmp` cmpCoercionX env cor1 cor2
cmpCoercionX env (NthCo n1 co1)               (NthCo n2 co2)
  = (n1 `compare` n2) `thenCmp` cmpCoercionX env co1 co2
cmpCoercionX env (InstCo co1 arg1)            (InstCo co2 arg2)
  = cmpCoercionX co1 co2 `thenCmp` cmpCoercionArgX arg1 arg2
cmpCoercionX env (CoherenceCo col1 cor1)      (CoherenceCo col2 cor2)
  = cmpCoercionX col1 col2 `thenCmp` cmpCoercionX cor1 cor2
cmpCoercionX env (KindCo co1)                 (KindCo co2)
  = cmpCoercionX env co1 co2

-- Deal with the rest, in constructor order
-- Refl < TyConAppCo < AppCo < ForAllCo < CoVarCo < AxiomInstCo <
--  UnsafeCo < SymCo < TransCo < NthCo < LRCo < InstCo < CoherenceCo < KindCo
cmpCoercionX _ co1 co2
  = (get_rank co1) `compare` (get_rank co2)
  where get_rank (Refl {})        = 0
        get_rank (TyConAppCo {})  = 1
        get_rank (AppCo {})       = 2
        get_rank (ForAllCo {})    = 3
        get_rank (CoVarCo {})     = 4
        get_rank (AxiomInstCo {}) = 5
        get_rank (UnsafeCo {})    = 6
        get_rank (SymCo {})       = 7
        get_rank (TransCo {})     = 8
        get_rank (NthCo {})       = 9
        get_rank (LRCo {})        = 10
        get_rank (InstCo {})      = 11
        get_rank (CoherenceCo {}) = 12
        get_rank (KindCo {})      = 13

cmpCoercionArgX :: RnEnv2 -> CoercionArg -> CoercionArg -> Ordering
cmpCoercionArgX env (TyCoArg co1)       (TyCoArg co2)
  = cmpCoercionX env co1 co2
cmpCoercionArgX env (CoCoArg col1 cor1) (CoCoArg col2 cor2)
  = cmpCoercionX env col1 col2 `thenCmp` cmpCoercionX env cor1 cor2
cmpCoercionArgX _ (TyCoArg {}) (CoCoArg {}) = LT
cmpCoercionArgX _ (CoCoArg {}) (TyCoArg {}) = GT

cmpCoercionArgsX :: RnEnv2 -> [CoercionArg] -> [CoercionArg] -> Ordering
cmpCoercionArgsX _ [] [] = EQ
cmpCoercionArgsX env (arg1:args1) (arg2:args2)
  = cmpCoercionArgX env arg1 arg2 `thenCmp` cmpCoercionArgsX env args1 args2
cmpCoercionArgsX _ [] _  = LT
cmpCoercionArgsX _ _  [] = GT

cmpCoAx :: CoAxiom -> CoAxiom -> Ordering
cmpCoAx ax1 ax2 = (coAxiomUnique ax1) `compare` (coAxiomUnique ax2)

cmpCoBndr :: RnEnv2 -> ForAllCoBndr -> ForAllCoBndr -> Ordering
cmpCoBndr env (TyHomo tv1) (TyHomo tv2)
  = cmpTypeX env (tyVarKind tv1) (tyVarKind tv2)
cmpCoBndr env (TyHetero co1 tvl1 tvr1 cv1) (TyHetero co2 tvl2 tvr2 cv2)
  = cmpCoercionX env co1 co2 `thenCmp`
    cmpTypeX env (tyVarKind tvl1) (tyVarKind tvl2) `thenCmp`
    cmpTypeX env (tyVarKind tvr1) (tyVarKind tvr2) `thenCmp`
    cmpTypeX env (coVarKind cv1)  (coVarKind cv2)
cmpCoBndr env (CoHomo cv1) (CoHomo cv2)
  = cmpTypeX env (coVarKind cv1) (coVarKind cv2)
cmpCoBndr env (CoHetero co1 cvl1 cvr1) (CoHetero co2 cvl2 cvr2)
  = cmpCoercionX env co1 co2 `thenCmp`
    cmpTypeX env (coVarKind cvl1) (coVarKind cvl2) `thenCmp`
    cmpTypeX env (coVarKind cvr1) (coVarKind cvr2)
cmpCoBndr _ cobndr1 cobndr2
  = (get_rank cobndr1) `compare` (get_rank cobndr2)
  where get_rank (TyHomo {})   = 0
        get_rank (TyHetero {}) = 1
        get_rank (CoHomo {})   = 2
        get_rank (CoHetero {}) = 3

rnCoBndr2 :: RnEnv2 -> ForAllCoBndr -> ForAllCoBndr -> RnEnv2
rnCoBndr2 env cobndr1 cobndr2
  = foldl2 rnBndr2 (coBndrVars cobndr1) (coBndrVars cobndr2)
\end{code}

%************************************************************************
%*									*
                   "Lifting" substitution
	   [(TyCoVar,CoercionArg)] -> Type -> Coercion
%*                                                                      *
%************************************************************************

Note [Lifting Contexts]
~~~~~~~~~~~~~~~~~~~~~~~
Say we have an expression like this, where K is a constructor of the type
T:

case (K a b |> co) of ...

The scrutinee is not an application of a constructor -- it is a cast. Thus,
we want to be able to push the coercion inside the arguments to K (a and b,
in this case) so that the top-level structure of the scrutinee is a
constructor application. In the presence of kind coercions, this is a bit
of a hairy operation. So, we refer you to the paper introducing kind coercions,
available at www.cis.upenn.edu/~sweirich/papers/nokinds-extended.pdf

\begin{code}
data LiftingContext = LC InScopeSet LiftCoEnv

type LiftCoEnv = VarEnv CoercionArg
     -- Maps *type variables* to *coercions* (TyCoArg) and coercion variables
     -- to pairs of coercions (CoCoArg). That's the whole point of this function!

-- See Note [Lifting Contexts]
liftCoSubstWithEx :: [TyCoVar]  -- universally quantified tycovars
                  -> [CoercionArg] -- coercions to substitute for those
                  -> [TyCoVar]  -- existentially quantified tycovars
                  -> [CoreExpr] -- types and coercions to be bound to ex vars
                  -> (Type -> Coercion) -- lifting function
liftCoSubstWithEx univs omegas exs rhos
  = let theta = mkLiftingContext (zipEqual "liftCoSubstWithExU" univs omegas)
        psi   = extendLiftingContext theta (zipEqual "liftCoSubstWithExX" exs rhos)
    in ty_co_subst psi

liftCoSubstWith :: [TyCoVar] -> [CoercionArg] -> Type -> Coercion
liftCoSubstWith tvs cos ty
  = liftCoSubst (zipEqual "liftCoSubstWith" tvs cos) ty

liftCoSubst :: [(TyCoVar,CoercionArg)] -> Type -> Coercion
liftCoSubst prs ty
 | null prs  = Refl ty
 | otherwise = ty_co_subst (mkLiftingContext prs) ty

emptyLiftingContext :: InScopeSet -> LiftingContext
emptyLiftingContext in_scope = LC in_scope emptyVarEnv

mkLiftingContext :: [(TyCoVar,CoercionArg)] -> LiftingContext
mkLiftingContext prs = LC (mkInScopeSet (tyCoVarsOfCoArgs (map snd prs)))
                          (mkVarEnv prs)

-- See Note [Lifting Contexts]
extendLiftingContext :: LiftingContext -> [(TyCoVar,CoreExpr)] -> LiftingContext
extendLiftingContext lc [] = lc
extendLiftingContext lc@(LC in_scope env) ((v,e):rest)
  | isTyVar v
  , Type ty <- e
  = let lc' = LC (in_scope `extendInScopeSet` tyCoVarsOfType ty)
                 (env `extendVarEnv` v (TyCoArg $ mkSymCo $ mkCoherenceCo
                                         (mkReflCo ty)
                                         (ty_co_subst lc (tyVarKind v))))
    in extendLiftingContext lc' rest
  | Coercion co <- e
  = let (s1, s2) = coVarTypes v
        lc' = LC (in_scope `extendInScopeSet` tyCoVarsOfCo co)
                 (env `extendVarEnv` v (CoCoArg co $
                                         (mkSymCo (ty_co_subst lc s1)) `mkTransCo`
                                         co `mkTransCo`
                                         (ty_co_subst lc s2)))
    in extendLiftingContext lc' rest
  | otherwise
  = pprPanic "extendLiftingContext" (ppr v <+> ptext (sLit "|->") <+> ppr e)

-- | The \"lifting\" operation which substitutes coercions for type
--   variables in a type to produce a coercion.
--
--   For the inverse operation, see 'liftCoMatch' 
ty_co_subst :: LiftingContext -> Type -> Coercion
ty_co_subst lc@(LC in_scope env) ty
  = go ty
  where
    go :: Type -> Coercion
    go ty | tyCoVarsOfType ty `isNotInDomainOf` env = mkReflCo ty
    go (TyVarTy tv)      = liftCoSubstTyVar lc tv
    go (AppTy ty1 ty2)   = mkAppCo (go ty1) (go_arg ty2)
    go (TyConApp tc tys) = mkTyConAppCo tc (map go_arg tys)
    go (FunTy ty1 ty2)   = mkFunCo (go_arg ty1) (go_arg ty2)
    go (ForAllTy v ty)   = let (lc', cobndr) = liftCoSubstVarBndr lc v in
                           mkForAllCo cobndr $! ty_co_subst lc' ty
    go ty@(LitTy {})     = mkReflCo ty
    go (CastTy ty co)    = castCoercionKind (go ty) (substLeftCo lc co)
                                                    (substRightCo lc co)
    go (Coercion co)     = pprPanic "ty_co_subst" (ppr co)

    go_arg :: Type -> CoercionArg
    go_arg (CoercionTy co) = CoCoArg (substLeftCo lc co) (substRightCo lc co)
    go_arg ty              = TyCoArg (go ty)

    isNotInDomainOf :: VarSet -> VarEnv a -> Bool
    isNotInDomainOf set env
      = noneSet (\v -> elemVarEnv v env) set

    noneSet :: (Var -> Bool) -> VarSet -> Bool
    noneSet f = foldVarSet (\v rest -> rest && (not $ f v)) True

liftCoSubstTyVar :: LiftingContext -> TyVar -> Coercion
liftCoSubstTyVar (LC _ cenv) tv
  | TyCoArg co <- lookupVarEnv_NF cenv tv
  = co
  | otherwise
  = pprPanic "liftCoSubstTyVar" (ppr tv <+> (ptext (sLit "|->")) <+>
                                 ppr (lookupVarEnv_NF cenv tv))

liftCoSubstTyCoVar :: LiftingContext -> TyCoVar -> Maybe CoercionArg
liftCoSubstTyCoVar (LC _ env) v
  = lookupVarEnv env v

liftCoSubstVarBndr :: LiftingContext -> TyCoVar
                     -> (LiftingContext, ForAllCoBndr)
liftCoSubstVarBndr = liftCoSubstVarBndrCallback ty_co_subst False

liftCoSubstVarBndrCallback :: (LiftingContext -> Type -> Coercion)
                           -> Bool -- True <=> homogenize TyHetero substs
                                   -- see Note [Normalising types] in FamInstEnv
                           -> LiftingContext -> TyCoVar
                           -> (LiftingContext, ForAllCoBndr)
liftCoSubstVarBndrCallback fun homo lc@(LC in_scope cenv) old_var
  = (LC (in_scope `extendInScopeSetList` coBndrVars cobndr) new_cenv, cobndr)
  where
    eta = fun lc (tyVarKind old_var)
    Pair k1 k2 = coercionKind eta
    new_var = uniqAway in_scope (setVarType old_var k1)

    co_arg_for v
      | isTyVar v = TyCoArg $ mkReflCo $ mkOnlyTyVarTy v
      | otherwise = CoCoArg (mkCoVarCo v) (mkCoVarCo v)

    (new_cenv, cobndr)
      | new_var == old_var
      , k1 `eqType` k2
      = (delVarEnv cenv old_var, mkHomoCoBndr old_var)

      | k1 `eqType` k2
      = (extendVarEnv cenv old_var (mkCoArgForVar new_var), mkHomoCoBndr new_var)

      | isTyVar old_var
      = let a1 = new_var
            in_scope1 = in_scope `extendInScopeSet` a1
            a2 = uniqAway in_scope1 $ setVarType new_var k2
            in_scope2 = in_scope1 `extendInScopeSet` a2
            c  = mkFreshCoVar in_scope (mkOnlyTyVarTy a1) (mkOnlyTyVarTy a2) 
            lifted = if homo
                     then mkCoVarCo c `mkCoherenceRightCo` mkSymCo eta
                     else mkCoVarCo c
        in
        ( extendVarEnv cenv old_var (TyCoArg lifted)
        , mkTyHeteroCoBndr eta a1 a2 c )

      | otherwise
      = let cv1 = new_var
            in_scope1 = in_scope `extendInScopeSet` cv1
            cv2 = uniqAway in_scope1 $ setVarType new_var k2
            lifted_r = if homo
                       then mkNthCo 2 eta
                            `mkTransCo` (mkCoVarCo cv2)
                            `mkTransCo` mkNthCo 3 (mkSymCo eta)
                       else mkCoVarCo cv2
        in
        ( extendVarEnv cenv old_var (CoCoArg (mkCoVarCo cv1) lifted_r)
        , mkCoHeteroCoBndr eta cv1 cv2 )

-- If [a |-> g] is in the substitution and g :: t1 ~ t2, substitute a for t1
-- If [a |-> (g1, g2)] is in the substitution, substitute a for g1
substLeftCo :: LiftingContext -> Coercion -> Coercion
substLeftCo lc co
  = substCo (lcSubstLeft lc) co

-- Ditto, but for t2 and g2
substRightCo :: LiftingContext -> Coercion -> Coercion
substRightCo lc co
  = substCo (lcSubstRight lc) co

lcSubstLeft :: LiftingContext -> TCvSubst
lcSubstLeft (LC in_scope lc_env) = liftEnvSubstLeft in_scope lc_env

lcSubstRight :: LiftingContext -> TCvSubst
lcSubstRight (LC in_scope lc_env) = liftEnvSubstRight in_scope lc_env

liftEnvSubstLeft :: InScopeSet -> LiftCoEnv -> TCvSubst
liftEnvSubstLeft = liftEnvSubst pFst

liftEnvSubstRight :: InScopeSet -> LiftCoEnv -> TCvSubst
liftEnvSubstRight = liftEnvSubst pSnd

liftEnvSubst :: (forall a. Pair a -> a) -> InScopeSet -> LiftCoEnv -> TCvSubst
liftEnvSubst fn in_scope lc_env
  = mkTCvSubst in_scope tenv cenv
  where
    (tenv0, cenv0) = partitionVarEnv isTyCoArg lc_env
    tenv           = mapVarEnv (fn . coercionKind . stripTyCoArg) tenv0
    cenv           = mapVarEnv (fn . stripCoCoArg) cenv0

zipLiftCoEnv :: RnEnv2 -> LiftCoEnv -> TCvSubst -> TCvSubst -> Maybe LiftCoEnv
zipLiftCoEnv rn_env lc_env (TCvSubst _ l_tenv l_cenv) (TCvSubst _ r_tenv r_cenv)
  = do { lc_env1 <- go_ty lc_env  (varEnvKeys l_tenv)
       ;            go_co lc_env1 (varEnvKeys l_cenv) }
  where
    go_ty :: LiftCoEnv -> TvSubstEnv -> [Unique] -> Maybe LiftCoEnv
    go_ty env r_tenv []
      | isEmptyVarEnv r_tenv
      = Just env
      
      | otherwise -- leftover bindings in renv, but not in lenv
      = Nothing -- See Note [zipLiftCoEnv incomplete]

    go_ty env r_tenv (u:us)
      | Just arg <- lookupVarEnv_Directly env u
      = go_ty env (delVarEnv_Directly r_tenv u) us

      | Just tyl <- lookupVarEnv_Directly l_tenv u
      , Just tyr <- lookupVarEnv_Directly r_tenv u
      , eqTypeX rn_env tyl tyr
      = go_ty (extendVarEnv_Directly env u (TyCoArg (mkReflCo tyr)))
              (delVarEnv_Directly r_tenv u) us

      | otherwise
      = Nothing -- See Note [zipLiftCoEnv incomplete]

    go_co :: LiftCoEnv -> CvSubstEnv -> [Unique] -> Maybe LiftCoEnv
    go_co env r_cenv []
      | isEmptyVarEnv r_cenv
      = Just env

      | otherwise
      = Nothing -- See Note [zipLifCoEnv incomplete]

    go_co env r_cenv (u:us)
      | Just arg <- lookupVarEnv_Directly env u
      = go_co env (delVarEnv_Directly r_cenv u) us

      | Just col <- lookupVarEnv_Directly l_cenv u
      , Just cor <- lookupVarEnv_Directly r_cenv u
      = go_co (extendVarEnv_Directly env u (CoCoArg col cor))
              (delVarEnv_Directly r_cenv u) us

      | otherwise
      = Nothing -- See Note [zipLiftCoEnv incomplete]

-- | all types that are not coercions get lifted into TyCoArg (Refl ty)
-- a coercion (g :: t1 ~ t2) becomes (CoCoArg (Refl t1) (Refl t2)).
-- If you need to convert a Type to a CoercionArg and you are tempted to
-- use (map Refl), then you want this.
liftSimply :: Type -> CoercionArg
liftSimply (CoercionTy co)
  = let (t1, t2) = coercionKind co in
    CoCoArg (mkReflCo t1) (mkReflCo t2)
liftSimply ty = TyCoArg $ mkReflCo ty

\end{code}

Note [zipLiftCoEnv incomplete]
~~~~~~~~~~~~~~~~~~~~~~~~~~~~~~
zipLiftCoEnv attempts to take two TCvSubsts (one for the left side and one for
the right side) and zip them together into a LiftCoEnv. The problem is that,
whenever the two substs disagree on a type mapping, the LiftCoEnv must use a
coercion between the two types. We could theoretically have some pile of
available coercions and sift through them trying to make the right coercion,
but that's a much harder problem than just matching, which is where this is
used. Because this matching is currently (Jan 2013) used only for coercion
optimization, I'm not implementing full coercion inference.

When the two substs disagree on a coercion mapping, though, there is no
problem: we don't need evidence showing coercions agree. We just make the
CoCoArg and carry on.

If the two substs have different sets of bindings, we have a different
problem. Ideally, we would create a new matchable variable for the missing
binding and keep working, but it does not seem worth it to implement this now.
Shout (at Richard Eisenberg, eir@cis.upenn.edu) if this is a problem for you.

Note [Heterogeneous type matching]
~~~~~~~~~~~~~~~~~~~~~~~~~~~~~~~~~~
Say we have the following in our LiftCoEnv:

[k |-> g]
where g :: k1 ~ k2

Now, we are matching the following:

forall a:k.t <-> forall_g (a1:k1, a2:k2, c:a1~a2).h

We can't just use RnEnv2 the normal way, because there are a different
number of binders on either side. What we want to ensure is that, while
matching t and h, any appearance of a in t is replaced by an appearance
of c in h. So, we just add all the variables separately to the appropriate
sides of the RnEnv2. Then, we augment the substitution to link the renamed
'a' to its lifted coercion, the renamed 'c'. After matching, we then
want to remove this mapping from the substitution before returning.

But, what about the kind of c? Won't its new kind be wrong? Sure, it
will be, but that's OK. If the kind of c ever matters, the occurs check
in the TyVarTy case will fail, because the kind of c mentions local
variables.

The coercion cases follow a similar logic.

Note [ty_co_match CastTy case]
~~~~~~~~~~~~~~~~~~~~~~~~~~~~~~
We essentially need to reverse engineer a castCoercionKind to get this to
work. But, the result of the castCoercionKind might, potentially, have been
restructured. So, instead of deconstructing it directly, we just add
more casts to cancel out the ones already there. To have a hope of this
working, though, we want the new casts to cancel out the old ones. If we
just use castCoercionKind again, it does not simplify. (Try it!) On the
other hand, if we use mkCoherenceRightCo *before* mkCoherenceLeftCo, the
optimizations in the mk...Co functions almost do the right thing. The one
problem is the missing optimization in mkCoherenceCo, as described in
Note [Don't optimize mkCoherenceCo]. So, we use the function opt_coh to
implement that optimization in exactly the special case that we need to
cancel out all the coercions. It's a little fiddly, but because there can
be many equivalent coercions, I don't see an easier way.

\begin{code}
-- | 'liftCoMatch' is sort of inverse to 'liftCoSubst'.  In particular, if
--   @liftCoMatch vars ty co == Just s@, then @tyCoSubst s ty == co@.
--   That is, it matches a type against a coercion of the same
--   "shape", and returns a lifting substitution which could have been
--   used to produce the given coercion from the given type.
--   Note that this function is incomplete -- it might return Nothing
--   when there does indeed exist a possible lifting context.
--   See Note [zipLiftCoEnv incomplete]
liftCoMatch :: TyCoVarSet -> Type -> Coercion -> Maybe LiftingContext
liftCoMatch tmpls ty co 
  = case ty_co_match menv emptyVarEnv ty co of
      Just cenv -> Just (LC in_scope cenv)
      Nothing   -> Nothing
  where
    menv     = ME { me_tmpls = tmpls, me_env = mkRnEnv2 in_scope }
    in_scope = mkInScopeSet (tmpls `unionVarSet` tyCoVarsOfCo co)
    -- Like tcMatchTy, assume all the interesting variables 
    -- in ty are in tmpls

-- | 'ty_co_match' does all the actual work for 'liftCoMatch'.
ty_co_match :: MatchEnv -> LiftCoEnv -> Type -> Coercion -> Maybe LiftCoEnv
ty_co_match menv subst ty co 
  | Just ty' <- coreView ty = ty_co_match menv subst ty' co

  -- handle Refl case:
  | tyCoVarsOfType ty `isNotInDomainOf` subst
  , Just ty' <- isReflCo_maybe co
  , eqTypeX (me_env menv) ty ty'
  = Just subst

  -- Match a type variable against a non-refl coercion
ty_co_match menv subst (TyVarTy tv1) co
  | Just (TyCoArg co1') <- lookupVarEnv subst tv1' -- tv1' is already bound to co1
  = if eqCoercionX (nukeRnEnvL rn_env) co1' co
    then Just subst
    else Nothing       -- no match since tv1 matches two different coercions

  | tv1' `elemVarSet` me_tmpls menv           -- tv1' is a template var
  = if any (inRnEnvR rn_env) (varSetElems (tyCoVarsOfCo co))
    then Nothing      -- occurs check failed
    else do { subst1 <- ty_co_match menv subst (tyVarKind tv1') (promoteCoercion co)
            ; return (extendVarEnv subst tv1' (TyCoArg co)) }

  | otherwise
  = Nothing

  where
    rn_env = me_env menv
    tv1' = rnOccL rn_env tv1

ty_co_match menv subst (AppTy ty1 ty2) co
  | Just (co1, arg2) <- splitAppCo_maybe co	-- c.f. Unify.match on AppTy
  = do { subst' <- ty_co_match menv subst ty1 co1 
       ; ty_co_match_arg menv subst' ty2 arg2 }

ty_co_match menv subst (TyConApp tc1 tys) (TyConAppCo tc2 cos)
  | tc1 == tc2 = ty_co_match_args menv subst tys cos

ty_co_match menv subst (FunTy ty1 ty2) (TyConAppCo tc cos)
  | tc == funTyCon = ty_co_matches menv subst [ty1,ty2] cos

ty_co_match menv subst (ForAllTy tv ty) (ForAllCo cobndr co)
  | TyHomo tv2 <- cobndr
  = ASSERT( isTyVar tv )
    do { subst1 <- ty_co_match menv subst (tyVarKind tv) (mkReflCo $ tyVarKind tv2)
       ; let menv1 = menv { me_env = rnBndr2 (me_env menv) tv tv2 }
       ; ty_co_match menv1 subst1 ty co }

  | TyHetero co1 tvl tvr cv <- cobndr
  = ASSERT( isTyVar tv )
    do { subst1 <- ty_co_match menv subst (tyVarKind tv) co1
         -- See Note [Heterogeneous type matching]
       ; let rn_env0 = me_env menv
             (rn_env1, tv')  = rnBndrL rn_env0 tv
             (rn_env2, _)    = rnBndrR rn_env1 tvl
             (rn_env3, _)    = rnBndrR rn_env2 tvr
             (rn_env4, cv')  = rnBndrR rn_env3 cv
             menv' = menv { me_env = rn_env4 }
             subst2 = extendVarEnv subst1 tv' (TyCoArg (mkCoVarCo cv'))
       ; subst3 <- ty_co_match menv' subst2 ty co
       ; return $ delVarEnv subst3 tv' }

  | CoHomo cv <- cobndr
  = ASSERT( isCoVar tv )
    do { subst1 <- ty_co_match menv subst (coVarKind tv) (mkReflCo $ coVarKind cv)
       ; let rn_env0 = me_env menv
             (rn_env1, tv') = rnBndrL rn_env0 tv
             (rn_env2, cv') = rnBndrR rn_env1 cv
             menv' = menv { me_env = rn_env2 }
             subst2 = extendVarEnv subst1 tv' (mkCoArgForVar cv')
       ; subst3 <- ty_co_match menv' subst2 ty co
       ; return $ delVarEnv subst3 tv' }

  | CoHetero co1 cvl cvr <- cobndr
  = ASSERT( isCoVar tv )
    do { subst1 <- ty_co_match menv subst (coVarKind tv) co1
       ; let rn_env0 = me_env menv
             (rn_env1, tv')  = rnBndrL rn_env0 tv
             (rn_env2, cvl') = rnBndrR rn_env1 cvl
             (rn_env3, cvr') = rnBndrR rn_env2 cvr
             menv' = menv { me_env = rn_env3 }
             subst2 = extendVarEnv subst1 tv' (CoCoArg (mkCoVarCo cvl') (mkCoVarCo cvr'))
       ; subst3 <- ty_co_match menv' subst2 ty co
       ; return $ delVarEnv subst3 tv' }

ty_co_match menv subst (CastTy ty1 co1) co
  | Pair (CastTy _ col) (CastTy _ cor) <- coercionKind co
  = do { subst1 <- ty_co_match_lr menv subst co1 col cor
         -- don't use castCoercionKind! See Note [ty_co_match CastTy case]
       ; ty_co_match menv subst1 ty1
                     (opt_coh (co `mkCoherenceRightCo` (mkSymCo cor)
                                  `mkCoherenceLeftCo` (mkSymCo col))) }
  where
    -- in a very limited number of cases, optimize CoherenceCo
    -- see Note [ty_co_match CastTy case]
    mk_coh co1 (Refl _) = co1
    mk_coh co1 co2      = mkCoherenceCo co1 co2

    opt_coh (SymCo co) = mkSymCo (opt_coh co)
    opt_coh (CoherenceCo (CoherenceCo co1 co2) co3)
      = mk_coh co1 (mkTransCo co2 co3)
    opt_coh (CoherenceCo co1 co2) = mk_coh (opt_coh co1) co2
    opt_coh co = co

ty_co_match _ _ (CoercionTy co) _
  = pprPanic "ty_co_match" (ppr co)

ty_co_match menv subst ty co
  | Just co' <- pushRefl co = ty_co_match menv subst ty co'
  | otherwise               = Nothing

ty_co_match_args :: MatchEnv -> LiftCoEnv -> [Type] -> [CoercionArg]
                 -> Maybe LiftCoEnv
ty_co_match_args menv = matchList (ty_co_match_arg menv)

ty_co_match_arg :: MatchEnv -> LiftCoEnv -> Type -> CoercionArg -> Maybe LiftCoEnv
ty_co_match_arg menv subst ty arg
  | TyCoArg co <- arg
  = ty_co_match menv subst ty co
  | CoercionTy co1 <- ty
  , CoCoArg col cor <- arg
  = ty_co_match_lr menv subst co1 col cor
  | otherwise
  = pprPanic "ty_co_match_arg" (ppr ty <+> ptext (sLit "<->") <+> ppr arg)

ty_co_match_lr :: MatchEnv -> LiftCoEnv
               -> Coercion -> Coercion -> Coercion -> Maybe LiftCoEnv
ty_co_match_lr menv subst co1 col cor
  = do { let subst_left  = liftEnvSubstLeft  in_scope subst
             subst_right = liftEnvSubstRight in_scope subst
       ; tcvsubst1 <- tcMatchCoX tmpl_vars subst_left  co1 col
       ; tcvsubst2 <- tcMatchCoX tmpl_vars subst_right co1 cor
       ; zipLiftCoEnv rn_env subst tcvsubst1 tcvsubst2 }
  where
    ME { me_tmpls = tmpl_vars
       , me_env   = rn_env } = menv
  
pushRefl :: Coercion -> Maybe Coercion
pushRefl (Refl (AppTy ty1 ty2))   = Just (AppCo (Refl ty1) (liftSimply ty2))
pushRefl (Refl (FunTy ty1 ty2))   = Just (TyConAppCo funTyCon [liftSimply ty1, liftSimply ty2])
pushRefl (Refl (TyConApp tc tys)) = Just (TyConAppCo tc (map liftSimply tys))
pushRefl (Refl (ForAllTy tv ty))
  | isTyVar tv                    = Just (ForAllCo (TyHomo tv) (Refl ty))
  | otherwise                     = Just (ForAllCo (CoHomo tv) (Refl ty))
pushRefl (Refl (CastTy ty co))    = Just ((mkSymCo co) `TransCo` (Refl ty) `TransCo` co)
pushRefl _                        = Nothing
\end{code}

%************************************************************************
%*									*
            Sequencing on coercions
%*									*
%************************************************************************

\begin{code}
seqCo :: Coercion -> ()
seqCo (Refl ty)             = seqType ty
seqCo (TyConAppCo tc cos)   = tc `seq` seqCoArgs cos
seqCo (AppCo co1 co2)       = seqCo co1 `seq` seqCoArg co2
seqCo (ForAllCo cobndr co)  = seqCoBndr cobndr `seq` seqCo co
seqCo (CoVarCo cv)          = cv `seq` ()
seqCo (AxiomInstCo con ind cos) = con `seq` ind `seq` seqCos cos
seqCo (UnsafeCo ty1 ty2)    = seqType ty1 `seq` seqType ty2
seqCo (SymCo co)            = seqCo co
seqCo (TransCo co1 co2)     = seqCo co1 `seq` seqCo co2
seqCo (NthCo _ co)          = seqCo co
seqCo (LRCo _ co)           = seqCo co
seqCo (InstCo co arg)       = seqCo co `seq` seqCoArg ty
seqCo (CoherenceCo co1 co2) = seqCo co1 `seq` seqCo co2
seqCo (KindCo co)           = seqCo co

seqCos :: [Coercion] -> ()
seqCos []       = ()
seqCos (co:cos) = seqCo co `seq` seqCos cos

seqCoArg :: CoercionArg -> ()
seqCoArg (TyCoArg co)      = seqCo co
seqCoArg (CoCoArg co1 co2) = seqCo co1 `seq` seqCo co2

seqCoArgs :: [CoercionArg] -> ()
seqCoArgs []         = ()
seqCoArgs (arg:args) = seqCoArg arg `seq` seqCoArgs args
\end{code}


%************************************************************************
%*									*
	     The kind of a type, and of a coercion
%*									*
%************************************************************************

\begin{code}
coercionType :: Coercion -> Type
coercionType co = mkCoercionType ty1 ty2
  where Pair ty1 ty2 = coercionKind co

------------------
-- | If it is the case that
--
-- > c :: (t1 ~ t2)
--
-- i.e. the kind of @c@ relates @t1@ and @t2@, then @coercionKind c = Pair t1 t2@.

coercionKind :: Coercion -> Pair Type 
coercionKind co = go co
  where 
    go (Refl ty)            = Pair ty ty
    go (TyConAppCo tc cos)  = mkTyConApp tc <$> (sequenceA $ map coercionArgKind cos)
    go (AppCo co1 co2)      = mkAppTy <$> go co1 <*> coercionArgKind co2
    go (ForAllCo (TyHomo tv) co)            = mkForAllTy tv <$> go co
    go (ForAllCo (TyHetero _ tv1 tv2 _) co) = mkForAllTy <$> Pair tv1 tv2 <*> go co
    go (ForAllCo (CoHomo tv) co)            = mkForAllTy tv <$> go co
    go (ForAllCo (CoHetero cv1 cv2) co)     = mkForAllTy <$> Pair cv1 cv2 <*> go co
    go (CoVarCo cv)         = toPair $ coVarTypes cv
    go (AxiomInstCo ax ind cos)
<<<<<<< HEAD
      = let branch         = coAxiomNthBranch ax ind
            tvs            = coAxBranchTyCoVars branch
            tys_pair       = sequenceA $ map coercionArgKind cos 
        in substTyWith tvs <$> tys_pair <*> Pair (coAxNthLHS ax ind)
                                                 (coAxBranchRHS branch)
=======
      | CoAxBranch { cab_tvs = tvs, cab_lhs = lhs, cab_rhs = rhs } <- coAxiomNthBranch ax ind
      , Pair tys1 tys2 <- sequenceA (map go cos)
      = ASSERT( cos `equalLength` tvs )  -- Invariant of AxiomInstCo: cos should 
                                         -- exactly saturate the axiom branch
        Pair (substTyWith tvs tys1 (mkTyConApp (coAxiomTyCon ax) lhs))
             (substTyWith tvs tys2 rhs)
>>>>>>> 2a064538
    go (UnsafeCo ty1 ty2)   = Pair ty1 ty2
    go (SymCo co)           = swap $ go co
    go (TransCo co1 co2)    = Pair (pFst $ go co1) (pSnd $ go co2)
    go g@(NthCo d co)
      | Just args1 <- tyConAppArgs_maybe ty1
      , Just args2 <- tyConAppArgs_maybe ty2
      = (!! d) <$> Pair args1 args2
     
      | n == 0
      , Just tv1 _ <- splitForAllTy_maybe ty1
      , Just tv2 _ <- splitForAllTy_maybe ty2
      = tyVarKind <$> Pair tv1 tv2

      | otherwise
      = pprPanic "coercionKind" (ppr g)
    go (LRCo lr co)         = (pickLR lr . splitAppTy) <$> go co
    go (InstCo aco arg)     = go_app aco [arg]

    go_app :: Coercion -> [CoercionArg] -> Pair Type
    -- Collect up all the arguments and apply all at once
    -- See Note [Nested InstCos]
    go_app (InstCo co arg) args = go_app co (arg:args)
    go_app co              args = applyTys <$> go co <*> (sequenceA $ map co_arg args)

coercionArgKind :: CoercionArg -> Pair Type
coercionArgKind (TyCoArg co)      = go co
coercionArgKind (CoCoArg co1 co2) = Pair (CoercionTy co1) (CoercionTy co2)

-- | Apply 'coercionKind' to multiple 'Coercion's
coercionKinds :: [Coercion] -> Pair [Type]
coercionKinds tys = sequenceA $ map coercionKind tys
\end{code}

Note [Nested InstCos]
~~~~~~~~~~~~~~~~~~~~~
In Trac #5631 we found that 70% of the entire compilation time was
being spent in coercionKind!  The reason was that we had
   (g @ ty1 @ ty2 .. @ ty100)    -- The "@s" are InstCos
where 
   g :: forall a1 a2 .. a100. phi
If we deal with the InstCos one at a time, we'll do this:
   1.  Find the kind of (g @ ty1 .. @ ty99) : forall a100. phi'
   2.  Substitute phi'[ ty100/a100 ], a single tyvar->type subst
But this is a *quadratic* algorithm, and the blew up Trac #5631.
So it's very important to do the substitution simultaneously.

cf Type.applyTys (which in fact we call here)


\begin{code}
applyCo :: Type -> Coercion -> Type
-- Gives the type of (e co) where e :: (a~b) => ty
applyCo ty co | Just ty' <- coreView ty = applyCo ty' co
applyCo (FunTy _ ty) _ = ty
applyCo _            _ = panic "applyCo"
\end{code}
<|MERGE_RESOLUTION|>--- conflicted
+++ resolved
@@ -167,213 +167,11 @@
 
 %************************************************************************
 %*									*
-<<<<<<< HEAD
-=======
-            Coercions
-%*									*
-%************************************************************************
-
-\begin{code}
--- | A 'Coercion' is concrete evidence of the equality/convertibility
--- of two types.
-
--- If you edit this type, you may need to update the GHC formalism
--- See Note [GHC Formalism] in coreSyn/CoreLint.lhs
-data Coercion 
-  -- These ones mirror the shape of types
-  = Refl Type  -- See Note [Refl invariant]
-          -- Invariant: applications of (Refl T) to a bunch of identity coercions
-          --            always show up as Refl.
-          -- For example  (Refl T) (Refl a) (Refl b) shows up as (Refl (T a b)).
-
-          -- Applications of (Refl T) to some coercions, at least one of
-          -- which is NOT the identity, show up as TyConAppCo.
-          -- (They may not be fully saturated however.)
-          -- ConAppCo coercions (like all coercions other than Refl)
-          -- are NEVER the identity.
-
-  -- These ones simply lift the correspondingly-named 
-  -- Type constructors into Coercions
-  | TyConAppCo TyCon [Coercion]    -- lift TyConApp 
-    	       -- The TyCon is never a synonym; 
-	       -- we expand synonyms eagerly
-	       -- But it can be a type function
-
-  | AppCo Coercion Coercion        -- lift AppTy
-
-  -- See Note [Forall coercions]
-  | ForAllCo TyVar Coercion       -- forall a. g
-
-  -- These are special
-  | CoVarCo CoVar
-  | AxiomInstCo (CoAxiom Branched) BranchIndex [Coercion]
-     -- See also [CoAxiom index]
      -- The coercion arguments always *precisely* saturate 
      -- arity of (that branch of) the CoAxiom.  If there are
      -- any left over, we use AppCo.  See 
      -- See [Coercion axioms applied to coercions]
 
-  | UnsafeCo Type Type
-  | SymCo Coercion
-  | TransCo Coercion Coercion
-
-  -- These are destructors
-  | NthCo  Int         Coercion     -- Zero-indexed; decomposes (T t0 ... tn)
-  | LRCo   LeftOrRight Coercion     -- Decomposes (t_left t_right)
-  | InstCo Coercion Type
-  deriving (Data.Data, Data.Typeable)
-
--- If you edit this type, you may need to update the GHC formalism
--- See Note [GHC Formalism] in coreSyn/CoreLint.lhs
-data LeftOrRight = CLeft | CRight 
-                 deriving( Eq, Data.Data, Data.Typeable )
-
-pickLR :: LeftOrRight -> (a,a) -> a
-pickLR CLeft  (l,_) = l
-pickLR CRight (_,r) = r
-\end{code}
-
-
-Note [Refl invariant]
-~~~~~~~~~~~~~~~~~~~~~
-Coercions have the following invariant 
-     Refl is always lifted as far as possible.  
-
-You might think that a consequencs is:
-     Every identity coercions has Refl at the root
-
-But that's not quite true because of coercion variables.  Consider
-     g         where g :: Int~Int
-     Left h    where h :: Maybe Int ~ Maybe Int
-etc.  So the consequence is only true of coercions that
-have no coercion variables.
-
-Note [Coercion axioms applied to coercions]
-~~~~~~~~~~~~~~~~~~~~~~~~~~~~~~~~~~~~~~~~~~~
-The reason coercion axioms can be applied to coercions and not just
-types is to allow for better optimization.  There are some cases where
-we need to be able to "push transitivity inside" an axiom in order to
-expose further opportunities for optimization.  
-
-For example, suppose we have
-
-  C a : t[a] ~ F a
-  g   : b ~ c
-
-and we want to optimize
-
-  sym (C b) ; t[g] ; C c
-
-which has the kind
-
-  F b ~ F c
-
-(stopping through t[b] and t[c] along the way).
-
-We'd like to optimize this to just F g -- but how?  The key is
-that we need to allow axioms to be instantiated by *coercions*,
-not just by types.  Then we can (in certain cases) push
-transitivity inside the axiom instantiations, and then react
-opposite-polarity instantiations of the same axiom.  In this
-case, e.g., we match t[g] against the LHS of (C c)'s kind, to
-obtain the substitution  a |-> g  (note this operation is sort
-of the dual of lifting!) and hence end up with
-
-  C g : t[b] ~ F c
-
-which indeed has the same kind as  t[g] ; C c.
-
-Now we have
-
-  sym (C b) ; C g
-
-which can be optimized to F g.
-
-Note [CoAxiom index]
-~~~~~~~~~~~~~~~~~~~~
-A CoAxiom has 1 or more branches. Each branch has contains a list
-of the free type variables in that branch, the LHS type patterns,
-and the RHS type for that branch. When we apply an axiom to a list
-of coercions, we must choose which branch of the axiom we wish to
-use, as the different branches may have different numbers of free
-type variables. (The number of type patterns is always the same
-among branches, but that doesn't quite concern us here.)
-
-The Int in the AxiomInstCo constructor is the 0-indexed number
-of the chosen branch.
-
-Note [Forall coercions]
-~~~~~~~~~~~~~~~~~~~~~~~
-Constructing coercions between forall-types can be a bit tricky.
-Currently, the situation is as follows:
-
-  ForAllCo TyVar Coercion
-
-represents a coercion between polymorphic types, with the rule
-
-           v : k       g : t1 ~ t2
-  ----------------------------------------------
-  ForAllCo v g : (all v:k . t1) ~ (all v:k . t2)
-
-Note that it's only necessary to coerce between polymorphic types
-where the type variables have identical kinds, because equality on
-kinds is trivial.
-
-Note [Predicate coercions]
-~~~~~~~~~~~~~~~~~~~~~~~~~~
-Suppose we have
-   g :: a~b
-How can we coerce between types
-   ([c]~a) => [a] -> c
-and
-   ([c]~b) => [b] -> c
-where the equality predicate *itself* differs?
-
-Answer: we simply treat (~) as an ordinary type constructor, so these
-types really look like
-
-   ((~) [c] a) -> [a] -> c
-   ((~) [c] b) -> [b] -> c
-
-So the coercion between the two is obviously
-
-   ((~) [c] g) -> [g] -> c
-
-Another way to see this to say that we simply collapse predicates to
-their representation type (see Type.coreView and Type.predTypeRep).
-
-This collapse is done by mkPredCo; there is no PredCo constructor
-in Coercion.  This is important because we need Nth to work on 
-predicates too:
-    Nth 1 ((~) [c] g) = g
-See Simplify.simplCoercionF, which generates such selections.
-
-Note [Kind coercions]
-~~~~~~~~~~~~~~~~~~~~~
-Suppose T :: * -> *, and g :: A ~ B
-Then the coercion
-   TyConAppCo T [g]      T g : T A ~ T B
-
-Now suppose S :: forall k. k -> *, and g :: A ~ B
-Then the coercion
-   TyConAppCo S [Refl *, g]   T <*> g : T * A ~ T * B
-
-Notice that the arguments to TyConAppCo are coercions, but the first
-represents a *kind* coercion. Now, we don't allow any non-trivial kind
-coercions, so it's an invariant that any such kind coercions are Refl.
-Lint checks this. 
-
-However it's inconvenient to insist that these kind coercions are always
-*structurally* (Refl k), because the key function exprIsConApp_maybe
-pushes coercions into constructor arguments, so 
-       C k ty e |> g
-may turn into
-       C (Nth 0 g) ....
-Now (Nth 0 g) will optimise to Refl, but perhaps not instantly.
-
-%************************************************************************
-%*									*
->>>>>>> 2a064538
 \subsection{Coercion variables}
 %*									*
 %************************************************************************
@@ -420,40 +218,6 @@
 
 %************************************************************************
 %*									*
-                            Tidying coercions
-%*									*
-%************************************************************************
-
-\begin{code}
-tidyCo :: TidyEnv -> Coercion -> Coercion
-tidyCo env@(_, subst) co
-  = go co
-  where
-    go (Refl ty)             = Refl (tidyType env ty)
-    go (TyConAppCo tc cos)   = let args = map go cos
-                               in args `seqList` TyConAppCo tc args
-    go (AppCo co1 co2)       = (AppCo $! go co1) $! go co2
-    go (ForAllCo tv co)      = ForAllCo tvp $! (tidyCo envp co)
-                               where
-                                 (envp, tvp) = tidyTyVarBndr env tv
-    go (CoVarCo cv)          = case lookupVarEnv subst cv of
-                                 Nothing  -> CoVarCo cv
-                                 Just cv' -> CoVarCo cv'
-    go (AxiomInstCo con ind cos) = let args = tidyCos env cos
-                               in  args `seqList` AxiomInstCo con ind args
-    go (UnsafeCo ty1 ty2)    = (UnsafeCo $! tidyType env ty1) $! tidyType env ty2
-    go (SymCo co)            = SymCo $! go co
-    go (TransCo co1 co2)     = (TransCo $! go co1) $! go co2
-    go (NthCo d co)          = NthCo d $! go co
-    go (LRCo lr co)          = LRCo lr $! go co
-    go (InstCo co ty)        = (InstCo $! go co) $! tidyType env ty
-
-tidyCos :: TidyEnv -> [Coercion] -> [Coercion]
-tidyCos env = map (tidyCo env)
-\end{code}
-
-%************************************************************************
-%*									*
                    Pretty-printing coercions
 %*                                                                      *
 %************************************************************************
@@ -540,12 +304,6 @@
        2 (vcat (map (pprCoAxBranch tc) $ fromBranchList branches))
 
 pprCoAxBranch :: TyCon -> CoAxBranch -> SDoc
-<<<<<<< HEAD
-pprCoAxBranch tc (CoAxBranch { cab_tvs = tvs, cab_lhs = lhs, cab_rhs = rhs })
-  = ptext (sLit "forall") <+> pprTCvBndrs tvs <> dot <+> 
-      pprEqPred (Pair (mkTyConApp tc lhs) rhs)
-
-=======
 pprCoAxBranch fam_tc (CoAxBranch { cab_tvs = tvs
                                  , cab_lhs = lhs
                                  , cab_rhs = rhs })
@@ -565,7 +323,6 @@
           | otherwise
           = ptext (sLit "in") <+>
               quotes (ppr (nameModule name))
->>>>>>> 2a064538
 \end{code}
 
 %************************************************************************
@@ -875,15 +632,6 @@
 -- returning the instantiated RHS
 -- A companion to mkAxInstCo: 
 --    mkAxInstRhs ax index tys = snd (coercionKind (mkAxInstCo ax index tys))
-<<<<<<< HEAD
-=======
-mkAxInstLHS ax index tys
-  | CoAxBranch { cab_tvs = tvs, cab_lhs = lhs } <- coAxiomNthBranch ax index
-  , (tys1, tys2) <- splitAtList tvs tys
-  = ASSERT( tvs `equalLength` tys1 ) 
-    mkTyConApp (coAxiomTyCon ax) (substTysWith tvs tys1 lhs ++ tys2)
-
->>>>>>> 2a064538
 mkAxInstRHS ax index tys
   = ASSERT( tvs `equalLength` tys1 ) 
     mkAppTys rhs' tys2
@@ -1273,8 +1021,7 @@
   = instNewTyCon_maybe tc tys
 splitNewTypeRepCo_maybe _
   = Nothing
-<<<<<<< HEAD
-=======
+\end{code}
 
 topNormaliseNewType :: Type -> Maybe (Type, Coercion)
 topNormaliseNewType ty
@@ -1300,60 +1047,6 @@
 
 topNormaliseNewTypeX _ _ = Nothing
 \end{code}
-
-
-%************************************************************************
-%*									*
-                   Equality of coercions
-%*                                                                      *
-%************************************************************************
-
-\begin{code}
--- | Determines syntactic equality of coercions
-coreEqCoercion :: Coercion -> Coercion -> Bool
-coreEqCoercion co1 co2 = coreEqCoercion2 rn_env co1 co2
-  where rn_env = mkRnEnv2 (mkInScopeSet (tyCoVarsOfCo co1 `unionVarSet` tyCoVarsOfCo co2))
-
-coreEqCoercion2 :: RnEnv2 -> Coercion -> Coercion -> Bool
-coreEqCoercion2 env (Refl ty1) (Refl ty2) = eqTypeX env ty1 ty2
-coreEqCoercion2 env (TyConAppCo tc1 cos1) (TyConAppCo tc2 cos2)
-  = tc1 == tc2 && all2 (coreEqCoercion2 env) cos1 cos2
-
-coreEqCoercion2 env (AppCo co11 co12) (AppCo co21 co22)
-  = coreEqCoercion2 env co11 co21 && coreEqCoercion2 env co12 co22
-
-coreEqCoercion2 env (ForAllCo v1 co1) (ForAllCo v2 co2)
-  = coreEqCoercion2 (rnBndr2 env v1 v2) co1 co2
-
-coreEqCoercion2 env (CoVarCo cv1) (CoVarCo cv2)
-  = rnOccL env cv1 == rnOccR env cv2
-
-coreEqCoercion2 env (AxiomInstCo con1 ind1 cos1) (AxiomInstCo con2 ind2 cos2)
-  = con1 == con2
-    && ind1 == ind2
-    && all2 (coreEqCoercion2 env) cos1 cos2
-
-coreEqCoercion2 env (UnsafeCo ty11 ty12) (UnsafeCo ty21 ty22)
-  = eqTypeX env ty11 ty21 && eqTypeX env ty12 ty22
-
-coreEqCoercion2 env (SymCo co1) (SymCo co2)
-  = coreEqCoercion2 env co1 co2
-
-coreEqCoercion2 env (TransCo co11 co12) (TransCo co21 co22)
-  = coreEqCoercion2 env co11 co21 && coreEqCoercion2 env co12 co22
-
-coreEqCoercion2 env (NthCo d1 co1) (NthCo d2 co2)
-  = d1 == d2 && coreEqCoercion2 env co1 co2
-coreEqCoercion2 env (LRCo d1 co1) (LRCo d2 co2)
-  = d1 == d2 && coreEqCoercion2 env co1 co2
-
-coreEqCoercion2 env (InstCo co1 ty1) (InstCo co2 ty2)
-  = coreEqCoercion2 env co1 co2 && eqTypeX env ty1 ty2
-
-coreEqCoercion2 _ _ _ = False
->>>>>>> 2a064538
-\end{code}
-
 %************************************************************************
 %*									*
                    Comparison of coercions
@@ -2034,20 +1727,12 @@
     go (ForAllCo (CoHetero cv1 cv2) co)     = mkForAllTy <$> Pair cv1 cv2 <*> go co
     go (CoVarCo cv)         = toPair $ coVarTypes cv
     go (AxiomInstCo ax ind cos)
-<<<<<<< HEAD
-      = let branch         = coAxiomNthBranch ax ind
-            tvs            = coAxBranchTyCoVars branch
-            tys_pair       = sequenceA $ map coercionArgKind cos 
-        in substTyWith tvs <$> tys_pair <*> Pair (coAxNthLHS ax ind)
-                                                 (coAxBranchRHS branch)
-=======
       | CoAxBranch { cab_tvs = tvs, cab_lhs = lhs, cab_rhs = rhs } <- coAxiomNthBranch ax ind
-      , Pair tys1 tys2 <- sequenceA (map go cos)
+      , Pair tys1 tys2 <- sequenceA (map coercionArgKind cos)
       = ASSERT( cos `equalLength` tvs )  -- Invariant of AxiomInstCo: cos should 
                                          -- exactly saturate the axiom branch
         Pair (substTyWith tvs tys1 (mkTyConApp (coAxiomTyCon ax) lhs))
              (substTyWith tvs tys2 rhs)
->>>>>>> 2a064538
     go (UnsafeCo ty1 ty2)   = Pair ty1 ty2
     go (SymCo co)           = swap $ go co
     go (TransCo co1 co2)    = Pair (pFst $ go co1) (pSnd $ go co2)

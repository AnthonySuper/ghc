%
% (c) The University of Glasgow 2006
%

\begin{code}
{-# LANGUAGE RankNTypes #-}
{-# OPTIONS -fno-warn-tabs #-}
-- The above warning supression flag is a temporary kludge.
-- While working on this module you are encouraged to remove it and
-- detab the module (please do the detabbing in a separate patch). See
--     http://hackage.haskell.org/trac/ghc/wiki/Commentary/CodingStyle#TabsvsSpaces
-- for details

-- | Module for (a) type kinds and (b) type coercions, 
-- as used in System FC. See 'CoreSyn.Expr' for
-- more on System FC and how coercions fit into it.
--
module Coercion (
        -- * CoAxioms
        mkCoAxBranch, mkBranchedCoAxiom, mkSingleCoAxiom,

        -- * Main data type
        Coercion, CoercionArg, ForAllCoBndr, LeftOrRight(..),
        Var, CoVar, TyCoVar, mkFreshCoVar,

        -- ** Functions over coercions
        coVarTypes, coVarKind, coVarTypesKinds,
        coercionType, coercionKind, coercionKinds,
        mkCoercionType, coercionArgKind,

	-- ** Constructing coercions
        mkReflCo, mkCoVarCo, 
        mkAxInstCo, mkUnbranchedAxInstCo, mkAxInstRHS,
        mkUnbranchedAxInstRHS,
        mkPiCo, mkPiCos, mkCoCast,
        mkSymCo, mkTransCo, mkNthCo, mkLRCo,
	mkInstCo, mkAppCo, mkTyConAppCo, mkFunCo,
        mkForAllCo, mkForAllCo_TyHomo, mkForAllCo_CoHomo,
        mkForAllCo_Ty, mkForAllCo_Co,
        mkUnsafeCo, mkNewTypeCo, mkAppCos, mkAxiomInstCo,
        mkCoherenceCo, mkCoherenceRightCo, mkCoherenceLeftCo,
        mkKindCo, castCoercionKind,

        mkTyHeteroCoBndr, mkCoHeteroCoBndr, mkHomoCoBndr,
        mkHeteroCoercionType,

        mkTyCoArg, mkCoCoArg, mkCoArgForVar,

        -- ** Decomposition
        splitNewTypeRepCo_maybe, instNewTyCon_maybe, 
        topNormaliseNewType, topNormaliseNewTypeX,

        decomposeCo, getCoVar_maybe,
        splitTyConAppCo_maybe,
        splitAppCo_maybe,
        splitForAllCo_maybe,
        splitForAllCo_Ty_maybe, splitForAllCo_Co_maybe,

        pickLR,

        getHomoVar_maybe, splitHeteroCoBndr_maybe,

        stripTyCoArg, splitCoCoArg_maybe,

        isReflCo, isReflCo_maybe, isReflLike, isReflLike_maybe,

	-- ** Coercion variables
	mkCoVar, isCoVar, coVarName, setCoVarName, setCoVarUnique,

        -- ** Free variables
        tyCoVarsOfCo, tyCoVarsOfCos, coVarsOfCo, coercionSize,
        tyCoVarsOfCoArg, tyCoVarsOfCoArgs,
	
        -- ** Substitution
        CvSubstEnv, emptyCvSubstEnv,
 	lookupCoVar,
	substCo, substCos, substCoVar, substCoVars,
        substCoVarBndr, substCoWithIS, substForAllCoBndr,
        extendTCvSubstAndInScope,

	-- ** Lifting
	liftCoSubst, liftCoSubstTyVar, liftCoSubstWith, liftCoSubstWithEx,
        emptyLiftingContext, liftCoSubstTyCoVar, liftSimply,
        liftCoSubstVarBndrCallback,

        LiftCoEnv, LiftingContext(..), liftEnvSubstLeft, liftEnvSubstRight,
        substRightCo, substLeftCo,

        -- ** Comparison
        eqCoercion, eqCoercionX, cmpCoercionX, eqCoercionArg,

        -- ** Forcing evaluation of coercions
        seqCo,
        
        -- * Pretty-printing
        pprCo, pprParendCo, pprCoArg, pprCoBndr,
        pprCoAxiom, pprCoAxBranch, pprCoAxBranchHdr, 

        -- * Tidying
        tidyCo, tidyCos,

        -- * Other
        applyCo, promoteCoercion
       ) where 

#include "HsVersions.h"

import TyCoRep
import Type 
import TyCon
import CoAxiom
import Var
import VarEnv
import VarSet
import Name hiding ( varName )
import NameSet
import Util
import BasicTypes
import Outputable
import Unique
import Pair
import SrcLoc
import PrelNames	( funTyConKey, eqPrimTyConKey, wildCardName )
import Control.Applicative
import Data.Traversable (traverse, sequenceA)
import Control.Arrow (second)
import Control.Monad (foldM)
import Data.Maybe (isJust)
import FastString
\end{code}


%************************************************************************
%*                                                                      *
           Constructing axioms
    These functions are here because tidyType etc 
    are not available in CoAxiom
%*                                                                      *
%************************************************************************

Note [Tidy axioms when we build them]
~~~~~~~~~~~~~~~~~~~~~~~~~~~~~~~~~~~~~
We print out axioms and don't want to print stuff like
    F k k a b = ...
Instead we must tidy those kind variables.  See Trac #7524.


\begin{code}
mkCoAxBranch :: [TyVar] -- original, possibly stale, tyvars
             -> [Type]  -- LHS patterns
             -> Type    -- RHS
             -> SrcSpan
             -> CoAxBranch
mkCoAxBranch tvs lhs rhs loc
  = CoAxBranch { cab_tvs = tvs1
               , cab_lhs = tidyTypes env lhs
               , cab_rhs = tidyType  env rhs
               , cab_loc = loc }
  where
    (env, tvs1) = tidyTyCoVarBndrs emptyTidyEnv tvs
    -- See Note [Tidy axioms when we build them]
  

mkBranchedCoAxiom :: Name -> TyCon -> [CoAxBranch] -> CoAxiom Branched
mkBranchedCoAxiom ax_name fam_tc branches
  = CoAxiom { co_ax_unique   = nameUnique ax_name
            , co_ax_name     = ax_name
            , co_ax_tc       = fam_tc
            , co_ax_implicit = False
            , co_ax_branches = toBranchList branches }

mkSingleCoAxiom :: Name -> [TyVar] -> TyCon -> [Type] -> Type -> CoAxiom Unbranched
mkSingleCoAxiom ax_name tvs fam_tc lhs_tys rhs_ty
  = CoAxiom { co_ax_unique   = nameUnique ax_name
            , co_ax_name     = ax_name
            , co_ax_tc       = fam_tc
            , co_ax_implicit = False
            , co_ax_branches = FirstBranch branch }
  where
    branch = mkCoAxBranch tvs lhs_tys rhs_ty (getSrcSpan ax_name)
\end{code}


%************************************************************************
%*									*
     -- The coercion arguments always *precisely* saturate 
     -- arity of (that branch of) the CoAxiom.  If there are
     -- any left over, we use AppCo.  See 
     -- See [Coercion axioms applied to coercions]

\subsection{Coercion variables}
%*									*
%************************************************************************

\begin{code}
coVarName :: CoVar -> Name
coVarName = varName

setCoVarUnique :: CoVar -> Unique -> CoVar
setCoVarUnique = setVarUnique

setCoVarName :: CoVar -> Name -> CoVar
setCoVarName   = setVarName

coercionSize :: Coercion -> Int
coercionSize (Refl ty)           = typeSize ty
coercionSize (TyConAppCo _ args) = 1 + sum (map coercionArgSize args)
coercionSize (AppCo co arg)      = coercionSize co + coercionArgSize arg
coercionSize (ForAllCo _ co)     = 1 + coercionSize co
coercionSize (CoVarCo _)         = 1
coercionSize (AxiomInstCo _ _ args) = 1 + sum (map coercionArgSize args)
coercionSize (UnsafeCo ty1 ty2)  = typeSize ty1 + typeSize ty2
coercionSize (SymCo co)          = 1 + coercionSize co
coercionSize (TransCo co1 co2)   = 1 + coercionSize co1 + coercionSize co2
coercionSize (NthCo _ co)        = 1 + coercionSize co
coercionSize (LRCo  _ co)        = 1 + coercionSize co
coercionSize (InstCo co arg)     = 1 + coercionSize co + coercionArgSize arg
coercionSize (CoherenceCo c1 c2) = 1 + coercionSize c1 + coercionSize c2
coercionSize (KindCo co)         = 1 + coercionSize co

coercionArgSize :: CoercionArg -> Int
coercionArgSize (TyCoArg co)     = coercionSize co
coercionArgSize (CoCoArg c1 c2)  = coercionSize c1 + coercionSize c2
\end{code}

%************************************************************************
%*									*
                   Pretty-printing coercions
%*                                                                      *
%************************************************************************

@pprCo@ is the standard @Coercion@ printer; the overloaded @ppr@
function is defined to use this.  @pprParendCo@ is the same, except it
puts parens around the type, except for the atomic cases.
@pprParendCo@ works just by setting the initial context precedence
very high.

\begin{code}
-- Outputable instances are in TyCoRep, to avoid orphans

pprCo, pprParendCo :: Coercion -> SDoc
pprCo       co = ppr_co TopPrec   co
pprParendCo co = ppr_co TyConPrec co

pprCoArg :: CoercionArg -> SDoc
pprCoArg = ppr_arg TopPrec

ppr_co :: Prec -> Coercion -> SDoc
ppr_co _ (Refl ty) = angleBrackets (ppr ty)

ppr_co p co@(TyConAppCo tc [_,_])
  | tc `hasKey` funTyConKey = ppr_fun_co p co

ppr_co p (TyConAppCo tc args)  = pprTcApp   p ppr_arg tc args
ppr_co p (AppCo co arg)        = maybeParen p TyConPrec $
                                 pprCo co <+> ppr_arg TyConPrec arg
ppr_co p co@(ForAllCo {})      = ppr_forall_co p co
ppr_co _ (CoVarCo cv)          = parenSymOcc (getOccName cv) (ppr cv)
<<<<<<< HEAD
ppr_co p (AxiomInstCo con index args)
  = angleBrackets (pprPrefixApp p 
                    (ppr (getName con) <> brackets (ppr index))
                    (map (ppr_arg TyConPrec) args))
=======
ppr_co p (AxiomInstCo con index cos)
  = pprPrefixApp p (ppr (getName con) <> brackets (ppr index))
                   (map (ppr_co TyConPrec) cos)
>>>>>>> e6128759

ppr_co p co@(TransCo {}) = maybeParen p FunPrec $
                           case trans_co_list co [] of
                             [] -> panic "ppr_co"
                             (co:cos) -> sep ( ppr_co FunPrec co
                                             : [ char ';' <+> ppr_co FunPrec co | co <- cos])
ppr_co p (InstCo co arg) = maybeParen p TyConPrec $
                           pprParendCo co <> ptext (sLit "@") <> ppr_arg TopPrec arg

ppr_co p (UnsafeCo ty1 ty2)  = pprPrefixApp p (ptext (sLit "UnsafeCo")) 
                                           [pprParendType ty1, pprParendType ty2]
ppr_co p (SymCo co)          = pprPrefixApp p (ptext (sLit "Sym")) [pprParendCo co]
ppr_co p (NthCo n co)        = pprPrefixApp p (ptext (sLit "Nth:") <> int n) [pprParendCo co]
ppr_co p (LRCo sel co)       = pprPrefixApp p (ppr sel) [pprParendCo co]
ppr_co p (CoherenceCo c1 c2) = maybeParen p TyConPrec $
                               (ppr_co FunPrec c1) <+> (ptext (sLit "|>")) <+>
                               (ppr_co FunPrec c2)
ppr_co p (KindCo co)         = pprPrefixApp p (ptext (sLit "kind")) [pprParendCo co]

ppr_arg :: Prec -> CoercionArg -> SDoc
ppr_arg p (TyCoArg co) = ppr_co p co
ppr_arg _ (CoCoArg co1 co2) = parens (pprCo co1 <> comma <+> pprCo co2)

trans_co_list :: Coercion -> [Coercion] -> [Coercion]
trans_co_list (TransCo co1 co2) cos = trans_co_list co1 (trans_co_list co2 cos)
trans_co_list co                cos = co : cos

ppr_fun_co :: Prec -> Coercion -> SDoc
ppr_fun_co p co = pprArrowChain p (split co)
  where
    split :: Coercion -> [SDoc]
    split (TyConAppCo f [TyCoArg arg, TyCoArg res])
      | f `hasKey` funTyConKey
      = ppr_co FunPrec arg : split res
    split co = [ppr_co TopPrec co]

ppr_forall_co :: Prec -> Coercion -> SDoc
ppr_forall_co p (ForAllCo cobndr co)
  = maybeParen p FunPrec $
    sep [pprCoBndr cobndr, ppr_co TopPrec co]
ppr_forall_co _ _ = panic "ppr_forall_co"

pprCoBndr :: ForAllCoBndr -> SDoc
pprCoBndr cobndr = pprForAll (coBndrVars cobndr)
\end{code}

\begin{code}
pprCoAxiom :: CoAxiom br -> SDoc
pprCoAxiom ax@(CoAxiom { co_ax_tc = tc, co_ax_branches = branches })
  = hang (ptext (sLit "axiom") <+> ppr ax <+> dcolon)
       2 (vcat (map (pprCoAxBranch tc) $ fromBranchList branches))

pprCoAxBranch :: TyCon -> CoAxBranch -> SDoc
pprCoAxBranch fam_tc (CoAxBranch { cab_tvs = tvs
                                 , cab_lhs = lhs
                                 , cab_rhs = rhs })
  = hang (ifPprDebug (pprForAll tvs))
       2 (hang (pprTypeApp fam_tc lhs) 2 (equals <+> (ppr rhs)))

pprCoAxBranchHdr :: CoAxiom br -> BranchIndex -> SDoc
pprCoAxBranchHdr ax@(CoAxiom { co_ax_tc = fam_tc, co_ax_name = name }) index
  | CoAxBranch { cab_lhs = tys, cab_loc = loc } <- coAxiomNthBranch ax index
  = hang (pprTypeApp fam_tc tys)
       2 (ptext (sLit "-- Defined") <+> ppr_loc loc)
  where
        ppr_loc loc
          | isGoodSrcSpan loc
          = ptext (sLit "at") <+> ppr (srcSpanStart loc)
    
          | otherwise
          = ptext (sLit "in") <+>
              quotes (ppr (nameModule name))
\end{code}

%************************************************************************
%*									*
	Destructing coercions		
%*									*
%************************************************************************

\begin{code}
-- | This breaks a 'Coercion' with type @T A B C ~ T D E F@ into
-- a list of 'Coercion's of kinds @A ~ D@, @B ~ E@ and @E ~ F@. Hence:
--
-- > decomposeCo 3 c = [nth 0 c, nth 1 c, nth 2 c]
decomposeCo :: Arity -> Coercion -> [CoercionArg]
decomposeCo arity co 
  = [mkNthCoArg n co | n <- [0..(arity-1)] ]
           -- Remember, Nth is zero-indexed

-- | Attempts to obtain the type variable underlying a 'Coercion'
getCoVar_maybe :: Coercion -> Maybe CoVar
getCoVar_maybe (CoVarCo cv) = Just cv  
getCoVar_maybe _            = Nothing

-- | Attempts to tease a coercion apart into a type constructor and the application
-- of a number of coercion arguments to that constructor
splitTyConAppCo_maybe :: Coercion -> Maybe (TyCon, [CoercionArg])
splitTyConAppCo_maybe (Refl ty)           = (fmap . second . map) liftSimply (splitTyConApp_maybe ty)
splitTyConAppCo_maybe (TyConAppCo tc cos) = Just (tc, cos)
splitTyConAppCo_maybe _                   = Nothing

splitAppCo_maybe :: Coercion -> Maybe (Coercion, CoercionArg)
-- ^ Attempt to take a coercion application apart.
splitAppCo_maybe (AppCo co arg) = Just (co, arg)
splitAppCo_maybe (TyConAppCo tc args)
  | isDecomposableTyCon tc || args `lengthExceeds` tyConArity tc 
  , Just (args', arg') <- snocView args
  = Just (mkTyConAppCo tc args', arg')    -- Never create unsaturated type family apps!
       -- Use mkTyConAppCo to preserve the invariant
       --  that identity coercions are always represented by Refl
splitAppCo_maybe (Refl ty) 
  | Just (ty1, ty2) <- splitAppTy_maybe ty 
  = Just (mkReflCo ty1, liftSimply ty2)
splitAppCo_maybe _ = Nothing

splitForAllCo_maybe :: Coercion -> Maybe (ForAllCoBndr, Coercion)
splitForAllCo_maybe (ForAllCo cobndr co) = Just (cobndr, co)
splitForAllCo_maybe _                    = Nothing

-- returns the two type variables abstracted over
splitForAllCo_Ty_maybe :: Coercion -> Maybe (TyVar, TyVar, CoVar, Coercion)
splitForAllCo_Ty_maybe (ForAllCo (TyHomo tv) co)
  = let k  = tyVarKind tv
        cv = mkCoVar wildCardName (mkCoercionType k k) in
    Just (tv, tv, cv, co) -- cv won't occur in co anyway
splitForAllCo_Ty_maybe (ForAllCo (TyHetero _ tv1 tv2 cv) co)
  = Just (tv1, tv2, cv, co)
splitForAllCo_Ty_maybe _
  = Nothing

-- returns the two coercion variables abstracted over
splitForAllCo_Co_maybe :: Coercion -> Maybe (CoVar, CoVar, Coercion)
splitForAllCo_Co_maybe (ForAllCo (CoHomo cv) co)          = Just (cv, cv, co)
splitForAllCo_Co_maybe (ForAllCo (CoHetero _ cv1 cv2) co) = Just (cv1, cv2, co)
splitForAllCo_Co_maybe _                                  = Nothing

-------------------------------------------------------
-- and some coercion kind stuff

coVarTypes :: CoVar -> (Type,Type)
coVarTypes cv
  | (_, _, ty1, ty2) <- coVarTypesKinds cv
  = (ty1, ty2)

coVarTypesKinds :: CoVar -> (Kind,Kind,Type,Type)
coVarTypesKinds cv
 | Just (tc, [k1,k2,ty1,ty2]) <- splitTyConApp_maybe (varType cv)
 = ASSERT (tc `hasKey` eqPrimTyConKey)
   (k1,k2,ty1,ty2)
 | otherwise = panic "coVarTypes, non coercion variable"

coVarKind :: CoVar -> Type
coVarKind cv
  = ASSERT( isCoVar cv )
    varType cv

-- | Makes a coercion type from two types: the types whose equality 
-- is proven by the relevant 'Coercion'
mkCoercionType :: Type -> Type -> Type
mkCoercionType = mkPrimEqPred

mkHeteroCoercionType :: Kind -> Kind -> Type -> Type -> Type
mkHeteroCoercionType = mkHeteroPrimEqPred

isReflCo :: Coercion -> Bool
isReflCo (Refl {}) = True
isReflCo _         = False

isReflCo_maybe :: Coercion -> Maybe Type
isReflCo_maybe (Refl ty) = Just ty
isReflCo_maybe _         = Nothing

-- | Returns the Refl'd type if the CoercionArg is "Refl-like".
-- A TyCoArg (Refl ...) is Refl-like.
-- A CoCoArg co1 co2 is Refl-like if co1 and co2 have the same type.
-- The Type returned in the second case is the first coercion in the CoCoArg.
isReflLike_maybe :: CoercionArg -> Maybe Type
isReflLike_maybe (TyCoArg (Refl ty)) = Just ty
isReflLike_maybe (CoCoArg co1 co2)
  | coercionType co1 `eqType` coercionType co2
  = Just $ CoercionTy co1

isReflLike_maybe _ = Nothing

isReflLike :: CoercionArg -> Bool
isReflLike = isJust . isReflLike_maybe
\end{code}

%************************************************************************
%*									*
            Building coercions
%*									*
%************************************************************************

These "smart constructors" maintain the invariants listed in the definition
of Coercion, and they perform very basic optimizations. Note that if you
add a new optimization here, you will have to update the code in Unify
to account for it. These smart constructors are used in substitution, so
to preserve the semantics of matching and unification, those algorithms must
be aware of any optimizations done here.

See also Note [Coercion optimizations and match_co] in Unify.

Note [Don't optimize mkTransCo]
~~~~~~~~~~~~~~~~~~~~~~~~~~~~~~~
One would expect to implement the following two optimizations in mkTransCo:
  mkTransCo co1 (Refl ...) --> co1
  mkTransCo (Refl ...) co1 --> co1

However, doing this would make unification require backtracking search. Say
we had these optimizations and we are trying to match (co1 ; co2 ; co3) with
(co1' ; co2') (where ; means `TransCo`) One of the coercions disappeared, but
which one? Yuck. So, instead of putting this optimization here, we just have
it in OptCoercion.

Note [Don't optimize mkCoherenceCo]
~~~~~~~~~~~~~~~~~~~~~~~~~~~~~~~~~~~
One would expect to use an easy optimization in mkCoherenceCo: we would want
  (CoherenceCo (CoherenceCo co1 co2) co3)
to become
  (CoherenceCo co1 (mkTransCo co2 co3))

This would be completely sound, and in fact it is done in OptCoercion. But
we *can't* do it here. This is because these smart constructors must be
invertible, in some sense. In the matching algorithm, we must consider all
optimizations that can happen during substitution. Because mkCoherenceCo
is used in substitution, if we did this optimization, the match function
would need to look for substitutions that yield this optimization. The
problem is that these substitutions are hard to find, because the mkTransCo
itself might be optimized. The basic problem is that it is hard to figure
out what co2 could possibly be from the optimized version. So, we don't
do the optimization.

Note [Optimizing mkSymCo is OK]
~~~~~~~~~~~~~~~~~~~~~~~~~~~~~~~
Given the previous two notes, the implementation of mkSymCo seems fishy.
Why is it OK to optimize this one? Because the optimizations don't require
backtracking search to invert, essentially. Say we are matching (SymCo co1)
with co2. If co2 is (SymCo co2'), then we just match co1 with co2'. If
co2 is (UnsafeCo ty1 ty2), then we match co1 with (UnsafeCo ty2 ty1). Otherwise,
we match co1 with (SymCo co2) -- the only way to get a coercion headed by
something other than SymCo or UnsafeCo is the SymCo (SymCo ..) optimization.
Also, critically, it is impossible to get a coercion headed by SymCo or
UnsafeCo by this optimization. (Contrast to the missing optimization in
mkTransCo, which could produce a TransCo.) So, we can keep these here. Phew.

\begin{code}
mkReflCo :: Type -> Coercion
mkReflCo ty
  = ASSERT( not $ isCoercionTy ty )
    Refl ty

-- | Apply a type constructor to a list of coercions.
mkTyConAppCo :: TyCon -> [CoercionArg] -> Coercion
mkTyConAppCo tc cos
	       -- Expand type synonyms
  | Just (tv_co_prs, rhs_ty, leftover_cos) <- tcExpandTyCon_maybe tc cos
  = mkAppCos (liftCoSubst tv_co_prs rhs_ty) leftover_cos

  | Just tys <- traverse isReflLike_maybe cos 
  = Refl (mkTyConApp tc tys)	-- See Note [Refl invariant]

  | otherwise = TyConAppCo tc cos

-- | Make a function 'Coercion' between two other 'Coercion's
mkFunCo :: Coercion -> Coercion -> Coercion
mkFunCo co1 co2 = mkTyConAppCo funTyCon [TyCoArg co1, TyCoArg co2]

-- | Apply a 'Coercion' to another 'CoercionArg'.
mkAppCo :: Coercion -> CoercionArg -> Coercion
mkAppCo (Refl ty1) arg
  | Just ty2 <- isReflLike_maybe arg
  = Refl (mkAppTy ty1 ty2)
mkAppCo (Refl (TyConApp tc tys)) co = TyConAppCo tc (map liftSimply tys ++ [co])
mkAppCo (TyConAppCo tc cos) co      = TyConAppCo tc (cos ++ [co])
mkAppCo co1 co2                     = AppCo co1 co2
-- Note, mkAppCo is careful to maintain invariants regarding
-- where Refl constructors appear; see the comments in the definition
-- of Coercion and the Note [Refl invariant] in types/TyCoRep.lhs.

-- | Applies multiple 'Coercion's to another 'CoercionArg', from left to right.
-- See also 'mkAppCo'
mkAppCos :: Coercion -> [CoercionArg] -> Coercion
mkAppCos co1 tys = foldl mkAppCo co1 tys

-- | Make a Coercion from a ForAllCoBndr and Coercion
mkForAllCo :: ForAllCoBndr -> Coercion -> Coercion
mkForAllCo cobndr co
  | Refl ty <- co
  = Refl (mkForAllTy (getHomoVar cobndr) ty)
  | otherwise
  = ASSERT( isHomoCoBndr cobndr || (not $ isReflCo $ getHeteroKindCo cobndr) )
    ForAllCo cobndr co

-- | Make a Coercion quantified over a type variable; the variable has
-- the same type in both types of the coercion
mkForAllCo_TyHomo :: TyVar -> Coercion -> Coercion
mkForAllCo_TyHomo tv (Refl ty) = ASSERT( isTyVar tv ) Refl (mkForAllTy tv ty)
mkForAllCo_TyHomo tv co        = ASSERT( isTyVar tv ) ForAllCo (TyHomo tv) co

-- | Make a Coercion quantified over type variables, potentially of
-- different kinds.
mkForAllCo_Ty :: Coercion -> TyVar -> TyVar -> CoVar -> Coercion -> Coercion
mkForAllCo_Ty _ tv _ _ (Refl ty) = ASSERT( isTyVar tv ) Refl (mkForAllTy tv ty)
mkForAllCo_Ty h tv1 tv2 cv co
  | tyVarKind tv1 `eqType` tyVarKind tv2
  = ASSERT( isReflCo h )
    let co' = substCoWith [tv2,               cv]
                          [mkOnlyTyVarTy tv1, mkCoercionTy $ mkReflCo (tyVarKind tv1)] co in
    ASSERT( isTyVar tv1 )
    ForAllCo (TyHomo tv1) co'
  | otherwise
  = ASSERT( isTyVar tv1 && isTyVar tv2 && isCoVar cv )
    ForAllCo (TyHetero h tv1 tv2 cv) co

-- | Make a Coercion quantified over a coercion variable; the variable has
-- the same type in both types of the coercion
mkForAllCo_CoHomo :: CoVar -> Coercion -> Coercion
mkForAllCo_CoHomo cv (Refl ty) = ASSERT( isCoVar cv ) Refl (mkForAllTy cv ty)
mkForAllCo_CoHomo cv co        = ASSERT( isCoVar cv ) ForAllCo (CoHomo cv) co

-- | Make a Coercion quantified over two coercion variables, possibly of
-- different kinds
mkForAllCo_Co :: Coercion -> CoVar -> CoVar -> Coercion -> Coercion
mkForAllCo_Co _ cv _ (Refl ty) = ASSERT( isCoVar cv ) Refl (mkForAllTy cv ty)
mkForAllCo_Co h cv1 cv2 co
  | coVarKind cv1 `eqType` coVarKind cv2
  = ASSERT( isReflCo h )
    let co' = substCoWith [cv2] [mkTyCoVarTy cv1] co in
    ASSERT( isCoVar cv1 )
    ForAllCo (CoHomo cv1) co'
  | otherwise
  = ASSERT( isCoVar cv1 && isCoVar cv2 )
    ForAllCo (CoHetero h cv1 cv2) co

mkCoVarCo :: CoVar -> Coercion
-- cv :: s ~# t
mkCoVarCo cv
  | ty1 `eqType` ty2 = Refl ty1
  | otherwise        = CoVarCo cv
  where
    (ty1, ty2) = coVarTypes cv

mkFreshCoVar :: InScopeSet -> Type -> Type -> CoVar
mkFreshCoVar in_scope ty1 ty2
  = let cv_uniq = mkCoVarUnique 31 -- arbitrary number
        cv_name = mkSystemVarName cv_uniq (mkFastString "c") in
    uniqAway in_scope $ mkCoVar cv_name (mkCoercionType ty1 ty2)

mkAxInstCo :: CoAxiom br -> BranchIndex -> [Type] -> Coercion
-- mkAxInstCo can legitimately be called over-staturated; 
-- i.e. with more type arguments than the coercion requires
mkAxInstCo ax index tys
  | arity == n_tys = mkAxiomInstCo ax_br index rtys
  | otherwise      = ASSERT( arity < n_tys )
                     foldl mkAppCo (mkAxiomInstCo ax_br index (take arity rtys))
                                   (drop arity rtys)
  where
    n_tys = length tys
    arity = coAxiomArity ax index
    rtys  = map liftSimply tys
    ax_br = toBranchedAxiom ax

-- worker function; just checks to see if it should produce Refl
mkAxiomInstCo :: CoAxiom Branched -> BranchIndex -> [CoercionArg] -> Coercion
mkAxiomInstCo ax index args
  = ASSERT( coAxiomArity ax index == length args )
    let co           = AxiomInstCo ax index args
        Pair ty1 ty2 = coercionKind co in
    if ty1 `eqType` ty2
    then Refl ty1
    else co

-- to be used only with unbranched axioms
mkUnbranchedAxInstCo :: CoAxiom Unbranched -> [Type] -> Coercion
mkUnbranchedAxInstCo ax tys
  = mkAxInstCo ax 0 tys

mkAxInstRHS :: CoAxiom br -> BranchIndex -> [Type] -> Type
-- Instantiate the axiom with specified types,
-- returning the instantiated RHS
-- A companion to mkAxInstCo: 
--    mkAxInstRhs ax index tys = snd (coercionKind (mkAxInstCo ax index tys))
mkAxInstRHS ax index tys
  = ASSERT( tvs `equalLength` tys1 ) 
    mkAppTys rhs' tys2
  where
    branch       = coAxiomNthBranch ax index
    tvs          = coAxBranchTyCoVars branch
    (tys1, tys2) = splitAtList tvs tys
    rhs'         = substTyWith tvs tys1 (coAxBranchRHS branch)

mkUnbranchedAxInstRHS :: CoAxiom Unbranched -> [Type] -> Type
mkUnbranchedAxInstRHS ax = mkAxInstRHS ax 0

-- | Manufacture a coercion from thin air. Needless to say, this is
--   not usually safe, but it is used when we know we are dealing with
-- where Refl constructors appear; see the comments in the definition
--   bottom, which is one case in which it is safe.  This is also used
--   to implement the @unsafeCoerce#@ primitive.  Optimise by pushing
--   down through type constructors.
mkUnsafeCo :: Type -> Type -> Coercion
mkUnsafeCo ty1 ty2 | ty1 `eqType` ty2 = Refl ty1
mkUnsafeCo (TyConApp tc1 tys1) (TyConApp tc2 tys2)
  | tc1 == tc2
  = mkTyConAppCo tc1 (zipWith mkUnsafeCoArg tys1 tys2)

mkUnsafeCo (FunTy a1 r1) (FunTy a2 r2)
  = mkFunCo (mkUnsafeCo a1 a2) (mkUnsafeCo r1 r2)
mkUnsafeCo ty1 ty2 = UnsafeCo ty1 ty2

mkUnsafeCoArg :: Type -> Type -> CoercionArg
mkUnsafeCoArg (CoercionTy co1) (CoercionTy co2) = CoCoArg co1 co2
mkUnsafeCoArg ty1 ty2
  = ASSERT( not (isCoercionTy ty1) && not (isCoercionTy ty2) )
    TyCoArg $ UnsafeCo ty1 ty2

-- | Create a symmetric version of the given 'Coercion' that asserts
--   equality between the same types but in the other "direction", so
--   a kind of @t1 ~ t2@ becomes the kind @t2 ~ t1@.
mkSymCo :: Coercion -> Coercion

-- Do a few simple optimizations, but don't bother pushing occurrences
-- of symmetry to the leaves; the optimizer will take care of that.
-- See Note [Optimizing mkSymCo is OK]
mkSymCo co@(Refl {})              = co
mkSymCo    (UnsafeCo ty1 ty2)    = UnsafeCo ty2 ty1
mkSymCo    (SymCo co)            = co
mkSymCo co                       = SymCo co

-- | Create a new 'Coercion' by composing the two given 'Coercion's transitively.
mkTransCo :: Coercion -> Coercion -> Coercion
-- See Note [Don't optimize mkTransCo]
mkTransCo co1 co2
  | Pair s1 _s2 <- coercionKind co1
  , Pair _t1 t2 <- coercionKind co2
  , s1 `eqType` t2
  = ASSERT( _s2 `eqType` _t1 )
    Refl s1
mkTransCo co1 co2     = TransCo co1 co2

mkNthCo :: Int -> Coercion -> Coercion
mkNthCo n co
  | TyCoArg co' <- mkNthCoArg n co
  = co'
  | otherwise
  = pprPanic "mkNthCo" (ppr co)

mkNthCoArg :: Int -> Coercion -> CoercionArg
mkNthCoArg n (Refl ty) = ASSERT( ok_tc_app ty n )
                         liftSimply $ tyConAppArgN n ty
mkNthCoArg n co
  | Just (tv1, _) <- splitForAllTy_maybe ty1
  , Just (tv2, _) <- splitForAllTy_maybe ty2
  , tyVarKind tv1 `eqType` tyVarKind tv2
  , n == 0
  = liftSimply (tyVarKind tv1)

  | Just (_tc1, tys1) <- splitTyConApp_maybe ty1
  , Just (_tc2, tys2) <- splitTyConApp_maybe ty2
  , ASSERT( n < length tys1 && n < length tys2 )
    (tys1 !! n) `eqType` (tys2 !! n)
  = liftSimply (tys1 !! n)

  | otherwise
  = TyCoArg $ NthCo n co
  where
    Pair ty1 ty2 = coercionKind co

ok_tc_app :: Type -> Int -> Bool
ok_tc_app ty n
  | Just (_, tys) <- splitTyConApp_maybe ty
  = tys `lengthExceeds` n
  | isForAllTy ty  -- nth:0 pulls out a kind coercion from a hetero forall
  = n == 0
  | otherwise
  = False

mkLRCo :: LeftOrRight -> Coercion -> Coercion
mkLRCo lr (Refl ty) = Refl (pickLR lr (splitAppTy ty))
mkLRCo lr co    
  | ty1 `eqType` ty2
  = Refl ty1
  | otherwise
  = LRCo lr co
  where Pair ty1 ty2 = (pickLR lr . splitAppTy) <$> coercionKind co

-- | Instantiates a 'Coercion'.
mkInstCo :: Coercion -> CoercionArg -> Coercion
mkInstCo co arg = let result = InstCo co arg
                      Pair ty1 ty2 = coercionKind result in
                  if ty1 `eqType` ty2
                  then Refl ty1
                  else result

-- See Note [Don't optimize mkCoherenceCo]
mkCoherenceCo :: Coercion -> Coercion -> Coercion
mkCoherenceCo co1 co2     = let result = CoherenceCo co1 co2
                                Pair ty1 ty2 = coercionKind result in
                            if ty1 `eqType` ty2
                            then Refl ty1
                            else result

-- | A CoherenceCo c1 c2 applies the coercion c2 to the left-hand type
-- in the kind of c1. This function uses sym to get the coercion on the 
-- right-hand type of c1. Thus, if c1 :: s ~ t, then mkCoherenceRightCo c1 c2
-- has the kind (s ~ (t |> c2))
--   down through type constructors.
mkCoherenceRightCo :: Coercion -> Coercion -> Coercion
mkCoherenceRightCo c1 c2 = mkSymCo (mkCoherenceCo (mkSymCo c1) c2)

-- | An explictly directed synonym of mkCoherenceCo
mkCoherenceLeftCo :: Coercion -> Coercion -> Coercion
mkCoherenceLeftCo = mkCoherenceCo

infixl 5 `mkCoherenceCo` 
infixl 5 `mkCoherenceRightCo`
infixl 5 `mkCoherenceLeftCo`

mkKindCo :: Coercion -> Coercion
mkKindCo (Refl ty) = Refl (typeKind ty)
mkKindCo co
  | Pair ty1 ty2 <- coercionKind co
  , typeKind ty1 `eqType` typeKind ty2
  = Refl (typeKind ty1)
  | otherwise
  = KindCo co
\end{code}

%************************************************************************
%*                                                                      *
   ForAllCoBndr
%*                                                                      *
%************************************************************************

\begin{code}

-- | Makes homogeneous ForAllCoBndr, choosing between TyHomo and CoHomo
-- based on the nature of the TyCoVar
mkHomoCoBndr :: TyCoVar -> ForAllCoBndr
mkHomoCoBndr v
  | isTyVar v = TyHomo v
  | otherwise = CoHomo v

getHomoVar :: ForAllCoBndr -> TyCoVar
getHomoVar cobndr
  | Just v <- getHomoVar_maybe cobndr = v
  | otherwise                          = pprPanic "getHomoVar" (ppr cobndr)

getHomoVar_maybe :: ForAllCoBndr -> Maybe TyCoVar
getHomoVar_maybe (TyHomo tv) = Just tv
getHomoVar_maybe (CoHomo cv) = Just cv
getHomoVar_maybe _           = Nothing

splitHeteroCoBndr_maybe :: ForAllCoBndr -> Maybe (Coercion, TyCoVar, TyCoVar)
splitHeteroCoBndr_maybe (TyHetero eta tv1 tv2 _) = Just (eta, tv1, tv2)
splitHeteroCoBndr_maybe (CoHetero eta cv1 cv2)   = Just (eta, cv1, cv2)
splitHeteroCoBndr_maybe _                        = Nothing

isHomoCoBndr :: ForAllCoBndr -> Bool
isHomoCoBndr (TyHomo {}) = True
isHomoCoBndr (CoHomo {}) = True
isHomoCoBndr _           = False

getHeteroKindCo :: ForAllCoBndr -> Coercion
getHeteroKindCo (TyHetero eta _ _ _) = eta
getHeteroKindCo (CoHetero eta _ _) = eta
getHeteroKindCo cobndr = pprPanic "getHeteroKindCo" (ppr cobndr)

mkTyHeteroCoBndr :: Coercion -> TyVar -> TyVar -> CoVar -> ForAllCoBndr
mkTyHeteroCoBndr h tv1 tv2 cv
  = ASSERT( _hty1 `eqType` (tyVarKind tv1) )
    ASSERT( _hty2 `eqType` (tyVarKind tv2) )
    ASSERT( coVarKind cv `eqType` (mkCoercionType (mkOnlyTyVarTy tv1) (mkOnlyTyVarTy tv2)) )
    TyHetero h tv1 tv2 cv
    where Pair _hty1 _hty2 = coercionKind h

mkCoHeteroCoBndr :: Coercion -> CoVar -> CoVar -> ForAllCoBndr
mkCoHeteroCoBndr h cv1 cv2
  = ASSERT( _hty1 `eqType` (coVarKind cv1) )
    ASSERT( _hty2 `eqType` (coVarKind cv2) )
    CoHetero h cv1 cv2
    where Pair _hty1 _hty2 = coercionKind h

-------------------------------

-- like mkKindCo, but aggressively & recursively optimizes to avoid using
-- a KindCo constructor.
promoteCoercion :: Coercion -> Coercion

-- First cases handles anything that should yield refl. The ASSERT( False )s throughout
-- are these cases explicitly, but they should never fire.
promoteCoercion co
  | Pair ty1 ty2 <- coercionKind co
  , (typeKind ty1) `eqType` (typeKind ty2)
  = mkReflCo (typeKind ty1)

-- These should never return refl.
promoteCoercion (Refl ty) = ASSERT( False ) mkReflCo (typeKind ty)
promoteCoercion g@(TyConAppCo tc args)
  | Just co' <- instCoercions (mkReflCo (tyConKind tc)) args
  = co'
  | otherwise
  = mkKindCo g
promoteCoercion g@(AppCo co arg)
  | Just co' <- instCoercion (promoteCoercion co) arg
  = co'
  | otherwise
  = mkKindCo g
promoteCoercion (ForAllCo _ _)     = ASSERT( False ) mkReflCo liftedTypeKind
promoteCoercion g@(CoVarCo {})     = mkKindCo g
promoteCoercion g@(AxiomInstCo {}) = mkKindCo g
promoteCoercion g@(UnsafeCo {})    = mkKindCo g
promoteCoercion (SymCo co)         = mkSymCo (promoteCoercion co)
promoteCoercion (TransCo co1 co2)  = mkTransCo (promoteCoercion co1)
                                               (promoteCoercion co2)
promoteCoercion g@(NthCo n co)
  | Just (_, args) <- splitTyConAppCo_maybe co
  , n < length args
  = case args !! n of
      TyCoArg co1 -> promoteCoercion co1
      CoCoArg _ _ -> pprPanic "promoteCoercion" (ppr g)
  | Just _ <- splitForAllCo_maybe co
  , n == 0
  = ASSERT( False ) mkReflCo liftedTypeKind
  | otherwise
  = mkKindCo g
promoteCoercion g@(LRCo lr co)
  | Just (lco, rarg) <- splitAppCo_maybe co
  = case lr of
      CLeft  -> promoteCoercion lco
      CRight -> case rarg of
        TyCoArg co1 -> promoteCoercion co1
        CoCoArg _ _ -> pprPanic "promoteCoercion" (ppr g)
  | otherwise
  = mkKindCo g
promoteCoercion (InstCo _ _)      = ASSERT( False ) mkReflCo liftedTypeKind
promoteCoercion (CoherenceCo g h) = (mkSymCo h) `mkTransCo` promoteCoercion g
promoteCoercion (KindCo _)        = ASSERT( False ) mkReflCo liftedTypeKind

-- say g = promoteCoercion h. Then, instCoercion g w yields Just g',
-- where g' = promoteCoercion (h w)
-- fails if this is not possible, if g coerces between a forall and an ->
instCoercion :: Coercion -> CoercionArg -> Maybe Coercion
instCoercion g w
  | isForAllTy ty1 && isForAllTy ty2
  = Just $ mkInstCo g w
  | isFunTy ty1 && isFunTy ty2
  = Just $ mkNthCo 1 g -- extract result type, which is the 2nd argument to (->)
  | otherwise -- one forall, one funty...
  = Nothing
  where
    Pair ty1 ty2 = coercionKind g

instCoercions :: Coercion -> [CoercionArg] -> Maybe Coercion
instCoercions = foldM instCoercion

-- | Creates a new coercion with both of its types casted by different casts
-- castCoercionKind g h1 h2, where g :: t1 ~ t2, has type (t1 |> h1) ~ (t2 |> h2)
castCoercionKind :: Coercion -> Coercion -> Coercion -> Coercion
castCoercionKind g h1 h2 = g `mkCoherenceLeftCo` h1 `mkCoherenceRightCo` h2

-- See note [Newtype coercions] in TyCon

-- | Create a coercion constructor (axiom) suitable for the given
--   newtype 'TyCon'. The 'Name' should be that of a new coercion
--   'CoAxiom', the 'TyVar's the arguments expected by the @newtype@ and
--   the type the appropriate right hand side of the @newtype@, with
--   the free variables a subset of those 'TyVar's.
mkNewTypeCo :: Name -> TyCon -> [TyVar] -> Type -> CoAxiom Unbranched
mkNewTypeCo name tycon tvs rhs_ty
  = CoAxiom { co_ax_unique   = nameUnique name
            , co_ax_name     = name
            , co_ax_implicit = True  -- See Note [Implicit axioms] in TyCon
            , co_ax_tc       = tycon
            , co_ax_branches = FirstBranch branch }
  where branch = CoAxBranch { cab_loc = getSrcSpan name
                            , cab_tvs = tvs
                            , cab_lhs = mkTyCoVarTys tvs
                            , cab_rhs = rhs_ty }

mkPiCos :: [Var] -> Coercion -> Coercion
mkPiCos vs co = foldr mkPiCo co vs

mkPiCo  :: Var -> Coercion -> Coercion
mkPiCo v co | isTyVar v = mkForAllCo_TyHomo v co
            | isCoVar v = mkForAllCo_CoHomo v co
            | otherwise = mkFunCo (mkReflCo (varType v)) co

-- mkCoCast (c :: s1 ~# t1) (g :: (s1 ~# s2) ~# (t1 ~# t2)) :: t2 ~# t2
mkCoCast :: Coercion -> Coercion -> Coercion
-- (mkCoCast (c :: s1 ~# t1) (g :: (s1 ~# t1) ~# (s2 ~# t2)
mkCoCast c g
  = mkSymCo g1 `mkTransCo` c `mkTransCo` g2
  where
       -- g  :: (s1 ~# s2) ~# (t1 ~#  t2)
       -- g1 :: s1 ~# t1
       -- g2 :: s2 ~# t2
    [_reflk1, _reflk2, TyCoArg g1, TyCoArg g2] = decomposeCo 4 g
            -- Remember, (~#) :: forall k1 k2. k1 -> k2 -> *
            -- so it takes *four* arguments, not two
\end{code}

%************************************************************************
%*                                                                      *
   CoercionArgs
%*                                                                      *
%************************************************************************

\begin{code}
mkTyCoArg :: Coercion -> CoercionArg
mkTyCoArg = TyCoArg

mkCoCoArg :: Coercion -> Coercion -> CoercionArg
mkCoCoArg = CoCoArg

isTyCoArg :: CoercionArg -> Bool
isTyCoArg (TyCoArg _) = True
isTyCoArg _           = False

stripTyCoArg :: CoercionArg -> Coercion
stripTyCoArg (TyCoArg co) = co
stripTyCoArg arg          = pprPanic "stripTyCoArg" (ppr arg)

stripCoCoArg :: CoercionArg -> Pair Coercion
stripCoCoArg (CoCoArg co1 co2) = Pair co1 co2
stripCoCoArg arg               = pprPanic "stripCoCoArg" (ppr arg)

splitCoCoArg_maybe :: CoercionArg -> Maybe (Coercion, Coercion)
splitCoCoArg_maybe (TyCoArg _)     = Nothing
splitCoCoArg_maybe (CoCoArg c1 c2) = Just (c1, c2)

-- | Makes a suitable CoercionArg representing the passed-in variable
-- during a lifting-like substitution
mkCoArgForVar :: TyCoVar -> CoercionArg
mkCoArgForVar v
  | isTyVar v = TyCoArg $ mkReflCo $ mkOnlyTyVarTy v
  | otherwise = CoCoArg (mkCoVarCo v) (mkCoVarCo v)
\end{code}

%************************************************************************
%*									*
            Newtypes
%*									*
%************************************************************************

\begin{code}
instNewTyCon_maybe :: TyCon -> [Type] -> Maybe (Type, Coercion)
-- ^ If @co :: T ts ~ rep_ty@ then:
--
-- > instNewTyCon_maybe T ts = Just (rep_ty, co)
-- Checks for a newtype, and for being saturated
instNewTyCon_maybe tc tys
  | Just (tvs, ty, co_tc) <- unwrapNewTyCon_maybe tc  -- Check for newtype
  , tys `lengthIs` tyConArity tc                      -- Check saturated
  = Just (substTyWith tvs tys ty, mkUnbranchedAxInstCo co_tc tys)
  | otherwise
  = Nothing

splitNewTypeRepCo_maybe :: Type -> Maybe (Type, Coercion)  
-- ^ Sometimes we want to look through a @newtype@ and get its associated coercion.
-- This function only strips *one layer* of @newtype@ off, so the caller will usually call
-- itself recursively. If
--
-- > splitNewTypeRepCo_maybe ty = Just (ty', co)
--
-- then  @co : ty ~ ty'@.  The function returns @Nothing@ for non-@newtypes@, 
-- or unsaturated applications
splitNewTypeRepCo_maybe ty 
  | Just ty' <- coreView ty 
  = splitNewTypeRepCo_maybe ty'
splitNewTypeRepCo_maybe (TyConApp tc tys)
  = instNewTyCon_maybe tc tys
splitNewTypeRepCo_maybe _
  = Nothing

topNormaliseNewType :: Type -> Maybe (Type, Coercion)
topNormaliseNewType ty
  = case topNormaliseNewTypeX emptyNameSet ty of
      Just (_, co, ty) -> Just (ty, co)
      Nothing          -> Nothing

topNormaliseNewTypeX :: NameSet -> Type -> Maybe (NameSet, Coercion, Type)
topNormaliseNewTypeX rec_nts ty
  | Just ty' <- coreView ty         -- Expand predicates and synonyms
  = topNormaliseNewTypeX rec_nts ty'

topNormaliseNewTypeX rec_nts (TyConApp tc tys)
  | Just (rep_ty, co) <- instNewTyCon_maybe tc tys
  , not (tc_name `elemNameSet` rec_nts)  -- See Note [Expanding newtypes] in Type
  = case topNormaliseNewTypeX rec_nts' rep_ty of
       Nothing                       -> Just (rec_nts', co,                 rep_ty)
       Just (rec_nts', co', rep_ty') -> Just (rec_nts', co `mkTransCo` co', rep_ty')
  where
    tc_name = tyConName tc
    rec_nts' | isRecursiveTyCon tc = addOneToNameSet rec_nts tc_name
             | otherwise	   = rec_nts

topNormaliseNewTypeX _ _ = Nothing
\end{code}
%************************************************************************
%*									*
                   Comparison of coercions
%*                                                                      *
%************************************************************************

\begin{code}

-- | Syntactic equality of coercions
eqCoercion :: Coercion -> Coercion -> Bool
eqCoercion c1 c2 = isEqual $ cmpCoercion c1 c2
  
-- | Compare two 'Coercion's, with respect to an RnEnv2
eqCoercionX :: RnEnv2 -> Coercion -> Coercion -> Bool
eqCoercionX env c1 c2 = isEqual $ cmpCoercionX env c1 c2

-- | Substitute within several 'Coercion's
cmpCoercion :: Coercion -> Coercion -> Ordering
cmpCoercion c1 c2 = cmpCoercionX rn_env c1 c2
  where rn_env = mkRnEnv2 (mkInScopeSet (tyCoVarsOfCo c1 `unionVarSet` tyCoVarsOfCo c2))

cmpCoercionX :: RnEnv2 -> Coercion -> Coercion -> Ordering
cmpCoercionX env (Refl ty1)                   (Refl ty2) = cmpTypeX env ty1 ty2
cmpCoercionX env (TyConAppCo tc1 args1)       (TyConAppCo tc2 args2)
  = (tc1 `cmpTc` tc2) `thenCmp` cmpCoercionArgsX env args1 args2
cmpCoercionX env (AppCo co1 arg1)             (AppCo co2 arg2)
  = cmpCoercionX env co1 co2 `thenCmp` cmpCoercionArgX env arg1 arg2
cmpCoercionX env (ForAllCo cobndr1 co1)       (ForAllCo cobndr2 co2)
  = cmpCoBndrX env cobndr1 cobndr2 `thenCmp`
    cmpCoercionX (rnCoBndr2 env cobndr1 cobndr2) co1 co2
cmpCoercionX env (CoVarCo cv1)                (CoVarCo cv2)
  = rnOccL env cv1 `compare` rnOccR env cv2
cmpCoercionX env (AxiomInstCo ax1 ind1 args1) (AxiomInstCo ax2 ind2 args2)
  = (ax1 `cmpCoAx` ax2) `thenCmp`
    (ind1 `compare` ind2) `thenCmp`
    cmpCoercionArgsX env args1 args2
cmpCoercionX env (UnsafeCo tyl1 tyr1)         (UnsafeCo tyl2 tyr2)
  = cmpTypeX env tyl1 tyl2 `thenCmp` cmpTypeX env tyr1 tyr2
cmpCoercionX env (SymCo co1)                  (SymCo co2)
  = cmpCoercionX env co1 co2
cmpCoercionX env (TransCo col1 cor1)          (TransCo col2 cor2)
  = cmpCoercionX env col1 col2 `thenCmp` cmpCoercionX env cor1 cor2
cmpCoercionX env (NthCo n1 co1)               (NthCo n2 co2)
  = (n1 `compare` n2) `thenCmp` cmpCoercionX env co1 co2
cmpCoercionX env (InstCo co1 arg1)            (InstCo co2 arg2)
  = cmpCoercionX env co1 co2 `thenCmp` cmpCoercionArgX env arg1 arg2
cmpCoercionX env (CoherenceCo col1 cor1)      (CoherenceCo col2 cor2)
  = cmpCoercionX env col1 col2 `thenCmp` cmpCoercionX env cor1 cor2
cmpCoercionX env (KindCo co1)                 (KindCo co2)
  = cmpCoercionX env co1 co2

-- Deal with the rest, in constructor order
-- Refl < TyConAppCo < AppCo < ForAllCo < CoVarCo < AxiomInstCo <
--  UnsafeCo < SymCo < TransCo < NthCo < LRCo < InstCo < CoherenceCo < KindCo
cmpCoercionX _ co1 co2
  = (get_rank co1) `compare` (get_rank co2)
  where get_rank :: Coercion -> Int
        get_rank (Refl {})        = 0
        get_rank (TyConAppCo {})  = 1
        get_rank (AppCo {})       = 2
        get_rank (ForAllCo {})    = 3
        get_rank (CoVarCo {})     = 4
        get_rank (AxiomInstCo {}) = 5
        get_rank (UnsafeCo {})    = 6
        get_rank (SymCo {})       = 7
        get_rank (TransCo {})     = 8
        get_rank (NthCo {})       = 9
        get_rank (LRCo {})        = 10
        get_rank (InstCo {})      = 11
        get_rank (CoherenceCo {}) = 12
        get_rank (KindCo {})      = 13

eqCoercionArg :: CoercionArg -> CoercionArg -> Bool
eqCoercionArg arg1 arg2 = isEqual $ cmpCoercionArgX rn_env arg1 arg2
  where
    rn_env = mkRnEnv2 (mkInScopeSet (tyCoVarsOfCoArg arg1 `unionVarSet`
                                     tyCoVarsOfCoArg arg2))


cmpCoercionArgX :: RnEnv2 -> CoercionArg -> CoercionArg -> Ordering
cmpCoercionArgX env (TyCoArg co1)       (TyCoArg co2)
  = cmpCoercionX env co1 co2
cmpCoercionArgX env (CoCoArg col1 cor1) (CoCoArg col2 cor2)
  = cmpCoercionX env col1 col2 `thenCmp` cmpCoercionX env cor1 cor2
cmpCoercionArgX _ (TyCoArg {}) (CoCoArg {}) = LT
cmpCoercionArgX _ (CoCoArg {}) (TyCoArg {}) = GT

cmpCoercionArgsX :: RnEnv2 -> [CoercionArg] -> [CoercionArg] -> Ordering
cmpCoercionArgsX _ [] [] = EQ
cmpCoercionArgsX env (arg1:args1) (arg2:args2)
  = cmpCoercionArgX env arg1 arg2 `thenCmp` cmpCoercionArgsX env args1 args2
cmpCoercionArgsX _ [] _  = LT
cmpCoercionArgsX _ _  [] = GT

cmpCoAx :: CoAxiom a -> CoAxiom b -> Ordering
cmpCoAx ax1 ax2 = (coAxiomUnique ax1) `compare` (coAxiomUnique ax2)

cmpCoBndrX :: RnEnv2 -> ForAllCoBndr -> ForAllCoBndr -> Ordering
cmpCoBndrX env (TyHomo tv1) (TyHomo tv2)
  = cmpTypeX env (tyVarKind tv1) (tyVarKind tv2)
cmpCoBndrX env (TyHetero co1 tvl1 tvr1 cv1) (TyHetero co2 tvl2 tvr2 cv2)
  = cmpCoercionX env co1 co2 `thenCmp`
    cmpTypeX env (tyVarKind tvl1) (tyVarKind tvl2) `thenCmp`
    cmpTypeX env (tyVarKind tvr1) (tyVarKind tvr2) `thenCmp`
    cmpTypeX env (coVarKind cv1)  (coVarKind cv2)
cmpCoBndrX env (CoHomo cv1) (CoHomo cv2)
  = cmpTypeX env (coVarKind cv1) (coVarKind cv2)
cmpCoBndrX env (CoHetero co1 cvl1 cvr1) (CoHetero co2 cvl2 cvr2)
  = cmpCoercionX env co1 co2 `thenCmp`
    cmpTypeX env (coVarKind cvl1) (coVarKind cvl2) `thenCmp`
    cmpTypeX env (coVarKind cvr1) (coVarKind cvr2)
cmpCoBndrX _ cobndr1 cobndr2
  = (get_rank cobndr1) `compare` (get_rank cobndr2)
  where get_rank :: ForAllCoBndr -> Int
        get_rank (TyHomo {})   = 0
        get_rank (TyHetero {}) = 1
        get_rank (CoHomo {})   = 2
        get_rank (CoHetero {}) = 3

rnCoBndr2 :: RnEnv2 -> ForAllCoBndr -> ForAllCoBndr -> RnEnv2
rnCoBndr2 env cobndr1 cobndr2
  = foldl2 rnBndr2 env (coBndrVars cobndr1) (coBndrVars cobndr2)
\end{code}

%************************************************************************
%*									*
                   "Lifting" substitution
	   [(TyCoVar,CoercionArg)] -> Type -> Coercion
%*                                                                      *
%************************************************************************

Note [Lifting Contexts]
~~~~~~~~~~~~~~~~~~~~~~~
Say we have an expression like this, where K is a constructor of the type
T:

case (K a b |> co) of ...

The scrutinee is not an application of a constructor -- it is a cast. Thus,
we want to be able to push the coercion inside the arguments to K (a and b,
in this case) so that the top-level structure of the scrutinee is a
constructor application. In the presence of kind coercions, this is a bit
of a hairy operation. So, we refer you to the paper introducing kind coercions,
available at www.cis.upenn.edu/~sweirich/papers/nokinds-extended.pdf

\begin{code}
data LiftingContext = LC InScopeSet LiftCoEnv

type LiftCoEnv = VarEnv CoercionArg
     -- Maps *type variables* to *coercions* (TyCoArg) and coercion variables
     -- to pairs of coercions (CoCoArg). That's the whole point of this function!

-- See Note [Lifting Contexts]
liftCoSubstWithEx :: [TyCoVar]  -- universally quantified tycovars
                  -> [CoercionArg] -- coercions to substitute for those
                  -> [TyCoVar]  -- existentially quantified tycovars
                  -> [Type] -- types and coercions to be bound to ex vars
                  -> (Type -> Coercion, [Type]) -- (lifting function, converted ex args)
liftCoSubstWithEx univs omegas exs rhos
  = let theta = mkLiftingContext (zipEqual "liftCoSubstWithExU" univs omegas)
        psi   = extendLiftingContext theta (zipEqual "liftCoSubstWithExX" exs rhos)
    in (ty_co_subst psi, substTys (lcSubstRight psi) (mkTyCoVarTys exs))

liftCoSubstWith :: [TyCoVar] -> [CoercionArg] -> Type -> Coercion
liftCoSubstWith tvs cos ty
  = liftCoSubst (zipEqual "liftCoSubstWith" tvs cos) ty

liftCoSubst :: [(TyCoVar,CoercionArg)] -> Type -> Coercion
liftCoSubst prs ty
 | null prs  = Refl ty
 | otherwise = ty_co_subst (mkLiftingContext prs) ty

emptyLiftingContext :: InScopeSet -> LiftingContext
emptyLiftingContext in_scope = LC in_scope emptyVarEnv

mkLiftingContext :: [(TyCoVar,CoercionArg)] -> LiftingContext
mkLiftingContext prs = LC (mkInScopeSet (tyCoVarsOfCoArgs (map snd prs)))
                          (mkVarEnv prs)

-- See Note [Lifting Contexts]
extendLiftingContext :: LiftingContext -> [(TyCoVar,Type)] -> LiftingContext
extendLiftingContext lc [] = lc
extendLiftingContext lc@(LC in_scope env) ((v,ty):rest)
  | isTyVar v
  = let lc' = LC (in_scope `extendInScopeSetSet` tyCoVarsOfType ty)
                 (extendVarEnv env v (TyCoArg $ mkSymCo $ mkCoherenceCo
                                         (mkReflCo ty)
                                         (ty_co_subst lc (tyVarKind v))))
    in extendLiftingContext lc' rest
  | CoercionTy co <- ty
  = let (s1, s2) = coVarTypes v
        lc' = LC (in_scope `extendInScopeSetSet` tyCoVarsOfCo co)
                 (extendVarEnv env v (CoCoArg co $
                                         (mkSymCo (ty_co_subst lc s1)) `mkTransCo`
                                         co `mkTransCo`
                                         (ty_co_subst lc s2)))
    in extendLiftingContext lc' rest
  | otherwise
  = pprPanic "extendLiftingContext" (ppr v <+> ptext (sLit "|->") <+> ppr ty)

-- | The \"lifting\" operation which substitutes coercions for type
--   variables in a type to produce a coercion.
--
--   For the inverse operation, see 'liftCoMatch' 
ty_co_subst :: LiftingContext -> Type -> Coercion
ty_co_subst lc@(LC _ env) ty
  = go ty
  where
    go :: Type -> Coercion
    go ty | tyCoVarsOfType ty `isNotInDomainOf` env = mkReflCo ty
    go (TyVarTy tv)      = liftCoSubstTyVar lc tv
    go (AppTy ty1 ty2)   = mkAppCo (go ty1) (go_arg ty2)
    go (TyConApp tc tys) = mkTyConAppCo tc (map go_arg tys)
    go (FunTy ty1 ty2)   = mkFunCo (go ty1) (go ty2)
    go (ForAllTy v ty)   = let (lc', cobndr) = liftCoSubstVarBndr lc v in
                           mkForAllCo cobndr $! ty_co_subst lc' ty
    go ty@(LitTy {})     = mkReflCo ty
    go (CastTy ty co)    = castCoercionKind (go ty) (substLeftCo lc co)
                                                    (substRightCo lc co)
    go (CoercionTy co)   = pprPanic "ty_co_subst" (ppr co)

    go_arg :: Type -> CoercionArg
    go_arg (CoercionTy co) = CoCoArg (substLeftCo lc co) (substRightCo lc co)
    go_arg ty              = TyCoArg (go ty)

    isNotInDomainOf :: VarSet -> VarEnv a -> Bool
    isNotInDomainOf set env
      = noneSet (\v -> elemVarEnv v env) set

    noneSet :: (Var -> Bool) -> VarSet -> Bool
    noneSet f = foldVarSet (\v rest -> rest && (not $ f v)) True

liftCoSubstTyVar :: LiftingContext -> TyVar -> Coercion
liftCoSubstTyVar (LC _ cenv) tv
  | TyCoArg co <- lookupVarEnv_NF cenv tv
  = co
  | otherwise
  = pprPanic "liftCoSubstTyVar" (ppr tv <+> (ptext (sLit "|->")) <+>
                                 ppr (lookupVarEnv_NF cenv tv))

liftCoSubstTyCoVar :: LiftingContext -> TyCoVar -> Maybe CoercionArg
liftCoSubstTyCoVar (LC _ env) v
  = lookupVarEnv env v

liftCoSubstVarBndr :: LiftingContext -> TyCoVar
                     -> (LiftingContext, ForAllCoBndr)
liftCoSubstVarBndr = liftCoSubstVarBndrCallback ty_co_subst False

liftCoSubstVarBndrCallback :: (LiftingContext -> Type -> Coercion)
                           -> Bool -- True <=> homogenize TyHetero substs
                                   -- see Note [Normalising types] in FamInstEnv
                           -> LiftingContext -> TyCoVar
                           -> (LiftingContext, ForAllCoBndr)
liftCoSubstVarBndrCallback fun homo lc@(LC in_scope cenv) old_var
  = (LC (in_scope `extendInScopeSetList` coBndrVars cobndr) new_cenv, cobndr)
  where
    eta = fun lc (tyVarKind old_var)
    Pair k1 k2 = coercionKind eta
    new_var = uniqAway in_scope (setVarType old_var k1)

    (new_cenv, cobndr)
      | new_var == old_var
      , k1 `eqType` k2
      = (delVarEnv cenv old_var, mkHomoCoBndr old_var)

      | k1 `eqType` k2
      = (extendVarEnv cenv old_var (mkCoArgForVar new_var), mkHomoCoBndr new_var)

      | isTyVar old_var
      = let a1 = new_var
            in_scope1 = in_scope `extendInScopeSet` a1
            a2 = uniqAway in_scope1 $ setVarType new_var k2
            in_scope2 = in_scope1 `extendInScopeSet` a2
            c  = mkFreshCoVar in_scope2 (mkOnlyTyVarTy a1) (mkOnlyTyVarTy a2) 
            lifted = if homo
                     then mkCoVarCo c `mkCoherenceRightCo` mkSymCo eta
                     else mkCoVarCo c
        in
        ( extendVarEnv cenv old_var (TyCoArg lifted)
        , mkTyHeteroCoBndr eta a1 a2 c )

      | otherwise
      = let cv1 = new_var
            in_scope1 = in_scope `extendInScopeSet` cv1
            cv2 = uniqAway in_scope1 $ setVarType new_var k2
            lifted_r = if homo
                       then mkNthCo 2 eta
                            `mkTransCo` (mkCoVarCo cv2)
                            `mkTransCo` mkNthCo 3 (mkSymCo eta)
                       else mkCoVarCo cv2
        in
        ( extendVarEnv cenv old_var (CoCoArg (mkCoVarCo cv1) lifted_r)
        , mkCoHeteroCoBndr eta cv1 cv2 )

-- If [a |-> g] is in the substitution and g :: t1 ~ t2, substitute a for t1
-- If [a |-> (g1, g2)] is in the substitution, substitute a for g1
substLeftCo :: LiftingContext -> Coercion -> Coercion
substLeftCo lc co
  = substCo (lcSubstLeft lc) co

-- Ditto, but for t2 and g2
substRightCo :: LiftingContext -> Coercion -> Coercion
substRightCo lc co
  = substCo (lcSubstRight lc) co

lcSubstLeft :: LiftingContext -> TCvSubst
lcSubstLeft (LC in_scope lc_env) = liftEnvSubstLeft in_scope lc_env

lcSubstRight :: LiftingContext -> TCvSubst
lcSubstRight (LC in_scope lc_env) = liftEnvSubstRight in_scope lc_env

liftEnvSubstLeft :: InScopeSet -> LiftCoEnv -> TCvSubst
liftEnvSubstLeft = liftEnvSubst pFst

liftEnvSubstRight :: InScopeSet -> LiftCoEnv -> TCvSubst
liftEnvSubstRight = liftEnvSubst pSnd

liftEnvSubst :: (forall a. Pair a -> a) -> InScopeSet -> LiftCoEnv -> TCvSubst
liftEnvSubst fn in_scope lc_env
  = mkTCvSubst in_scope tenv cenv
  where
    (tenv0, cenv0) = partitionVarEnv isTyCoArg lc_env
    tenv           = mapVarEnv (fn . coercionKind . stripTyCoArg) tenv0
    cenv           = mapVarEnv (fn . stripCoCoArg) cenv0

-- | all types that are not coercions get lifted into TyCoArg (Refl ty)
-- a coercion (g :: t1 ~ t2) becomes (CoCoArg (Refl t1) (Refl t2)).
-- If you need to convert a Type to a CoercionArg and you are tempted to
-- use (map Refl), then you want this.
liftSimply :: Type -> CoercionArg
liftSimply (CoercionTy co)
  = let Pair t1 t2 = coercionKind co in
    CoCoArg (mkReflCo t1) (mkReflCo t2)
liftSimply ty = TyCoArg $ mkReflCo ty

\end{code}

%************************************************************************
%*									*
            Sequencing on coercions
%*									*
%************************************************************************

\begin{code}
seqCo :: Coercion -> ()
seqCo (Refl ty)             = seqType ty
seqCo (TyConAppCo tc cos)   = tc `seq` seqCoArgs cos
seqCo (AppCo co1 co2)       = seqCo co1 `seq` seqCoArg co2
seqCo (ForAllCo cobndr co)  = seqCoBndr cobndr `seq` seqCo co
seqCo (CoVarCo cv)          = cv `seq` ()
seqCo (AxiomInstCo con ind cos) = con `seq` ind `seq` seqCoArgs cos
seqCo (UnsafeCo ty1 ty2)    = seqType ty1 `seq` seqType ty2
seqCo (SymCo co)            = seqCo co
seqCo (TransCo co1 co2)     = seqCo co1 `seq` seqCo co2
seqCo (NthCo _ co)          = seqCo co
seqCo (LRCo _ co)           = seqCo co
seqCo (InstCo co arg)       = seqCo co `seq` seqCoArg arg
seqCo (CoherenceCo co1 co2) = seqCo co1 `seq` seqCo co2
seqCo (KindCo co)           = seqCo co

seqCoArg :: CoercionArg -> ()
seqCoArg (TyCoArg co)      = seqCo co
seqCoArg (CoCoArg co1 co2) = seqCo co1 `seq` seqCo co2

seqCoArgs :: [CoercionArg] -> ()
seqCoArgs []         = ()
seqCoArgs (arg:args) = seqCoArg arg `seq` seqCoArgs args

seqCoBndr :: ForAllCoBndr -> ()
seqCoBndr (TyHomo tv) = tv `seq` ()
seqCoBndr (TyHetero h tv1 tv2 cv) = seqCo h `seq` tv1 `seq` tv2 `seq` cv `seq` ()
seqCoBndr (CoHomo cv) = cv `seq` ()
seqCoBndr (CoHetero h cv1 cv2) = seqCo h `seq` cv1 `seq` cv2 `seq` ()
\end{code}


%************************************************************************
%*									*
	     The kind of a type, and of a coercion
%*									*
%************************************************************************

\begin{code}
coercionType :: Coercion -> Type
coercionType co = mkCoercionType ty1 ty2
  where Pair ty1 ty2 = coercionKind co

------------------
-- | If it is the case that
--
-- > c :: (t1 ~ t2)
--
-- i.e. the kind of @c@ relates @t1@ and @t2@, then @coercionKind c = Pair t1 t2@.

coercionKind :: Coercion -> Pair Type 
coercionKind co = go co
  where 
    go (Refl ty)            = Pair ty ty
    go (TyConAppCo tc cos)  = mkTyConApp tc <$> (sequenceA $ map coercionArgKind cos)
    go (AppCo co1 co2)      = mkAppTy <$> go co1 <*> coercionArgKind co2
    go (ForAllCo (TyHomo tv) co)            = mkForAllTy tv <$> go co
    go (ForAllCo (TyHetero _ tv1 tv2 _) co) = mkForAllTy <$> Pair tv1 tv2 <*> go co
    go (ForAllCo (CoHomo tv) co)            = mkForAllTy tv <$> go co
    go (ForAllCo (CoHetero _ cv1 cv2) co)   = mkForAllTy <$> Pair cv1 cv2 <*> go co
    go (CoVarCo cv)         = toPair $ coVarTypes cv
    go (AxiomInstCo ax ind cos)
      | CoAxBranch { cab_tvs = tvs, cab_lhs = lhs, cab_rhs = rhs } <- coAxiomNthBranch ax ind
      , Pair tys1 tys2 <- sequenceA (map coercionArgKind cos)
      = ASSERT( cos `equalLength` tvs )  -- Invariant of AxiomInstCo: cos should 
                                         -- exactly saturate the axiom branch
        Pair (substTyWith tvs tys1 (mkTyConApp (coAxiomTyCon ax) lhs))
             (substTyWith tvs tys2 rhs)
    go (UnsafeCo ty1 ty2)   = Pair ty1 ty2
    go (SymCo co)           = swap $ go co
    go (TransCo co1 co2)    = Pair (pFst $ go co1) (pSnd $ go co2)
    go g@(NthCo d co)
      | Just args1 <- tyConAppArgs_maybe ty1
      , Just args2 <- tyConAppArgs_maybe ty2
      = (!! d) <$> Pair args1 args2
     
      | d == 0
      , Just (tv1, _) <- splitForAllTy_maybe ty1
      , Just (tv2, _) <- splitForAllTy_maybe ty2
      = tyVarKind <$> Pair tv1 tv2

      | otherwise
      = pprPanic "coercionKind" (ppr g)
      where
        Pair ty1 ty2 = coercionKind co
    go (LRCo lr co)         = (pickLR lr . splitAppTy) <$> go co
    go (InstCo aco arg)     = go_app aco [arg]
    go (CoherenceCo g h)    = let Pair ty1 ty2 = go g in
                              Pair (mkCastTy ty1 h) ty2
    go (KindCo co)          = typeKind <$> go co

    go_app :: Coercion -> [CoercionArg] -> Pair Type
    -- Collect up all the arguments and apply all at once
    -- See Note [Nested InstCos]
    go_app (InstCo co arg) args = go_app co (arg:args)
    go_app co              args = applyTys <$> go co <*> (sequenceA $ map coercionArgKind args)

coercionArgKind :: CoercionArg -> Pair Type
coercionArgKind (TyCoArg co)      = coercionKind co
coercionArgKind (CoCoArg co1 co2) = Pair (CoercionTy co1) (CoercionTy co2)

-- | Apply 'coercionKind' to multiple 'Coercion's
coercionKinds :: [Coercion] -> Pair [Type]
coercionKinds tys = sequenceA $ map coercionKind tys
\end{code}

Note [Nested InstCos]
~~~~~~~~~~~~~~~~~~~~~
In Trac #5631 we found that 70% of the entire compilation time was
being spent in coercionKind!  The reason was that we had
   (g @ ty1 @ ty2 .. @ ty100)    -- The "@s" are InstCos
where 
   g :: forall a1 a2 .. a100. phi
If we deal with the InstCos one at a time, we'll do this:
   1.  Find the kind of (g @ ty1 .. @ ty99) : forall a100. phi'
   2.  Substitute phi'[ ty100/a100 ], a single tyvar->type subst
But this is a *quadratic* algorithm, and the blew up Trac #5631.
So it's very important to do the substitution simultaneously.

cf Type.applyTys (which in fact we call here)


\begin{code}
applyCo :: Type -> Coercion -> Type
-- Gives the type of (e co) where e :: (a~b) => ty
applyCo ty co | Just ty' <- coreView ty = applyCo ty' co
applyCo (ForAllTy cv ty) co = substTyWith [cv] [CoercionTy co] ty
applyCo (FunTy _ ty)     _  = ty
applyCo _                _  = panic "applyCo"
\end{code}

Utility function, needed in DsBinds:

\begin{code}
extendTCvSubstAndInScope :: TCvSubst -> CoVar -> Coercion -> TCvSubst
-- Also extends the in-scope set
extendTCvSubstAndInScope (TCvSubst in_scope tenv cenv) cv co
  = TCvSubst (in_scope `extendInScopeSetSet` tyCoVarsOfCo co)
             tenv
             (extendVarEnv cenv cv co)
\end{code}<|MERGE_RESOLUTION|>--- conflicted
+++ resolved
@@ -256,16 +256,9 @@
                                  pprCo co <+> ppr_arg TyConPrec arg
 ppr_co p co@(ForAllCo {})      = ppr_forall_co p co
 ppr_co _ (CoVarCo cv)          = parenSymOcc (getOccName cv) (ppr cv)
-<<<<<<< HEAD
 ppr_co p (AxiomInstCo con index args)
-  = angleBrackets (pprPrefixApp p 
-                    (ppr (getName con) <> brackets (ppr index))
-                    (map (ppr_arg TyConPrec) args))
-=======
-ppr_co p (AxiomInstCo con index cos)
   = pprPrefixApp p (ppr (getName con) <> brackets (ppr index))
-                   (map (ppr_co TyConPrec) cos)
->>>>>>> e6128759
+                   (map (ppr_arg TyConPrec) cos)
 
 ppr_co p co@(TransCo {}) = maybeParen p FunPrec $
                            case trans_co_list co [] of

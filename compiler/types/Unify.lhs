%
% (c) The University of Glasgow 2006
%

\begin{code}
<<<<<<< HEAD
{-# LANGUAGE ScopedTypeVariables #-}
=======
{-# LANGUAGE CPP #-}
{-# OPTIONS_GHC -fno-warn-tabs #-}
-- The above warning supression flag is a temporary kludge.
-- While working on this module you are encouraged to remove it and
-- detab the module (please do the detabbing in a separate patch). See
--     http://ghc.haskell.org/trac/ghc/wiki/Commentary/CodingStyle#TabsvsSpaces
-- for details
>>>>>>> 2070a8f3

module Unify ( 
        -- Matching of types: 
        --      the "tc" prefix indicates that matching always
        --      respects newtypes (rather than looking through them)
        MatchEnv(..),

        tcMatchTy, tcMatchTys, tcMatchTyX, 
        ruleMatchTyX, tcMatchPreds,

        tcMatchCo, tcMatchCos, tcMatchCoX, ruleMatchCoX,

        typesCantMatch,

        -- Side-effect free unification
<<<<<<< HEAD
        tcUnifyTys, BindFlag(..),
        niFixTCvSubst, niSubstTvSet,

        UnifyResult, UnifyResultM(..),
=======
        tcUnifyTy, tcUnifyTys, BindFlag(..),
>>>>>>> 2070a8f3

        -- Matching a type against a lifted type (coercion)
        liftCoMatch,

        tcUnifyTysFG
   ) where

#include "HsVersions.h"

import Var
import VarEnv
import VarSet
import Kind
import Type hiding ( getTvSubstEnv )
import Coercion
import TyCon
import TyCoRep hiding ( getTvSubstEnv, getCvSubstEnv )
import Util
import Pair
import Outputable
import FastString
import Unique

import Control.Monad
import Control.Applicative (Applicative(..), Alternative(..))
\end{code}


%************************************************************************
%*                                                                      *
                Matching
%*                                                                      *
%************************************************************************


Matching is much tricker than you might think.

1. The substitution we generate binds the *template type variables*
   which are given to us explicitly.

2. We want to match in the presence of foralls; 
        e.g     (forall a. t1) ~ (forall b. t2)

   That is what the RnEnv2 is for; it does the alpha-renaming
   that makes it as if a and b were the same variable.
   Initialising the RnEnv2, so that it can generate a fresh
   binder when necessary, entails knowing the free variables of
   both types.

3. We must be careful not to bind a template type variable to a
   locally bound variable.  E.g.
        (forall a. x) ~ (forall b. b)
   where x is the template type variable.  Then we do not want to
   bind x to a/b!  This is a kind of occurs check.
   The necessary locals accumulate in the RnEnv2.


\begin{code}
-- avoid rewriting boilerplate by overloading:
class Unifiable t where
  match :: MatchEnv -> TvSubstEnv -> CvSubstEnv
        -> t -> t -> Maybe (TvSubstEnv, CvSubstEnv)
  unify :: t -> t -> UM ()
  tyCoVarsOf   :: t -> TyCoVarSet
  tyCoVarsOf_s :: [t] -> TyCoVarSet

instance Unifiable Type where
  match = match_ty
  unify = unify_ty
  tyCoVarsOf = tyCoVarsOfType
  tyCoVarsOf_s = tyCoVarsOfTypes

instance Unifiable Coercion where
  match = match_co
  unify = unify_co
  tyCoVarsOf = tyCoVarsOfCo
  tyCoVarsOf_s = tyCoVarsOfCos

instance Unifiable CoercionArg where
  match = match_co_arg
  unify = unify_co_arg
  tyCoVarsOf = tyCoVarsOfCoArg
  tyCoVarsOf_s = tyCoVarsOfCoArgs

data MatchEnv
  = ME  { me_tmpls :: VarSet    -- Template variables
        , me_env   :: RnEnv2    -- Renaming envt for nested foralls
        }                       --   In-scope set includes template variables
    -- Nota Bene: MatchEnv isn't specific to Types.  It is used
    --            for matching terms and coercions as well as types

tcMatch :: Unifiable t
        => TyCoVarSet     -- Template tyvars
        -> t              -- Template
        -> t              -- Target
        -> Maybe TCvSubst -- One-shot; in principle the template
                          -- variables could be free in the target

tcMatch tmpls ty1 ty2
  = case match menv emptyTvSubstEnv emptyCvSubstEnv ty1 ty2 of
        Just (tv_env, cv_env) -> Just (TCvSubst in_scope tv_env cv_env)
        Nothing               -> Nothing
  where
    menv     = ME { me_tmpls = tmpls, me_env = mkRnEnv2 in_scope }
    in_scope = mkInScopeSet (tmpls `unionVarSet` tyCoVarsOf ty2)
        -- We're assuming that all the interesting 
        -- tyvars in tys1 are in tmpls

tcMatchTy :: TyCoVarSet -> Type -> Type -> Maybe TCvSubst
tcMatchTy = tcMatch

tcMatchCo :: TyCoVarSet -> Coercion -> Coercion -> Maybe TCvSubst
tcMatchCo = tcMatch

tcMatches :: Unifiable t
          => TyCoVarSet     -- Template tyvars
          -> [t]            -- Template
          -> [t]            -- Target
          -> Maybe TCvSubst -- One-shot; in principle the template
                            -- variables could be free in the target

tcMatches tmpls tys1 tys2
  = case match_list menv emptyTvSubstEnv emptyCvSubstEnv tys1 tys2 of
        Just (tv_env, cv_env) -> Just (TCvSubst in_scope tv_env cv_env)
        Nothing               -> Nothing
  where
    menv     = ME { me_tmpls = tmpls, me_env = mkRnEnv2 in_scope }
    in_scope = mkInScopeSet (tmpls `unionVarSet` tyCoVarsOf_s tys2)
        -- We're assuming that all the interesting 
        -- tyvars in tys1 are in tmpls

tcMatchTys :: TyCoVarSet -> [Type] -> [Type] -> Maybe TCvSubst
tcMatchTys = tcMatches

tcMatchCos :: TyCoVarSet -> [Coercion] -> [Coercion] -> Maybe TCvSubst
tcMatchCos = tcMatches

-- This is similar, but extends a substitution
tcMatchX :: Unifiable t
         => TyCoVarSet          -- Template tyvars
         -> TCvSubst            -- Substitution to extend
         -> t                   -- Template
         -> t                   -- Target
         -> Maybe TCvSubst
tcMatchX tmpls (TCvSubst in_scope tv_env cv_env) ty1 ty2
  = case match menv tv_env cv_env ty1 ty2 of
        Just (tv_env, cv_env) -> Just (TCvSubst in_scope tv_env cv_env)
        Nothing               -> Nothing
  where
    menv = ME {me_tmpls = tmpls, me_env = mkRnEnv2 in_scope}

tcMatchTyX :: TyCoVarSet -> TCvSubst -> Type -> Type -> Maybe TCvSubst
tcMatchTyX = tcMatchX

tcMatchCoX :: TyCoVarSet -> TCvSubst -> Coercion -> Coercion -> Maybe TCvSubst
tcMatchCoX = tcMatchX

tcMatchPreds
        :: [TyVar]                      -- Bind these
        -> [PredType] -> [PredType]
        -> Maybe (TvSubstEnv, CvSubstEnv)
tcMatchPreds tmpls ps1 ps2
  = match_list menv emptyTvSubstEnv emptyCvSubstEnv ps1 ps2
  where
    menv = ME { me_tmpls = mkVarSet tmpls, me_env = mkRnEnv2 in_scope_tyvars }
    in_scope_tyvars = mkInScopeSet (tyCoVarsOfTypes ps1 `unionVarSet` tyCoVarsOfTypes ps2)

-- This one is called from the expression matcher, which already has a MatchEnv in hand
ruleMatchTyX :: MatchEnv 
         -> TvSubstEnv          -- type substitution to extend
         -> CvSubstEnv          -- coercion substitution to extend
         -> Type                -- Template
         -> Type                -- Target
         -> Maybe (TvSubstEnv, CvSubstEnv)
ruleMatchTyX = match

ruleMatchCoX :: MatchEnv -> TvSubstEnv -> CvSubstEnv
             -> Type -> Type -> Maybe (TvSubstEnv, CvSubstEnv)
ruleMatchCoX = match

-- Rename for export
\end{code}

Now the internals of matching

\begin{code}
match_ty :: MatchEnv    -- For the most part this is pushed downwards
      -> TvSubstEnv     -- Substitution so far:
                        --   Domain is subset of template tyvars
                        --   Free vars of range is subset of 
                        --      in-scope set of the RnEnv2
      -> CvSubstEnv
      -> Type -> Type   -- Template and target respectively
      -> Maybe (TvSubstEnv, CvSubstEnv)

match_ty menv tsubst csubst ty1 ty2
  | Just ty1' <- coreView ty1 = match_ty menv tsubst csubst ty1' ty2
  | Just ty2' <- coreView ty2 = match_ty menv tsubst csubst ty1 ty2'

match_ty menv tsubst csubst (TyVarTy tv1) ty2
  | Just ty1' <- lookupVarEnv tsubst tv1'       -- tv1' is already bound
  = if eqTypeX (nukeRnEnvL rn_env) ty1' ty2
        -- ty1 has no locally-bound variables, hence nukeRnEnvL
    then Just (tsubst, csubst)
    else Nothing        -- ty2 doesn't match

  | tv1' `elemVarSet` me_tmpls menv
  = if any (inRnEnvR rn_env) (varSetElems (tyCoVarsOfType ty2))
    then Nothing        -- Occurs check
    else do { (tsubst1, csubst1)
                <- match_kind menv tsubst csubst (tyVarKind tv1') (typeKind ty2)
            ; return (extendVarEnv tsubst1 tv1' ty2, csubst1) }

   | otherwise  -- tv1 is not a template tyvar
   = case ty2 of
        TyVarTy tv2 | tv1' == rnOccR rn_env tv2 -> Just (tsubst, csubst)
        _                                       -> Nothing
  where
    rn_env = me_env menv
    tv1' = rnOccL rn_env tv1

match_ty menv tsubst csubst (ForAllTy tv1 ty1) (ForAllTy tv2 ty2) 
  = do { (tsubst', csubst') <- match_kind menv tsubst csubst (tyVarKind tv1) (tyVarKind tv2)
       ; match_ty menv' tsubst' csubst' ty1 ty2 }
  where         -- Use the magic of rnBndr2 to go under the binders
    menv' = menv { me_env = rnBndr2 (me_env menv) tv1 tv2 }

match_ty menv tsubst csubst (TyConApp tc1 tys1) (TyConApp tc2 tys2) 
  | tc1 == tc2 = match_list menv tsubst csubst tys1 tys2
match_ty menv tsubst csubst (FunTy ty1a ty1b) (FunTy ty2a ty2b) 
  = do { (tsubst', csubst') <- match_ty menv tsubst csubst ty1a ty2a
       ; match_ty menv tsubst' csubst' ty1b ty2b }
match_ty menv tsubst csubst (AppTy ty1a ty1b) ty2
  | Just (ty2a, ty2b) <- repSplitAppTy_maybe ty2
        -- 'repSplit' used because the tcView stuff is done above
  = do { (tsubst', csubst') <- match_ty menv tsubst csubst ty1a ty2a
       ; match_ty menv tsubst' csubst' ty1b ty2b }

match_ty _ tsubst csubst (LitTy x) (LitTy y) | x == y  = return (tsubst, csubst)

match_ty menv tsubst csubst (CastTy ty1 co1) (CastTy ty2 co2)
  = do { (tsubst', csubst') <- match_ty menv tsubst csubst ty1 ty2
       ; match_co menv tsubst' csubst' co1 co2 }

match_ty menv tsubst csubst (CoercionTy co1) (CoercionTy co2)
  = match_co menv tsubst csubst co1 co2

match_ty _ _ _ _ _
  = Nothing



--------------
match_kind :: MatchEnv -> TvSubstEnv -> CvSubstEnv -> Kind -> Kind -> Maybe (TvSubstEnv, CvSubstEnv)
-- Match the kind of the template tyvar with the kind of Type
match_kind menv tsubst csubst k1 k2
  | k2 `isSubKind` k1
  = return (tsubst, csubst)

  | otherwise
  = match menv tsubst csubst k1 k2

\end{code}

Note [Unifying with Refl]
~~~~~~~~~~~~~~~~~~~~~~~~~~~~~
Because of Refl invariant #2 (see Note [Refl invariant]), any reflexive
coercion must be constructed with Refl. This means that any of the smart
constructors for Coercions check for reflexivity and produce Refl in that
case. Because the substitution operation uses these smart constructors, *any*
coercion might become Refl after substitution. So, when matching, we must
allow for this possibility. We do so by, when the target coercion is a Refl,
trying to match the kind of the coercion with the kind of the Refl. If these
match, then the substitution produced will indeed make the substituted
coercion become Refl, as desired.

But, what to do when a CoVarCo is matched with a Refl? There are two ways a
CoVarCo can become a Refl under substitution: the underlying CoVar can be
mapped to a Refl coercion; or the types of the CoVar can end up becoming the
same, triggering the Refl invariant. This matching algorithm therefore has a
choice. If a CoVarCo is matched with a Refl, do we make a mapping from the
CoVar, or do we just unify the kinds? This choice is apparent in the ordering
of the first two clauses of match_co below. It seems that taking the second
option -- just unifying the kinds -- means strictly less work, so that is the
route I have taken. This means that the final substitution will not contain a
mapping for the CoVar in question, but that should be OK.

Note [Coercion optimizations and match_co]
~~~~~~~~~~~~~~~~~~~~~~~~~~~~~~~~~~~~~~~~~~
The algorithm in match_co must be kept carefully in sync with the
optimizations and simplifications done in the smart constructors of coercions.
We want this property: if Just subst = match co1 co2, then subst(co1) = co2.
And, we want this one: if Nothing = match co1 co2, then there exists no such
possible substitution. Because substitution uses the smart constructors,
we must account for the possibility that the structure of a coercion changes
during substitution. This isn't that hard to do, but we still must be careful
about it. For example, mkUnsafeCo sometimes produces a TyConAppCo, *not* an
UnsafeCo. So, we must allow for the possibility that an UnsafeCo will become
a TyConAppCo after substitution, and check for this case in matching.

\begin{code}

--------------
-- See Note [Coercion optimizations and match_co]
match_co :: MatchEnv -> TvSubstEnv -> CvSubstEnv
         -> Coercion -> Coercion -> Maybe (TvSubstEnv, CvSubstEnv)

 -- There are no "unification role varialbles", so if the roles don't match,
 -- fail eagerly.
match_co _ _ _ co1 co2
  | coercionRole co1 /= coercionRole co2
  = Nothing

-- From now on, assume that the roles match!

-- See Note [Unifying with Refl]
-- any coercion shape can become a refl under certain conditions:
match_co menv tsubst csubst co1 (Refl _ ty2)
  = do { let Pair tyl1 tyr1 = coercionKind co1
       ; (tsubst', csubst') <- match_ty menv tsubst csubst tyl1 ty2
       ; match_ty menv tsubst' csubst' tyr1 ty2 }

-- See Note [Unifying with Refl]
match_co menv tsubst csubst (CoVarCo cv1) co2
  | Just co1' <- lookupVarEnv csubst cv1'   -- cv1' is already bound
  = if eqCoercionX (nukeRnEnvL rn_env) co1' co2
          -- co1' has no locally-bound variables, hence nukeRnEnvL
    then Just (tsubst, csubst)
    else Nothing -- co2 doesn't match

  | cv1' `elemVarSet` me_tmpls menv
  = if any (inRnEnvR rn_env) (varSetElems (tyCoVarsOfCo co2))
    then Nothing -- occurs check
    else do { (tsubst1, csubst1) <- match_ty menv tsubst csubst (coVarKind cv1')
                                                                (coercionType co2)
            ; return (tsubst1, extendVarEnv csubst1 cv1' co2) }

  | otherwise -- cv1 is not a template covar
  = case co2 of
      CoVarCo cv2 | cv1' == rnOccR rn_env cv2 -> Just (tsubst, csubst)
      _                                       -> Nothing
  where
    rn_env = me_env menv
    cv1' = rnOccL rn_env cv1

-- Refl case already handled:
match_co menv tsubst csubst (TyConAppCo _ tc1 args1) (TyConAppCo _ tc2 args2)
  | tc1 == tc2 = match_list menv tsubst csubst args1 args2

match_co menv tsubst csubst (AppCo co1 arg1) co2
  | Just (co2, arg2) <- splitAppCo_maybe co2
  = do { (tsubst', csubst') <- match_co menv tsubst csubst co1 co2
       ; match_co_arg menv tsubst' csubst' arg1 arg2 }

match_co menv tsubst csubst (ForAllCo cobndr1 co1) (ForAllCo cobndr2 co2)
  | TyHomo tv1 <- cobndr1
  , TyHomo tv2 <- cobndr2
  = do { (tsubst', csubst') <- match_kind menv tsubst csubst (tyVarKind tv1)
                                                             (tyVarKind tv2)
       ; let menv' = menv { me_env = rnBndr2 (me_env menv) tv1 tv2 }
       ; match_co menv' tsubst' csubst' co1 co2 }
  
  | TyHetero eta1 tvl1 tvr1 cv1 <- cobndr1
  , TyHomo tv2 <- cobndr2
  = do { (tsubst1, csubst1) <- match_co menv tsubst csubst 
                                        eta1 (mkReflCo Nominal (tyVarKind tv2))
       ; (tsubst2, csubst2) <- match_kind menv tsubst1 csubst1 (tyVarKind tvl1)
                                                               (tyVarKind tvr1)
       ; let rn_env = me_env menv
             in_scope = rnInScopeSet rn_env
             homogenized = substCoWithIS in_scope
                                         [tvr1,               cv1]
                                         [mkOnlyTyVarTy tvl1, mkCoercionTy $
                                                              mkReflCo Nominal (mkOnlyTyVarTy tvl1)]
                                         co1
             menv' = menv { me_env = rnBndr2 rn_env tvl1 tv2 }
       ; match_co menv' tsubst2 csubst2 homogenized co2 }

  | TyHetero eta1 tvl1 tvr1 cv1 <- cobndr1
  , TyHetero eta2 tvl2 tvr2 cv2 <- cobndr2
  = do { (tsubst1, csubst1) <- match_co menv tsubst csubst eta1 eta2
       ; (tsubst2, csubst2) <- match_kind menv tsubst1 csubst1 (tyVarKind tvl1)
                                                               (tyVarKind tvl2)
       ; (tsubst3, csubst3) <- match_kind menv tsubst2 csubst2 (tyVarKind tvr1)
                                                               (tyVarKind tvr2)
       ; let menv' = menv { me_env = rnBndrs2 (me_env menv) [tvl1, tvr1, cv1]
                                                            [tvl2, tvr2, cv2] }
       ; match_co menv' tsubst3 csubst3 co1 co2 }

  | CoHomo cv1 <- cobndr1
  , CoHomo cv2 <- cobndr2
  = do { (tsubst', csubst') <- match_ty menv tsubst csubst (coVarKind cv1)
                                                           (coVarKind cv2)
       ; let menv' = menv { me_env = rnBndr2 (me_env menv) cv1 cv2 }
       ; match_co menv' tsubst' csubst' co1 co2 }

  | CoHetero eta1 cvl1 cvr1 <- cobndr1
  , CoHomo cv2 <- cobndr2
  = do { (tsubst1, csubst1) <- match_co menv tsubst csubst
                                        eta1 (mkReflCo Nominal (coVarKind cv2))
       ; (tsubst2, csubst2) <- match_ty menv tsubst1 csubst1 (coVarKind cvl1)
                                                             (coVarKind cvr1)
       ; let rn_env = me_env menv
             in_scope = rnInScopeSet rn_env
             homogenized = substCoWithIS in_scope
                                         [cvr1] [mkCoercionTy $ mkCoVarCo cvl1] co1
             menv' = menv { me_env = rnBndr2 rn_env cvl1 cv2 }
       ; match_co menv' tsubst2 csubst2 homogenized co2 }

  | CoHetero eta1 cvl1 cvr1 <- cobndr1
  , CoHetero eta2 cvl2 cvr2 <- cobndr2
  = do { (tsubst1, csubst1) <- match_co menv tsubst csubst eta1 eta2
       ; (tsubst2, csubst2) <- match_ty menv tsubst1 csubst1 (coVarKind cvl1)
                                                             (coVarKind cvl2)
       ; (tsubst3, csubst3) <- match_ty menv tsubst2 csubst2 (coVarKind cvr1)
                                                             (coVarKind cvr2)
       ; let menv' = menv { me_env = rnBndrs2 (me_env menv) [cvl1, cvr1]
                                                            [cvl2, cvr2] }
       ; match_co menv' tsubst3 csubst3 co1 co2 }

  -- TyHomo can't match with TyHetero, and same for Co

match_co menv tsubst csubst (AxiomInstCo ax1 ind1 args1)
                            (AxiomInstCo ax2 ind2 args2)
  | ax1 == ax2
  , ind1 == ind2
  = match_list menv tsubst csubst args1 args2

match_co menv tsubst csubst (UnivCo _ tyl1 tyr1) (UnivCo _ tyl2 tyr2)
  = do { (tsubst', csubst') <- match_ty menv tsubst csubst tyl1 tyl2
       ; match_ty menv tsubst' csubst' tyr1 tyr2 }
match_co menv tsubst csubst (UnivCo _ lty1 rty1) co2@(TyConAppCo _ _ _)
  = do { let Pair lty2 rty2 = coercionKind co2
       ; (tsubst', csubst') <- match_ty menv tsubst csubst lty1 lty2
       ; match_ty menv tsubst' csubst' rty1 rty2 }

-- it's safe to do these in order because there is never a SymCo (SymCo ...)
-- or a SymCo (UnsafeCo ...)
match_co menv tsubst csubst (SymCo co1) (SymCo co2)
  = match_co menv tsubst csubst co1 co2
match_co menv tsubst csubst (SymCo co1) (UnivCo r lty2 rty2)
  = match_co menv tsubst csubst co1 (UnivCo r rty2 lty2)
match_co menv tsubst csubst (SymCo co1) co2
  = match_co menv tsubst csubst co1 (SymCo co2)

match_co menv tsubst csubst (TransCo col1 cor1) (TransCo col2 cor2)
  = do { (tsubst', csubst') <- match_co menv tsubst csubst col1 col2
       ; match_co menv tsubst' csubst' cor1 cor2 }

match_co menv tsubst csubst (NthCo n1 co1) (NthCo n2 co2)
  | n1 == n2
  = match_co menv tsubst csubst co1 co2

match_co menv tsubst csubst (LRCo lr1 co1) (LRCo lr2 co2)
  | lr1 == lr2
  = match_co menv tsubst csubst co1 co2

match_co menv tsubst csubst (InstCo co1 arg1) (InstCo co2 arg2)
  = do { (tsubst', csubst') <- match_co menv tsubst csubst co1 co2
       ; match_co_arg menv tsubst' csubst' arg1 arg2 }

match_co menv tsubst csubst (CoherenceCo lco1 rco1) (CoherenceCo lco2 rco2)
  = do { (tsubst', csubst') <- match_co menv tsubst csubst lco1 lco2
       ; match_co menv tsubst' csubst' rco1 rco2 }

match_co menv tsubst csubst (KindCo co1) (KindCo co2)
  = match_co menv tsubst csubst co1 co2

match_co menv tsubst csubst (SubCo co1) (SubCo co2)
  = match_co menv tsubst csubst co1 co2
match_co menv tsubst csubst (SubCo co1) co2@(TyConAppCo _ _ _)
  = match_co menv tsubst csubst co1 co2
match_co menv tsubst csubst (SubCo co1) (UnivCo Representational ty1 ty2)
  = match_co menv tsubst csubst co1 (UnivCo Nominal ty1 ty2)

match_co menv tsubst csubst (AxiomRuleCo ax1 ts1 cs1) (AxiomRuleCo ax2 ts2 cs2)
  | ax1 == ax2
  = do { (tsubst', csubst') <- match_list menv tsubst csubst ts1 ts2
       ; match_list menv tsubst' csubst' cs1 cs2 }

match_co _ _ _ _ _
  = Nothing


match_co_arg :: MatchEnv -> TvSubstEnv -> CvSubstEnv
             -> CoercionArg -> CoercionArg -> Maybe (TvSubstEnv, CvSubstEnv)
match_co_arg menv tsubst csubst (TyCoArg co1) (TyCoArg co2)
  = match_co menv tsubst csubst co1 co2
match_co_arg menv tsubst csubst (CoCoArg r1 lco1 rco1) (CoCoArg r2 lco2 rco2)
  | r1 == r2
  = do { (tsubst', csubst') <- match_co menv tsubst csubst lco1 lco2
       ; match_co menv tsubst' csubst' rco1 rco2 }
match_co_arg _ _ _ _ _ = Nothing

-------------

match_list :: Unifiable t => MatchEnv -> TvSubstEnv -> CvSubstEnv -> [t] -> [t]
           -> Maybe (TvSubstEnv, CvSubstEnv)
match_list _    tenv cenv []     []     = Just (tenv, cenv)
match_list menv tenv cenv (a:as) (b:bs) = do { (tenv', cenv') <- match menv tenv cenv a b
                                             ; match_list menv tenv' cenv' as bs }
match_list _    _    _    _      _      = Nothing

\end{code}

%************************************************************************
%*                                                                      *
        Matching monad
%*                                                                      *
%************************************************************************

\begin{code}

newtype MatchM a = MM { unMM :: MatchEnv -> TvSubstEnv -> CvSubstEnv
                             -> Maybe ((TvSubstEnv, CvSubstEnv), a) }

instance Functor MatchM where
      fmap = liftM

instance Applicative MatchM where
      pure = return
      (<*>) = ap

instance Monad MatchM where
  return x = MM $ \_ tsubst csubst -> Just ((tsubst, csubst), x)
  fail _   = MM $ \_ _ _ -> Nothing

  a >>= f = MM $ \menv tsubst csubst -> case unMM a menv tsubst csubst of
    Just ((tsubst', csubst'), a') -> unMM (f a') menv tsubst' csubst'
    Nothing                       -> Nothing

_runMatchM :: MatchM a -> MatchEnv -> TvSubstEnv -> CvSubstEnv
          -> Maybe (TvSubstEnv, CvSubstEnv)
_runMatchM mm menv tsubst csubst
  -- in the Maybe monad
  = do { ((tsubst', csubst'), _) <- unMM mm menv tsubst csubst
       ; return (tsubst', csubst') }

_getRnEnv :: MatchM RnEnv2
_getRnEnv = MM $ \menv tsubst csubst -> Just ((tsubst, csubst), me_env menv)

_withRnEnv :: RnEnv2 -> MatchM a -> MatchM a
_withRnEnv rn_env mm = MM $ \menv tsubst csubst
                           -> unMM mm (menv { me_env = rn_env }) tsubst csubst

\end{code}

%************************************************************************
%*                                                                      *
                GADTs
%*                                                                      *
%************************************************************************

Note [Pruning dead case alternatives]
~~~~~~~~~~~~~~~~~~~~~~~~~~~~~~~~~~~~~
Consider        data T a where
                   T1 :: T Int
                   T2 :: T a

                newtype X = MkX Int
                newtype Y = MkY Char

                type family F a
                type instance F Bool = Int

Now consider    case x of { T1 -> e1; T2 -> e2 }

The question before the house is this: if I know something about the type
of x, can I prune away the T1 alternative?

Suppose x::T Char.  It's impossible to construct a (T Char) using T1, 
        Answer = YES we can prune the T1 branch (clearly)

Suppose x::T (F a), where 'a' is in scope.  Then 'a' might be instantiated
to 'Bool', in which case x::T Int, so
        ANSWER = NO (clearly)

Suppose x::T X.  Then *in Haskell* it's impossible to construct a (non-bottom) 
value of type (T X) using T1.  But *in FC* it's quite possible.  The newtype
gives a coercion
        CoX :: X ~ Int
So (T CoX) :: T X ~ T Int; hence (T1 `cast` sym (T CoX)) is a non-bottom value
of type (T X) constructed with T1.  Hence
        ANSWER = NO we can't prune the T1 branch (surprisingly)

Furthermore, this can even happen; see Trac #1251.  GHC's newtype-deriving
mechanism uses a cast, just as above, to move from one dictionary to another,
in effect giving the programmer access to CoX.

Finally, suppose x::T Y.  Then *even in FC* we can't construct a
non-bottom value of type (T Y) using T1.  That's because we can get
from Y to Char, but not to Int.


Here's a related question.      data Eq a b where EQ :: Eq a a
Consider
        case x of { EQ -> ... }

Suppose x::Eq Int Char.  Is the alternative dead?  Clearly yes.

What about x::Eq Int a, in a context where we have evidence that a~Char.
Then again the alternative is dead.   


                        Summary

We are really doing a test for unsatisfiability of the type
constraints implied by the match. And that is clearly, in general, a
hard thing to do.  

However, since we are simply dropping dead code, a conservative test
suffices.  There is a continuum of tests, ranging from easy to hard, that
drop more and more dead code.

For now we implement a very simple test: type variables match
anything, type functions (incl newtypes) match anything, and only
distinct data types fail to match.  We can elaborate later.

\begin{code}
typesCantMatch :: [(Type,Type)] -> Bool
typesCantMatch prs = any (\(s,t) -> cant_match s t) prs
  where
    cant_match :: Type -> Type -> Bool
    cant_match t1 t2
        | Just t1' <- coreView t1 = cant_match t1' t2
        | Just t2' <- coreView t2 = cant_match t1 t2'

    cant_match (FunTy a1 r1) (FunTy a2 r2)
        = cant_match a1 a2 || cant_match r1 r2

    cant_match (TyConApp tc1 tys1) (TyConApp tc2 tys2)
        | isDistinctTyCon tc1 && isDistinctTyCon tc2
        = tc1 /= tc2 || typesCantMatch (zipEqual "typesCantMatch" tys1 tys2)

    cant_match (FunTy {}) (TyConApp tc _) = isDistinctTyCon tc
    cant_match (TyConApp tc _) (FunTy {}) = isDistinctTyCon tc
        -- tc can't be FunTyCon by invariant

    cant_match (AppTy f1 a1) ty2
        | Just (f2, a2) <- repSplitAppTy_maybe ty2
        = cant_match f1 f2 || cant_match a1 a2
    cant_match ty1 (AppTy f2 a2)
        | Just (f1, a1) <- repSplitAppTy_maybe ty1
        = cant_match f1 f2 || cant_match a1 a2

    cant_match (LitTy x) (LitTy y) = x /= y

    cant_match _ _ = False      -- Safe!

-- Things we could add;
--      foralls
--      look through newtypes
--      take account of tyvar bindings (EQ example above)
\end{code}


%************************************************************************
%*                                                                      *
             Unification
%*                                                                      *
%************************************************************************

Note [Fine-grained unification]
~~~~~~~~~~~~~~~~~~~~~~~~~~~~~~~
Do the types (x, x) and ([y], y) unify? The answer is seemingly "no" --
no substitution to finite types makes these match. But, a substitution to
*infinite* types can unify these two types: [x |-> [[[...]]], y |-> [[[...]]] ].
Why do we care? Consider these two type family instances:

type instance F x x   = Int
type instance F [y] y = Bool

If we also have

type instance Looper = [Looper]

then the instances potentially overlap. The solution is to use unification
over infinite terms. This is possible (see [1] for lots of gory details), but
a full algorithm is a little more power than we need. Instead, we make a
conservative approximation and just omit the occurs check.

[1]: http://research.microsoft.com/en-us/um/people/simonpj/papers/ext-f/axioms-extended.pdf

tcUnifyTys considers an occurs-check problem as the same as general unification
failure.

tcUnifyTysFG ("fine-grained") returns one of three results: success, occurs-check
failure ("MaybeApart"), or general failure ("SurelyApart").

See also Trac #8162.

It's worth noting that unification in the presence of infinite types is not
complete. This means that, sometimes, a closed type family does not reduce
when it should. See test case indexed-types/should_fail/Overlap15 for an
example.

Note [The substitution in MaybeApart]
~~~~~~~~~~~~~~~~~~~~~~~~~~~~~~~~~~~~~
The constructor MaybeApart carries data with it, typically a TvSubstEnv. Why?
Because consider unifying these:

(a, a, Int) ~ (b, [b], Bool)

If we go left-to-right, we start with [a |-> b]. Then, on the middle terms, we
apply the subst we have so far and discover that we need [b |-> [b]]. Because
this fails the occurs check, we say that the types are MaybeApart (see above
Note [Fine-grained unification]). But, we can't stop there! Because if we
continue, we discover that Int is SurelyApart from Bool, and therefore the
types are apart. This has practical consequences for the ability for closed
type family applications to reduce. See test case
indexed-types/should_compile/Overlap14.

Note [Unifying with skolems]
~~~~~~~~~~~~~~~~~~~~~~~~~~~~~
If we discover that two types unify if and only if a skolem variable is
substituted, we can't properly unify the types. But, that skolem variable
may later be instantiated with a unifyable type. So, we return maybeApart
in these cases.

Note [Apartness and coercions]
~~~~~~~~~~~~~~~~~~~~~~~~~~~~~~
What does it mean for two coercions to be apart? It has to mean that the
types coerced between are apart. In cannot mean that there is no unification
from one coercion to another. The problem is that, in general, there are
many shapes a coercion might take. Any two coercions that coerce between
the same two types are fully equivalent. Even with wildly different
structures, it would be folly to say that they are "apart". So, a failure
to unify two coercions can yield surelyApart if and only if the types
coerced between are surelyApart. Otherwise, two coercions either unify or
are maybeApart.

\begin{code}
<<<<<<< HEAD
tcUnifyTys :: (TyCoVar -> BindFlag)
           -> [Type] -> [Type]
           -> Maybe TCvSubst    -- A regular one-shot (idempotent) substitution
=======
tcUnifyTy :: Type -> Type       -- All tyvars are bindable
	  -> Maybe TvSubst	-- A regular one-shot (idempotent) substitution
-- Simple unification of two types; all type variables are bindable
tcUnifyTy ty1 ty2
  = case initUM (const BindMe) (unify emptyTvSubstEnv ty1 ty2) of
      Unifiable subst_env -> Just (niFixTvSubst subst_env)
      _other              -> Nothing

-----------------
tcUnifyTys :: (TyVar -> BindFlag)
	   -> [Type] -> [Type]
	   -> Maybe TvSubst	-- A regular one-shot (idempotent) substitution
>>>>>>> 2070a8f3
-- The two types may have common type variables, and indeed do so in the
-- second call to tcUnifyTys in FunDeps.checkClsFD
tcUnifyTys bind_fn tys1 tys2
  = case tcUnifyTysFG bind_fn tys1 tys2 of
      Unifiable subst -> Just subst
      _               -> Nothing

-- This type does double-duty. It is used in the UM (unifier monad) and to
-- return the final result. See Note [Fine-grained unification]
type UnifyResult = UnifyResultM TCvSubst
data UnifyResultM a = Unifiable a        -- the subst that unifies the types
                    | MaybeApart a       -- the subst has as much as we know
                                         -- it must be part of an most general unifier
                                         -- See Note [The substitution in MaybeApart]
                    | SurelyApart

-- See Note [Fine-grained unification]
tcUnifyTysFG :: (TyCoVar -> BindFlag)
             -> [Type] -> [Type]
             -> UnifyResult
tcUnifyTysFG bind_fn tys1 tys2
  = initUM bind_fn vars $
    do { unifyList tys1 tys2
       ; tsubst <- getTvSubstEnv
       ; csubst <- getCvSubstEnv

       ; return (niFixTCvSubst tsubst csubst) }
  where
    vars = tyCoVarsOfTypes tys1 `unionVarSet` tyCoVarsOfTypes tys2

\end{code}


%************************************************************************
%*                                                                      *
                Non-idempotent substitution
%*                                                                      *
%************************************************************************

Note [Non-idempotent substitution]
~~~~~~~~~~~~~~~~~~~~~~~~~~~~~~~~~~
During unification we use a TvSubstEnv/CvSubstEnv pair that is
  (a) non-idempotent
  (b) loop-free; ie repeatedly applying it yields a fixed point

Note [Finding the substitution fixpoint]
~~~~~~~~~~~~~~~~~~~~~~~~~~~~~~~~~~~~~~~~
Finding the fixpoint of a non-idempotent substitution arising from a
unification is harder than it looks, because of kinds.  Consider
   T k (H k (f:k)) ~ T * (g:*)
If we unify, we get the substitution
   [ k -> *
   , g -> H k (f:k) ]
To make it idempotent we don't want to get just
   [ k -> *
   , g -> H * (f:k) ]
We also want to substitute inside f's kind, to get
   [ k -> *
   , g -> H k (f:*) ]
If we don't do this, we may apply the substitition to something,
and get an ill-formed type, i.e. one where typeKind will fail.
This happened, for example, in Trac #9106.

This is the reason for extending env with [f:k -> f:*], in the
definition of env' in niFixTvSubst

\begin{code}
niFixTCvSubst :: TvSubstEnv -> CvSubstEnv -> TCvSubst
-- Find the idempotent fixed point of the non-idempotent substitution
-- See Note [Finding the substitution fixpoint]
-- ToDo: use laziness instead of iteration?
niFixTCvSubst tenv cenv = f tenv cenv
  where
<<<<<<< HEAD
    f tenv cenv
        | not_fixpoint = f (mapVarEnv (substTy subst) tenv)
                           (mapVarEnv (substCo subst) cenv)
        | otherwise    = subst
        where
          range_tvs    = foldVarEnv (unionVarSet . tyCoVarsOfType) emptyVarSet tenv
          range_cvs    = foldVarEnv (unionVarSet . tyCoVarsOfCo) emptyVarSet cenv
          range        = range_tvs `unionVarSet` range_cvs
          in_scope     = mkInScopeSet range
          subst        = mkTCvSubst in_scope tenv cenv
                         
          not_fixpoint = foldVarSet ((||) . in_domain) False range
          in_domain tv = tv `elemVarEnv` tenv || tv `elemVarEnv` cenv

niSubstTvSet :: TvSubstEnv -> CvSubstEnv -> TyCoVarSet -> TyCoVarSet
=======
    f env | not_fixpoint = f (mapVarEnv (substTy subst') env)
          | otherwise    = subst
        where
          not_fixpoint  = foldVarSet ((||) . in_domain) False all_range_tvs
          in_domain tv  = tv `elemVarEnv` env

          range_tvs     = foldVarEnv (unionVarSet . tyVarsOfType) emptyVarSet env
          all_range_tvs = closeOverKinds range_tvs
          subst         = mkTvSubst (mkInScopeSet all_range_tvs) env

             -- env' extends env by replacing any free type with 
             -- that same tyvar with a substituted kind
             -- See note [Finding the substitution fixpoint]
          env'          = extendVarEnvList env [ (rtv, mkTyVarTy $ setTyVarKind rtv $
                                                       substTy subst $ tyVarKind rtv)
                                               | rtv <- varSetElems range_tvs
                                               , not (in_domain rtv) ]
          subst'        = mkTvSubst (mkInScopeSet all_range_tvs) env'

niSubstTvSet :: TvSubstEnv -> TyVarSet -> TyVarSet
>>>>>>> 2070a8f3
-- Apply the non-idempotent substitution to a set of type variables,
-- remembering that the substitution isn't necessarily idempotent
-- This is used in the occurs check, before extending the substitution
niSubstTvSet tsubst csubst tvs
  = foldVarSet (unionVarSet . get) emptyVarSet tvs
  where
    get tv
      | isTyVar tv
      = case lookupVarEnv tsubst tv of
               Nothing -> unitVarSet tv
               Just ty -> niSubstTvSet tsubst csubst (tyCoVarsOfType ty)
      | otherwise
      = case lookupVarEnv csubst tv of
               Nothing -> unitVarSet tv
               Just co -> niSubstTvSet tsubst csubst (tyCoVarsOfCo co)
\end{code}

%************************************************************************
%*                                                                      *
                The workhorse
%*                                                                      *
%************************************************************************

Note [unify_co SymCo case]
~~~~~~~~~~~~~~~~~~~~~~~~~~
mkSymCo says that mkSymCo (SymCo co) = co. So, it is, in general, possible
for a SymCo to unify with any other coercion. For example, if we have
(SymCo c) (for a coercion variable c), that unifies with any coercion co
with [c |-> SymCo co]. Now, consider a unification problem: we wish to unify
(SymCo co1) with co2. If co2 is not a SymCo or an UnivCo (the two other
possible outcomes of mkSymCo) then we should try to unify co1 with (SymCo co2).
The problem is that, if that also fails, a naive algorithm would then try
pushing the SymCo back onto co1. What we need is to make sure we swap the SymCo
only once, prevent infinite recursion. This is done in unify_co_sym with the
SymFlag parameter.

Note [Unifying casted types]
~~~~~~~~~~~~~~~~~~~~~~~~~~~~

We must be careful when unifying casted types. Say (t :: *). On the one hand,
we must consider (t) and (t |> <*>) to be distinct types inhabited by distinct
sets of terms. These types are *not* equal. See Note [Optimising Refl] in
OptCoercion. But, it is wrong to say these types are "apart", by the definition
of apartness: two types are apart only when they are not coercible, even after
arbitrary substitutions. After all, the coercion (sym (<t> |> <*>)) witnesses
the equality of these two types.

So, what do we do? If we're unifying (t1 |> g1) and (t2 |> g2):

1. We first go ahead and try straightforward unification. If that works (i.e., there is a
unifying substitution), hooray. Stop.

2. Now, we try just to unify t1 and t2. If that succeeds, then we've shown
that (t1 |> g1) and (t2 |> g2) are not apart, because we can build a coercion
between a type that appears after applying a substitution to these types.
However, we can't just return Unifiable, because they're not unifiable! So, we
conclude MaybeApart, which is a safe fallback.

This logic is remarkably easy to implement. We simply do this:
  do { unify_ty t1 t2
     ; unify_co g1 g2 }
If they both succeed: perfect. If unify_ty fails, the whole thing fails for the same
reason: perfect. If unify_ty succeeds but unify_co fails, the whole thing fails with
MaybeApart, by the definition of unify_co: perfect. So, easy implementation, somewhat
involved reasoning behind it. For example, reversing the order of the statements would
*not* be correct!

Now, what do we do when unifying (t1 |> g1) and t2, where t2 is not headed by a
cast operation? Clearly, these types do not unify, but they might or might not be
apart. So, we try to unify t1 and t2. If this fails, we fail for the same reason.
If this succeeds, we fail with MaybeApart. Once again, the types aren't apart, but
we can't say NotApart when the types don't unify.

\begin{code}
unify_ty :: Type -> Type   -- Types to be unified
         -> UM ()
-- We do not require the incoming substitution to be idempotent,
-- nor guarantee that the outgoing one is.  That's fixed up by
-- the wrappers.

-- Respects newtypes, PredTypes

-- in unify, any NewTcApps/Preds should be taken at face value
unify_ty (TyVarTy tv1) ty2  = uVar tv1 ty2
unify_ty ty1 (TyVarTy tv2)  = umSwapRn $ uVar tv2 ty1

unify_ty ty1 ty2
  | Just ty1' <- tcView ty1 = unify_ty ty1' ty2
  | Just ty2' <- tcView ty2 = unify_ty ty1 ty2'

-- See Note [Unifying casted types]
unify_ty (CastTy ty1 co1) (CastTy ty2 co2)
  = do { unify_ty ty1 ty2
       ; unify_co co1 co2 }
unify_ty (CastTy ty1 _co1) ty2
  = dontUnify $ unify_ty ty1 ty2
unify_ty ty1 (CastTy ty2 _co2)
  = dontUnify $ unify_ty ty1 ty2

unify_ty (TyConApp tyc1 tys1) (TyConApp tyc2 tys2)
  | tyc1 == tyc2                                   
  = unify_tys tys1 tys2

unify_ty (FunTy ty1a ty1b) (FunTy ty2a ty2b) 
  = do  { unify_ty ty1a ty2a
        ; unify_ty ty1b ty2b }

        -- Applications need a bit of care!
        -- They can match FunTy and TyConApp, so use splitAppTy_maybe
        -- NB: we've already dealt with type variables and Notes,
        -- so if one type is an App the other one jolly well better be too
unify_ty (AppTy ty1a ty1b) ty2
  | Just (ty2a, ty2b) <- repSplitAppTy_maybe ty2
  = do  { unify_ty ty1a ty2a
        ; unify_ty ty1b ty2b }

unify_ty ty1 (AppTy ty2a ty2b)
  | Just (ty1a, ty1b) <- repSplitAppTy_maybe ty1
  = do  { unify_ty ty1a ty2a
        ; unify_ty ty1b ty2b }

unify_ty (LitTy x) (LitTy y) | x == y = return ()

unify_ty (ForAllTy tv1 ty1) (ForAllTy tv2 ty2)
  = do { unify_ty (tyVarKind tv1) (tyVarKind tv2)
       ; umRnBndr2 tv1 tv2 $ unify_ty ty1 ty2 }

unify_ty (CoercionTy co1) (CoercionTy co2)
  = unify_co co1 co2

unify_ty _ _ = surelyApart

unify_tys :: [Type] -> [Type] -> UM ()
unify_tys = unifyList

-----------------------------------------
unify_co :: Coercion -> Coercion -> UM ()
-- See Note [Coercion optimizations and match_co]. It applies here too.
-- See Note [Apartness and coercions]
unify_co co1 co2
  = do { let role1 = coercionRole co1
             role2 = coercionRole co2
             Pair tyl1 tyr1 = coercionKind co1
             Pair tyl2 tyr2 = coercionKind co2
       ; guard (role1 == role2)
       ; unify_ty tyl1 tyl2
       ; unify_ty tyr1 tyr2
       ; dontBeSoSure $ unify_co' co1 co2 }

-- Unify two Coercions with unified kinds
unify_co' :: Coercion -> Coercion -> UM ()

-- in the Refl case, the kinds are already unified, so there is no more work.
-- See Note [Unifying with Refl]
unify_co' (Refl _ _) _ = return ()
unify_co' _ (Refl _ _) = return ()

unify_co' (CoVarCo cv1) co2 = uVar cv1 co2
unify_co' co1 (CoVarCo cv2) = umSwapRn $ uVar cv2 co1

unify_co' (TyConAppCo _ tc1 args1) (TyConAppCo _ tc2 args2)
 | tc1 == tc2 = unifyList args1 args2

unify_co' g1@(ForAllCo cobndr1 co1) g2@(ForAllCo cobndr2 co2)
 | Just v1 <- getHomoVar_maybe cobndr1
 , Just v2 <- getHomoVar_maybe cobndr2
 = do { unify_ty (varType v1) (varType v2)
      ; umRnBndr2 v1 v2 $ unify_co co1 co2 }

 | Just (eta1, lv1, rv1) <- splitHeteroCoBndr_maybe cobndr1
 , Just (eta2, lv2, rv2) <- splitHeteroCoBndr_maybe cobndr2
 = do { unify_co eta1 eta2
      ; unify_ty (varType lv1) (varType lv2)
      ; unify_ty (varType rv1) (varType rv2)
      ; let rnCoVar :: UM () -> UM ()
            rnCoVar
              = case cobndr1 of
                { TyHetero _ _ _ cv1 -> case cobndr2 of
                  { TyHetero _ _ _ cv2 -> umRnBndr2 cv1 cv2
                  ; _                  -> \_ -> maybeApart } -- one is Ty, one is Co
                ; _                  -> id }
      ; umRnBndr2 lv1 lv2 $
        umRnBndr2 rv1 rv2 $
        rnCoVar $
        unify_co co1 co2 }

  -- mixed Homo/Hetero case. Ugh. Only handle where 1 is hetero and 2 is homo;
  -- otherwise, flip 1 and 2
  | Just _ <- getHomoVar_maybe cobndr1
  , Just _ <- splitHeteroCoBndr_maybe cobndr2
  = umSwapRn $ unify_co' g2 g1

  | Just (eta1, lv1, rv1) <- splitHeteroCoBndr_maybe cobndr1
  , Just v2               <- getHomoVar_maybe cobndr2
  = do { unify_co eta1 (mkReflCo Nominal (varType v2))
       ; unify_ty (varType lv1) (varType rv1)
       ; homogenize $ \co1' ->
         umRnBndr2 lv1 v2 $
         unify_co co1' co2 }
  where
    homogenize :: (Coercion -> UM a) -> UM a
    homogenize thing
      = do { in_scope <- getInScope
           ; let co1' = case cobndr1 of
                        { TyHetero _ ltv1 rtv1 cv1
                            -> let lty = mkOnlyTyVarTy ltv1 in
                               substCoWithIS in_scope [rtv1, cv1]
                                                      [lty,  mkCoercionTy $ mkReflCo Nominal lty] co1
                        ; CoHetero _ lcv1 rcv1
                            -> let lco = mkCoVarCo lcv1 in
                               substCoWithIS in_scope [rcv1] [mkCoercionTy lco] co1
                        ; _ -> pprPanic "unify_co'#homogenize" (ppr g1) }
           ; thing co1' }

unify_co' (AxiomInstCo ax1 ind1 args1) (AxiomInstCo ax2 ind2 args2)
  | ax1 == ax2
  , ind1 == ind2
  = unifyList args1 args2

unify_co' (UnivCo _ tyl1 tyr1) (UnivCo _ tyl2 tyr2)
  = do { unify_ty tyl1 tyl2
       ; unify_ty tyr1 tyr2 }
unify_co' (UnivCo _ lty1 rty1) co2@(TyConAppCo _ _ _)
  = do { let Pair lty2 rty2 = coercionKind co2
       ; unify_ty lty1 lty2
       ; unify_ty rty1 rty2 }
unify_co' co1@(TyConAppCo _ _ _) (UnivCo _ lty2 rty2)
  = do { let Pair lty1 rty1 = coercionKind co1
       ; unify_ty lty1 lty2
       ; unify_ty rty1 rty2 }

-- see Note [unify_co SymCo case]
unify_co' co1@(SymCo _) co2
  = unify_co_sym TrySwitchingSym co1 co2
unify_co' co1 co2@(SymCo _)
  = unify_co_sym TrySwitchingSym co1 co2

unify_co' (TransCo col1 cor1) (TransCo col2 cor2)
  = do { unify_co col1 col2
       ; unify_co cor1 cor2 }

unify_co' (NthCo n1 co1) (NthCo n2 co2)
  | n1 == n2
  = unify_co' co1 co2

unify_co' (LRCo lr1 co1) (LRCo lr2 co2)
  | lr1 == lr2
  = unify_co' co1 co2

unify_co' (InstCo co1 arg1) (InstCo co2 arg2)
  = do { unify_co co1 co2
       ; unify_co_arg arg1 arg2 }

unify_co' (CoherenceCo lco1 rco1) (CoherenceCo lco2 rco2)
  = do { unify_co lco1 lco2
       ; unify_co rco1 rco2 }

unify_co' (KindCo co1) (KindCo co2)
  = unify_co' co1 co2

unify_co' _ _ = maybeApart

-- See Note [unify_co SymCo case]
data SymFlag = TrySwitchingSym
             | DontTrySwitchingSym

unify_co_sym :: SymFlag -> Coercion -> Coercion -> UM ()
unify_co_sym _ (SymCo co1) (SymCo co2)
  = unify_co' co1 co2
unify_co_sym _ (SymCo co1) (UnivCo r lty2 rty2)
  = unify_co' co1 (UnivCo r rty2 lty2)
unify_co_sym _ (UnivCo r lty1 rty1) (SymCo co2)
  = unify_co' (UnivCo r rty1 lty1) co2

-- note that neither co1 nor co2 can be Refl, so we don't have to worry
-- about missing that catchall case in unify_co'
unify_co_sym TrySwitchingSym (SymCo co1) co2
  = unify_co_sym DontTrySwitchingSym co1 (SymCo co2)
unify_co_sym TrySwitchingSym co1 (SymCo co2)
  = unify_co_sym DontTrySwitchingSym (SymCo co1) co2
unify_co_sym _ _ _ = maybeApart

unify_co_arg :: CoercionArg -> CoercionArg -> UM ()
unify_co_arg (TyCoArg co1) (TyCoArg co2) = unify_co co1 co2
unify_co_arg (CoCoArg r1 lco1 rco1) (CoCoArg r2 lco2 rco2)
  | r1 == r2
  = do { unify_co lco1 lco2
       ; unify_co rco1 rco2 }
unify_co_arg _ _ = surelyApart

unifyList :: Unifiable tyco => [tyco] -> [tyco] -> UM ()
unifyList orig_xs orig_ys
  = go orig_xs orig_ys
  where
    go []     []     = return ()
    go (x:xs) (y:ys) = do { unify x y
                          ; go xs ys }
    go _ _ = surelyApart

---------------------------------
uVar :: TyOrCo tyco
     => TyCoVar           -- Variable to be unified
     -> tyco              -- with this tyco
     -> UM ()

uVar tv1 ty
 = do { -- Check to see whether tv1 is refined by the substitution
        subst <- getSubstEnv
      ; case (lookupVarEnv subst tv1) of
          Just ty' -> unify ty' ty        -- Yes, call back into unify
          Nothing  -> uUnrefined tv1 ty ty } -- No, continue

uUnrefined :: forall tyco. TyOrCo tyco
           => TyCoVar             -- variable to be unified
           -> tyco                -- with this tyco
           -> tyco                -- (version w/ expanded synonyms)
           -> UM ()

-- We know that tv1 isn't refined

uUnrefined tv1 ty2 ty2'
  | Just ty2'' <- tycoTcView ty2'
  = uUnrefined tv1 ty2 ty2''    -- Unwrap synonyms
                -- This is essential, in case we have
                --      type Foo a = a
                -- and then unify a ~ Foo a

uUnrefined tv1 ty2 ty2'
  | Just tv2 <- getVar_maybe ty2'
  = do { tv1' <- umRnOccL tv1
       ; tv2' <- umRnOccR tv2
       ; when (tv1' /= tv2') $ do -- when they are equal, success: do nothing
       { subst <- (getSubstEnv :: UM (VarEnv tyco))
          -- Check to see whether tv2 is refined     
       ; case lookupVarEnv subst tv2 of
         {  Just ty' -> uUnrefined tv1 ty' ty'
         ;  Nothing  -> do
       {   -- So both are unrefined
         when (mustUnifyKind ty2) $ unify_ty (tyVarKind tv1) (tyVarKind tv2)

           -- And then bind one or the other, 
           -- depending on which is bindable
           -- NB: unlike TcUnify we do not have an elaborate sub-kinding 
           --     story.  That is relevant only during type inference, and
           --     (I very much hope) is not relevant here.
       ; b1 <- tvBindFlag tv1
       ; b2 <- tvBindFlag tv2
       ; let ty1 = (mkVar tv1 :: tyco)
       ; case (b1, b2) of
<<<<<<< HEAD
           (Skolem, Skolem) -> maybeApart -- See Note [Unification with skolems]
           (BindMe, _)      -> do { checkRnEnvR ty2 -- make sure ty2 is not a local
                                  ; extendEnv tv1 ty2 }
           (_, BindMe)      -> do { checkRnEnvL ty1 -- ditto for ty1
                                  ; extendEnv tv2 ty1 }}}}}

uUnrefined tv1 ty2 ty2' -- ty2 is not a type variable
  = do { occurs <- elemNiSubstSet tv1 (tyCoVarsOf ty2')
       ; if occurs 
         then maybeApart               -- Occurs check, see Note [Fine-grained unification]
         else do
       { unify k1 k2
       ; bindTv tv1 ty2 }}      -- Bind tyvar to the synonym if poss
=======
           (Skolem, Skolem) -> maybeApart subst' -- See Note [Unification with skolems]
           (BindMe, _)      -> return (extendVarEnv subst' tv1 ty2)
           (_, BindMe)      -> return (extendVarEnv subst' tv2 ty1) }

uUnrefined subst tv1 ty2 ty2'	-- ty2 is not a type variable
  | tv1 `elemVarSet` niSubstTvSet subst (tyVarsOfType ty2')
  = maybeApart subst                    -- Occurs check
                                        -- See Note [Fine-grained unification]
  | otherwise
  = do { subst' <- unify subst k1 k2
       -- Note [Kinds Containing Only Literals]
       ; bindTv subst' tv1 ty2 }	-- Bind tyvar to the synonym if poss
>>>>>>> 2070a8f3
  where
    k1 = tyVarKind tv1
    k2 = getKind ty2'

elemNiSubstSet :: TyCoVar -> TyCoVarSet -> UM Bool
elemNiSubstSet v set
  = do { tsubst <- getTvSubstEnv
       ; csubst <- getCvSubstEnv
       ; return $ v `elemVarSet` niSubstTvSet tsubst csubst set }

bindTv :: TyOrCo tyco => TyCoVar -> tyco -> UM ()
bindTv tv ty    -- ty is not a variable
  = do  { checkRnEnvR ty -- make sure ty mentions no local variables
        ; b <- tvBindFlag tv
        ; case b of
            Skolem -> maybeApart  -- See Note [Unification with skolems]
            BindMe -> extendEnv tv ty
        }
\end{code}

%************************************************************************
%*                                                                      *
                TyOrCo class
%*                                                                      *
%************************************************************************

\begin{code}

class Unifiable tyco => TyOrCo tyco where
  getSubstEnv   :: UM (VarEnv tyco)
  tycoTcView    :: tyco -> Maybe tyco
  getVar_maybe  :: tyco -> Maybe TyCoVar
  mkVar         :: TyCoVar -> tyco
  extendEnv     :: TyCoVar -> tyco -> UM ()
  getKind       :: tyco -> Type
  mustUnifyKind :: tyco -> Bool -- the parameter is really a type proxy

instance TyOrCo Type where
  getSubstEnv     = getTvSubstEnv
  tycoTcView      = tcView
  getVar_maybe    = repGetTyVar_maybe
  mkVar           = mkOnlyTyVarTy
  extendEnv       = extendTvEnv
  getKind         = typeKind
  mustUnifyKind _ = True

instance TyOrCo Coercion where
  getSubstEnv     = getCvSubstEnv
  tycoTcView _    = Nothing
  getVar_maybe    = getCoVar_maybe
  mkVar           = mkCoVarCo
  extendEnv       = extendCvEnv
  getKind         = coercionType -- not coercionKind!
  mustUnifyKind _ = False -- done in unify_co, don't need in unify_co'

\end{code}

%************************************************************************
%*                                                                      *
                Binding decisions
%*                                                                      *
%************************************************************************

\begin{code}
data BindFlag 
  = BindMe      -- A regular type variable

  | Skolem      -- This type variable is a skolem constant
                -- Don't bind it; it only matches itself
\end{code}


%************************************************************************
%*                                                                      *
                Unification monad
%*                                                                      *
%************************************************************************

\begin{code}
newtype UM a = UM { unUM :: (TyVar -> BindFlag) -- the user-supplied BingFlag function
                         -> RnEnv2              -- the renaming env for local variables
                         -> TyCoVarSet          -- set of all local variables
                         -> TvSubstEnv -> CvSubstEnv -- substitutions
                         -> UnifyResultM ((TvSubstEnv, CvSubstEnv), a) }

instance Functor UM where
      fmap = liftM

instance Applicative UM where
      pure = return
      (<*>) = ap

instance Monad UM where
<<<<<<< HEAD
  return a = UM (\_ _ _ tsubst csubst -> Unifiable ((tsubst, csubst), a))
  fail _   = UM (\_ _ _ _ _ -> SurelyApart) -- failed pattern match
  m >>= k  = UM (\tvs rn_env locals tsubst csubst ->
                 case unUM m tvs rn_env locals tsubst csubst of
                   Unifiable ((tsubst', csubst'), v)
                     -> unUM (k v) tvs rn_env locals tsubst' csubst'
                   MaybeApart ((tsubst', csubst'), v)
                     -> case unUM (k v) tvs rn_env locals tsubst' csubst' of
                          Unifiable result -> MaybeApart result
                          other            -> other
                   SurelyApart -> SurelyApart)

-- RAE: Is this right?
instance Alternative UM where
  empty = mzero
  (<|>) = mplus

  -- need this instance because of a use of 'guard' above
instance MonadPlus UM where
  mzero = UM (\_ _ _ _ _ -> SurelyApart)

    -- This function should never be called, but it has a sensible implementation,
    -- so why not?
  mplus m1 m2 = UM (\tvs rn_env locals tsubst csubst ->
                     let res2 = unUM m2 tvs rn_env locals tsubst csubst in
                     case unUM m1 tvs rn_env locals tsubst csubst of
                       res1@(Unifiable _)  -> res1
                       res1@(MaybeApart _) -> case res2 of
                                                  Unifiable _ -> res2
                                                  _           -> res1
                       SurelyApart         -> res2)

initUM :: (TyVar -> BindFlag)
       -> TyCoVarSet  -- set of variables in scope
       -> UM TCvSubst -> UnifyResult
initUM badtvs vars um
  = case unUM um badtvs rn_env emptyVarSet emptyTvSubstEnv emptyCvSubstEnv of
      Unifiable (_, subst)  -> Unifiable subst
      MaybeApart (_, subst) -> MaybeApart subst
      SurelyApart           -> SurelyApart
  where
    rn_env = mkRnEnv2 (mkInScopeSet vars)
=======
  return a = UM (\_tvs -> Unifiable a)
  fail _   = UM (\_tvs -> SurelyApart) -- failed pattern match
  m >>= k  = UM (\tvs -> case unUM m tvs of
			   Unifiable v -> unUM (k v) tvs
                           MaybeApart v ->
                             case unUM (k v) tvs of
                               Unifiable v' -> MaybeApart v'
                               other        -> other
                           SurelyApart -> SurelyApart)

initUM :: (TyVar -> BindFlag) -> UM a -> UnifyResultM a
initUM badtvs um = unUM um badtvs

tvBindFlag :: TyVar -> UM BindFlag
tvBindFlag tv = UM (\tv_fn -> Unifiable (tv_fn tv))
>>>>>>> 2070a8f3

tvBindFlag :: TyVar -> UM BindFlag
tvBindFlag tv = UM $ \tv_fn _ locals tsubst csubst ->
  Unifiable ((tsubst, csubst), if tv `elemVarSet` locals then Skolem else tv_fn tv)

getTvSubstEnv :: UM TvSubstEnv
getTvSubstEnv = UM $ \_ _ _ tsubst csubst -> Unifiable ((tsubst, csubst), tsubst)

extendTvEnv :: TyVar -> Type -> UM ()
extendTvEnv tv ty = UM $ \_ _ _ tsubst csubst ->
  let tsubst' = extendVarEnv tsubst tv ty in
  Unifiable ((tsubst', csubst), ())

getCvSubstEnv :: UM CvSubstEnv
getCvSubstEnv = UM $ \_ _ _ tsubst csubst -> Unifiable ((tsubst, csubst), csubst)

extendCvEnv :: CoVar -> Coercion -> UM ()
extendCvEnv cv co = UM $ \_ _ _ tsubst csubst ->
  let csubst' = extendVarEnv csubst cv co in
  Unifiable ((tsubst, csubst'), ())

getInScope :: UM InScopeSet
getInScope = UM $ \_ rn_env _ tsubst csubst -> Unifiable ((tsubst, csubst), rnInScopeSet rn_env)

umRnBndr2 :: TyCoVar -> TyCoVar -> UM a -> UM a
umRnBndr2 v1 v2 thing = UM $ \tv_fn rn_env locals tsubst csubst ->
  let (rn_env', v3) = rnBndr2_var rn_env v1 v2
      locals'       = extendVarSetList locals [v1, v2, v3]
  in unUM thing tv_fn rn_env' locals' tsubst csubst

checkRnEnv :: TyOrCo tyco => (RnEnv2 -> Var -> Bool) -> tyco -> UM ()
checkRnEnv inRnEnv tyco = UM $ \_ rn_env _ tsubst csubst ->
  let varset = tyCoVarsOf tyco in
  if any (inRnEnv rn_env) (varSetElems varset)
  then MaybeApart ((tsubst, csubst), ())
  else Unifiable ((tsubst, csubst), ())

checkRnEnvR :: TyOrCo tyco => tyco -> UM ()
checkRnEnvR = checkRnEnv inRnEnvR

checkRnEnvL :: TyOrCo tyco => tyco -> UM ()
checkRnEnvL = checkRnEnv inRnEnvL

umRnOccL :: TyCoVar -> UM TyCoVar
umRnOccL v = UM $ \_ rn_env _ tsubst csubst ->
  Unifiable ((tsubst, csubst), rnOccL rn_env v)

umRnOccR :: TyCoVar -> UM TyCoVar
umRnOccR v = UM $ \_ rn_env _ tsubst csubst ->
  Unifiable ((tsubst, csubst), rnOccR rn_env v)

umSwapRn :: UM a -> UM a
umSwapRn thing = UM $ \tv_fn rn_env locals tsubst csubst ->
  let rn_env' = rnSwap rn_env in
  unUM thing tv_fn rn_env' locals tsubst csubst

dontBeSoSure :: UM () -> UM ()
dontBeSoSure thing = UM $ \ty_fn rn_env locals tsubst csubst ->
  case unUM thing ty_fn rn_env locals tsubst csubst of
    SurelyApart -> MaybeApart ((tsubst, csubst), ())
    other       -> other

dontUnify :: UM a -> UM a
dontUnify thing = UM $ \ty_fn rn_env locals tsubst csubst ->
  case unUM thing ty_fn rn_env locals tsubst csubst of
    Unifiable result  -> MaybeApart result
    MaybeApart result -> MaybeApart result
    SurelyApart       -> SurelyApart

maybeApart :: UM ()
maybeApart = UM (\_ _ _ tsubst csubst -> MaybeApart ((tsubst, csubst), ()))

surelyApart :: UM a
surelyApart = UM (\_ _ _ _ _ -> SurelyApart)
\end{code}

%************************************************************************
%*                                                                      *
            Matching a (lifted) type against a coercion
%*                                                                      *
%************************************************************************

This section defines essentially an inverse to liftCoSubst. It is defined
here to avoid a dependency from Coercion on this module.

Note [zipLiftCoEnv incomplete]
~~~~~~~~~~~~~~~~~~~~~~~~~~~~~~
zipLiftCoEnv attempts to take two TCvSubsts (one for the left side and one for
the right side) and zip them together into a LiftCoEnv. The problem is that,
whenever the two substs disagree on a type mapping, the LiftCoEnv must use a
coercion between the two types. We could theoretically have some pile of
available coercions and sift through them trying to make the right coercion,
but that's a much harder problem than just matching, which is where this is
used. Because this matching is currently (Jan 2013) used only for coercion
optimization, I'm not implementing full coercion inference.

When the two substs disagree on a coercion mapping, though, there is no
problem: we don't need evidence showing coercions agree. We just make the
CoCoArg and carry on.

If the two substs have different sets of bindings, we have a different
problem. Ideally, we would create a new matchable variable for the missing
binding and keep working, but it does not seem worth it to implement this now.
Shout (at Richard Eisenberg, eir@cis.upenn.edu) if this is a problem for you.

Note [Heterogeneous type matching]
~~~~~~~~~~~~~~~~~~~~~~~~~~~~~~~~~~
Say we have the following in our LiftCoEnv:

[k |-> g]
where g :: k1 ~ k2

Now, we are matching the following:

forall a:k.t <-> forall_g (a1:k1, a2:k2, c:a1~a2).h

We can't just use RnEnv2 the normal way, because there are a different
number of binders on either side. What we want to ensure is that, while
matching t and h, any appearance of a in t is replaced by an appearance
of c in h. So, we just add all the variables separately to the appropriate
sides of the RnEnv2. Then, we augment the substitution to link the renamed
'a' to its lifted coercion, the renamed 'c'. After matching, we then
want to remove this mapping from the substitution before returning.

But, what about the kind of c? Won't its new kind be wrong? Sure, it
will be, but that's OK. If the kind of c ever matters, the occurs check
in the TyVarTy case will fail, because the kind of c mentions local
variables.

The coercion cases follow a similar logic.

Note [ty_co_match CastTy case]
~~~~~~~~~~~~~~~~~~~~~~~~~~~~~~
We essentially need to reverse engineer a castCoercionKind to get this to
work. But, the result of the castCoercionKind might, potentially, have been
restructured. So, instead of deconstructing it directly, we just add
more casts to cancel out the ones already there. To have a hope of this
working, though, we want the new casts to cancel out the old ones. If we
just use castCoercionKind again, it does not simplify. (Try it!) On the
other hand, if we use mkCoherenceRightCo *before* mkCoherenceLeftCo, the
optimizations in the mk...Co functions almost do the right thing. The one
problem is the missing optimization in mkCoherenceCo, as described in
Note [Don't optimize mkCoherenceCo]. So, we use the function opt_coh to
implement that optimization in exactly the special case that we need to
cancel out all the coercions. It's a little fiddly, but because there can
be many equivalent coercions, I don't see an easier way.

\begin{code}
zipLiftCoEnv :: RnEnv2 -> LiftCoEnv -> Role
             -> TCvSubst -> TCvSubst -> Maybe LiftCoEnv
zipLiftCoEnv rn_env lc_env role
             (TCvSubst _ l_tenv l_cenv) (TCvSubst _ r_tenv r_cenv)
  = do { lc_env1 <- go_ty lc_env  r_tenv (varEnvKeys l_tenv)
       ;            go_co lc_env1 r_cenv (varEnvKeys l_cenv) }
  where
    go_ty :: LiftCoEnv -> TvSubstEnv -> [Unique] -> Maybe LiftCoEnv
    go_ty env r_tenv []
      | isEmptyVarEnv r_tenv
      = Just env
      
      | otherwise -- leftover bindings in renv, but not in lenv
      = Nothing -- See Note [zipLiftCoEnv incomplete]

    go_ty env r_tenv (u:us)
      | Just _ <- lookupVarEnv_Directly env u
      = go_ty env (delVarEnv_Directly r_tenv u) us

      | Just tyl <- lookupVarEnv_Directly l_tenv u
      , Just tyr <- lookupVarEnv_Directly r_tenv u
      , eqTypeX rn_env tyl tyr
      = go_ty (extendVarEnv_Directly env u (TyCoArg (mkReflCo role tyr)))
              (delVarEnv_Directly r_tenv u) us

      | otherwise
      = Nothing -- See Note [zipLiftCoEnv incomplete]

    go_co :: LiftCoEnv -> CvSubstEnv -> [Unique] -> Maybe LiftCoEnv
    go_co env r_cenv []
      | isEmptyVarEnv r_cenv
      = Just env

      | otherwise
      = Nothing -- See Note [zipLifCoEnv incomplete]

    go_co env r_cenv (u:us)
      | Just _ <- lookupVarEnv_Directly env u
      = go_co env (delVarEnv_Directly r_cenv u) us

      | Just col <- lookupVarEnv_Directly l_cenv u
      , Just cor <- lookupVarEnv_Directly r_cenv u
      = go_co (extendVarEnv_Directly env u (CoCoArg role col cor))
              (delVarEnv_Directly r_cenv u) us

      | otherwise
      = Nothing -- See Note [zipLiftCoEnv incomplete]

-- | 'liftCoMatch' is sort of inverse to 'liftCoSubst'.  In particular, if
--   @liftCoMatch vars ty co == Just s@, then @tyCoSubst s ty == co@.
--   That is, it matches a type against a coercion of the same
--   "shape", and returns a lifting substitution which could have been
--   used to produce the given coercion from the given type.
--   Note that this function is incomplete -- it might return Nothing
--   when there does indeed exist a possible lifting context.
--   See Note [zipLiftCoEnv incomplete]
liftCoMatch :: TyCoVarSet -> Type -> Coercion -> Maybe LiftingContext
liftCoMatch tmpls ty co 
  = case ty_co_match menv emptyVarEnv ty co of
      Just cenv -> Just (LC in_scope cenv)
      Nothing   -> Nothing
  where
    menv     = ME { me_tmpls = tmpls, me_env = mkRnEnv2 in_scope }
    in_scope = mkInScopeSet (tmpls `unionVarSet` tyCoVarsOfCo co)
    -- Like tcMatchTy, assume all the interesting variables 
    -- in ty are in tmpls

-- | 'ty_co_match' does all the actual work for 'liftCoMatch'.
ty_co_match :: MatchEnv -> LiftCoEnv -> Type -> Coercion -> Maybe LiftCoEnv
ty_co_match menv subst ty co 
  | Just ty' <- coreView ty = ty_co_match menv subst ty' co

  -- handle Refl case:
  | tyCoVarsOfType ty `isNotInDomainOf` subst
  , Just ty' <- isReflCo_maybe co
  , eqTypeX (me_env menv) ty ty'
  = Just subst

  where
    isNotInDomainOf :: VarSet -> VarEnv a -> Bool
    isNotInDomainOf set env
      = noneSet (\v -> elemVarEnv v env) set

    noneSet :: (Var -> Bool) -> VarSet -> Bool
    noneSet f = foldVarSet (\v rest -> rest && (not $ f v)) True

  -- Match a type variable against a non-refl coercion
ty_co_match menv subst (TyVarTy tv1) co
  | Just (TyCoArg co1') <- lookupVarEnv subst tv1' -- tv1' is already bound to co1
  = if eqCoercionX (nukeRnEnvL rn_env) co1' co
    then Just subst
    else Nothing       -- no match since tv1 matches two different coercions

  | tv1' `elemVarSet` me_tmpls menv           -- tv1' is a template var
  = if any (inRnEnvR rn_env) (varSetElems (tyCoVarsOfCo co))
    then Nothing      -- occurs check failed
    else do { subst1 <- ty_co_match menv subst (tyVarKind tv1') (promoteCoercion co)
            ; return (extendVarEnv subst1 tv1' (TyCoArg co)) }

  | otherwise
  = Nothing

  where
    rn_env = me_env menv
    tv1' = rnOccL rn_env tv1

  -- just look through SubCo's. We don't really care about roles here.
ty_co_match menv subst ty (SubCo co)
  = ty_co_match menv subst ty co

ty_co_match menv subst (AppTy ty1 ty2) co
  | Just (co1, arg2) <- splitAppCo_maybe co     -- c.f. Unify.match on AppTy
  = do { subst' <- ty_co_match menv subst ty1 co1 
       ; ty_co_match_arg menv subst' ty2 arg2 }

ty_co_match menv subst (TyConApp tc1 tys) (TyConAppCo _ tc2 cos)
  | tc1 == tc2 = ty_co_match_args menv subst tys cos

ty_co_match menv subst (FunTy ty1 ty2) (TyConAppCo _ tc cos)
  | tc == funTyCon = ty_co_match_args menv subst [ty1, ty2] cos

ty_co_match menv subst (ForAllTy tv ty) (ForAllCo cobndr co)
  | TyHomo tv2 <- cobndr
  = ASSERT( isTyVar tv )
    do { subst1 <- ty_co_match menv subst (tyVarKind tv)
                                          (mkReflCo Nominal $ tyVarKind tv2)
       ; let menv1 = menv { me_env = rnBndr2 (me_env menv) tv tv2 }
       ; ty_co_match menv1 subst1 ty co }

  | TyHetero co1 tvl tvr cv <- cobndr
  = ASSERT( isTyVar tv )
    do { subst1 <- ty_co_match menv subst (tyVarKind tv) co1
         -- See Note [Heterogeneous type matching]
       ; let rn_env0 = me_env menv
             (rn_env1, tv')  = rnBndrL rn_env0 tv
             (rn_env2, _)    = rnBndrR rn_env1 tvl
             (rn_env3, _)    = rnBndrR rn_env2 tvr
             (rn_env4, cv')  = rnBndrR rn_env3 cv
             menv' = menv { me_env = rn_env4 }
             subst2 = extendVarEnv subst1 tv' (TyCoArg (mkCoVarCo cv'))
       ; subst3 <- ty_co_match menv' subst2 ty co
       ; return $ delVarEnv subst3 tv' }

  | CoHomo cv <- cobndr
  = ASSERT( isCoVar tv )
    do { subst1 <- ty_co_match menv subst (coVarKind tv)
                                          (mkReflCo Nominal $ coVarKind cv)
       ; let rn_env0 = me_env menv
             (rn_env1, tv') = rnBndrL rn_env0 tv
             (rn_env2, cv') = rnBndrR rn_env1 cv
             menv' = menv { me_env = rn_env2 }
             subst2 = extendVarEnv subst1 tv' (mkCoArgForVar cv')
       ; subst3 <- ty_co_match menv' subst2 ty co
       ; return $ delVarEnv subst3 tv' }

  | CoHetero co1 cvl cvr <- cobndr
  = ASSERT( isCoVar tv )
    do { subst1 <- ty_co_match menv subst (coVarKind tv) co1
       ; let rn_env0 = me_env menv
             (rn_env1, tv')  = rnBndrL rn_env0 tv
             (rn_env2, cvl') = rnBndrR rn_env1 cvl
             (rn_env3, cvr') = rnBndrR rn_env2 cvr
             menv' = menv { me_env = rn_env3 }
             subst2 = extendVarEnv subst1 tv' (CoCoArg Nominal (mkCoVarCo cvl') (mkCoVarCo cvr'))
       ; subst3 <- ty_co_match menv' subst2 ty co
       ; return $ delVarEnv subst3 tv' }

ty_co_match menv subst (CastTy ty1 co1) co
  | Pair (CastTy _ col) (CastTy _ cor) <- coercionKind co
  = do { subst1 <- ty_co_match_lr menv subst co1 Nominal col cor
         -- don't use castCoercionKind! See Note [ty_co_match CastTy case]
       ; ty_co_match menv subst1 ty1
                     (opt_coh (co `mkCoherenceRightCo` (mkSymCo cor)
                                  `mkCoherenceLeftCo` (mkSymCo col))) }
  where
    -- in a very limited number of cases, optimize CoherenceCo
    -- see Note [ty_co_match CastTy case]
    mk_coh co1 (Refl {}) = co1
    mk_coh co1 co2       = mkCoherenceCo co1 co2

    opt_coh (SymCo co) = mkSymCo (opt_coh co)
    opt_coh (CoherenceCo (CoherenceCo co1 co2) co3)
      = mk_coh co1 (mkTransCo co2 co3)
    opt_coh (CoherenceCo co1 co2) = mk_coh (opt_coh co1) co2
    opt_coh co = co

ty_co_match _ _ (CoercionTy co) _
  = pprPanic "ty_co_match" (ppr co)

ty_co_match menv subst ty co
  | Just co' <- pushRefl co = ty_co_match menv subst ty co'
  | otherwise               = Nothing

ty_co_match_args :: MatchEnv -> LiftCoEnv -> [Type] -> [CoercionArg]
                 -> Maybe LiftCoEnv
ty_co_match_args _    subst []       []         = Just subst
ty_co_match_args menv subst (ty:tys) (arg:args) = do { subst' <- ty_co_match_arg menv subst ty arg
                                                    ; ty_co_match_args menv subst' tys args }
ty_co_match_args _    _     _        _          = Nothing

ty_co_match_arg :: MatchEnv -> LiftCoEnv -> Type -> CoercionArg -> Maybe LiftCoEnv
ty_co_match_arg menv subst ty arg
  | TyCoArg co <- arg
  = ty_co_match menv subst ty co
  | CoercionTy co1 <- ty
  , CoCoArg r col cor <- arg
  = ty_co_match_lr menv subst co1 r col cor
  | otherwise
  = pprPanic "ty_co_match_arg" (ppr ty <+> ptext (sLit "<->") <+> ppr arg)

ty_co_match_lr :: MatchEnv -> LiftCoEnv
               -> Coercion -> Role -> Coercion -> Coercion -> Maybe LiftCoEnv
ty_co_match_lr menv subst co1 role col cor
  = do { let subst_left  = liftEnvSubstLeft  in_scope subst
             subst_right = liftEnvSubstRight in_scope subst
       ; tcvsubst1 <- tcMatchCoX tmpl_vars subst_left  co1 col
       ; tcvsubst2 <- tcMatchCoX tmpl_vars subst_right co1 cor
       ; zipLiftCoEnv rn_env subst role tcvsubst1 tcvsubst2 }
  where
    ME { me_tmpls = tmpl_vars
       , me_env   = rn_env } = menv
    in_scope = rnInScopeSet rn_env
  
pushRefl :: Coercion -> Maybe Coercion
pushRefl (Refl Nominal (AppTy ty1 ty2))
  = Just (AppCo (Refl Nominal ty1) (liftSimply Nominal ty2))
pushRefl (Refl r (FunTy ty1 ty2))
  = Just (TyConAppCo r funTyCon [liftSimply r ty1, liftSimply r ty2])
pushRefl (Refl r (TyConApp tc tys))
  = Just (TyConAppCo r tc (zipWith liftSimply (tyConRolesX r tc) tys))
pushRefl (Refl r (ForAllTy tv ty))
  | isTyVar tv                    = Just (ForAllCo (TyHomo tv) (Refl r ty))
  | otherwise                     = Just (ForAllCo (CoHomo tv) (Refl r ty))
pushRefl (Refl r (CastTy ty co))  = Just (castCoercionKind (Refl r ty) co co)
pushRefl _                        = Nothing
\end{code}<|MERGE_RESOLUTION|>--- conflicted
+++ resolved
@@ -3,17 +3,8 @@
 %
 
 \begin{code}
-<<<<<<< HEAD
 {-# LANGUAGE ScopedTypeVariables #-}
-=======
 {-# LANGUAGE CPP #-}
-{-# OPTIONS_GHC -fno-warn-tabs #-}
--- The above warning supression flag is a temporary kludge.
--- While working on this module you are encouraged to remove it and
--- detab the module (please do the detabbing in a separate patch). See
---     http://ghc.haskell.org/trac/ghc/wiki/Commentary/CodingStyle#TabsvsSpaces
--- for details
->>>>>>> 2070a8f3
 
 module Unify ( 
         -- Matching of types: 
@@ -29,14 +20,8 @@
         typesCantMatch,
 
         -- Side-effect free unification
-<<<<<<< HEAD
-        tcUnifyTys, BindFlag(..),
-        niFixTCvSubst, niSubstTvSet,
-
+        tcUnifyTy, tcUnifyTys, BindFlag(..),
         UnifyResult, UnifyResultM(..),
-=======
-        tcUnifyTy, tcUnifyTys, BindFlag(..),
->>>>>>> 2070a8f3
 
         -- Matching a type against a lifted type (coercion)
         liftCoMatch,
@@ -769,13 +754,8 @@
 are maybeApart.
 
 \begin{code}
-<<<<<<< HEAD
-tcUnifyTys :: (TyCoVar -> BindFlag)
-           -> [Type] -> [Type]
-           -> Maybe TCvSubst    -- A regular one-shot (idempotent) substitution
-=======
 tcUnifyTy :: Type -> Type       -- All tyvars are bindable
-	  -> Maybe TvSubst	-- A regular one-shot (idempotent) substitution
+	  -> Maybe TCvSubst	-- A regular one-shot (idempotent) substitution
 -- Simple unification of two types; all type variables are bindable
 tcUnifyTy ty1 ty2
   = case initUM (const BindMe) (unify emptyTvSubstEnv ty1 ty2) of
@@ -783,10 +763,9 @@
       _other              -> Nothing
 
 -----------------
-tcUnifyTys :: (TyVar -> BindFlag)
+tcUnifyTys :: (TyCoVar -> BindFlag)
 	   -> [Type] -> [Type]
-	   -> Maybe TvSubst	-- A regular one-shot (idempotent) substitution
->>>>>>> 2070a8f3
+	   -> Maybe TCvSubst	-- A regular one-shot (idempotent) substitution
 -- The two types may have common type variables, and indeed do so in the
 -- second call to tcUnifyTys in FunDeps.checkClsFD
 tcUnifyTys bind_fn tys1 tys2
@@ -860,31 +839,17 @@
 -- ToDo: use laziness instead of iteration?
 niFixTCvSubst tenv cenv = f tenv cenv
   where
-<<<<<<< HEAD
     f tenv cenv
-        | not_fixpoint = f (mapVarEnv (substTy subst) tenv)
-                           (mapVarEnv (substCo subst) cenv)
+        | not_fixpoint = f (mapVarEnv (substTy subst') tenv)
+                           (mapVarEnv (substCo subst') cenv)
         | otherwise    = subst
         where
-          range_tvs    = foldVarEnv (unionVarSet . tyCoVarsOfType) emptyVarSet tenv
-          range_cvs    = foldVarEnv (unionVarSet . tyCoVarsOfCo) emptyVarSet cenv
-          range        = range_tvs `unionVarSet` range_cvs
-          in_scope     = mkInScopeSet range
-          subst        = mkTCvSubst in_scope tenv cenv
-                         
-          not_fixpoint = foldVarSet ((||) . in_domain) False range
-          in_domain tv = tv `elemVarEnv` tenv || tv `elemVarEnv` cenv
-
-niSubstTvSet :: TvSubstEnv -> CvSubstEnv -> TyCoVarSet -> TyCoVarSet
-=======
-    f env | not_fixpoint = f (mapVarEnv (substTy subst') env)
-          | otherwise    = subst
-        where
           not_fixpoint  = foldVarSet ((||) . in_domain) False all_range_tvs
-          in_domain tv  = tv `elemVarEnv` env
-
-          range_tvs     = foldVarEnv (unionVarSet . tyVarsOfType) emptyVarSet env
-          all_range_tvs = closeOverKinds range_tvs
+          in_domain tv  = tv `elemVarEnv` tenv || tv `elemVarEnv` cenv
+
+          range_tvs     = foldVarEnv (unionVarSet . tyCoVarsOfType) emptyVarSet env
+          range_cvs     = foldVarEnv (unionVarSet . tyCoVarsOfCo) emptyVarSet cenv
+          all_range_tvs = closeOverKinds (range_tvs `unionVarSet` range_cvs)
           subst         = mkTvSubst (mkInScopeSet all_range_tvs) env
 
              -- env' extends env by replacing any free type with 
@@ -896,8 +861,7 @@
                                                , not (in_domain rtv) ]
           subst'        = mkTvSubst (mkInScopeSet all_range_tvs) env'
 
-niSubstTvSet :: TvSubstEnv -> TyVarSet -> TyVarSet
->>>>>>> 2070a8f3
+niSubstTvSet :: TvSubstEnv -> CvSubstEnv -> TyCoVarSet -> TyCoVarSet
 -- Apply the non-idempotent substitution to a set of type variables,
 -- remembering that the substitution isn't necessarily idempotent
 -- This is used in the occurs check, before extending the substitution
@@ -1247,7 +1211,6 @@
        ; b2 <- tvBindFlag tv2
        ; let ty1 = (mkVar tv1 :: tyco)
        ; case (b1, b2) of
-<<<<<<< HEAD
            (Skolem, Skolem) -> maybeApart -- See Note [Unification with skolems]
            (BindMe, _)      -> do { checkRnEnvR ty2 -- make sure ty2 is not a local
                                   ; extendEnv tv1 ty2 }
@@ -1260,21 +1223,8 @@
          then maybeApart               -- Occurs check, see Note [Fine-grained unification]
          else do
        { unify k1 k2
+        -- Note [Kinds Containing Only Literals]
        ; bindTv tv1 ty2 }}      -- Bind tyvar to the synonym if poss
-=======
-           (Skolem, Skolem) -> maybeApart subst' -- See Note [Unification with skolems]
-           (BindMe, _)      -> return (extendVarEnv subst' tv1 ty2)
-           (_, BindMe)      -> return (extendVarEnv subst' tv2 ty1) }
-
-uUnrefined subst tv1 ty2 ty2'	-- ty2 is not a type variable
-  | tv1 `elemVarSet` niSubstTvSet subst (tyVarsOfType ty2')
-  = maybeApart subst                    -- Occurs check
-                                        -- See Note [Fine-grained unification]
-  | otherwise
-  = do { subst' <- unify subst k1 k2
-       -- Note [Kinds Containing Only Literals]
-       ; bindTv subst' tv1 ty2 }	-- Bind tyvar to the synonym if poss
->>>>>>> 2070a8f3
   where
     k1 = tyVarKind tv1
     k2 = getKind ty2'
@@ -1368,7 +1318,6 @@
       (<*>) = ap
 
 instance Monad UM where
-<<<<<<< HEAD
   return a = UM (\_ _ _ tsubst csubst -> Unifiable ((tsubst, csubst), a))
   fail _   = UM (\_ _ _ _ _ -> SurelyApart) -- failed pattern match
   m >>= k  = UM (\tvs rn_env locals tsubst csubst ->
@@ -1403,7 +1352,7 @@
 
 initUM :: (TyVar -> BindFlag)
        -> TyCoVarSet  -- set of variables in scope
-       -> UM TCvSubst -> UnifyResult
+       -> UM a -> UnifyResultM a
 initUM badtvs vars um
   = case unUM um badtvs rn_env emptyVarSet emptyTvSubstEnv emptyCvSubstEnv of
       Unifiable (_, subst)  -> Unifiable subst
@@ -1411,23 +1360,6 @@
       SurelyApart           -> SurelyApart
   where
     rn_env = mkRnEnv2 (mkInScopeSet vars)
-=======
-  return a = UM (\_tvs -> Unifiable a)
-  fail _   = UM (\_tvs -> SurelyApart) -- failed pattern match
-  m >>= k  = UM (\tvs -> case unUM m tvs of
-			   Unifiable v -> unUM (k v) tvs
-                           MaybeApart v ->
-                             case unUM (k v) tvs of
-                               Unifiable v' -> MaybeApart v'
-                               other        -> other
-                           SurelyApart -> SurelyApart)
-
-initUM :: (TyVar -> BindFlag) -> UM a -> UnifyResultM a
-initUM badtvs um = unUM um badtvs
-
-tvBindFlag :: TyVar -> UM BindFlag
-tvBindFlag tv = UM (\tv_fn -> Unifiable (tv_fn tv))
->>>>>>> 2070a8f3
 
 tvBindFlag :: TyVar -> UM BindFlag
 tvBindFlag tv = UM $ \tv_fn _ locals tsubst csubst ->

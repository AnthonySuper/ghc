%
% (c) The University of Glasgow 2006
%

\begin{code}
{-# LANGUAGE ScopedTypeVariables #-}
{-# LANGUAGE CPP #-}

module Unify ( 
        -- Matching of types: 
        --      the "tc" prefix indicates that matching always
        --      respects newtypes (rather than looking through them)
        MatchEnv(..),

        tcMatchTy, tcMatchTys, tcMatchTyX, 
        ruleMatchTyX, tcMatchPreds,

        tcMatchCo, tcMatchCos, tcMatchCoX, ruleMatchCoX,

        typesCantMatch,

        -- Side-effect free unification
        tcUnifyTy, tcUnifyTys, BindFlag(..),
        UnifyResult, UnifyResultM(..),

        -- Matching a type against a lifted type (coercion)
        liftCoMatch,

        tcUnifyTysFG
   ) where

#include "HsVersions.h"

import Var
import VarEnv
import VarSet
import Kind
import Type hiding ( getTvSubstEnv )
import Coercion
import TyCon
import TyCoRep hiding ( getTvSubstEnv, getCvSubstEnv )
import Util
import Pair
import Outputable
import FastString
import Unique

<<<<<<< HEAD
import Control.Monad
import Control.Applicative (Applicative(..), Alternative(..))
=======
import Control.Monad (liftM, ap)
#if __GLASGOW_HASKELL__ < 709
import Control.Applicative (Applicative(..))
#endif
>>>>>>> d5e48748
\end{code}


%************************************************************************
%*                                                                      *
                Matching
%*                                                                      *
%************************************************************************


Matching is much tricker than you might think.

1. The substitution we generate binds the *template type variables*
   which are given to us explicitly.

2. We want to match in the presence of foralls; 
        e.g     (forall a. t1) ~ (forall b. t2)

   That is what the RnEnv2 is for; it does the alpha-renaming
   that makes it as if a and b were the same variable.
   Initialising the RnEnv2, so that it can generate a fresh
   binder when necessary, entails knowing the free variables of
   both types.

3. We must be careful not to bind a template type variable to a
   locally bound variable.  E.g.
        (forall a. x) ~ (forall b. b)
   where x is the template type variable.  Then we do not want to
   bind x to a/b!  This is a kind of occurs check.
   The necessary locals accumulate in the RnEnv2.


\begin{code}
-- avoid rewriting boilerplate by overloading:
class Unifiable t where
  match :: MatchEnv -> TvSubstEnv -> CvSubstEnv
        -> t -> t -> Maybe (TvSubstEnv, CvSubstEnv)
  unify :: t -> t -> UM ()
  tyCoVarsOf   :: t -> TyCoVarSet
  tyCoVarsOf_s :: [t] -> TyCoVarSet

instance Unifiable Type where
  match = match_ty
  unify = unify_ty
  tyCoVarsOf = tyCoVarsOfType
  tyCoVarsOf_s = tyCoVarsOfTypes

instance Unifiable Coercion where
  match = match_co
  unify = unify_co
  tyCoVarsOf = tyCoVarsOfCo
  tyCoVarsOf_s = tyCoVarsOfCos

instance Unifiable CoercionArg where
  match = match_co_arg
  unify = unify_co_arg
  tyCoVarsOf = tyCoVarsOfCoArg
  tyCoVarsOf_s = tyCoVarsOfCoArgs

data MatchEnv
  = ME  { me_tmpls :: VarSet    -- Template variables
        , me_env   :: RnEnv2    -- Renaming envt for nested foralls
        }                       --   In-scope set includes template variables
    -- Nota Bene: MatchEnv isn't specific to Types.  It is used
    --            for matching terms and coercions as well as types

tcMatch :: Unifiable t
        => TyCoVarSet     -- Template tyvars
        -> t              -- Template
        -> t              -- Target
        -> Maybe TCvSubst -- One-shot; in principle the template
                          -- variables could be free in the target

tcMatch tmpls ty1 ty2
  = case match menv emptyTvSubstEnv emptyCvSubstEnv ty1 ty2 of
        Just (tv_env, cv_env) -> Just (TCvSubst in_scope tv_env cv_env)
        Nothing               -> Nothing
  where
    menv     = ME { me_tmpls = tmpls, me_env = mkRnEnv2 in_scope }
    in_scope = mkInScopeSet (tmpls `unionVarSet` tyCoVarsOf ty2)
        -- We're assuming that all the interesting 
        -- tyvars in tys1 are in tmpls

tcMatchTy :: TyCoVarSet -> Type -> Type -> Maybe TCvSubst
tcMatchTy = tcMatch

tcMatchCo :: TyCoVarSet -> Coercion -> Coercion -> Maybe TCvSubst
tcMatchCo = tcMatch

tcMatches :: Unifiable t
          => TyCoVarSet     -- Template tyvars
          -> [t]            -- Template
          -> [t]            -- Target
          -> Maybe TCvSubst -- One-shot; in principle the template
                            -- variables could be free in the target

tcMatches tmpls tys1 tys2
  = case match_list menv emptyTvSubstEnv emptyCvSubstEnv tys1 tys2 of
        Just (tv_env, cv_env) -> Just (TCvSubst in_scope tv_env cv_env)
        Nothing               -> Nothing
  where
    menv     = ME { me_tmpls = tmpls, me_env = mkRnEnv2 in_scope }
    in_scope = mkInScopeSet (tmpls `unionVarSet` tyCoVarsOf_s tys2)
        -- We're assuming that all the interesting 
        -- tyvars in tys1 are in tmpls

tcMatchTys :: TyCoVarSet -> [Type] -> [Type] -> Maybe TCvSubst
tcMatchTys = tcMatches

tcMatchCos :: TyCoVarSet -> [Coercion] -> [Coercion] -> Maybe TCvSubst
tcMatchCos = tcMatches

-- This is similar, but extends a substitution
tcMatchX :: Unifiable t
         => TyCoVarSet          -- Template tyvars
         -> TCvSubst            -- Substitution to extend
         -> t                   -- Template
         -> t                   -- Target
         -> Maybe TCvSubst
tcMatchX tmpls (TCvSubst in_scope tv_env cv_env) ty1 ty2
  = case match menv tv_env cv_env ty1 ty2 of
        Just (tv_env, cv_env) -> Just (TCvSubst in_scope tv_env cv_env)
        Nothing               -> Nothing
  where
    menv = ME {me_tmpls = tmpls, me_env = mkRnEnv2 in_scope}

tcMatchTyX :: TyCoVarSet -> TCvSubst -> Type -> Type -> Maybe TCvSubst
tcMatchTyX = tcMatchX

tcMatchCoX :: TyCoVarSet -> TCvSubst -> Coercion -> Coercion -> Maybe TCvSubst
tcMatchCoX = tcMatchX

tcMatchPreds
        :: [TyVar]                      -- Bind these
        -> [PredType] -> [PredType]
        -> Maybe (TvSubstEnv, CvSubstEnv)
tcMatchPreds tmpls ps1 ps2
  = match_list menv emptyTvSubstEnv emptyCvSubstEnv ps1 ps2
  where
    menv = ME { me_tmpls = mkVarSet tmpls, me_env = mkRnEnv2 in_scope_tyvars }
    in_scope_tyvars = mkInScopeSet (tyCoVarsOfTypes ps1 `unionVarSet` tyCoVarsOfTypes ps2)

-- This one is called from the expression matcher, which already has a MatchEnv in hand
ruleMatchTyX :: MatchEnv 
         -> TvSubstEnv          -- type substitution to extend
         -> CvSubstEnv          -- coercion substitution to extend
         -> Type                -- Template
         -> Type                -- Target
         -> Maybe (TvSubstEnv, CvSubstEnv)
ruleMatchTyX = match

ruleMatchCoX :: MatchEnv -> TvSubstEnv -> CvSubstEnv
             -> Type -> Type -> Maybe (TvSubstEnv, CvSubstEnv)
ruleMatchCoX = match

-- Rename for export
\end{code}

Now the internals of matching

\begin{code}
match_ty :: MatchEnv    -- For the most part this is pushed downwards
      -> TvSubstEnv     -- Substitution so far:
                        --   Domain is subset of template tyvars
                        --   Free vars of range is subset of 
                        --      in-scope set of the RnEnv2
      -> CvSubstEnv
      -> Type -> Type   -- Template and target respectively
      -> Maybe (TvSubstEnv, CvSubstEnv)

match_ty menv tsubst csubst ty1 ty2
  | Just ty1' <- coreView ty1 = match_ty menv tsubst csubst ty1' ty2
  | Just ty2' <- coreView ty2 = match_ty menv tsubst csubst ty1 ty2'

match_ty menv tsubst csubst (TyVarTy tv1) ty2
  | Just ty1' <- lookupVarEnv tsubst tv1'       -- tv1' is already bound
  = if eqTypeX (nukeRnEnvL rn_env) ty1' ty2
        -- ty1 has no locally-bound variables, hence nukeRnEnvL
    then Just (tsubst, csubst)
    else Nothing        -- ty2 doesn't match

  | tv1' `elemVarSet` me_tmpls menv
  = if any (inRnEnvR rn_env) (varSetElems (tyCoVarsOfType ty2))
    then Nothing        -- Occurs check
    else do { (tsubst1, csubst1)
                <- match_kind menv tsubst csubst (tyVarKind tv1') (typeKind ty2)
            ; return (extendVarEnv tsubst1 tv1' ty2, csubst1) }

   | otherwise  -- tv1 is not a template tyvar
   = case ty2 of
        TyVarTy tv2 | tv1' == rnOccR rn_env tv2 -> Just (tsubst, csubst)
        _                                       -> Nothing
  where
    rn_env = me_env menv
    tv1' = rnOccL rn_env tv1

match_ty menv tsubst csubst (ForAllTy (Named tv1 _) ty1) (ForAllTy (Named tv2 _) ty2) 
  = do { (tsubst', csubst') <- match_kind menv tsubst csubst (tyVarKind tv1) (tyVarKind tv2)
       ; match_ty menv' tsubst' csubst' ty1 ty2 }
  where         -- Use the magic of rnBndr2 to go under the binders
    menv' = menv { me_env = rnBndr2 (me_env menv) tv1 tv2 }

match_ty menv tsubst csubst (TyConApp tc1 tys1) (TyConApp tc2 tys2) 
  | tc1 == tc2 = match_list menv tsubst csubst tys1 tys2
match_ty menv tsubst csubst (ForAllTy (Anon ty1a) ty1b) (ForAllTy (Anon ty2a) ty2b) 
  = do { (tsubst', csubst') <- match_ty menv tsubst csubst ty1a ty2a
       ; match_ty menv tsubst' csubst' ty1b ty2b }
match_ty menv tsubst csubst (AppTy ty1a ty1b) ty2
  | Just (ty2a, ty2b) <- repSplitAppTy_maybe ty2
        -- 'repSplit' used because the tcView stuff is done above
  = do { (tsubst', csubst') <- match_ty menv tsubst csubst ty1a ty2a
       ; match_ty menv tsubst' csubst' ty1b ty2b }

match_ty _ tsubst csubst (LitTy x) (LitTy y) | x == y  = return (tsubst, csubst)

match_ty menv tsubst csubst (CastTy ty1 co1) (CastTy ty2 co2)
  = do { (tsubst', csubst') <- match_ty menv tsubst csubst ty1 ty2
       ; match_co menv tsubst' csubst' co1 co2 }

match_ty menv tsubst csubst (CoercionTy co1) (CoercionTy co2)
  = match_co menv tsubst csubst co1 co2

match_ty _ _ _ _ _
  = Nothing



--------------
match_kind :: MatchEnv -> TvSubstEnv -> CvSubstEnv -> Kind -> Kind -> Maybe (TvSubstEnv, CvSubstEnv)
-- Match the kind of the template tyvar with the kind of Type
match_kind menv tsubst csubst k1 k2
  | k2 `eqType` k1
  = return (tsubst, csubst)

  | otherwise
  = match menv tsubst csubst k1 k2

\end{code}

Note [Unifying with Refl]
~~~~~~~~~~~~~~~~~~~~~~~~~~~~~
Because of Refl invariant #2 (see Note [Refl invariant]), any reflexive
coercion must be constructed with Refl. This means that any of the smart
constructors for Coercions check for reflexivity and produce Refl in that
case. Because the substitution operation uses these smart constructors, *any*
coercion might become Refl after substitution. So, when matching, we must
allow for this possibility. We do so by, when the target coercion is a Refl,
trying to match the kind of the coercion with the kind of the Refl. If these
match, then the substitution produced will indeed make the substituted
coercion become Refl, as desired.

But, what to do when a CoVarCo is matched with a Refl? There are two ways a
CoVarCo can become a Refl under substitution: the underlying CoVar can be
mapped to a Refl coercion; or the types of the CoVar can end up becoming the
same, triggering the Refl invariant. This matching algorithm therefore has a
choice. If a CoVarCo is matched with a Refl, do we make a mapping from the
CoVar, or do we just unify the kinds? This choice is apparent in the ordering
of the first two clauses of match_co below. It seems that taking the second
option -- just unifying the kinds -- means strictly less work, so that is the
route I have taken. This means that the final substitution will not contain a
mapping for the CoVar in question, but that should be OK.

Note [Coercion optimizations and match_co]
~~~~~~~~~~~~~~~~~~~~~~~~~~~~~~~~~~~~~~~~~~
The algorithm in match_co must be kept carefully in sync with the
optimizations and simplifications done in the smart constructors of coercions.
We want this property: if Just subst = match co1 co2, then subst(co1) = co2.
And, we want this one: if Nothing = match co1 co2, then there exists no such
possible substitution. Because substitution uses the smart constructors,
we must account for the possibility that the structure of a coercion changes
during substitution. This isn't that hard to do, but we still must be careful
about it. For example, mkUnsafeCo sometimes produces a TyConAppCo, *not* an
UnsafeCo. So, we must allow for the possibility that an UnsafeCo will become
a TyConAppCo after substitution, and check for this case in matching.

\begin{code}

--------------
-- See Note [Coercion optimizations and match_co]
match_co :: MatchEnv -> TvSubstEnv -> CvSubstEnv
         -> Coercion -> Coercion -> Maybe (TvSubstEnv, CvSubstEnv)

 -- There are no "unification role varialbles", so if the roles don't match,
 -- fail eagerly.
match_co _ _ _ co1 co2
  | coercionRole co1 /= coercionRole co2
  = Nothing

-- From now on, assume that the roles match!

-- See Note [Unifying with Refl]
-- any coercion shape can become a refl under certain conditions:
match_co menv tsubst csubst co1 (Refl _ ty2)
  = do { let Pair tyl1 tyr1 = coercionKind co1
       ; (tsubst', csubst') <- match_ty menv tsubst csubst tyl1 ty2
       ; match_ty menv tsubst' csubst' tyr1 ty2 }

-- See Note [Unifying with Refl]
match_co menv tsubst csubst (CoVarCo cv1) co2
  | Just co1' <- lookupVarEnv csubst cv1'   -- cv1' is already bound
  = if eqCoercionX (nukeRnEnvL rn_env) co1' co2
          -- co1' has no locally-bound variables, hence nukeRnEnvL
    then Just (tsubst, csubst)
    else Nothing -- co2 doesn't match

  | cv1' `elemVarSet` me_tmpls menv
  = if any (inRnEnvR rn_env) (varSetElems (tyCoVarsOfCo co2))
    then Nothing -- occurs check
    else do { (tsubst1, csubst1) <- match_ty menv tsubst csubst (coVarKind cv1')
                                                                (coercionType co2)
            ; return (tsubst1, extendVarEnv csubst1 cv1' co2) }

  | otherwise -- cv1 is not a template covar
  = case co2 of
      CoVarCo cv2 | cv1' == rnOccR rn_env cv2 -> Just (tsubst, csubst)
      _                                       -> Nothing
  where
    rn_env = me_env menv
    cv1' = rnOccL rn_env cv1

-- Refl case already handled:
match_co menv tsubst csubst (TyConAppCo _ tc1 args1) (TyConAppCo _ tc2 args2)
  | tc1 == tc2 = match_list menv tsubst csubst args1 args2

match_co menv tsubst csubst (AppCo co1 arg1) co2
  | Just (co2, arg2) <- splitAppCo_maybe co2
  = do { (tsubst', csubst') <- match_co menv tsubst csubst co1 co2
       ; match_co_arg menv tsubst' csubst' arg1 arg2 }

match_co menv tsubst csubst (ForAllCo cobndr1 co1) (ForAllCo cobndr2 co2)
  | TyHomo tv1 <- cobndr1
  , TyHomo tv2 <- cobndr2
  = do { (tsubst', csubst') <- match_kind menv tsubst csubst (tyVarKind tv1)
                                                             (tyVarKind tv2)
       ; let menv' = menv { me_env = rnBndr2 (me_env menv) tv1 tv2 }
       ; match_co menv' tsubst' csubst' co1 co2 }
  
  | TyHetero eta1 tvl1 tvr1 cv1 <- cobndr1
  , TyHomo tv2 <- cobndr2
  = do { let eta_role = coercionRole eta1  -- TODO (RAE): This seems inefficient.
       ; (tsubst1, csubst1) <- match_co menv tsubst csubst 
                                        eta1 (mkReflCo eta_role (tyVarKind tv2))
       ; (tsubst2, csubst2) <- match_kind menv tsubst1 csubst1 (tyVarKind tvl1)
                                                               (tyVarKind tvr1)
       ; let rn_env = me_env menv
             in_scope = rnInScopeSet rn_env
             homogenized = substCoWithIS in_scope
                                         [tvr1,               cv1]
                                         [mkOnlyTyVarTy tvl1, mkCoercionTy $
                                                              mkReflCo Nominal (mkOnlyTyVarTy tvl1)]
                                         co1
             menv' = menv { me_env = rnBndr2 rn_env tvl1 tv2 }
       ; match_co menv' tsubst2 csubst2 homogenized co2 }

  | TyHetero eta1 tvl1 tvr1 cv1 <- cobndr1
  , TyHetero eta2 tvl2 tvr2 cv2 <- cobndr2
  = do { (tsubst1, csubst1) <- match_co menv tsubst csubst eta1 eta2
       ; (tsubst2, csubst2) <- match_kind menv tsubst1 csubst1 (tyVarKind tvl1)
                                                               (tyVarKind tvl2)
       ; (tsubst3, csubst3) <- match_kind menv tsubst2 csubst2 (tyVarKind tvr1)
                                                               (tyVarKind tvr2)
       ; let menv' = menv { me_env = rnBndrs2 (me_env menv) [tvl1, tvr1, cv1]
                                                            [tvl2, tvr2, cv2] }
       ; match_co menv' tsubst3 csubst3 co1 co2 }

  | CoHomo cv1 <- cobndr1
  , CoHomo cv2 <- cobndr2
  = do { (tsubst', csubst') <- match_ty menv tsubst csubst (coVarKind cv1)
                                                           (coVarKind cv2)
       ; let menv' = menv { me_env = rnBndr2 (me_env menv) cv1 cv2 }
       ; match_co menv' tsubst' csubst' co1 co2 }

  | CoHetero eta1 cvl1 cvr1 <- cobndr1
  , CoHomo cv2 <- cobndr2
  = do { let role = coercionRole eta1  -- TODO (RAE): This seems inefficient.
       ; (tsubst1, csubst1) <- match_co menv tsubst csubst
                                        eta1 (mkReflCo role (coVarKind cv2))
       ; (tsubst2, csubst2) <- match_ty menv tsubst1 csubst1 (coVarKind cvl1)
                                                             (coVarKind cvr1)
       ; let rn_env = me_env menv
             in_scope = rnInScopeSet rn_env
             homogenized = substCoWithIS in_scope
                                         [cvr1] [mkCoercionTy $ mkCoVarCo cvl1] co1
             menv' = menv { me_env = rnBndr2 rn_env cvl1 cv2 }
       ; match_co menv' tsubst2 csubst2 homogenized co2 }

  | CoHetero eta1 cvl1 cvr1 <- cobndr1
  , CoHetero eta2 cvl2 cvr2 <- cobndr2
  = do { (tsubst1, csubst1) <- match_co menv tsubst csubst eta1 eta2
       ; (tsubst2, csubst2) <- match_ty menv tsubst1 csubst1 (coVarKind cvl1)
                                                             (coVarKind cvl2)
       ; (tsubst3, csubst3) <- match_ty menv tsubst2 csubst2 (coVarKind cvr1)
                                                             (coVarKind cvr2)
       ; let menv' = menv { me_env = rnBndrs2 (me_env menv) [cvl1, cvr1]
                                                            [cvl2, cvr2] }
       ; match_co menv' tsubst3 csubst3 co1 co2 }

  -- TyHomo can't match with TyHetero, and same for Co

match_co menv tsubst csubst (AxiomInstCo ax1 ind1 args1)
                            (AxiomInstCo ax2 ind2 args2)
  | ax1 == ax2
  , ind1 == ind2
  = match_list menv tsubst csubst args1 args2

match_co menv tsubst csubst (PhantomCo h1 tyl1 tyr1) (PhantomCo h2 tyl2 tyr2)
  = do { (tsubst1, csubst1) <- match_co menv tsubst  csubst  h1   h2
       ; (tsubst2, csubst2) <- match_ty menv tsubst1 csubst1 tyl1 tyl2
       ; match_ty menv tsubst2 csubst2 tyr1 tyr2 }

match_co menv tsubst csubst (UnsafeCo _ tyl1 tyr1) (UnsafeCo _ tyl2 tyr2)
  = do { (tsubst', csubst') <- match_ty menv tsubst csubst tyl1 tyl2
       ; match_ty menv tsubst' csubst' tyr1 tyr2 }
match_co menv tsubst csubst (UnsafeCo _ lty1 rty1) co2@(TyConAppCo _ _ _)
  = do { let Pair lty2 rty2 = coercionKind co2
       ; (tsubst', csubst') <- match_ty menv tsubst csubst lty1 lty2
       ; match_ty menv tsubst' csubst' rty1 rty2 }

-- it's safe to do these in order because there is never a SymCo (SymCo ...)
-- or a SymCo (UnsafeCo ...)
match_co menv tsubst csubst (SymCo co1) (SymCo co2)
  = match_co menv tsubst csubst co1 co2
match_co menv tsubst csubst (SymCo co1) (UnsafeCo r lty2 rty2)
  = match_co menv tsubst csubst co1 (UnsafeCo r rty2 lty2)
match_co menv tsubst csubst (SymCo co1) co2
  = match_co menv tsubst csubst co1 (SymCo co2)

match_co menv tsubst csubst (TransCo col1 cor1) (TransCo col2 cor2)
  = do { (tsubst', csubst') <- match_co menv tsubst csubst col1 col2
       ; match_co menv tsubst' csubst' cor1 cor2 }

match_co menv tsubst csubst (NthCo n1 co1) (NthCo n2 co2)
  | n1 == n2
  = match_co menv tsubst csubst co1 co2

match_co menv tsubst csubst (LRCo lr1 co1) (LRCo lr2 co2)
  | lr1 == lr2
  = match_co menv tsubst csubst co1 co2

match_co menv tsubst csubst (InstCo co1 arg1) (InstCo co2 arg2)
  = do { (tsubst', csubst') <- match_co menv tsubst csubst co1 co2
       ; match_co_arg menv tsubst' csubst' arg1 arg2 }

match_co menv tsubst csubst (CoherenceCo lco1 rco1) (CoherenceCo lco2 rco2)
  = do { (tsubst', csubst') <- match_co menv tsubst csubst lco1 lco2
       ; match_co menv tsubst' csubst' rco1 rco2 }

match_co menv tsubst csubst (KindCo co1) (KindCo co2)
  = match_co menv tsubst csubst co1 co2

match_co menv tsubst csubst (SubCo co1) (SubCo co2)
  = match_co menv tsubst csubst co1 co2
match_co menv tsubst csubst (SubCo co1) co2@(TyConAppCo _ _ _)
  = match_co menv tsubst csubst co1 co2
match_co menv tsubst csubst (SubCo co1) (UnsafeCo Representational ty1 ty2)
  = match_co menv tsubst csubst co1 (UnsafeCo Nominal ty1 ty2)

match_co menv tsubst csubst (AxiomRuleCo ax1 ts1 cs1) (AxiomRuleCo ax2 ts2 cs2)
  | ax1 == ax2
  = do { (tsubst', csubst') <- match_list menv tsubst csubst ts1 ts2
       ; match_list menv tsubst' csubst' cs1 cs2 }

match_co _ _ _ _ _
  = Nothing


match_co_arg :: MatchEnv -> TvSubstEnv -> CvSubstEnv
             -> CoercionArg -> CoercionArg -> Maybe (TvSubstEnv, CvSubstEnv)
match_co_arg menv tsubst csubst (TyCoArg co1) (TyCoArg co2)
  = match_co menv tsubst csubst co1 co2
match_co_arg menv tsubst csubst (CoCoArg r1 lco1 rco1) (CoCoArg r2 lco2 rco2)
  | r1 == r2
  = do { (tsubst', csubst') <- match_co menv tsubst csubst lco1 lco2
       ; match_co menv tsubst' csubst' rco1 rco2 }
match_co_arg _ _ _ _ _ = Nothing

-------------

match_list :: Unifiable t => MatchEnv -> TvSubstEnv -> CvSubstEnv -> [t] -> [t]
           -> Maybe (TvSubstEnv, CvSubstEnv)
match_list _    tenv cenv []     []     = Just (tenv, cenv)
match_list menv tenv cenv (a:as) (b:bs) = do { (tenv', cenv') <- match menv tenv cenv a b
                                             ; match_list menv tenv' cenv' as bs }
match_list _    _    _    _      _      = Nothing

\end{code}

%************************************************************************
%*                                                                      *
        Matching monad
%*                                                                      *
%************************************************************************

\begin{code}

newtype MatchM a = MM { unMM :: MatchEnv -> TvSubstEnv -> CvSubstEnv
                             -> Maybe ((TvSubstEnv, CvSubstEnv), a) }

instance Functor MatchM where
      fmap = liftM

instance Applicative MatchM where
      pure = return
      (<*>) = ap

instance Monad MatchM where
  return x = MM $ \_ tsubst csubst -> Just ((tsubst, csubst), x)
  fail _   = MM $ \_ _ _ -> Nothing

  a >>= f = MM $ \menv tsubst csubst -> case unMM a menv tsubst csubst of
    Just ((tsubst', csubst'), a') -> unMM (f a') menv tsubst' csubst'
    Nothing                       -> Nothing

_runMatchM :: MatchM a -> MatchEnv -> TvSubstEnv -> CvSubstEnv
          -> Maybe (TvSubstEnv, CvSubstEnv)
_runMatchM mm menv tsubst csubst
  -- in the Maybe monad
  = do { ((tsubst', csubst'), _) <- unMM mm menv tsubst csubst
       ; return (tsubst', csubst') }

_getRnEnv :: MatchM RnEnv2
_getRnEnv = MM $ \menv tsubst csubst -> Just ((tsubst, csubst), me_env menv)

_withRnEnv :: RnEnv2 -> MatchM a -> MatchM a
_withRnEnv rn_env mm = MM $ \menv tsubst csubst
                           -> unMM mm (menv { me_env = rn_env }) tsubst csubst

\end{code}

%************************************************************************
%*                                                                      *
                GADTs
%*                                                                      *
%************************************************************************

Note [Pruning dead case alternatives]
~~~~~~~~~~~~~~~~~~~~~~~~~~~~~~~~~~~~~
Consider        data T a where
                   T1 :: T Int
                   T2 :: T a

                newtype X = MkX Int
                newtype Y = MkY Char

                type family F a
                type instance F Bool = Int

Now consider    case x of { T1 -> e1; T2 -> e2 }

The question before the house is this: if I know something about the type
of x, can I prune away the T1 alternative?

Suppose x::T Char.  It's impossible to construct a (T Char) using T1, 
        Answer = YES we can prune the T1 branch (clearly)

Suppose x::T (F a), where 'a' is in scope.  Then 'a' might be instantiated
to 'Bool', in which case x::T Int, so
        ANSWER = NO (clearly)

Suppose x::T X.  Then *in Haskell* it's impossible to construct a (non-bottom) 
value of type (T X) using T1.  But *in FC* it's quite possible.  The newtype
gives a coercion
        CoX :: X ~ Int
So (T CoX) :: T X ~ T Int; hence (T1 `cast` sym (T CoX)) is a non-bottom value
of type (T X) constructed with T1.  Hence
        ANSWER = NO we can't prune the T1 branch (surprisingly)

Furthermore, this can even happen; see Trac #1251.  GHC's newtype-deriving
mechanism uses a cast, just as above, to move from one dictionary to another,
in effect giving the programmer access to CoX.

Finally, suppose x::T Y.  Then *even in FC* we can't construct a
non-bottom value of type (T Y) using T1.  That's because we can get
from Y to Char, but not to Int.


Here's a related question.      data Eq a b where EQ :: Eq a a
Consider
        case x of { EQ -> ... }

Suppose x::Eq Int Char.  Is the alternative dead?  Clearly yes.

What about x::Eq Int a, in a context where we have evidence that a~Char.
Then again the alternative is dead.   


                        Summary

We are really doing a test for unsatisfiability of the type
constraints implied by the match. And that is clearly, in general, a
hard thing to do.  

However, since we are simply dropping dead code, a conservative test
suffices.  There is a continuum of tests, ranging from easy to hard, that
drop more and more dead code.

For now we implement a very simple test: type variables match
anything, type functions (incl newtypes) match anything, and only
distinct data types fail to match.  We can elaborate later.

\begin{code}
typesCantMatch :: [(Type,Type)] -> Bool
typesCantMatch prs = any (\(s,t) -> cant_match s t) prs
  where
    cant_match :: Type -> Type -> Bool
    cant_match t1 t2
        | Just t1' <- coreView t1 = cant_match t1' t2
        | Just t2' <- coreView t2 = cant_match t1 t2'

    cant_match (ForAllTy (Anon a1) r1) (ForAllTy (Anon a2) r2)
        = cant_match a1 a2 || cant_match r1 r2

    cant_match (TyConApp tc1 tys1) (TyConApp tc2 tys2)
        | isDistinctTyCon tc1 && isDistinctTyCon tc2
        = tc1 /= tc2 || typesCantMatch (zipEqual "typesCantMatch" tys1 tys2)

    cant_match (ForAllTy (Anon _) _) (TyConApp tc _) = isDistinctTyCon tc
    cant_match (TyConApp tc _) (ForAllTy (Anon _) _) = isDistinctTyCon tc
        -- tc can't be FunTyCon by invariant

    cant_match (AppTy f1 a1) ty2
        | Just (f2, a2) <- repSplitAppTy_maybe ty2
        = cant_match f1 f2 || cant_match a1 a2
    cant_match ty1 (AppTy f2 a2)
        | Just (f1, a1) <- repSplitAppTy_maybe ty1
        = cant_match f1 f2 || cant_match a1 a2

    cant_match (LitTy x) (LitTy y) = x /= y

    cant_match _ _ = False      -- Safe!

-- Things we could add;
--      foralls
--      look through newtypes
--      take account of tyvar bindings (EQ example above)
\end{code}


%************************************************************************
%*                                                                      *
             Unification
%*                                                                      *
%************************************************************************

Note [Fine-grained unification]
~~~~~~~~~~~~~~~~~~~~~~~~~~~~~~~
Do the types (x, x) and ([y], y) unify? The answer is seemingly "no" --
no substitution to finite types makes these match. But, a substitution to
*infinite* types can unify these two types: [x |-> [[[...]]], y |-> [[[...]]] ].
Why do we care? Consider these two type family instances:

type instance F x x   = Int
type instance F [y] y = Bool

If we also have

type instance Looper = [Looper]

then the instances potentially overlap. The solution is to use unification
over infinite terms. This is possible (see [1] for lots of gory details), but
a full algorithm is a little more power than we need. Instead, we make a
conservative approximation and just omit the occurs check.

[1]: http://research.microsoft.com/en-us/um/people/simonpj/papers/ext-f/axioms-extended.pdf

tcUnifyTys considers an occurs-check problem as the same as general unification
failure.

tcUnifyTysFG ("fine-grained") returns one of three results: success, occurs-check
failure ("MaybeApart"), or general failure ("SurelyApart").

See also Trac #8162.

It's worth noting that unification in the presence of infinite types is not
complete. This means that, sometimes, a closed type family does not reduce
when it should. See test case indexed-types/should_fail/Overlap15 for an
example.

Note [The substitution in MaybeApart]
~~~~~~~~~~~~~~~~~~~~~~~~~~~~~~~~~~~~~
The constructor MaybeApart carries data with it, typically a TvSubstEnv. Why?
Because consider unifying these:

(a, a, Int) ~ (b, [b], Bool)

If we go left-to-right, we start with [a |-> b]. Then, on the middle terms, we
apply the subst we have so far and discover that we need [b |-> [b]]. Because
this fails the occurs check, we say that the types are MaybeApart (see above
Note [Fine-grained unification]). But, we can't stop there! Because if we
continue, we discover that Int is SurelyApart from Bool, and therefore the
types are apart. This has practical consequences for the ability for closed
type family applications to reduce. See test case
indexed-types/should_compile/Overlap14.

Note [Unifying with skolems]
~~~~~~~~~~~~~~~~~~~~~~~~~~~~~
If we discover that two types unify if and only if a skolem variable is
substituted, we can't properly unify the types. But, that skolem variable
may later be instantiated with a unifyable type. So, we return maybeApart
in these cases.

<<<<<<< HEAD
Note [Apartness and coercions]
~~~~~~~~~~~~~~~~~~~~~~~~~~~~~~
What does it mean for two coercions to be apart? It has to mean that the
types coerced between are apart. In cannot mean that there is no unification
from one coercion to another. The problem is that, in general, there are
many shapes a coercion might take. Any two coercions that coerce between
the same two types are fully equivalent. Even with wildly different
structures, it would be folly to say that they are "apart". So, a failure
to unify two coercions can yield surelyApart if and only if the types
coerced between are surelyApart. Otherwise, two coercions either unify or
are maybeApart.
=======
Note [Lists of different lengths are MaybeApart]
~~~~~~~~~~~~~~~~~~~~~~~~~~~~~~~~~~~~~~~~~~~~~~~~
It is unusual to call tcUnifyTys or tcUnifyTysFG with lists of different
lengths. The place where we know this can happen is from compatibleBranches in
FamInstEnv, when checking data family instances. Data family instances may be
eta-reduced; see Note [Eta reduction for data family axioms] in TcInstDcls.

We wish to say that

  D :: * -> * -> *
  axDF1 :: D Int ~ DFInst1
  axDF2 :: D Int Bool ~ DFInst2

overlap. If we conclude that lists of different lengths are SurelyApart, then
it will look like these do *not* overlap, causing disaster. See Trac #9371.

In usages of tcUnifyTys outside of family instances, we always use tcUnifyTys,
which can't tell the difference between MaybeApart and SurelyApart, so those
usages won't notice this design choice.
>>>>>>> d5e48748

\begin{code}
tcUnifyTy :: Type -> Type       -- All tyvars are bindable
	  -> Maybe TCvSubst	-- A regular one-shot (idempotent) substitution
-- Simple unification of two types; all type variables are bindable
tcUnifyTy t1 t2 = tcUnifyTys (const BindMe) [t1] [t2]

-----------------
tcUnifyTys :: (TyCoVar -> BindFlag)
	   -> [Type] -> [Type]
	   -> Maybe TCvSubst	-- A regular one-shot (idempotent) substitution
-- The two types may have common type variables, and indeed do so in the
-- second call to tcUnifyTys in FunDeps.checkClsFD
tcUnifyTys bind_fn tys1 tys2
  = case tcUnifyTysFG bind_fn tys1 tys2 of
      Unifiable subst -> Just subst
      _               -> Nothing

-- This type does double-duty. It is used in the UM (unifier monad) and to
-- return the final result. See Note [Fine-grained unification]
type UnifyResult = UnifyResultM TCvSubst
data UnifyResultM a = Unifiable a        -- the subst that unifies the types
                    | MaybeApart a       -- the subst has as much as we know
                                         -- it must be part of an most general unifier
                                         -- See Note [The substitution in MaybeApart]
                    | SurelyApart

-- See Note [Fine-grained unification]
tcUnifyTysFG :: (TyCoVar -> BindFlag)
             -> [Type] -> [Type]
             -> UnifyResult
tcUnifyTysFG bind_fn tys1 tys2
  = initUM bind_fn vars $
    do { unifyList tys1 tys2
       ; tsubst <- getTvSubstEnv
       ; csubst <- getCvSubstEnv

       ; return (niFixTCvSubst tsubst csubst) }
  where
    vars = tyCoVarsOfTypes tys1 `unionVarSet` tyCoVarsOfTypes tys2

\end{code}


%************************************************************************
%*                                                                      *
                Non-idempotent substitution
%*                                                                      *
%************************************************************************

Note [Non-idempotent substitution]
~~~~~~~~~~~~~~~~~~~~~~~~~~~~~~~~~~
During unification we use a TvSubstEnv/CvSubstEnv pair that is
  (a) non-idempotent
  (b) loop-free; ie repeatedly applying it yields a fixed point

Note [Finding the substitution fixpoint]
~~~~~~~~~~~~~~~~~~~~~~~~~~~~~~~~~~~~~~~~
Finding the fixpoint of a non-idempotent substitution arising from a
unification is harder than it looks, because of kinds.  Consider
   T k (H k (f:k)) ~ T * (g:*)
If we unify, we get the substitution
   [ k -> *
   , g -> H k (f:k) ]
To make it idempotent we don't want to get just
   [ k -> *
   , g -> H * (f:k) ]
We also want to substitute inside f's kind, to get
   [ k -> *
   , g -> H k (f:*) ]
If we don't do this, we may apply the substitition to something,
and get an ill-formed type, i.e. one where typeKind will fail.
This happened, for example, in Trac #9106.

This is the reason for extending env with [f:k -> f:*], in the
definition of env' in niFixTvSubst

\begin{code}
niFixTCvSubst :: TvSubstEnv -> CvSubstEnv -> TCvSubst
-- Find the idempotent fixed point of the non-idempotent substitution
-- See Note [Finding the substitution fixpoint]
-- ToDo: use laziness instead of iteration?
niFixTCvSubst tenv cenv = f tenv cenv
  where
    f tenv cenv
        | not_fixpoint = f (mapVarEnv (substTy subst') tenv)
                           (mapVarEnv (substCo subst') cenv)
        | otherwise    = subst
        where
          not_fixpoint  = foldVarSet ((||) . in_domain) False all_range_tvs
          in_domain tv  = tv `elemVarEnv` tenv || tv `elemVarEnv` cenv

          range_tvs     = foldVarEnv (unionVarSet . tyCoVarsOfType) emptyVarSet tenv
          range_cvs     = foldVarEnv (unionVarSet . tyCoVarsOfCo) emptyVarSet cenv
          all_range_tvs = closeOverKinds (range_tvs `unionVarSet` range_cvs)
          subst         = mkTCvSubst (mkInScopeSet all_range_tvs) tenv cenv

             -- env' extends env by replacing any free type with 
             -- that same tyvar with a substituted kind
             -- See note [Finding the substitution fixpoint]
          tenv'         = extendVarEnvList tenv [ (rtv, mkOnlyTyVarTy $ setTyVarKind rtv $
                                                        substTy subst $ tyVarKind rtv)
                                                | rtv <- varSetElems range_tvs
                                                , not (in_domain rtv) ]
          subst'        = mkTCvSubst (mkInScopeSet all_range_tvs) tenv' cenv

niSubstTvSet :: TvSubstEnv -> CvSubstEnv -> TyCoVarSet -> TyCoVarSet
-- Apply the non-idempotent substitution to a set of type variables,
-- remembering that the substitution isn't necessarily idempotent
-- This is used in the occurs check, before extending the substitution
niSubstTvSet tsubst csubst tvs
  = foldVarSet (unionVarSet . get) emptyVarSet tvs
  where
    get tv
      | isTyVar tv
      = case lookupVarEnv tsubst tv of
               Nothing -> unitVarSet tv
               Just ty -> niSubstTvSet tsubst csubst (tyCoVarsOfType ty)
      | otherwise
      = case lookupVarEnv csubst tv of
               Nothing -> unitVarSet tv
               Just co -> niSubstTvSet tsubst csubst (tyCoVarsOfCo co)
\end{code}

%************************************************************************
%*                                                                      *
                The workhorse
%*                                                                      *
%************************************************************************

Note [unify_co SymCo case]
~~~~~~~~~~~~~~~~~~~~~~~~~~
mkSymCo says that mkSymCo (SymCo co) = co. So, it is, in general, possible
for a SymCo to unify with any other coercion. For example, if we have
(SymCo c) (for a coercion variable c), that unifies with any coercion co
with [c |-> SymCo co]. Now, consider a unification problem: we wish to unify
(SymCo co1) with co2. If co2 is not a SymCo or an UnsafeCo (the two other
possible outcomes of mkSymCo) then we should try to unify co1 with (SymCo co2).
The problem is that, if that also fails, a naive algorithm would then try
pushing the SymCo back onto co1. What we need is to make sure we swap the SymCo
only once, prevent infinite recursion. This is done in unify_co_sym with the
SymFlag parameter.

Note [Unifying casted types]
~~~~~~~~~~~~~~~~~~~~~~~~~~~~

We must be careful when unifying casted types. Say (t :: *). On the one hand,
we must consider (t) and (t |> <*>) to be distinct types inhabited by distinct
sets of terms. These types are *not* equal. See Note [Optimising Refl] in
OptCoercion. But, it is wrong to say these types are "apart", by the definition
of apartness: two types are apart only when they are not coercible, even after
arbitrary substitutions. After all, the coercion (sym (<t> |> <*>)) witnesses
the equality of these two types.

So, what do we do? If we're unifying (t1 |> g1) and (t2 |> g2):

1. We first go ahead and try straightforward unification. If that works (i.e., there is a
unifying substitution), hooray. Stop.

2. Now, we try just to unify t1 and t2. If that succeeds, then we've shown
that (t1 |> g1) and (t2 |> g2) are not apart, because we can build a coercion
between a type that appears after applying a substitution to these types.
However, we can't just return Unifiable, because they're not unifiable! So, we
conclude MaybeApart, which is a safe fallback.

This logic is remarkably easy to implement. We simply do this:
  do { unify_ty t1 t2
     ; unify_co g1 g2 }
If they both succeed: perfect. If unify_ty fails, the whole thing fails for the same
reason: perfect. If unify_ty succeeds but unify_co fails, the whole thing fails with
MaybeApart, by the definition of unify_co: perfect. So, easy implementation, somewhat
involved reasoning behind it. For example, reversing the order of the statements would
*not* be correct!

Now, what do we do when unifying (t1 |> g1) and t2, where t2 is not headed by a
cast operation? Clearly, these types do not unify, but they might or might not be
apart. So, we try to unify t1 and t2. If this fails, we fail for the same reason.
If this succeeds, we fail with MaybeApart. Once again, the types aren't apart, but
we can't say NotApart when the types don't unify.

\begin{code}
unify_ty :: Type -> Type   -- Types to be unified
         -> UM ()
-- We do not require the incoming substitution to be idempotent,
-- nor guarantee that the outgoing one is.  That's fixed up by
-- the wrappers.

-- Respects newtypes, PredTypes

-- in unify, any NewTcApps/Preds should be taken at face value
unify_ty (TyVarTy tv1) ty2  = uVar tv1 ty2
unify_ty ty1 (TyVarTy tv2)  = umSwapRn $ uVar tv2 ty1

unify_ty ty1 ty2
  | Just ty1' <- tcView ty1 = unify_ty ty1' ty2
  | Just ty2' <- tcView ty2 = unify_ty ty1 ty2'

-- See Note [Unifying casted types]
unify_ty (CastTy ty1 co1) (CastTy ty2 co2)
  = do { unify_ty ty1 ty2
       ; unify_co co1 co2 }
unify_ty (CastTy ty1 _co1) ty2
  = dontUnify $ unify_ty ty1 ty2
unify_ty ty1 (CastTy ty2 _co2)
  = dontUnify $ unify_ty ty1 ty2

unify_ty (TyConApp tyc1 tys1) (TyConApp tyc2 tys2)
  | tyc1 == tyc2                                   
  = unify_tys tys1 tys2

unify_ty (ForAllTy (Anon ty1a) ty1b) (ForAllTy (Anon ty2a) ty2b) 
  = do  { unify_ty ty1a ty2a
        ; unify_ty ty1b ty2b }

        -- Applications need a bit of care!
        -- They can match FunTy and TyConApp, so use splitAppTy_maybe
        -- NB: we've already dealt with type variables and Notes,
        -- so if one type is an App the other one jolly well better be too
unify_ty (AppTy ty1a ty1b) ty2
  | Just (ty2a, ty2b) <- repSplitAppTy_maybe ty2
  = do  { unify_ty ty1a ty2a
        ; unify_ty ty1b ty2b }

unify_ty ty1 (AppTy ty2a ty2b)
  | Just (ty1a, ty1b) <- repSplitAppTy_maybe ty1
  = do  { unify_ty ty1a ty2a
        ; unify_ty ty1b ty2b }

unify_ty (LitTy x) (LitTy y) | x == y = return ()

unify_ty (ForAllTy (Named tv1 _) ty1) (ForAllTy (Named tv2 _) ty2)
  = do { unify_ty (tyVarKind tv1) (tyVarKind tv2)
       ; umRnBndr2 tv1 tv2 $ unify_ty ty1 ty2 }

unify_ty (CoercionTy co1) (CoercionTy co2)
  = unify_co co1 co2

unify_ty _ _ = surelyApart

unify_tys :: [Type] -> [Type] -> UM ()
unify_tys = unifyList

-----------------------------------------
unify_co :: Coercion -> Coercion -> UM ()
-- See Note [Coercion optimizations and match_co]. It applies here too.
-- See Note [Apartness and coercions]
unify_co co1 co2
  = do { let role1 = coercionRole co1
             role2 = coercionRole co2
             Pair tyl1 tyr1 = coercionKind co1
             Pair tyl2 tyr2 = coercionKind co2
       ; guard (role1 == role2)
       ; unify_ty tyl1 tyl2
       ; unify_ty tyr1 tyr2
       ; dontBeSoSure $ unify_co' co1 co2 }

-- Unify two Coercions with unified kinds
unify_co' :: Coercion -> Coercion -> UM ()

-- in the Refl case, the kinds are already unified, so there is no more work.
-- See Note [Unifying with Refl]
unify_co' (Refl _ _) _ = return ()
unify_co' _ (Refl _ _) = return ()

unify_co' (CoVarCo cv1) co2 = uVar cv1 co2
unify_co' co1 (CoVarCo cv2) = umSwapRn $ uVar cv2 co1

unify_co' (TyConAppCo _ tc1 args1) (TyConAppCo _ tc2 args2)
 | tc1 == tc2 = unifyList args1 args2

unify_co' g1@(ForAllCo cobndr1 co1) g2@(ForAllCo cobndr2 co2)
 | Just v1 <- getHomoVar_maybe cobndr1
 , Just v2 <- getHomoVar_maybe cobndr2
 = do { unify_ty (varType v1) (varType v2)
      ; umRnBndr2 v1 v2 $ unify_co co1 co2 }

 | Just (eta1, lv1, rv1) <- splitHeteroCoBndr_maybe cobndr1
 , Just (eta2, lv2, rv2) <- splitHeteroCoBndr_maybe cobndr2
 = do { unify_co eta1 eta2
      ; unify_ty (varType lv1) (varType lv2)
      ; unify_ty (varType rv1) (varType rv2)
      ; let rnCoVar :: UM () -> UM ()
            rnCoVar
              = case cobndr1 of
                { TyHetero _ _ _ cv1 -> case cobndr2 of
                  { TyHetero _ _ _ cv2 -> umRnBndr2 cv1 cv2
                  ; _                  -> \_ -> maybeApart } -- one is Ty, one is Co
                ; _                  -> id }
      ; umRnBndr2 lv1 lv2 $
        umRnBndr2 rv1 rv2 $
        rnCoVar $
        unify_co co1 co2 }

  -- mixed Homo/Hetero case. Ugh. Only handle where 1 is hetero and 2 is homo;
  -- otherwise, flip 1 and 2
  | Just _ <- getHomoVar_maybe cobndr1
  , Just _ <- splitHeteroCoBndr_maybe cobndr2
  = umSwapRn $ unify_co' g2 g1

  | Just (eta1, lv1, rv1) <- splitHeteroCoBndr_maybe cobndr1
  , Just v2               <- getHomoVar_maybe cobndr2
  = do { let eta_role = coercionRole eta1
       ; unify_co eta1 (mkReflCo eta_role (varType v2))
       ; unify_ty (varType lv1) (varType rv1)
       ; homogenize $ \co1' ->
         umRnBndr2 lv1 v2 $
         unify_co co1' co2 }
  where
    homogenize :: (Coercion -> UM a) -> UM a
    homogenize thing
      = do { in_scope <- getInScope
           ; let co1' = case cobndr1 of
                        { TyHetero _ ltv1 rtv1 cv1
                            -> let lty = mkOnlyTyVarTy ltv1 in
                               substCoWithIS in_scope [rtv1, cv1]
                                                      [lty,  mkCoercionTy $ mkReflCo Nominal lty] co1
                        ; CoHetero _ lcv1 rcv1
                            -> let lco = mkCoVarCo lcv1 in
                               substCoWithIS in_scope [rcv1] [mkCoercionTy lco] co1
                        ; _ -> pprPanic "unify_co'#homogenize" (ppr g1) }
           ; thing co1' }

unify_co' (AxiomInstCo ax1 ind1 args1) (AxiomInstCo ax2 ind2 args2)
  | ax1 == ax2
  , ind1 == ind2
  = unifyList args1 args2

unify_co' (PhantomCo h1 tyl1 tyr1) (PhantomCo h2 tyl2 tyr2)
  = do { unify_co h1   h2
       ; unify_ty tyl1 tyl2
       ; unify_ty tyr1 tyr2 }

unify_co' (UnsafeCo _ tyl1 tyr1) (UnsafeCo _ tyl2 tyr2)
  = do { unify_ty tyl1 tyl2
       ; unify_ty tyr1 tyr2 }
unify_co' (UnsafeCo _ lty1 rty1) co2@(TyConAppCo _ _ _)
  = do { let Pair lty2 rty2 = coercionKind co2
       ; unify_ty lty1 lty2
       ; unify_ty rty1 rty2 }
unify_co' co1@(TyConAppCo _ _ _) (UnsafeCo _ lty2 rty2)
  = do { let Pair lty1 rty1 = coercionKind co1
       ; unify_ty lty1 lty2
       ; unify_ty rty1 rty2 }

-- see Note [unify_co SymCo case]
unify_co' co1@(SymCo _) co2
  = unify_co_sym TrySwitchingSym co1 co2
unify_co' co1 co2@(SymCo _)
  = unify_co_sym TrySwitchingSym co1 co2

unify_co' (TransCo col1 cor1) (TransCo col2 cor2)
  = do { unify_co col1 col2
       ; unify_co cor1 cor2 }

unify_co' (NthCo n1 co1) (NthCo n2 co2)
  | n1 == n2
  = unify_co' co1 co2

unify_co' (LRCo lr1 co1) (LRCo lr2 co2)
  | lr1 == lr2
  = unify_co' co1 co2

unify_co' (InstCo co1 arg1) (InstCo co2 arg2)
  = do { unify_co co1 co2
       ; unify_co_arg arg1 arg2 }

unify_co' (CoherenceCo lco1 rco1) (CoherenceCo lco2 rco2)
  = do { unify_co lco1 lco2
       ; unify_co rco1 rco2 }

unify_co' (KindCo co1) (KindCo co2)
  = unify_co' co1 co2

unify_co' _ _ = maybeApart

-- See Note [unify_co SymCo case]
data SymFlag = TrySwitchingSym
             | DontTrySwitchingSym

unify_co_sym :: SymFlag -> Coercion -> Coercion -> UM ()
unify_co_sym _ (SymCo co1) (SymCo co2)
  = unify_co' co1 co2
unify_co_sym _ (SymCo co1) (UnsafeCo r lty2 rty2)
  = unify_co' co1 (UnsafeCo r rty2 lty2)
unify_co_sym _ (UnsafeCo r lty1 rty1) (SymCo co2)
  = unify_co' (UnsafeCo r rty1 lty1) co2

-- note that neither co1 nor co2 can be Refl, so we don't have to worry
-- about missing that catchall case in unify_co'
unify_co_sym TrySwitchingSym (SymCo co1) co2
  = unify_co_sym DontTrySwitchingSym co1 (SymCo co2)
unify_co_sym TrySwitchingSym co1 (SymCo co2)
  = unify_co_sym DontTrySwitchingSym (SymCo co1) co2
unify_co_sym _ _ _ = maybeApart

unify_co_arg :: CoercionArg -> CoercionArg -> UM ()
unify_co_arg (TyCoArg co1) (TyCoArg co2) = unify_co co1 co2
unify_co_arg (CoCoArg r1 lco1 rco1) (CoCoArg r2 lco2 rco2)
  | r1 == r2
  = do { unify_co lco1 lco2
       ; unify_co rco1 rco2 }
unify_co_arg _ _ = surelyApart

unifyList :: Unifiable tyco => [tyco] -> [tyco] -> UM ()
unifyList orig_xs orig_ys
  = go orig_xs orig_ys
  where
<<<<<<< HEAD
    go []     []     = return ()
    go (x:xs) (y:ys) = do { unify x y
                          ; go xs ys }
    go _ _ = surelyApart
=======
    go subst []     []     = return subst
    go subst (x:xs) (y:ys) = do { subst' <- unify subst x y
				; go subst' xs ys }
    go subst _ _ = maybeApart subst  -- See Note [Lists of different lengths are MaybeApart]
>>>>>>> d5e48748

---------------------------------
uVar :: TyOrCo tyco
     => TyCoVar           -- Variable to be unified
     -> tyco              -- with this tyco
     -> UM ()

uVar tv1 ty
 = do { -- Check to see whether tv1 is refined by the substitution
        subst <- getSubstEnv
      ; case (lookupVarEnv subst tv1) of
          Just ty' -> unify ty' ty        -- Yes, call back into unify
          Nothing  -> uUnrefined tv1 ty ty } -- No, continue

uUnrefined :: forall tyco. TyOrCo tyco
           => TyCoVar             -- variable to be unified
           -> tyco                -- with this tyco
           -> tyco                -- (version w/ expanded synonyms)
           -> UM ()

-- We know that tv1 isn't refined

uUnrefined tv1 ty2 ty2'
  | Just ty2'' <- tycoTcView ty2'
  = uUnrefined tv1 ty2 ty2''    -- Unwrap synonyms
                -- This is essential, in case we have
                --      type Foo a = a
                -- and then unify a ~ Foo a

uUnrefined tv1 ty2 ty2'
  | Just tv2 <- getVar_maybe ty2'
  = do { tv1' <- umRnOccL tv1
       ; tv2' <- umRnOccR tv2
       ; when (tv1' /= tv2') $ do -- when they are equal, success: do nothing
       { subst <- (getSubstEnv :: UM (VarEnv tyco))
          -- Check to see whether tv2 is refined     
       ; case lookupVarEnv subst tv2 of
         {  Just ty' -> uUnrefined tv1 ty' ty'
         ;  Nothing  -> do
       {   -- So both are unrefined
         when (mustUnifyKind ty2) $ unify_ty (tyVarKind tv1) (tyVarKind tv2)

           -- And then bind one or the other, 
           -- depending on which is bindable
           -- NB: unlike TcUnify we do not have an elaborate sub-kinding 
           --     story.  That is relevant only during type inference, and
           --     (I very much hope) is not relevant here.
       ; b1 <- tvBindFlag tv1
       ; b2 <- tvBindFlag tv2
       ; let ty1 = (mkVar tv1 :: tyco)
       ; case (b1, b2) of
           (Skolem, Skolem) -> maybeApart -- See Note [Unification with skolems]
           (BindMe, _)      -> do { checkRnEnvR ty2 -- make sure ty2 is not a local
                                  ; extendEnv tv1 ty2 }
           (_, BindMe)      -> do { checkRnEnvL ty1 -- ditto for ty1
                                  ; extendEnv tv2 ty1 }}}}}

uUnrefined tv1 ty2 ty2' -- ty2 is not a type variable
  = do { occurs <- elemNiSubstSet tv1 (tyCoVarsOf ty2')
       ; if occurs 
         then maybeApart               -- Occurs check, see Note [Fine-grained unification]
         else do
       { unify k1 k2
        -- Note [Kinds Containing Only Literals]
       ; bindTv tv1 ty2 }}      -- Bind tyvar to the synonym if poss
  where
    k1 = tyVarKind tv1
    k2 = getKind ty2'

elemNiSubstSet :: TyCoVar -> TyCoVarSet -> UM Bool
elemNiSubstSet v set
  = do { tsubst <- getTvSubstEnv
       ; csubst <- getCvSubstEnv
       ; return $ v `elemVarSet` niSubstTvSet tsubst csubst set }

bindTv :: TyOrCo tyco => TyCoVar -> tyco -> UM ()
bindTv tv ty    -- ty is not a variable
  = do  { checkRnEnvR ty -- make sure ty mentions no local variables
        ; b <- tvBindFlag tv
        ; case b of
            Skolem -> maybeApart  -- See Note [Unification with skolems]
            BindMe -> extendEnv tv ty
        }
\end{code}

%************************************************************************
%*                                                                      *
                TyOrCo class
%*                                                                      *
%************************************************************************

\begin{code}

class Unifiable tyco => TyOrCo tyco where
  getSubstEnv   :: UM (VarEnv tyco)
  tycoTcView    :: tyco -> Maybe tyco
  getVar_maybe  :: tyco -> Maybe TyCoVar
  mkVar         :: TyCoVar -> tyco
  extendEnv     :: TyCoVar -> tyco -> UM ()
  getKind       :: tyco -> Type
  mustUnifyKind :: tyco -> Bool -- the parameter is really a type proxy

instance TyOrCo Type where
  getSubstEnv     = getTvSubstEnv
  tycoTcView      = tcView
  getVar_maybe    = repGetTyVar_maybe
  mkVar           = mkOnlyTyVarTy
  extendEnv       = extendTvEnv
  getKind         = typeKind
  mustUnifyKind _ = True

instance TyOrCo Coercion where
  getSubstEnv     = getCvSubstEnv
  tycoTcView _    = Nothing
  getVar_maybe    = getCoVar_maybe
  mkVar           = mkCoVarCo
  extendEnv       = extendCvEnv
  getKind         = coercionType -- not coercionKind!
  mustUnifyKind _ = False -- done in unify_co, don't need in unify_co'

\end{code}

%************************************************************************
%*                                                                      *
                Binding decisions
%*                                                                      *
%************************************************************************

\begin{code}
data BindFlag 
  = BindMe      -- A regular type variable

  | Skolem      -- This type variable is a skolem constant
                -- Don't bind it; it only matches itself
\end{code}


%************************************************************************
%*                                                                      *
                Unification monad
%*                                                                      *
%************************************************************************

\begin{code}
newtype UM a = UM { unUM :: (TyVar -> BindFlag) -- the user-supplied BingFlag function
                         -> RnEnv2              -- the renaming env for local variables
                         -> TyCoVarSet          -- set of all local variables
                         -> TvSubstEnv -> CvSubstEnv -- substitutions
                         -> UnifyResultM ((TvSubstEnv, CvSubstEnv), a) }

instance Functor UM where
      fmap = liftM

instance Applicative UM where
      pure = return
      (<*>) = ap

instance Monad UM where
  return a = UM (\_ _ _ tsubst csubst -> Unifiable ((tsubst, csubst), a))
  fail _   = UM (\_ _ _ _ _ -> SurelyApart) -- failed pattern match
  m >>= k  = UM (\tvs rn_env locals tsubst csubst ->
                 case unUM m tvs rn_env locals tsubst csubst of
                   Unifiable ((tsubst', csubst'), v)
                     -> unUM (k v) tvs rn_env locals tsubst' csubst'
                   MaybeApart ((tsubst', csubst'), v)
                     -> case unUM (k v) tvs rn_env locals tsubst' csubst' of
                          Unifiable result -> MaybeApart result
                          other            -> other
                   SurelyApart -> SurelyApart)

-- TODO (RAE): Is this right?
instance Alternative UM where
  empty = mzero
  (<|>) = mplus

  -- need this instance because of a use of 'guard' above
instance MonadPlus UM where
  mzero = UM (\_ _ _ _ _ -> SurelyApart)

    -- This function should never be called, but it has a sensible implementation,
    -- so why not?
  mplus m1 m2 = UM (\tvs rn_env locals tsubst csubst ->
                     let res2 = unUM m2 tvs rn_env locals tsubst csubst in
                     case unUM m1 tvs rn_env locals tsubst csubst of
                       res1@(Unifiable _)  -> res1
                       res1@(MaybeApart _) -> case res2 of
                                                  Unifiable _ -> res2
                                                  _           -> res1
                       SurelyApart         -> res2)

initUM :: (TyVar -> BindFlag)
       -> TyCoVarSet  -- set of variables in scope
       -> UM a -> UnifyResultM a
initUM badtvs vars um
  = case unUM um badtvs rn_env emptyVarSet emptyTvSubstEnv emptyCvSubstEnv of
      Unifiable (_, subst)  -> Unifiable subst
      MaybeApart (_, subst) -> MaybeApart subst
      SurelyApart           -> SurelyApart
  where
    rn_env = mkRnEnv2 (mkInScopeSet vars)

tvBindFlag :: TyVar -> UM BindFlag
tvBindFlag tv = UM $ \tv_fn _ locals tsubst csubst ->
  Unifiable ((tsubst, csubst), if tv `elemVarSet` locals then Skolem else tv_fn tv)

getTvSubstEnv :: UM TvSubstEnv
getTvSubstEnv = UM $ \_ _ _ tsubst csubst -> Unifiable ((tsubst, csubst), tsubst)

extendTvEnv :: TyVar -> Type -> UM ()
extendTvEnv tv ty = UM $ \_ _ _ tsubst csubst ->
  let tsubst' = extendVarEnv tsubst tv ty in
  Unifiable ((tsubst', csubst), ())

getCvSubstEnv :: UM CvSubstEnv
getCvSubstEnv = UM $ \_ _ _ tsubst csubst -> Unifiable ((tsubst, csubst), csubst)

extendCvEnv :: CoVar -> Coercion -> UM ()
extendCvEnv cv co = UM $ \_ _ _ tsubst csubst ->
  let csubst' = extendVarEnv csubst cv co in
  Unifiable ((tsubst, csubst'), ())

getInScope :: UM InScopeSet
getInScope = UM $ \_ rn_env _ tsubst csubst -> Unifiable ((tsubst, csubst), rnInScopeSet rn_env)

umRnBndr2 :: TyCoVar -> TyCoVar -> UM a -> UM a
umRnBndr2 v1 v2 thing = UM $ \tv_fn rn_env locals tsubst csubst ->
  let (rn_env', v3) = rnBndr2_var rn_env v1 v2
      locals'       = extendVarSetList locals [v1, v2, v3]
  in unUM thing tv_fn rn_env' locals' tsubst csubst

checkRnEnv :: TyOrCo tyco => (RnEnv2 -> Var -> Bool) -> tyco -> UM ()
checkRnEnv inRnEnv tyco = UM $ \_ rn_env _ tsubst csubst ->
  let varset = tyCoVarsOf tyco in
  if any (inRnEnv rn_env) (varSetElems varset)
  then MaybeApart ((tsubst, csubst), ())
  else Unifiable ((tsubst, csubst), ())

checkRnEnvR :: TyOrCo tyco => tyco -> UM ()
checkRnEnvR = checkRnEnv inRnEnvR

checkRnEnvL :: TyOrCo tyco => tyco -> UM ()
checkRnEnvL = checkRnEnv inRnEnvL

umRnOccL :: TyCoVar -> UM TyCoVar
umRnOccL v = UM $ \_ rn_env _ tsubst csubst ->
  Unifiable ((tsubst, csubst), rnOccL rn_env v)

umRnOccR :: TyCoVar -> UM TyCoVar
umRnOccR v = UM $ \_ rn_env _ tsubst csubst ->
  Unifiable ((tsubst, csubst), rnOccR rn_env v)

umSwapRn :: UM a -> UM a
umSwapRn thing = UM $ \tv_fn rn_env locals tsubst csubst ->
  let rn_env' = rnSwap rn_env in
  unUM thing tv_fn rn_env' locals tsubst csubst

dontBeSoSure :: UM () -> UM ()
dontBeSoSure thing = UM $ \ty_fn rn_env locals tsubst csubst ->
  case unUM thing ty_fn rn_env locals tsubst csubst of
    SurelyApart -> MaybeApart ((tsubst, csubst), ())
    other       -> other

dontUnify :: UM a -> UM a
dontUnify thing = UM $ \ty_fn rn_env locals tsubst csubst ->
  case unUM thing ty_fn rn_env locals tsubst csubst of
    Unifiable result  -> MaybeApart result
    MaybeApart result -> MaybeApart result
    SurelyApart       -> SurelyApart

maybeApart :: UM ()
maybeApart = UM (\_ _ _ tsubst csubst -> MaybeApart ((tsubst, csubst), ()))

surelyApart :: UM a
surelyApart = UM (\_ _ _ _ _ -> SurelyApart)
\end{code}

%************************************************************************
%*                                                                      *
            Matching a (lifted) type against a coercion
%*                                                                      *
%************************************************************************

This section defines essentially an inverse to liftCoSubst. It is defined
here to avoid a dependency from Coercion on this module.

Note [zipLiftCoEnv incomplete]
~~~~~~~~~~~~~~~~~~~~~~~~~~~~~~
zipLiftCoEnv attempts to take two TCvSubsts (one for the left side and one for
the right side) and zip them together into a LiftCoEnv. The problem is that,
whenever the two substs disagree on a type mapping, the LiftCoEnv must use a
coercion between the two types. We could theoretically have some pile of
available coercions and sift through them trying to make the right coercion,
but that's a much harder problem than just matching, which is where this is
used. Because this matching is currently (Jan 2013) used only for coercion
optimization, I'm not implementing full coercion inference.

When the two substs disagree on a coercion mapping, though, there is no
problem: we don't need evidence showing coercions agree. We just make the
CoCoArg and carry on.

If the two substs have different sets of bindings, we have a different
problem. Ideally, we would create a new matchable variable for the missing
binding and keep working, but it does not seem worth it to implement this now.
Shout (at Richard Eisenberg, eir@cis.upenn.edu) if this is a problem for you.

Note [Heterogeneous type matching]
~~~~~~~~~~~~~~~~~~~~~~~~~~~~~~~~~~
Say we have the following in our LiftCoEnv:

[a |-> g]
where g :: k1 ~ k2

Now, we are matching the following:

forall a:k.t <-> forall_g (a1:k1, a2:k2, c:a1~a2).h

We can't just use RnEnv2 the normal way, because there are a different
number of binders on either side. What we want to ensure is that, while
matching t and h, any appearance of a in t is replaced by an appearance
of c in h. So, we just add all the variables separately to the appropriate
sides of the RnEnv2. Then, we augment the substitution to link the renamed
'a' to its lifted coercion, the renamed 'c'. After matching, we then
want to remove this mapping from the substitution before returning.

But, what about the kind of c? Won't its new kind be wrong? Sure, it
will be, but that's OK. If the kind of c ever matters, the occurs check
in the TyVarTy case will fail, because the kind of c mentions local
variables.

The coercion cases follow a similar logic.

Note [ty_co_match CastTy case]
~~~~~~~~~~~~~~~~~~~~~~~~~~~~~~
We essentially need to reverse engineer a castCoercionKind to get this to
work. But, the result of the castCoercionKind might, potentially, have been
restructured. So, instead of deconstructing it directly, we just add
more casts to cancel out the ones already there. To have a hope of this
working, though, we want the new casts to cancel out the old ones. If we
just use castCoercionKind again, it does not simplify. (Try it!) On the
other hand, if we use mkCoherenceRightCo *before* mkCoherenceLeftCo, the
optimizations in the mk...Co functions almost do the right thing. The one
problem is the missing optimization in mkCoherenceCo, as described in
Note [Don't optimize mkCoherenceCo]. So, we use the function opt_coh to
implement that optimization in exactly the special case that we need to
cancel out all the coercions. It's a little fiddly, but because there can
be many equivalent coercions, I don't see an easier way.

\begin{code}
zipLiftCoEnv :: RnEnv2 -> LiftCoEnv
             -> TCvSubst -> TCvSubst -> Maybe LiftCoEnv
zipLiftCoEnv rn_env lc_env
             (TCvSubst _ l_tenv l_cenv) (TCvSubst _ r_tenv r_cenv)
  = do { lc_env1 <- go_ty lc_env  r_tenv (varEnvKeys l_tenv)
       ;            go_co lc_env1 r_cenv (varEnvKeys l_cenv) }
  where
    go_ty :: LiftCoEnv -> TvSubstEnv -> [Unique] -> Maybe LiftCoEnv
    go_ty env r_tenv []
      | isEmptyVarEnv r_tenv
      = Just env
      
      | otherwise -- leftover bindings in renv, but not in lenv
      = Nothing -- See Note [zipLiftCoEnv incomplete]

    go_ty env r_tenv (u:us)
      | Just _ <- lookupVarEnv_Directly env u
      = go_ty env (delVarEnv_Directly r_tenv u) us

      | Just tyl <- lookupVarEnv_Directly l_tenv u
      , Just tyr <- lookupVarEnv_Directly r_tenv u
      , eqTypeX rn_env tyl tyr
      = go_ty (extendVarEnv_Directly env u (TyCoArg (mkReflCo Nominal tyr)))
              (delVarEnv_Directly r_tenv u) us

      | otherwise
      = Nothing -- See Note [zipLiftCoEnv incomplete]

    go_co :: LiftCoEnv -> CvSubstEnv -> [Unique] -> Maybe LiftCoEnv
    go_co env r_cenv []
      | isEmptyVarEnv r_cenv
      = Just env

      | otherwise
      = Nothing -- See Note [zipLifCoEnv incomplete]

    go_co env r_cenv (u:us)
      | Just _ <- lookupVarEnv_Directly env u
      = go_co env (delVarEnv_Directly r_cenv u) us

      | Just col <- lookupVarEnv_Directly l_cenv u
      , Just cor <- lookupVarEnv_Directly r_cenv u
      = go_co (extendVarEnv_Directly env u (CoCoArg Nominal col cor))
              (delVarEnv_Directly r_cenv u) us

      | otherwise
      = Nothing -- See Note [zipLiftCoEnv incomplete]

-- | 'liftCoMatch' is sort of inverse to 'liftCoSubst'.  In particular, if
--   @liftCoMatch vars ty co == Just s@, then @tyCoSubst s ty == co@.
--   That is, it matches a type against a coercion of the same
--   "shape", and returns a lifting substitution which could have been
--   used to produce the given coercion from the given type.
--   Note that this function is incomplete -- it might return Nothing
--   when there does indeed exist a possible lifting context.
--   See Note [zipLiftCoEnv incomplete]
--
-- The lifting context produced doesn't have to be exacting in the roles
-- of the mappings. This is because any use of the lifting context will
-- also require a desired role. Thus, this algorithm prefers mapping to
-- nominal coercions where it can do so.
liftCoMatch :: TyCoVarSet -> Type -> Coercion -> Maybe LiftingContext
liftCoMatch tmpls ty co 
  = case ty_co_match menv emptyVarEnv ty co of
      Just cenv -> Just (LC in_scope cenv)
      Nothing   -> Nothing
  where
    menv     = ME { me_tmpls = tmpls, me_env = mkRnEnv2 in_scope }
    in_scope = mkInScopeSet (tmpls `unionVarSet` tyCoVarsOfCo co)
    -- Like tcMatchTy, assume all the interesting variables 
    -- in ty are in tmpls

-- | 'ty_co_match' does all the actual work for 'liftCoMatch'.
ty_co_match :: MatchEnv -> LiftCoEnv -> Type -> Coercion -> Maybe LiftCoEnv
ty_co_match menv subst ty co 
  | Just ty' <- coreView ty = ty_co_match menv subst ty' co

  -- handle Refl case:
  | tyCoVarsOfType ty `isNotInDomainOf` subst
  , Just ty' <- isReflCo_maybe co
  , eqTypeX (me_env menv) ty ty'
  = Just subst

  where
    isNotInDomainOf :: VarSet -> VarEnv a -> Bool
    isNotInDomainOf set env
      = noneSet (\v -> elemVarEnv v env) set

    noneSet :: (Var -> Bool) -> VarSet -> Bool
    noneSet f = foldVarSet (\v rest -> rest && (not $ f v)) True

  -- Match a type variable against a non-refl coercion
ty_co_match menv subst (TyVarTy tv1) co
  | Just (TyCoArg co1') <- lookupVarEnv subst tv1' -- tv1' is already bound to co1
  = if eqCoercionX (nukeRnEnvL rn_env) co1' co
    then Just subst
    else Nothing       -- no match since tv1 matches two different coercions

  | tv1' `elemVarSet` me_tmpls menv           -- tv1' is a template var
  = if any (inRnEnvR rn_env) (varSetElems (tyCoVarsOfCo co))
    then Nothing      -- occurs check failed
    else do { subst1 <- ty_co_match menv subst (tyVarKind tv1') (promoteCoercion co)
            ; return (extendVarEnv subst1 tv1' (TyCoArg co)) }

  | otherwise
  = Nothing

  where
    rn_env = me_env menv
    tv1' = rnOccL rn_env tv1

  -- just look through SubCo's. We don't really care about roles here.
ty_co_match menv subst ty (SubCo co)
  = ty_co_match menv subst ty co

ty_co_match menv subst (AppTy ty1 ty2) co
  | Just (co1, arg2) <- splitAppCo_maybe co     -- c.f. Unify.match on AppTy
  = do { subst' <- ty_co_match menv subst ty1 co1 
       ; ty_co_match_arg menv subst' ty2 arg2 }

ty_co_match menv subst (TyConApp tc1 tys) (TyConAppCo _ tc2 cos)
  | tc1 == tc2 = ty_co_match_args menv subst tys cos

ty_co_match menv subst (ForAllTy (Anon ty1) ty2) (TyConAppCo _ tc cos)
  | tc == funTyCon = ty_co_match_args menv subst [ty1, ty2] cos

ty_co_match menv subst (ForAllTy (Named tv _) ty) (ForAllCo cobndr co)
  | TyHomo tv2 <- cobndr
  = ASSERT( isTyVar tv )
    do { subst1 <- ty_co_match menv subst (tyVarKind tv)
                                          (mkReflCo Nominal $ tyVarKind tv2)
       ; let menv1 = menv { me_env = rnBndr2 (me_env menv) tv tv2 }
       ; ty_co_match menv1 subst1 ty co }

  | TyHetero co1 tvl tvr cv <- cobndr
  = ASSERT( isTyVar tv )
    do { subst1 <- ty_co_match menv subst (tyVarKind tv) co1
         -- See Note [Heterogeneous type matching]
       ; let rn_env0 = me_env menv
             (rn_env1, tv')  = rnBndrL rn_env0 tv
             (rn_env2, _)    = rnBndrR rn_env1 tvl
             (rn_env3, _)    = rnBndrR rn_env2 tvr
             (rn_env4, cv')  = rnBndrR rn_env3 cv
             menv' = menv { me_env = rn_env4 }
             subst2 = extendVarEnv subst1 tv' (TyCoArg (mkCoVarCo cv'))
       ; subst3 <- ty_co_match menv' subst2 ty co
       ; return $ delVarEnv subst3 tv' }

  | CoHomo cv <- cobndr
  = ASSERT( isCoVar tv )
    do { subst1 <- ty_co_match menv subst (coVarKind tv)
                                          (mkReflCo Nominal $ coVarKind cv)
       ; let rn_env0 = me_env menv
             (rn_env1, tv') = rnBndrL rn_env0 tv
             (rn_env2, cv') = rnBndrR rn_env1 cv
             menv' = menv { me_env = rn_env2 }
             subst2 = extendVarEnv subst1 tv' (mkCoArgForVar cv')
       ; subst3 <- ty_co_match menv' subst2 ty co
       ; return $ delVarEnv subst3 tv' }

  | CoHetero co1 cvl cvr <- cobndr
  = ASSERT( isCoVar tv )
    do { subst1 <- ty_co_match menv subst (coVarKind tv) co1
       ; let rn_env0 = me_env menv
             (rn_env1, tv')  = rnBndrL rn_env0 tv
             (rn_env2, cvl') = rnBndrR rn_env1 cvl
             (rn_env3, cvr') = rnBndrR rn_env2 cvr
             menv' = menv { me_env = rn_env3 }
             subst2 = extendVarEnv subst1 tv' (CoCoArg Nominal (mkCoVarCo cvl') (mkCoVarCo cvr'))
       ; subst3 <- ty_co_match menv' subst2 ty co
       ; return $ delVarEnv subst3 tv' }

ty_co_match menv subst (CastTy ty1 co1) co
  | Pair (CastTy _ col) (CastTy _ cor) <- coercionKind co
  = do { subst1 <- ty_co_match_lr menv subst co1 col cor
         -- don't use castCoercionKind! See Note [ty_co_match CastTy case]
       ; ty_co_match menv subst1 ty1
                     (opt_coh (co `mkCoherenceRightCo` (mkSymCo cor)
                                  `mkCoherenceLeftCo` (mkSymCo col))) }
  where
    -- in a very limited number of cases, optimize CoherenceCo
    -- see Note [ty_co_match CastTy case]
    mk_coh co1 (Refl {}) = co1
    mk_coh co1 co2       = mkCoherenceCo co1 co2

    opt_coh (SymCo co) = mkSymCo (opt_coh co)
    opt_coh (CoherenceCo (CoherenceCo co1 co2) co3)
      = mk_coh co1 (mkTransCo co2 co3)
    opt_coh (CoherenceCo co1 co2) = mk_coh (opt_coh co1) co2
    opt_coh co = co

ty_co_match _ _ (CoercionTy co) _
  = pprPanic "ty_co_match" (ppr co)

ty_co_match menv subst ty co
  | Just co' <- pushRefl co = ty_co_match menv subst ty co'
  | otherwise               = Nothing

ty_co_match_args :: MatchEnv -> LiftCoEnv -> [Type] -> [CoercionArg]
                 -> Maybe LiftCoEnv
ty_co_match_args _    subst []       []         = Just subst
ty_co_match_args menv subst (ty:tys) (arg:args) = do { subst' <- ty_co_match_arg menv subst ty arg
                                                    ; ty_co_match_args menv subst' tys args }
ty_co_match_args _    _     _        _          = Nothing

ty_co_match_arg :: MatchEnv -> LiftCoEnv -> Type -> CoercionArg -> Maybe LiftCoEnv
ty_co_match_arg menv subst ty arg
  | TyCoArg co <- arg
  = ty_co_match menv subst ty co
  | CoercionTy co1 <- ty
  , CoCoArg _ col cor <- arg
  = ty_co_match_lr menv subst co1 col cor
  | otherwise
  = pprPanic "ty_co_match_arg" (ppr ty <+> ptext (sLit "<->") <+> ppr arg)

ty_co_match_lr :: MatchEnv -> LiftCoEnv
               -> Coercion -> Coercion -> Coercion -> Maybe LiftCoEnv
ty_co_match_lr menv subst co1 col cor
  = do { let subst_left  = liftEnvSubstLeft  in_scope subst
             subst_right = liftEnvSubstRight in_scope subst
       ; tcvsubst1 <- tcMatchCoX tmpl_vars subst_left  co1 col
       ; tcvsubst2 <- tcMatchCoX tmpl_vars subst_right co1 cor
       ; zipLiftCoEnv rn_env subst tcvsubst1 tcvsubst2 }
  where
    ME { me_tmpls = tmpl_vars
       , me_env   = rn_env } = menv
    in_scope = rnInScopeSet rn_env
  
pushRefl :: Coercion -> Maybe Coercion
pushRefl (Refl Nominal (AppTy ty1 ty2))
  = Just (AppCo (Refl Nominal ty1) (liftSimply Nominal ty2))
pushRefl (Refl r (ForAllTy (Anon ty1) ty2))
  = Just (TyConAppCo r funTyCon [liftSimply r ty1, liftSimply r ty2])
pushRefl (Refl r (TyConApp tc tys))
  = Just (TyConAppCo r tc (zipWith liftSimply (tyConRolesX r tc) tys))
pushRefl (Refl r (ForAllTy (Named tv _) ty))
  | isTyVar tv                    = Just (ForAllCo (TyHomo tv) (Refl r ty))
  | otherwise                     = Just (ForAllCo (CoHomo tv) (Refl r ty))
pushRefl (Refl r (CastTy ty co))  = Just (castCoercionKind (Refl r ty) co co)
pushRefl _                        = Nothing
\end{code}<|MERGE_RESOLUTION|>--- conflicted
+++ resolved
@@ -45,15 +45,10 @@
 import FastString
 import Unique
 
-<<<<<<< HEAD
 import Control.Monad
+#if __GLASGOW_HASKELL__ < 709
 import Control.Applicative (Applicative(..), Alternative(..))
-=======
-import Control.Monad (liftM, ap)
-#if __GLASGOW_HASKELL__ < 709
-import Control.Applicative (Applicative(..))
 #endif
->>>>>>> d5e48748
 \end{code}
 
 
@@ -755,7 +750,6 @@
 may later be instantiated with a unifyable type. So, we return maybeApart
 in these cases.
 
-<<<<<<< HEAD
 Note [Apartness and coercions]
 ~~~~~~~~~~~~~~~~~~~~~~~~~~~~~~
 What does it mean for two coercions to be apart? It has to mean that the
@@ -767,7 +761,7 @@
 to unify two coercions can yield surelyApart if and only if the types
 coerced between are surelyApart. Otherwise, two coercions either unify or
 are maybeApart.
-=======
+
 Note [Lists of different lengths are MaybeApart]
 ~~~~~~~~~~~~~~~~~~~~~~~~~~~~~~~~~~~~~~~~~~~~~~~~
 It is unusual to call tcUnifyTys or tcUnifyTysFG with lists of different
@@ -787,7 +781,6 @@
 In usages of tcUnifyTys outside of family instances, we always use tcUnifyTys,
 which can't tell the difference between MaybeApart and SurelyApart, so those
 usages won't notice this design choice.
->>>>>>> d5e48748
 
 \begin{code}
 tcUnifyTy :: Type -> Type       -- All tyvars are bindable
@@ -1195,17 +1188,10 @@
 unifyList orig_xs orig_ys
   = go orig_xs orig_ys
   where
-<<<<<<< HEAD
     go []     []     = return ()
     go (x:xs) (y:ys) = do { unify x y
                           ; go xs ys }
-    go _ _ = surelyApart
-=======
-    go subst []     []     = return subst
-    go subst (x:xs) (y:ys) = do { subst' <- unify subst x y
-				; go subst' xs ys }
-    go subst _ _ = maybeApart subst  -- See Note [Lists of different lengths are MaybeApart]
->>>>>>> d5e48748
+    go _ _ = maybeApart subst  -- See Note [Lists of different lengths are MaybeApart]
 
 ---------------------------------
 uVar :: TyOrCo tyco

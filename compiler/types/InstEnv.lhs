%
% (c) The University of Glasgow 2006
% (c) The GRASP/AQUA Project, Glasgow University, 1992-1998
%
\section[InstEnv]{Utilities for typechecking instance declarations}

The bits common to TcInstDcls and TcDeriv.

\begin{code}
module InstEnv (
        DFunId, OverlapFlag(..), InstMatch, ClsInstLookupResult,
        ClsInst(..), DFunInstType, pprInstance, pprInstanceHdr, pprInstances, 
        instanceHead, instanceSig, mkLocalInstance, mkImportedInstance,
        instanceDFunId, tidyClsInstDFun, instanceRoughTcs,

        InstEnv, emptyInstEnv, extendInstEnv, overwriteInstEnv, 
        extendInstEnvList, lookupUniqueInstEnv, lookupInstEnv', lookupInstEnv, instEnvElts,
        classInstances, instanceBindFun,
        instanceCantMatch, roughMatchTcs
    ) where

#include "HsVersions.h"

import Class
import Var
import VarSet
import Name
import TcType
import TyCon
import Unify
import Outputable
import ErrUtils
import BasicTypes
import UniqFM
import Util
import Id
import FastString
import Data.Data        ( Data, Typeable )
import Data.Maybe       ( isJust, isNothing )
\end{code}


%************************************************************************
%*                                                                      *
\subsection{The key types}
%*                                                                      *
%************************************************************************

\begin{code}
data ClsInst 
  = ClsInst {   -- Used for "rough matching"; see Note [Rough-match field]
                -- INVARIANT: is_tcs = roughMatchTcs is_tys
               is_cls_nm :: Name  -- Class name
             , is_tcs  :: [Maybe Name]  -- Top of type args

                -- Used for "proper matching"; see Note [Proper-match fields]
<<<<<<< HEAD
             , is_tvs  :: TyCoVarSet    -- Template tyvars for full match
             , is_tys  :: [Type]        -- Full arg types
=======
             , is_tvs  :: [TyVar]       -- Fresh template tyvars for full match
                                        -- See Note [Template tyvars are fresh]
             , is_cls  :: Class         -- The real class
             , is_tys  :: [Type]        -- Full arg types (mentioning is_tvs)
>>>>>>> fbff64a4
                -- INVARIANT: is_dfun Id has type 
                --      forall is_tvs. (...) => is_cls is_tys
                -- (modulo alpha conversion)

             , is_dfun :: DFunId -- See Note [Haddock assumptions]
                    -- See Note [Silent superclass arguments] in TcInstDcls
                    -- for how to map the DFun's type back to the source
                    -- language instance decl

             , is_flag :: OverlapFlag   -- See detailed comments with
                                        -- the decl of BasicTypes.OverlapFlag
    }
  deriving (Data, Typeable)
\end{code}

Note [Template tyvars are fresh]
~~~~~~~~~~~~~~~~~~~~~~~~~~~~~~~~
The is_tvs field of a ClsInst has *completely fresh* tyvars.  
That is, they are
  * distinct from any other ClsInst
  * distinct from any tyvars free in predicates that may
    be looked up in the class instance environment
Reason for freshness: we use unification when checking for overlap
etc, and that requires the tyvars to be distinct.

The invariant is checked by the ASSERT in lookupInstEnv'.

Note [Rough-match field]
~~~~~~~~~~~~~~~~~~~~~~~~~~~
The is_cls_nm, is_tcs fields allow a "rough match" to be done
*without* poking inside the DFunId.  Poking the DFunId forces
us to suck in all the type constructors etc it involves,
which is a total waste of time if it has no chance of matching
So the Name, [Maybe Name] fields allow us to say "definitely
does not match", based only on the Name.

In is_tcs, 
    Nothing  means that this type arg is a type variable

    (Just n) means that this type arg is a
                TyConApp with a type constructor of n.
                This is always a real tycon, never a synonym!
                (Two different synonyms might match, but two
                different real tycons can't.)
                NB: newtypes are not transparent, though!

Note [Proper-match fields]
~~~~~~~~~~~~~~~~~~~~~~~~~
The is_tvs, is_cls, is_tys fields are simply cached values, pulled
out (lazily) from the dfun id. They are cached here simply so 
that we don't need to decompose the DFunId each time we want 
to match it.  The hope is that the fast-match fields mean
that we often never poke the proper-match fields.

However, note that:
 * is_tvs must be a superset of the free vars of is_tys

 * is_tvs, is_tys may be alpha-renamed compared to the ones in
   the dfun Id

Note [Haddock assumptions]
~~~~~~~~~~~~~~~~~~~~~~~~~~
For normal user-written instances, Haddock relies on

 * the SrcSpan of
 * the Name of
 * the is_dfun of
 * an Instance

being equal to

  * the SrcSpan of
  * the instance head type of
  * the InstDecl used to construct the Instance.

\begin{code}
instanceDFunId :: ClsInst -> DFunId
instanceDFunId = is_dfun

tidyClsInstDFun :: (DFunId -> DFunId) -> ClsInst -> ClsInst
tidyClsInstDFun tidy_dfun ispec
  = ispec { is_dfun = tidy_dfun (is_dfun ispec) }

instanceRoughTcs :: ClsInst -> [Maybe Name]
instanceRoughTcs = is_tcs
\end{code}

\begin{code}
instance NamedThing ClsInst where
   getName ispec = getName (is_dfun ispec)

instance Outputable ClsInst where
   ppr = pprInstance

pprInstance :: ClsInst -> SDoc
-- Prints the ClsInst as an instance declaration
pprInstance ispec
  = hang (pprInstanceHdr ispec)
        2 (ptext (sLit "--") <+> pprDefinedAt (getName ispec))

-- * pprInstanceHdr is used in VStudio to populate the ClassView tree
pprInstanceHdr :: ClsInst -> SDoc
-- Prints the ClsInst as an instance declaration
pprInstanceHdr (ClsInst { is_flag = flag, is_dfun = dfun })
  = getPprStyle $ \ sty ->
    let theta_to_print
          | debugStyle sty = theta
          | otherwise = drop (dfunNSilent dfun) theta
          -- See Note [Silent superclass arguments] in TcInstDcls
    in ptext (sLit "instance") <+> ppr flag
       <+> sep [pprThetaArrowTy theta_to_print, ppr res_ty]
  where
    (_, theta, res_ty) = tcSplitSigmaTy (idType dfun)
       -- Print without the for-all, which the programmer doesn't write

pprInstances :: [ClsInst] -> SDoc
pprInstances ispecs = vcat (map pprInstance ispecs)

instanceHead :: ClsInst -> ([TyVar], Class, [Type])
-- Returns the head, using the fresh tyavs from the ClsInst
instanceHead (ClsInst { is_tvs = tvs, is_tys = tys, is_dfun = dfun })
   = (tvs, cls, tys)
   where
     (_, _, cls, _) = tcSplitDFunTy (idType dfun)

instanceSig :: ClsInst -> ([TyVar], [Type], Class, [Type])
-- Decomposes the DFunId
instanceSig ispec = tcSplitDFunTy (idType (is_dfun ispec))

mkLocalInstance :: DFunId -> OverlapFlag
                -> [TyVar] -> Class -> [Type]
                -> ClsInst
-- Used for local instances, where we can safely pull on the DFunId
mkLocalInstance dfun oflag tvs cls tys
  = ClsInst { is_flag = oflag, is_dfun = dfun
            , is_tvs = tvs
            , is_cls = cls, is_cls_nm = className cls
            , is_tys = tys, is_tcs = roughMatchTcs tys }

mkImportedInstance :: Name -> [Maybe Name]
                   -> DFunId -> OverlapFlag -> ClsInst
-- Used for imported instances, where we get the rough-match stuff
-- from the interface file
-- The bound tyvars of the dfun are guaranteed fresh, because
-- the dfun has been typechecked out of the same interface file
mkImportedInstance cls_nm mb_tcs dfun oflag
  = ClsInst { is_flag = oflag, is_dfun = dfun
            , is_tvs = tvs, is_tys = tys
            , is_cls_nm = cls_nm, is_cls = cls, is_tcs = mb_tcs }
  where
    (tvs, _, cls, tys) = tcSplitDFunTy (idType dfun)

roughMatchTcs :: [Type] -> [Maybe Name]
roughMatchTcs tys = map rough tys
  where
    rough ty = case tcSplitTyConApp_maybe ty of
                  Just (tc,_) -> Just (tyConName tc)
                  Nothing     -> Nothing

instanceCantMatch :: [Maybe Name] -> [Maybe Name] -> Bool
-- (instanceCantMatch tcs1 tcs2) returns True if tcs1 cannot
-- possibly be instantiated to actual, nor vice versa; 
-- False is non-committal
instanceCantMatch (Just t : ts) (Just a : as) = t/=a || instanceCantMatch ts as
instanceCantMatch _             _             =  False  -- Safe
\end{code}


Note [Overlapping instances]
~~~~~~~~~~~~~~~~~~~~~~~~~~~~~~
Overlap is permitted, but only in such a way that one can make
a unique choice when looking up.  That is, overlap is only permitted if
one template matches the other, or vice versa.  So this is ok:

  [a]  [Int]

but this is not

  (Int,a)  (b,Int)

If overlap is permitted, the list is kept most specific first, so that
the first lookup is the right choice.


For now we just use association lists.

\subsection{Avoiding a problem with overlapping}

Consider this little program:

\begin{pseudocode}
     class C a        where c :: a
     class C a => D a where d :: a

     instance C Int where c = 17
     instance D Int where d = 13

     instance C a => C [a] where c = [c]
     instance ({- C [a], -} D a) => D [a] where d = c

     instance C [Int] where c = [37]

     main = print (d :: [Int])
\end{pseudocode}

What do you think `main' prints  (assuming we have overlapping instances, and
all that turned on)?  Well, the instance for `D' at type `[a]' is defined to
be `c' at the same type, and we've got an instance of `C' at `[Int]', so the
answer is `[37]', right? (the generic `C [a]' instance shouldn't apply because
the `C [Int]' instance is more specific).

Ghc-4.04 gives `[37]', while ghc-4.06 gives `[17]', so 4.06 is wrong.  That
was easy ;-)  Let's just consult hugs for good measure.  Wait - if I use old
hugs (pre-September99), I get `[17]', and stranger yet, if I use hugs98, it
doesn't even compile!  What's going on!?

What hugs complains about is the `D [a]' instance decl.

\begin{pseudocode}
     ERROR "mj.hs" (line 10): Cannot build superclass instance
     *** Instance            : D [a]
     *** Context supplied    : D a
     *** Required superclass : C [a]
\end{pseudocode}

You might wonder what hugs is complaining about.  It's saying that you
need to add `C [a]' to the context of the `D [a]' instance (as appears
in comments).  But there's that `C [a]' instance decl one line above
that says that I can reduce the need for a `C [a]' instance to the
need for a `C a' instance, and in this case, I already have the
necessary `C a' instance (since we have `D a' explicitly in the
context, and `C' is a superclass of `D').

Unfortunately, the above reasoning indicates a premature commitment to the
generic `C [a]' instance.  I.e., it prematurely rules out the more specific
instance `C [Int]'.  This is the mistake that ghc-4.06 makes.  The fix is to
add the context that hugs suggests (uncomment the `C [a]'), effectively
deferring the decision about which instance to use.

Now, interestingly enough, 4.04 has this same bug, but it's covered up
in this case by a little known `optimization' that was disabled in
4.06.  Ghc-4.04 silently inserts any missing superclass context into
an instance declaration.  In this case, it silently inserts the `C
[a]', and everything happens to work out.

(See `basicTypes/MkId:mkDictFunId' for the code in question.  Search for
`Mark Jones', although Mark claims no credit for the `optimization' in
question, and would rather it stopped being called the `Mark Jones
optimization' ;-)

So, what's the fix?  I think hugs has it right.  Here's why.  Let's try
something else out with ghc-4.04.  Let's add the following line:

    d' :: D a => [a]
    d' = c

Everyone raise their hand who thinks that `d :: [Int]' should give a
different answer from `d' :: [Int]'.  Well, in ghc-4.04, it does.  The
`optimization' only applies to instance decls, not to regular
bindings, giving inconsistent behavior.

Old hugs had this same bug.  Here's how we fixed it: like GHC, the
list of instances for a given class is ordered, so that more specific
instances come before more generic ones.  For example, the instance
list for C might contain:
    ..., C Int, ..., C a, ...  
When we go to look for a `C Int' instance we'll get that one first.
But what if we go looking for a `C b' (`b' is unconstrained)?  We'll
pass the `C Int' instance, and keep going.  But if `b' is
unconstrained, then we don't know yet if the more specific instance
will eventually apply.  GHC keeps going, and matches on the generic `C
a'.  The fix is to, at each step, check to see if there's a reverse
match, and if so, abort the search.  This prevents hugs from
prematurely chosing a generic instance when a more specific one
exists.

--Jeff

BUT NOTE [Nov 2001]: we must actually *unify* not reverse-match in
this test.  Suppose the instance envt had
    ..., forall a b. C a a b, ..., forall a b c. C a b c, ...
(still most specific first)
Now suppose we are looking for (C x y Int), where x and y are unconstrained.
        C x y Int  doesn't match the template {a,b} C a a b
but neither does 
        C a a b  match the template {x,y} C x y Int
But still x and y might subsequently be unified so they *do* match.

Simple story: unify, don't match.


%************************************************************************
%*                                                                      *
                InstEnv, ClsInstEnv
%*                                                                      *
%************************************************************************

A @ClsInstEnv@ all the instances of that class.  The @Id@ inside a
ClsInstEnv mapping is the dfun for that instance.

If class C maps to a list containing the item ([a,b], [t1,t2,t3], dfun), then

        forall a b, C t1 t2 t3  can be constructed by dfun

or, to put it another way, we have

        instance (...) => C t1 t2 t3,  witnessed by dfun

\begin{code}
---------------------------------------------------
type InstEnv = UniqFM ClsInstEnv        -- Maps Class to instances for that class

newtype ClsInstEnv 
  = ClsIE [ClsInst]    -- The instances for a particular class, in any order

instance Outputable ClsInstEnv where
  ppr (ClsIE is) = pprInstances is

-- INVARIANTS:
--  * The is_tvs are distinct in each ClsInst
--      of a ClsInstEnv (so we can safely unify them)

-- Thus, the @ClassInstEnv@ for @Eq@ might contain the following entry:
--      [a] ===> dfun_Eq_List :: forall a. Eq a => Eq [a]
-- The "a" in the pattern must be one of the forall'd variables in
-- the dfun type.

emptyInstEnv :: InstEnv
emptyInstEnv = emptyUFM

instEnvElts :: InstEnv -> [ClsInst]
instEnvElts ie = [elt | ClsIE elts <- eltsUFM ie, elt <- elts]

classInstances :: (InstEnv,InstEnv) -> Class -> [ClsInst]
classInstances (pkg_ie, home_ie) cls 
  = get home_ie ++ get pkg_ie
  where
    get env = case lookupUFM env cls of
                Just (ClsIE insts) -> insts
                Nothing            -> []

extendInstEnvList :: InstEnv -> [ClsInst] -> InstEnv
extendInstEnvList inst_env ispecs = foldl extendInstEnv inst_env ispecs

extendInstEnv :: InstEnv -> ClsInst -> InstEnv
extendInstEnv inst_env ins_item@(ClsInst { is_cls_nm = cls_nm })
  = addToUFM_C add inst_env cls_nm (ClsIE [ins_item])
  where
    add (ClsIE cur_insts) _ = ClsIE (ins_item : cur_insts)

overwriteInstEnv :: InstEnv -> ClsInst -> InstEnv
overwriteInstEnv inst_env ins_item@(ClsInst { is_cls_nm = cls_nm, is_tys = tys })
  = addToUFM_C add inst_env cls_nm (ClsIE [ins_item])
  where
    add (ClsIE cur_insts) _ = ClsIE (replaceInst cur_insts)
    
    rough_tcs  = roughMatchTcs tys
    replaceInst [] = [ins_item]
    replaceInst (item@(ClsInst { is_tcs = mb_tcs,  is_tvs = tpl_tvs 
                               , is_tys = tpl_tys }) : rest)
    -- Fast check for no match, uses the "rough match" fields
      | instanceCantMatch rough_tcs mb_tcs
      = item : replaceInst rest

      | let tpl_tv_set = mkVarSet tpl_tvs
      , Just _ <- tcMatchTys tpl_tv_set tpl_tys tys
      = ins_item : rest

      | otherwise
      = item : replaceInst rest
\end{code}


%************************************************************************
%*                                                                      *
        Looking up an instance
%*                                                                      *
%************************************************************************

@lookupInstEnv@ looks up in a @InstEnv@, using a one-way match.  Since
the env is kept ordered, the first match must be the only one.  The
thing we are looking up can have an arbitrary "flexi" part.

\begin{code}
type DFunInstType = Maybe Type
        -- Just ty   => Instantiate with this type
        -- Nothing   => Instantiate with any type of this tyvar's kind
        -- See Note [DFunInstType: instantiating types]

type InstMatch = (ClsInst, [DFunInstType])

type ClsInstLookupResult 
     = ( [InstMatch]     -- Successful matches
       , [ClsInst]       -- These don't match but do unify
       , Bool)           -- True if error condition caused by
                         -- SafeHaskell condition.
\end{code}

Note [DFunInstType: instantiating types]
~~~~~~~~~~~~~~~~~~~~~~~~~~~~~~~~~~~~~~~~
A successful match is an ClsInst, together with the types at which
        the dfun_id in the ClsInst should be instantiated
The instantiating types are (Either TyVar Type)s because the dfun
might have some tyvars that *only* appear in arguments
        dfun :: forall a b. C a b, Ord b => D [a]
When we match this against D [ty], we return the instantiating types
        [Just ty, Nothing]
where the 'Nothing' indicates that 'b' can be freely instantiated.  
(The caller instantiates it to a flexi type variable, which will 
 presumably later become fixed via functional dependencies.)

\begin{code}
-- |Look up an instance in the given instance environment. The given class application must match exactly
-- one instance and the match may not contain any flexi type variables.  If the lookup is unsuccessful,
-- yield 'Left errorMessage'.
--
lookupUniqueInstEnv :: (InstEnv, InstEnv) 
                    -> Class -> [Type]
                    -> Either MsgDoc (ClsInst, [Type])
lookupUniqueInstEnv instEnv cls tys
  = case lookupInstEnv instEnv cls tys of
      ([(inst, inst_tys)], _, _) 
             | noFlexiVar -> Right (inst, inst_tys')
             | otherwise  -> Left $ ptext (sLit "flexible type variable:") <+>
                                    (ppr $ mkTyConApp (classTyCon cls) tys)
             where
               inst_tys'  = [ty | Just ty <- inst_tys]
               noFlexiVar = all isJust inst_tys
      _other -> Left $ ptext (sLit "instance not found") <+> (ppr $ mkTyConApp (classTyCon cls) tys)

lookupInstEnv' :: InstEnv          -- InstEnv to look in
               -> Class -> [Type]  -- What we are looking for
               -> ([InstMatch],    -- Successful matches
                   [ClsInst])     -- These don't match but do unify
-- The second component of the result pair happens when we look up
--      Foo [a]
-- in an InstEnv that has entries for
--      Foo [Int]
--      Foo [b]
-- Then which we choose would depend on the way in which 'a'
-- is instantiated.  So we report that Foo [b] is a match (mapping b->a)
-- but Foo [Int] is a unifier.  This gives the caller a better chance of
-- giving a suitable error message

lookupInstEnv' ie cls tys
  = lookup ie
  where
    rough_tcs  = roughMatchTcs tys
    all_tvs    = all isNothing rough_tcs
    --------------
    lookup env = case lookupUFM env cls of
                   Nothing -> ([],[])   -- No instances for this class
                   Just (ClsIE insts) -> find [] [] insts

    --------------
    find ms us [] = (ms, us)
    find ms us (item@(ClsInst { is_tcs = mb_tcs, is_tvs = tpl_tvs
                              , is_tys = tpl_tys, is_flag = oflag }) : rest)
        -- Fast check for no match, uses the "rough match" fields
      | instanceCantMatch rough_tcs mb_tcs
      = find ms us rest

      | Just subst <- tcMatchTys tpl_tv_set tpl_tys tys
      = find ((item, map (lookup_tv subst) tpl_tvs) : ms) us rest

        -- Does not match, so next check whether the things unify
        -- See Note [Overlapping instances] above
      | Incoherent _ <- oflag
      = find ms us rest

      | otherwise
<<<<<<< HEAD
      = ASSERT2( tyCoVarsOfTypes tys `disjointVarSet` tpl_tvs,
=======
      = ASSERT2( tyVarsOfTypes tys `disjointVarSet` tpl_tv_set,
>>>>>>> fbff64a4
                 (ppr cls <+> ppr tys <+> ppr all_tvs) $$
                 (ppr tpl_tvs <+> ppr tpl_tys)
                )
                -- Unification will break badly if the variables overlap
                -- They shouldn't because we allocate separate uniques for them
                -- See Note [Template tyvars are fresh]
        case tcUnifyTys instanceBindFun tpl_tys tys of
            Just _   -> find ms (item:us) rest
            Nothing  -> find ms us        rest
      where
        tpl_tv_set = mkVarSet tpl_tvs

    ----------------
    lookup_tv :: TCvSubst -> TyVar -> DFunInstType
        -- See Note [DFunInstType: instantiating types]
    lookup_tv subst tv = case lookupVar subst tv of
                                Just ty -> Just ty
                                Nothing -> Nothing

---------------
-- This is the common way to call this function.
lookupInstEnv :: (InstEnv, InstEnv)     -- External and home package inst-env
              -> Class -> [Type]   -- What we are looking for
              -> ClsInstLookupResult
 
lookupInstEnv (pkg_ie, home_ie) cls tys
  = (safe_matches, all_unifs, safe_fail)
  where
    (home_matches, home_unifs) = lookupInstEnv' home_ie cls tys
    (pkg_matches,  pkg_unifs)  = lookupInstEnv' pkg_ie  cls tys
    all_matches = home_matches ++ pkg_matches
    all_unifs   = home_unifs   ++ pkg_unifs
    pruned_matches = foldr insert_overlapping [] all_matches
    (safe_matches, safe_fail) = if length pruned_matches == 1 
                        then check_safe (head pruned_matches) all_matches
                        else (pruned_matches, False)
        -- Even if the unifs is non-empty (an error situation)
        -- we still prune the matches, so that the error message isn't
        -- misleading (complaining of multiple matches when some should be
        -- overlapped away)

    -- Safe Haskell: We restrict code compiled in 'Safe' mode from 
    -- overriding code compiled in any other mode. The rational is
    -- that code compiled in 'Safe' mode is code that is untrusted
    -- by the ghc user. So we shouldn't let that code change the
    -- behaviour of code the user didn't compile in 'Safe' mode
    -- since that's the code they trust. So 'Safe' instances can only
    -- overlap instances from the same module. A same instance origin
    -- policy for safe compiled instances.
    check_safe match@(inst,_) others
        = case isSafeOverlap (is_flag inst) of
                -- most specific isn't from a Safe module so OK
                False -> ([match], False)
                -- otherwise we make sure it only overlaps instances from
                -- the same module
                True -> (go [] others, True)
        where
            go bad [] = match:bad
            go bad (i@(x,_):unchecked) =
                if inSameMod x
                    then go bad unchecked
                    else go (i:bad) unchecked
            
            inSameMod b =
                let na = getName $ getName inst
                    la = isInternalName na
                    nb = getName $ getName b
                    lb = isInternalName nb
                in (la && lb) || (nameModule na == nameModule nb)

---------------
---------------
insert_overlapping :: InstMatch -> [InstMatch] -> [InstMatch]
-- Add a new solution, knocking out strictly less specific ones
insert_overlapping new_item [] = [new_item]
insert_overlapping new_item (item:items)
  | new_beats_old && old_beats_new = item : insert_overlapping new_item items
        -- Duplicate => keep both for error report
  | new_beats_old = insert_overlapping new_item items
        -- Keep new one
  | old_beats_new = item : items
        -- Keep old one
  | otherwise     = item : insert_overlapping new_item items
        -- Keep both
  where
    new_beats_old = new_item `beats` item
    old_beats_new = item `beats` new_item

    (instA, _) `beats` (instB, _)
          = overlap_ok && 
            isJust (tcMatchTys (mkVarSet (is_tvs instB)) (is_tys instB) (is_tys instA))
                    -- A beats B if A is more specific than B,
                    -- (ie. if B can be instantiated to match A)
                    -- and overlap is permitted
          where
            -- Overlap permitted if *either* instance permits overlap
            -- This is a change (Trac #3877, Dec 10). It used to
            -- require that instB (the less specific one) permitted overlap.
            overlap_ok = case (is_flag instA, is_flag instB) of
                              (NoOverlap _, NoOverlap _) -> False
                              _                          -> True
\end{code}


%************************************************************************
%*                                                                      *
        Binding decisions
%*                                                                      *
%************************************************************************

\begin{code}
instanceBindFun :: TyVar -> BindFlag
instanceBindFun tv | isTcTyVar tv && isOverlappableTyVar tv = Skolem
                   | otherwise                              = BindMe
   -- Note [Binding when looking up instances]
\end{code}

Note [Binding when looking up instances]
~~~~~~~~~~~~~~~~~~~~~~~~~~~~~~~~~~~~~~~~
When looking up in the instance environment, or family-instance environment,
we are careful about multiple matches, as described above in 
Note [Overlapping instances]

The key_tys can contain skolem constants, and we can guarantee that those
are never going to be instantiated to anything, so we should not involve
them in the unification test.  Example:
        class Foo a where { op :: a -> Int }
        instance Foo a => Foo [a]       -- NB overlap
        instance Foo [Int]              -- NB overlap
        data T = forall a. Foo a => MkT a
        f :: T -> Int
        f (MkT x) = op [x,x]
The op [x,x] means we need (Foo [a]).  Without the filterVarSet we'd
complain, saying that the choice of instance depended on the instantiation
of 'a'; but of course it isn't *going* to be instantiated.

We do this only for isOverlappableTyVar skolems.  For example we reject
        g :: forall a => [a] -> Int
        g x = op x
on the grounds that the correct instance depends on the instantiation of 'a'<|MERGE_RESOLUTION|>--- conflicted
+++ resolved
@@ -54,15 +54,10 @@
              , is_tcs  :: [Maybe Name]  -- Top of type args
 
                 -- Used for "proper matching"; see Note [Proper-match fields]
-<<<<<<< HEAD
-             , is_tvs  :: TyCoVarSet    -- Template tyvars for full match
-             , is_tys  :: [Type]        -- Full arg types
-=======
-             , is_tvs  :: [TyVar]       -- Fresh template tyvars for full match
+             , is_tvs  :: [TyCoVar]     -- Fresh template tyvars for full match
                                         -- See Note [Template tyvars are fresh]
              , is_cls  :: Class         -- The real class
              , is_tys  :: [Type]        -- Full arg types (mentioning is_tvs)
->>>>>>> fbff64a4
                 -- INVARIANT: is_dfun Id has type 
                 --      forall is_tvs. (...) => is_cls is_tys
                 -- (modulo alpha conversion)
@@ -534,11 +529,7 @@
       = find ms us rest
 
       | otherwise
-<<<<<<< HEAD
-      = ASSERT2( tyCoVarsOfTypes tys `disjointVarSet` tpl_tvs,
-=======
-      = ASSERT2( tyVarsOfTypes tys `disjointVarSet` tpl_tv_set,
->>>>>>> fbff64a4
+      = ASSERT2( tyCoVarsOfTypes tys `disjointVarSet` tpl_tv_set,
                  (ppr cls <+> ppr tys <+> ppr all_tvs) $$
                  (ppr tpl_tvs <+> ppr tpl_tys)
                 )

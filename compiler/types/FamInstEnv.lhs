--- conflicted
+++ resolved
@@ -76,17 +76,12 @@
       F ty1 .. tyn where F is a type family
 
 * A FamInstBranch corresponds to a CoAxBranch -- it represents
-<<<<<<< HEAD
-  one alternative in a family instance group. It is needed solely
-  to keep Haskell-like things separate from FC-like things.
-=======
   one alternative in a family instance group. We could theoretically
   not have FamInstBranches and just use the CoAxBranches within
   the CoAxiom stored in the FamInst, but for one problem: we want to
   cache the "rough match" top-level tycon names for quick matching.
   This data is not stored in a CoAxBranch, so we use FamInstBranches
   instead.
->>>>>>> d2a5a9cf
 
 Note [FamInst locations]
 ~~~~~~~~~~~~~~~~~~~~~~~~
@@ -98,11 +93,6 @@
 branch from the name of the CoAxiom. In other cases, we need an explicit
 SrcSpan to correctly store the location of the equation giving rise to
 the FamInstBranch.
-<<<<<<< HEAD
-
-\begin{code}
-data FamInst br -- See Note [FamInsts and CoAxioms], Note [Singleton axioms] in CoAxiom.lhs
-=======
 
 Note [fi_group field]
 ~~~~~~~~~~~~~~~~~~~~~
@@ -115,15 +105,11 @@
 
 \begin{code}
 data FamInst br -- See Note [FamInsts and CoAxioms], Note [Branched axioms] in CoAxiom.lhs
->>>>>>> d2a5a9cf
   = FamInst { fi_axiom    :: CoAxiom br      -- The new coercion axiom introduced
                                              -- by this family instance
             , fi_flavor   :: FamFlavor
             , fi_group    :: Bool            -- True <=> declared with "type instance where"
-<<<<<<< HEAD
-=======
                                              -- See Note [fi_group field]
->>>>>>> d2a5a9cf
 
             -- Everything below here is a redundant,
             -- cached version of the two things above
@@ -327,11 +313,7 @@
                    -> [Type]      -- ^ Type instance (@ts@)
                    -> Type        -- ^ right-hand side
                    -> FamInst Unbranched
-<<<<<<< HEAD
--- See note [Singleton axioms] in CoAxiom.lhs
-=======
 -- See note [Branched axioms] in CoAxiom.lhs
->>>>>>> d2a5a9cf
 mkSingleSynFamInst name tvs fam_tc inst_tys rep_ty
   = FamInst { fi_fam      = tyConName fam_tc
             , fi_flavor   = SynFamilyInst
@@ -371,11 +353,7 @@
             , fi_branches = FirstBranch branch
             , fi_axiom    = axiom }
   where
-<<<<<<< HEAD
     rhs = mkTyConApp rep_tc (mkTyCoVarTys tvs)
-=======
-    rhs = mkTyConApp rep_tc (mkTyVarTys tvs)
->>>>>>> d2a5a9cf
 
     branch = FamInstBranch { fib_loc    = getSrcSpan name
                                -- See Note [FamInst locations]
@@ -688,11 +666,7 @@
     match seen (FamInstBranch { fib_tvs = tpl_tvs
                               , fib_lhs = tpl_tys })
           _ match_tys 
-<<<<<<< HEAD
       = ASSERT( tyCoVarsOfTypes match_tys `disjointVarSet` tpl_tvs )
-=======
-      = ASSERT( tyVarsOfTypes match_tys `disjointVarSet` tpl_tvs )
->>>>>>> d2a5a9cf
                 -- Unification will break badly if the variables overlap
                 -- They shouldn't because we allocate separate uniques for them
         case tcMatchTys tpl_tvs tpl_tys match_tys of
@@ -739,11 +713,7 @@
   where
     my_unify _ (FamInstBranch { fib_tvs = tpl_tvs, fib_lhs = tpl_tys
                               , fib_rhs = tpl_rhs }) old_grp match_tys
-<<<<<<< HEAD
        = ASSERT2( tyCoVarsOfTypes tys `disjointVarSet` tpl_tvs,
-=======
-       = ASSERT2( tyVarsOfTypes tys `disjointVarSet` tpl_tvs,
->>>>>>> d2a5a9cf
                   (pprFamInstBranch tc branch <+> ppr tys) $$
                   (ppr tpl_tvs <+> ppr tpl_tys) )
                 -- Unification will break badly if the variables overlap
@@ -762,11 +732,7 @@
 
     -- checks whether two RHSs are distinct, under a unifying substitution
     -- Note [Family instance overlap conflicts]
-<<<<<<< HEAD
     rhs_conflict :: Type -> Type -> TCvSubst -> Bool
-=======
-    rhs_conflict :: Type -> Type -> TvSubst -> Bool
->>>>>>> d2a5a9cf
     rhs_conflict rhs1 rhs2 subst 
       = not (rhs1' `eqType` rhs2')
         where
@@ -829,11 +795,7 @@
               -> FamInstBranch       -- the individual branch to check
               -> Bool                -- is this branch a part of a group?
               -> [Type]              -- the types to match against
-<<<<<<< HEAD
               -> (Maybe TCvSubst, ContSearch)
-=======
-              -> (Maybe TvSubst, ContSearch)
->>>>>>> d2a5a9cf
 
 type OneSidedMatch = Bool     -- Are optimisations that are only valid for
                               -- one sided matches allowed?
@@ -906,11 +868,7 @@
                                        , fim_tys      = tys }
                   axBranch = coAxiomNthBranch axiom ind
                   tys = add_extra_tys $
-<<<<<<< HEAD
                         substTyCoVars subst (coAxBranchTyCoVars axBranch)
-=======
-                        substTyVars subst (coAxBranchTyVars axBranch)
->>>>>>> d2a5a9cf
 
 lookup_fam_inst_env           -- The worker, local to this module
     :: MatchFun
@@ -994,11 +952,7 @@
         | isNewTyCon tc         -- Expand newtypes
         = if tc `elem` rec_nts  -- See Note [Expanding newtypes] in Type.lhs
           then Nothing
-<<<<<<< HEAD
-          else let nt_co = mkSingletonAxInstCo (newTyConCo tc) tys
-=======
           else let nt_co = mkUnbranchedAxInstCo (newTyConCo tc) tys
->>>>>>> d2a5a9cf
                in add_co nt_co rec_nts' nt_rhs
 
         | isFamilyTyCon tc              -- Expand open tycons

%
% (c) The University of Glasgow 2012
%

\begin{code}

{-# LANGUAGE GADTs #-}

-- | Module for coercion axioms, used to represent type family instances
-- and newtypes

module CoAxiom (
       Branched, Unbranched, BranchIndex, BranchList(..),
       toBranchList, fromBranchList,
       toBranchedList, toUnbranchedList,
       brListLength, brListNth, brListMap, brListFoldr,
       brListZipWith, brListIndices,

       CoAxiom(..), CoAxBranch(..), 

       toBranchedAxiom, toUnbranchedAxiom,
       coAxiomName, coAxiomArity, coAxiomBranches,
       coAxiomTyCon, isImplicitCoAxiom,
       coAxiomNthBranch, coAxiomSingleBranch_maybe,
       coAxiomSingleBranch, coAxBranchTyCoVars, coAxBranchLHS,
       coAxBranchRHS, coAxBranchSpan
       ) where 

import {-# SOURCE #-} TyCoRep ( Type )
import {-# SOURCE #-} TyCon ( TyCon )
import Outputable
import Name
import Unique
import Var
import Util
import BasicTypes
import Data.Typeable ( Typeable )
import SrcLoc
import qualified Data.Data as Data

#include "HsVersions.h"

\end{code}

Note [Coercion axiom branches]
~~~~~~~~~~~~~~~~~~~~~~~~~~~~~~
In order to allow type family instance groups, an axiom needs to contain an
ordered list of alternatives, called branches. The kind of the coercion built
from an axiom is determined by which index is used when building the coercion
from the axiom.

For example, consider the axiom derived from the following declaration:

type instance where
  F [Int] = Bool
  F [a]   = Double
  F (a b) = Char

This will give rise to this axiom:

axF :: {                                           F [Int] ~ Bool
       ; forall (a :: *).                          F [a]   ~ Double
       ; forall (k :: BOX) (a :: k -> *) (b :: k). F (a b) ~ Char
       }

The axiom is used with the AxiomInstCo constructor of Coercion. If we wish
to have a coercion showing that F (Maybe Int) ~ Char, it will look like

axF[2] <*> <Maybe> <Int> :: F (Maybe Int) ~ Char
-- or, written using concrete-ish syntax --
AxiomInstCo axF 2 [Refl *, Refl Maybe, Refl Int]

Note that the index is 0-based.

For type-checking, it is also necessary to check that no previous pattern
can unify with the supplied arguments. After all, it is possible that some
of the type arguments are lambda-bound type variables whose instantiation may
cause an earlier match among the branches. We wish to prohibit this behavior,
so the type checker rules out the choice of a branch where a previous branch
can unify. See also [Instance checking within groups] in FamInstEnv.hs.

For example, the following is malformed, where 'a' is a lambda-bound type
variable:

axF[2] <*> <a> <Bool> :: F (a Bool) ~ Char

Why? Because a might be instantiated with [], meaning that branch 1 should
apply, not branch 2. This is a vital consistency check; without it, we could
derive Int ~ Bool, and that is a Bad Thing.

Note [Branched axioms]
~~~~~~~~~~~~~~~~~~~~~~~
Although a CoAxiom has the capacity to store many branches, in certain cases,
we want only one. These cases are in data/newtype family instances, newtype
coercions, and type family instances declared with "type instance ...", not
"type instance where". Furthermore, these unbranched axioms are used in a
variety of places throughout GHC, and it would difficult to generalize all of
that code to deal with branched axioms, especially when the code can be sure
of the fact that an axiom is indeed a singleton. At the same time, it seems
dangerous to assume singlehood in various places through GHC.

The solution to this is to label a CoAxiom (and FamInst) with a phantom
type variable declaring whether it is known to be a singleton or not. The
list of branches is stored using a special form of list, declared below,
that ensures that the type variable is accurate.

As of this writing (Dec 2012), it would not be appropriate to use a promoted
type as the phantom type, so we use empty datatypes. We wish to have GHC
remain compilable with GHC 7.2.1. If you are revising this code and GHC no
longer needs to remain compatible with GHC 7.2.x, then please update this
code to use promoted types.


%************************************************************************
%*                                                                      *
                    Branch lists
%*                                                                      *
%************************************************************************

\begin{code}
type BranchIndex = Int  -- The index of the branch in the list of branches
                        -- Counting from zero

-- the phantom type labels
data Unbranched deriving Typeable
data Branched deriving Typeable

data BranchList a br where
  FirstBranch :: a -> BranchList a br
  NextBranch :: a -> BranchList a br -> BranchList a Branched

-- convert to/from lists
toBranchList :: [a] -> BranchList a Branched
toBranchList [] = pprPanic "toBranchList" empty
toBranchList [b] = FirstBranch b
toBranchList (h:t) = NextBranch h (toBranchList t)

fromBranchList :: BranchList a br -> [a]
fromBranchList (FirstBranch b) = [b]
fromBranchList (NextBranch h t) = h : (fromBranchList t)

-- convert from any BranchList to a Branched BranchList
toBranchedList :: BranchList a br -> BranchList a Branched
toBranchedList (FirstBranch b) = FirstBranch b
toBranchedList (NextBranch h t) = NextBranch h t

-- convert from any BranchList to an Unbranched BranchList
toUnbranchedList :: BranchList a br -> BranchList a Unbranched
toUnbranchedList (FirstBranch b) = FirstBranch b
toUnbranchedList _ = pprPanic "toUnbranchedList" empty

-- length
brListLength :: BranchList a br -> Int
brListLength (FirstBranch _) = 1
brListLength (NextBranch _ t) = 1 + brListLength t

-- Indices
brListIndices :: BranchList a br -> [BranchIndex]
brListIndices bs = go 0 bs 
 where
   go :: BranchIndex -> BranchList a br -> [BranchIndex]
   go n (NextBranch _ t) = n : go (n+1) t
   go n (FirstBranch {}) = [n]

-- lookup
brListNth :: BranchList a br -> BranchIndex -> a
brListNth (FirstBranch b) 0 = b
brListNth (NextBranch h _) 0 = h
brListNth (NextBranch _ t) n = brListNth t (n-1)
brListNth _ _ = pprPanic "brListNth" empty

-- map, fold
brListMap :: (a -> b) -> BranchList a br -> [b]
brListMap f (FirstBranch b) = [f b]
brListMap f (NextBranch h t) = f h : (brListMap f t)

brListFoldr :: (a -> b -> b) -> b -> BranchList a br -> b
brListFoldr f x (FirstBranch b) = f b x
brListFoldr f x (NextBranch h t) = f h (brListFoldr f x t)

-- zipWith
brListZipWith :: (a -> b -> c) -> BranchList a br1 -> BranchList b br2 -> [c]
brListZipWith f (FirstBranch a) (FirstBranch b) = [f a b]
brListZipWith f (FirstBranch a) (NextBranch b _) = [f a b]
brListZipWith f (NextBranch a _) (FirstBranch b) = [f a b]
brListZipWith f (NextBranch a ta) (NextBranch b tb) = f a b : brListZipWith f ta tb

-- pretty-printing

instance Outputable a => Outputable (BranchList a br) where
  ppr = ppr . fromBranchList
\end{code}

%************************************************************************
%*                                                                      *
                    Coercion axioms
%*                                                                      *
%************************************************************************

\begin{code}
-- | A 'CoAxiom' is a \"coercion constructor\", i.e. a named equality axiom.

-- If you edit this type, you may need to update the GHC formalism
-- See Note [GHC Formalism] in coreSyn/CoreLint.lhs
data CoAxiom br
  = CoAxiom                   -- Type equality axiom.
    { co_ax_unique   :: Unique        -- unique identifier
    , co_ax_name     :: Name          -- name for pretty-printing
    , co_ax_tc       :: TyCon         -- the head of the LHS patterns
    , co_ax_branches :: BranchList CoAxBranch br
                                      -- the branches that form this axiom
    , co_ax_implicit :: Bool          -- True <=> the axiom is "implicit"
                                      -- See Note [Implicit axioms]
         -- INVARIANT: co_ax_implicit == True implies length co_ax_branches == 1.
    }
  deriving Typeable

data CoAxBranch
  = CoAxBranch
    { cab_loc      :: SrcSpan      -- Location of the defining equation
                                   -- See Note [CoAxiom locations]
<<<<<<< HEAD
    , cab_tvs      :: [TyCoVar]    -- Bound type variables
=======
    , cab_tvs      :: [TyVar]      -- Bound type variables; not necessarily fresh
                                   -- See Note [CoAxBranch type variables]
>>>>>>> 2a064538
    , cab_lhs      :: [Type]       -- Type patterns to match against
    , cab_rhs      :: Type         -- Right-hand side of the equality
    }
  deriving Typeable

toBranchedAxiom :: CoAxiom br -> CoAxiom Branched
toBranchedAxiom (CoAxiom unique name tc branches implicit)
  = CoAxiom unique name tc (toBranchedList branches) implicit

toUnbranchedAxiom :: CoAxiom br -> CoAxiom Unbranched
toUnbranchedAxiom (CoAxiom unique name tc branches implicit)
  = CoAxiom unique name tc (toUnbranchedList branches) implicit

coAxiomNthBranch :: CoAxiom br -> BranchIndex -> CoAxBranch
coAxiomNthBranch (CoAxiom { co_ax_branches = bs }) index
  = brListNth bs index

coAxiomArity :: CoAxiom br -> BranchIndex -> Arity
coAxiomArity ax index
  = length $ cab_tvs $ coAxiomNthBranch ax index

coAxiomName :: CoAxiom br -> Name
coAxiomName = co_ax_name

coAxiomBranches :: CoAxiom br -> BranchList CoAxBranch br
coAxiomBranches = co_ax_branches

coAxiomSingleBranch_maybe :: CoAxiom br -> Maybe CoAxBranch
coAxiomSingleBranch_maybe (CoAxiom { co_ax_branches = branches })
  | FirstBranch br <- branches
  = Just br
  | otherwise
  = Nothing

coAxiomSingleBranch :: CoAxiom Unbranched -> CoAxBranch
coAxiomSingleBranch (CoAxiom { co_ax_branches = FirstBranch br }) = br

coAxiomTyCon :: CoAxiom br -> TyCon
coAxiomTyCon = co_ax_tc

coAxBranchTyCoVars :: CoAxBranch -> [TyCoVar]
coAxBranchTyCoVars = cab_tvs

coAxBranchLHS :: CoAxBranch -> [Type]
coAxBranchLHS = cab_lhs

coAxBranchRHS :: CoAxBranch -> Type
coAxBranchRHS = cab_rhs

coAxBranchSpan :: CoAxBranch -> SrcSpan
coAxBranchSpan = cab_loc

isImplicitCoAxiom :: CoAxiom br -> Bool
isImplicitCoAxiom = co_ax_implicit

<<<<<<< HEAD
-- The tyvars must be *fresh*. This CoAxBranch will be put into a
-- FamInst. See Note [Template tyvars are fresh] in InstEnv
mkCoAxBranch :: SrcSpan -> [TyCoVar] -> [Type] -> Type -> CoAxBranch
mkCoAxBranch = CoAxBranch
=======
>>>>>>> 2a064538
\end{code}

Note [CoAxBranch type variables]
~~~~~~~~~~~~~~~~~~~~~~~~~~~~~~~~
In the case of a CoAxBranch of an associated type-family instance, 
we use the *same* type variables (where possible) as the
enclosing class or instance.  Consider
   class C a b where
     type F x b 
     type F [y] b = ...     -- Second param must be b

   instance C Int [z] where
     type F Int [z] = ...   -- Second param must be [z]

In the CoAxBranch in the instance decl (F Int [z]) we use the
same 'z', so that it's easy to check that that type is the same
as that in the instance header.  

Similarly in the CoAxBranch for the default decl for F in the
class decl, we use the same 'b' to make the same check easy.

So, unlike FamInsts, there is no expectation that the cab_tvs
are fresh wrt each other, or any other CoAxBranch.

Note [CoAxiom locations]
~~~~~~~~~~~~~~~~~~~~~~~~
The source location of a CoAxiom is stored in two places in the
datatype tree. 
  * The first is in the location info buried in the Name of the
    CoAxiom. This span includes all of the branches of a branched
    CoAxiom.
  * The second is in the cab_loc fields of the CoAxBranches.  

In the case of a single branch, we can extract the source location of
the branch from the name of the CoAxiom. In other cases, we need an
explicit SrcSpan to correctly store the location of the equation
giving rise to the FamInstBranch.

Note [Implicit axioms]
~~~~~~~~~~~~~~~~~~~~~~
See also Note [Implicit TyThings] in HscTypes
* A CoAxiom arising from data/type family instances is not "implicit".
  That is, it has its own IfaceAxiom declaration in an interface file

* The CoAxiom arising from a newtype declaration *is* "implicit".
  That is, it does not have its own IfaceAxiom declaration in an
  interface file; instead the CoAxiom is generated by type-checking
  the newtype declaration

\begin{code}
instance Eq (CoAxiom br) where
    a == b = case (a `compare` b) of { EQ -> True;   _ -> False }
    a /= b = case (a `compare` b) of { EQ -> False;  _ -> True  }

instance Ord (CoAxiom br) where
    a <= b = case (a `compare` b) of { LT -> True;  EQ -> True;  GT -> False }
    a <  b = case (a `compare` b) of { LT -> True;  EQ -> False; GT -> False }
    a >= b = case (a `compare` b) of { LT -> False; EQ -> True;  GT -> True  }
    a >  b = case (a `compare` b) of { LT -> False; EQ -> False; GT -> True  }
    compare a b = getUnique a `compare` getUnique b

instance Uniquable (CoAxiom br) where
    getUnique = co_ax_unique

instance Outputable (CoAxiom br) where
    ppr = ppr . getName

instance NamedThing (CoAxiom br) where
    getName = co_ax_name

instance Typeable br => Data.Data (CoAxiom br) where
    -- don't traverse?
    toConstr _   = abstractConstr "CoAxiom"
    gunfold _ _  = error "gunfold"
    dataTypeOf _ = mkNoRepType "CoAxiom"
\end{code}
<|MERGE_RESOLUTION|>--- conflicted
+++ resolved
@@ -219,12 +219,8 @@
   = CoAxBranch
     { cab_loc      :: SrcSpan      -- Location of the defining equation
                                    -- See Note [CoAxiom locations]
-<<<<<<< HEAD
-    , cab_tvs      :: [TyCoVar]    -- Bound type variables
-=======
-    , cab_tvs      :: [TyVar]      -- Bound type variables; not necessarily fresh
+    , cab_tvs      :: [TyCoVar]    -- Bound type variables; not necessarily fresh
                                    -- See Note [CoAxBranch type variables]
->>>>>>> 2a064538
     , cab_lhs      :: [Type]       -- Type patterns to match against
     , cab_rhs      :: Type         -- Right-hand side of the equality
     }
@@ -280,13 +276,6 @@
 isImplicitCoAxiom :: CoAxiom br -> Bool
 isImplicitCoAxiom = co_ax_implicit
 
-<<<<<<< HEAD
--- The tyvars must be *fresh*. This CoAxBranch will be put into a
--- FamInst. See Note [Template tyvars are fresh] in InstEnv
-mkCoAxBranch :: SrcSpan -> [TyCoVar] -> [Type] -> Type -> CoAxBranch
-mkCoAxBranch = CoAxBranch
-=======
->>>>>>> 2a064538
 \end{code}
 
 Note [CoAxBranch type variables]

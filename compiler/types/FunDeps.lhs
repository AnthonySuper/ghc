--- conflicted
+++ resolved
@@ -99,26 +99,14 @@
         | otherwise                = fixed_tvs
 
     tv_fds  :: [(TyVarSet,TyVarSet)]
-<<<<<<< HEAD
-	-- In our example, tv_fds will be [ ({x,y}, {z}), ({x,p},{q}) ]
+    tv_fds  = [ (tyVarsOfTypes xs, tyVarsOfTypes ys)
 	-- Meaning "knowing x,y fixes z, knowing x,p fixes q"
     tv_fds  = [ (tyCoVarsOfTypes xs, tyCoVarsOfTypes ys)
-	      | (cls, tys) <- concatMap classesOfPredTy preds,  -- Ignore implicit params
-		let (cls_tvs, cls_fds) = classTvsFds cls,
-		fd <- cls_fds,
-		let (xs,ys) = instFD fd cls_tvs tys
-	      ]
-     
-    classesOfPredTy :: PredType -> [(Class, [Type])]
-    classesOfPredTy pred
-=======
-    tv_fds  = [ (tyVarsOfTypes xs, tyVarsOfTypes ys)
               | (xs, ys) <- concatMap determined preds
               ]
 
     determined :: PredType -> [([Type],[Type])]
     determined pred
->>>>>>> 2c12b912
        = case classifyPredType pred of
             ClassPred cls tys ->
                do let (cls_tvs, cls_fds) = classTvsFds cls

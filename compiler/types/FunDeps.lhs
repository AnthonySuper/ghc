--- conflicted
+++ resolved
@@ -419,11 +419,7 @@
                         -- equation in there is useful)
 
 		    meta_tvs = [ setVarType tv (substTy subst (varType tv))
-<<<<<<< HEAD
-                               | tv <- dfun_tvs, tv `notElemTCvSubst` subst ]
-=======
-                               | tv <- qtvs, tv `notElemTvSubst` subst ]
->>>>>>> fbff64a4
+                               | tv <- qtvs, tv `notElemTCvSubst` subst ]
 		        -- meta_tvs are the quantified type variables
 		        -- that have not been substituted out
 		        --	

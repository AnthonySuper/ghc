--- conflicted
+++ resolved
@@ -1695,21 +1695,13 @@
   ppr tc = pprPromotionQuote tc <> ppr (tyConName tc)
 
 pprPromotionQuote :: TyCon -> SDoc
-<<<<<<< HEAD
-pprPromotionQuote (PromotedDataCon {}) = char '\''   -- Quote promoted DataCons in types
-pprPromotionQuote _                    = empty       -- However, we don't quote TyCons in kinds
-                                                     -- e.g.   type family T a :: Bool -> *
-                                                     -- cf Trac #5952.
-=======
 pprPromotionQuote (PromotedDataCon {}) = char '\''   -- Quote promoted DataCons
                                                      -- in types
-pprPromotionQuote (PromotedTyCon {})   = ifPprDebug (char '\'')
 pprPromotionQuote _                    = empty -- However, we don't quote TyCons
                                                -- in kinds e.g.
                                                -- type family T a :: Bool -> *
                                                -- cf Trac #5952.
                                                -- Except with -dppr-debug
->>>>>>> bc9e81cf
 
 instance NamedThing TyCon where
     getName = tyConName

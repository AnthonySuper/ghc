{-
(c) The University of Glasgow 2006
(c) The GRASP/AQUA Project, Glasgow University, 1992-1998

\section[InstEnv]{Utilities for typechecking instance declarations}

The bits common to TcInstDcls and TcDeriv.
-}

{-# LANGUAGE CPP, DeriveDataTypeable #-}

module InstEnv (
        DFunId, InstMatch, ClsInstLookupResult,
        OverlapFlag(..), OverlapMode(..), setOverlapModeMaybe,
        ClsInst(..), DFunInstType, pprInstance, pprInstanceHdr, pprInstances,
        instanceHead, instanceSig, mkLocalInstance, mkImportedInstance,
        instanceDFunId, tidyClsInstDFun, instanceRoughTcs,
        fuzzyClsInstCmp,

        IsOrphan(..), isOrphan, notOrphan,

        InstEnvs(..), VisibleOrphanModules, InstEnv,
        emptyInstEnv, extendInstEnv, deleteFromInstEnv, identicalClsInstHead,
        extendInstEnvList, lookupUniqueInstEnv, lookupInstEnv, instEnvElts,
        memberInstEnv, instIsVisible,
        classInstances, orphNamesOfClsInst, instanceBindFun,
        instanceCantMatch, roughMatchTcs
    ) where

#include "HsVersions.h"

import CoreSyn ( IsOrphan(..), isOrphan, notOrphan, chooseOrphanAnchor )
import Module
import Class
import Var
import VarSet
import Name
import NameSet
import TcType
import TyCon
import Unify
import Outputable
import ErrUtils
import BasicTypes
import UniqFM
import Util
import Id
import FastString
import Data.Data        ( Data, Typeable )
import Data.Maybe       ( isJust, isNothing )
#if __GLASGOW_HASKELL__ < 709
import Data.Monoid
#endif

{-
************************************************************************
*                                                                      *
           ClsInst: the data type for type-class instances
*                                                                      *
************************************************************************
-}

data ClsInst
  = ClsInst {   -- Used for "rough matching"; see Note [Rough-match field]
                -- INVARIANT: is_tcs = roughMatchTcs is_tys
               is_cls_nm :: Name  -- Class name
             , is_tcs  :: [Maybe Name]  -- Top of type args

                -- Used for "proper matching"; see Note [Proper-match fields]
             , is_tvs  :: [TyVar]       -- Fresh template tyvars for full match
                                        -- See Note [Template tyvars are fresh]
             , is_cls  :: Class         -- The real class
             , is_tys  :: [Type]        -- Full arg types (mentioning is_tvs)
                -- INVARIANT: is_dfun Id has type
                --      forall is_tvs. (...) => is_cls is_tys
                -- (modulo alpha conversion)

             , is_dfun :: DFunId -- See Note [Haddock assumptions]

             , is_flag :: OverlapFlag   -- See detailed comments with
                                        -- the decl of BasicTypes.OverlapFlag
             , is_orphan :: IsOrphan
    }
  deriving (Data, Typeable)

-- | A fuzzy comparison function for class instances, intended for sorting
-- instances before displaying them to the user.
fuzzyClsInstCmp :: ClsInst -> ClsInst -> Ordering
fuzzyClsInstCmp x y =
    stableNameCmp (is_cls_nm x) (is_cls_nm y) `mappend`
    mconcat (map cmp (zip (is_tcs x) (is_tcs y)))
  where
    cmp (Nothing, Nothing) = EQ
    cmp (Nothing, Just _) = LT
    cmp (Just _, Nothing) = GT
    cmp (Just x, Just y) = stableNameCmp x y

{-
Note [Template tyvars are fresh]
~~~~~~~~~~~~~~~~~~~~~~~~~~~~~~~~
The is_tvs field of a ClsInst has *completely fresh* tyvars.
That is, they are
  * distinct from any other ClsInst
  * distinct from any tyvars free in predicates that may
    be looked up in the class instance environment
Reason for freshness: we use unification when checking for overlap
etc, and that requires the tyvars to be distinct.

The invariant is checked by the ASSERT in lookupInstEnv'.

Note [Rough-match field]
~~~~~~~~~~~~~~~~~~~~~~~~~~~
The is_cls_nm, is_tcs fields allow a "rough match" to be done
*without* poking inside the DFunId.  Poking the DFunId forces
us to suck in all the type constructors etc it involves,
which is a total waste of time if it has no chance of matching
So the Name, [Maybe Name] fields allow us to say "definitely
does not match", based only on the Name.

In is_tcs,
    Nothing  means that this type arg is a type variable

    (Just n) means that this type arg is a
                TyConApp with a type constructor of n.
                This is always a real tycon, never a synonym!
                (Two different synonyms might match, but two
                different real tycons can't.)
                NB: newtypes are not transparent, though!

Note [Proper-match fields]
~~~~~~~~~~~~~~~~~~~~~~~~~
The is_tvs, is_cls, is_tys fields are simply cached values, pulled
out (lazily) from the dfun id. They are cached here simply so
that we don't need to decompose the DFunId each time we want
to match it.  The hope is that the fast-match fields mean
that we often never poke the proper-match fields.

However, note that:
 * is_tvs must be a superset of the free vars of is_tys

 * is_tvs, is_tys may be alpha-renamed compared to the ones in
   the dfun Id

Note [Haddock assumptions]
~~~~~~~~~~~~~~~~~~~~~~~~~~
For normal user-written instances, Haddock relies on

 * the SrcSpan of
 * the Name of
 * the is_dfun of
 * an Instance

being equal to

  * the SrcSpan of
  * the instance head type of
  * the InstDecl used to construct the Instance.
-}

instanceDFunId :: ClsInst -> DFunId
instanceDFunId = is_dfun

tidyClsInstDFun :: (DFunId -> DFunId) -> ClsInst -> ClsInst
tidyClsInstDFun tidy_dfun ispec
  = ispec { is_dfun = tidy_dfun (is_dfun ispec) }

instanceRoughTcs :: ClsInst -> [Maybe Name]
instanceRoughTcs = is_tcs

instance NamedThing ClsInst where
   getName ispec = getName (is_dfun ispec)

instance Outputable ClsInst where
   ppr = pprInstance

pprInstance :: ClsInst -> SDoc
-- Prints the ClsInst as an instance declaration
pprInstance ispec
  = hang (pprInstanceHdr ispec)
       2 (vcat [ ptext (sLit "--") <+> pprDefinedAt (getName ispec)
               , ifPprDebug (ppr (is_dfun ispec)) ])

-- * pprInstanceHdr is used in VStudio to populate the ClassView tree
pprInstanceHdr :: ClsInst -> SDoc
-- Prints the ClsInst as an instance declaration
pprInstanceHdr (ClsInst { is_flag = flag, is_dfun = dfun })
<<<<<<< HEAD
  = getPprStyle $ \ sty ->
    let dfun_ty = idType dfun
        (tvs, theta, res_ty) = tcSplitSigmaTy dfun_ty
        theta_to_print = drop (dfunNSilent dfun) theta
          -- See Note [Silent superclass arguments] in TcInstDcls
        ty_to_print | debugStyle sty = dfun_ty
                    | otherwise      = mkInvSigmaTy tvs theta_to_print res_ty
    in ptext (sLit "instance") <+> ppr flag <+> pprSigmaType ty_to_print
=======
  = ptext (sLit "instance") <+> ppr flag <+> pprSigmaType (idType dfun)
>>>>>>> 96dc041a

pprInstances :: [ClsInst] -> SDoc
pprInstances ispecs = vcat (map pprInstance ispecs)

instanceHead :: ClsInst -> ([TyVar], Class, [Type])
-- Returns the head, using the fresh tyavs from the ClsInst
instanceHead (ClsInst { is_tvs = tvs, is_tys = tys, is_dfun = dfun })
   = (tvs, cls, tys)
   where
     (_, _, cls, _) = tcSplitDFunTy (idType dfun)

instanceSig :: ClsInst -> ([TyVar], [Type], Class, [Type])
-- Decomposes the DFunId
instanceSig ispec = tcSplitDFunTy (idType (is_dfun ispec))

mkLocalInstance :: DFunId -> OverlapFlag
                -> [TyVar] -> Class -> [Type]
                -> ClsInst
-- Used for local instances, where we can safely pull on the DFunId.
-- Consider using newClsInst instead; this will also warn if
-- the instance is an orphan.
mkLocalInstance dfun oflag tvs cls tys
  = ClsInst { is_flag = oflag, is_dfun = dfun
            , is_tvs = tvs
            , is_cls = cls, is_cls_nm = cls_name
            , is_tys = tys, is_tcs = roughMatchTcs tys
            , is_orphan = orph
            }
  where
    cls_name = className cls
    dfun_name = idName dfun
    this_mod = ASSERT( isExternalName dfun_name ) nameModule dfun_name
    is_local name = nameIsLocalOrFrom this_mod name

        -- Compute orphanhood.  See Note [Orphans] in InstEnv
    (cls_tvs, fds) = classTvsFds cls
    arg_names = [filterNameSet is_local (orphNamesOfType ty) | ty <- tys]

    -- See Note [When exactly is an instance decl an orphan?]
    orph | is_local cls_name = NotOrphan (nameOccName cls_name)
         | all notOrphan mb_ns  = ASSERT( not (null mb_ns) ) head mb_ns
         | otherwise         = IsOrphan

    notOrphan NotOrphan{} = True
    notOrphan _ = False

    mb_ns :: [IsOrphan]    -- One for each fundep; a locally-defined name
                           -- that is not in the "determined" arguments
    mb_ns | null fds   = [choose_one arg_names]
          | otherwise  = map do_one fds
    do_one (_ltvs, rtvs) = choose_one [ns | (tv,ns) <- cls_tvs `zip` arg_names
                                            , not (tv `elem` rtvs)]

    choose_one nss = chooseOrphanAnchor (nameSetElems (unionNameSets nss))

mkImportedInstance :: Name
                   -> [Maybe Name]
                   -> DFunId
                   -> OverlapFlag
                   -> IsOrphan
                   -> ClsInst
-- Used for imported instances, where we get the rough-match stuff
-- from the interface file
-- The bound tyvars of the dfun are guaranteed fresh, because
-- the dfun has been typechecked out of the same interface file
mkImportedInstance cls_nm mb_tcs dfun oflag orphan
  = ClsInst { is_flag = oflag, is_dfun = dfun
            , is_tvs = tvs, is_tys = tys
            , is_cls_nm = cls_nm, is_cls = cls, is_tcs = mb_tcs
            , is_orphan = orphan }
  where
    (tvs, _, cls, tys) = tcSplitDFunTy (idType dfun)

roughMatchTcs :: [Type] -> [Maybe Name]
roughMatchTcs tys = map rough tys
  where
    rough ty
      | Just (ty', _) <- tcSplitCastTy_maybe ty = rough ty'
      | Just (tc,_) <- tcSplitTyConApp_maybe ty = Just (tyConName tc)
      | otherwise                               = Nothing

instanceCantMatch :: [Maybe Name] -> [Maybe Name] -> Bool
-- (instanceCantMatch tcs1 tcs2) returns True if tcs1 cannot
-- possibly be instantiated to actual, nor vice versa;
-- False is non-committal
instanceCantMatch (mt : ts) (ma : as) = itemCantMatch mt ma || instanceCantMatch ts as
instanceCantMatch _         _         =  False  -- Safe

itemCantMatch :: Maybe Name -> Maybe Name -> Bool
itemCantMatch (Just t) (Just a) = t /= a
itemCantMatch _        _        = False

{-
Note [When exactly is an instance decl an orphan?]
~~~~~~~~~~~~~~~~~~~~~~~~~~~~~~~~~~~~~~~~~~~~~~~~~~
  (see MkIface.instanceToIfaceInst, which implements this)
Roughly speaking, an instance is an orphan if its head (after the =>)
mentions nothing defined in this module.

Functional dependencies complicate the situation though. Consider

  module M where { class C a b | a -> b }

and suppose we are compiling module X:

  module X where
        import M
        data T = ...
        instance C Int T where ...

This instance is an orphan, because when compiling a third module Y we
might get a constraint (C Int v), and we'd want to improve v to T.  So
we must make sure X's instances are loaded, even if we do not directly
use anything from X.

More precisely, an instance is an orphan iff

  If there are no fundeps, then at least of the names in
  the instance head is locally defined.

  If there are fundeps, then for every fundep, at least one of the
  names free in a *non-determined* part of the instance head is
  defined in this module.

(Note that these conditions hold trivially if the class is locally
defined.)


************************************************************************
*                                                                      *
                InstEnv, ClsInstEnv
*                                                                      *
************************************************************************

A @ClsInstEnv@ all the instances of that class.  The @Id@ inside a
ClsInstEnv mapping is the dfun for that instance.

If class C maps to a list containing the item ([a,b], [t1,t2,t3], dfun), then

        forall a b, C t1 t2 t3  can be constructed by dfun

or, to put it another way, we have

        instance (...) => C t1 t2 t3,  witnessed by dfun
-}

---------------------------------------------------
type InstEnv = UniqFM ClsInstEnv        -- Maps Class to instances for that class

-- | 'InstEnvs' represents the combination of the global type class instance
-- environment, the local type class instance environment, and the set of
-- transitively reachable orphan modules (according to what modules have been
-- directly imported) used to test orphan instance visibility.
data InstEnvs = InstEnvs {
        ie_global  :: InstEnv,               -- External-package instances
        ie_local   :: InstEnv,               -- Home-package instances
        ie_visible :: VisibleOrphanModules   -- Set of all orphan modules transitively
                                             -- reachable from the module being compiled
                                             -- See Note [Instance lookup and orphan instances]
    }

-- | Set of visible orphan modules, according to what modules have been directly
-- imported.  This is based off of the dep_orphs field, which records
-- transitively reachable orphan modules (modules that define orphan instances).
type VisibleOrphanModules = ModuleSet

newtype ClsInstEnv
  = ClsIE [ClsInst]    -- The instances for a particular class, in any order

instance Outputable ClsInstEnv where
  ppr (ClsIE is) = pprInstances is

-- INVARIANTS:
--  * The is_tvs are distinct in each ClsInst
--      of a ClsInstEnv (so we can safely unify them)

-- Thus, the @ClassInstEnv@ for @Eq@ might contain the following entry:
--      [a] ===> dfun_Eq_List :: forall a. Eq a => Eq [a]
-- The "a" in the pattern must be one of the forall'd variables in
-- the dfun type.

emptyInstEnv :: InstEnv
emptyInstEnv = emptyUFM

instEnvElts :: InstEnv -> [ClsInst]
instEnvElts ie = [elt | ClsIE elts <- eltsUFM ie, elt <- elts]

-- | Test if an instance is visible, by checking that its origin module
-- is in 'VisibleOrphanModules'.
-- See Note [Instance lookup and orphan instances]
instIsVisible :: VisibleOrphanModules -> ClsInst -> Bool
instIsVisible vis_mods ispec
  -- NB: Instances from the interactive package always are visible. We can't
  -- add interactive modules to the set since we keep creating new ones
  -- as a GHCi session progresses.
  | isInteractiveModule mod     = True
  | IsOrphan <- is_orphan ispec = mod `elemModuleSet` vis_mods
  | otherwise                   = True
  where
    mod = nameModule (idName (is_dfun ispec))

classInstances :: InstEnvs -> Class -> [ClsInst]
classInstances (InstEnvs { ie_global = pkg_ie, ie_local = home_ie, ie_visible = vis_mods }) cls
  = get home_ie ++ get pkg_ie
  where
    get env = case lookupUFM env cls of
                Just (ClsIE insts) -> filter (instIsVisible vis_mods) insts
                Nothing            -> []

-- | Collects the names of concrete types and type constructors that make
-- up the head of a class instance. For instance, given `class Foo a b`:
--
-- `instance Foo (Either (Maybe Int) a) Bool` would yield
--      [Either, Maybe, Int, Bool]
--
-- Used in the implementation of ":info" in GHCi.
orphNamesOfClsInst :: ClsInst -> NameSet
orphNamesOfClsInst = orphNamesOfDFunHead . idType . instanceDFunId

-- | Checks for an exact match of ClsInst in the instance environment.
-- We use this when we do signature checking in TcRnDriver
memberInstEnv :: InstEnv -> ClsInst -> Bool
memberInstEnv inst_env ins_item@(ClsInst { is_cls_nm = cls_nm } ) =
    maybe False (\(ClsIE items) -> any (identicalClsInstHead ins_item) items)
          (lookupUFM inst_env cls_nm)

extendInstEnvList :: InstEnv -> [ClsInst] -> InstEnv
extendInstEnvList inst_env ispecs = foldl extendInstEnv inst_env ispecs

extendInstEnv :: InstEnv -> ClsInst -> InstEnv
extendInstEnv inst_env ins_item@(ClsInst { is_cls_nm = cls_nm })
  = addToUFM_C add inst_env cls_nm (ClsIE [ins_item])
  where
    add (ClsIE cur_insts) _ = ClsIE (ins_item : cur_insts)

deleteFromInstEnv :: InstEnv -> ClsInst -> InstEnv
deleteFromInstEnv inst_env ins_item@(ClsInst { is_cls_nm = cls_nm })
  = adjustUFM adjust inst_env cls_nm
  where
    adjust (ClsIE items) = ClsIE (filterOut (identicalClsInstHead ins_item) items)

identicalClsInstHead :: ClsInst -> ClsInst -> Bool
-- ^ True when when the instance heads are the same
-- e.g.  both are   Eq [(a,b)]
-- Used for overriding in GHCi
-- Obviously should be insenstive to alpha-renaming
identicalClsInstHead (ClsInst { is_cls_nm = cls_nm1, is_tcs = rough1, is_tvs = tvs1, is_tys = tys1 })
                     (ClsInst { is_cls_nm = cls_nm2, is_tcs = rough2, is_tvs = tvs2, is_tys = tys2 })
  =  cls_nm1 == cls_nm2
  && not (instanceCantMatch rough1 rough2)  -- Fast check for no match, uses the "rough match" fields
  && isJust (tcMatchTys (mkVarSet tvs1) tys1 tys2)
  && isJust (tcMatchTys (mkVarSet tvs2) tys2 tys1)

{-
************************************************************************
*                                                                      *
        Looking up an instance
*                                                                      *
************************************************************************

@lookupInstEnv@ looks up in a @InstEnv@, using a one-way match.  Since
the env is kept ordered, the first match must be the only one.  The
thing we are looking up can have an arbitrary "flexi" part.

Note [Instance lookup and orphan instances]
~~~~~~~~~~~~~~~~~~~~~~~~~~~~~~~~~~~~~~~~~~~
Suppose we are compiling a module M, and we have a zillion packages
loaded, and we are looking up an instance for C (T W).  If we find a
match in module 'X' from package 'p', should be "in scope"; that is,

  is p:X in the transitive closure of modules imported from M?

The difficulty is that the "zillion packages" might include ones loaded
through earlier invocations of the GHC API, or earlier module loads in GHCi.
They might not be in the dependencies of M itself; and if not, the instances
in them should not be visible.  Trac #2182, #8427.

There are two cases:
  * If the instance is *not an orphan*, then module X defines C, T, or W.
    And in order for those types to be involved in typechecking M, it
    must be that X is in the transitive closure of M's imports.  So we
    can use the instance.

  * If the instance *is an orphan*, the above reasoning does not apply.
    So we keep track of the set of orphan modules transitively below M;
    this is the ie_visible field of InstEnvs, of type VisibleOrphanModules.

    If module p:X is in this set, then we can use the instance, otherwise
    we can't.

Note [Rules for instance lookup]
~~~~~~~~~~~~~~~~~~~~~~~~~~~~~~~~
These functions implement the carefully-written rules in the user
manual section on "overlapping instances". At risk of duplication,
here are the rules.  If the rules change, change this text and the
user manual simultaneously.  The link may be this:
http://www.haskell.org/ghc/docs/latest/html/users_guide/type-class-extensions.html#instance-overlap

The willingness to be overlapped or incoherent is a property of the
instance declaration itself, controlled as follows:

 * An instance is "incoherent"
   if it has an INCOHERENT pragma, or
   if it appears in a module compiled with -XIncoherentInstances.

 * An instance is "overlappable"
   if it has an OVERLAPPABLE or OVERLAPS pragma, or
   if it appears in a module compiled with -XOverlappingInstances, or
   if the instance is incoherent.

 * An instance is "overlapping"
   if it has an OVERLAPPING or OVERLAPS pragma, or
   if it appears in a module compiled with -XOverlappingInstances, or
   if the instance is incoherent.
     compiled with -XOverlappingInstances.

Now suppose that, in some client module, we are searching for an instance
of the target constraint (C ty1 .. tyn). The search works like this.

 * Find all instances I that match the target constraint; that is, the
   target constraint is a substitution instance of I. These instance
   declarations are the candidates.

 * Find all non-candidate instances that unify with the target
   constraint. Such non-candidates instances might match when the
   target constraint is further instantiated. If all of them are
   incoherent, proceed; if not, the search fails.

 * Eliminate any candidate IX for which both of the following hold:
   * There is another candidate IY that is strictly more specific;
     that is, IY is a substitution instance of IX but not vice versa.

   * Either IX is overlappable or IY is overlapping.

 * If only one candidate remains, pick it. Otherwise if all remaining
   candidates are incoherent, pick an arbitrary candidate. Otherwise fail.

Note [Overlapping instances]   (NB: these notes are quite old)
~~~~~~~~~~~~~~~~~~~~~~~~~~~~
Overlap is permitted, but only in such a way that one can make
a unique choice when looking up.  That is, overlap is only permitted if
one template matches the other, or vice versa.  So this is ok:

  [a]  [Int]

but this is not

  (Int,a)  (b,Int)

If overlap is permitted, the list is kept most specific first, so that
the first lookup is the right choice.


For now we just use association lists.

\subsection{Avoiding a problem with overlapping}

Consider this little program:

\begin{pseudocode}
     class C a        where c :: a
     class C a => D a where d :: a

     instance C Int where c = 17
     instance D Int where d = 13

     instance C a => C [a] where c = [c]
     instance ({- C [a], -} D a) => D [a] where d = c

     instance C [Int] where c = [37]

     main = print (d :: [Int])
\end{pseudocode}

What do you think `main' prints  (assuming we have overlapping instances, and
all that turned on)?  Well, the instance for `D' at type `[a]' is defined to
be `c' at the same type, and we've got an instance of `C' at `[Int]', so the
answer is `[37]', right? (the generic `C [a]' instance shouldn't apply because
the `C [Int]' instance is more specific).

Ghc-4.04 gives `[37]', while ghc-4.06 gives `[17]', so 4.06 is wrong.  That
was easy ;-)  Let's just consult hugs for good measure.  Wait - if I use old
hugs (pre-September99), I get `[17]', and stranger yet, if I use hugs98, it
doesn't even compile!  What's going on!?

What hugs complains about is the `D [a]' instance decl.

\begin{pseudocode}
     ERROR "mj.hs" (line 10): Cannot build superclass instance
     *** Instance            : D [a]
     *** Context supplied    : D a
     *** Required superclass : C [a]
\end{pseudocode}

You might wonder what hugs is complaining about.  It's saying that you
need to add `C [a]' to the context of the `D [a]' instance (as appears
in comments).  But there's that `C [a]' instance decl one line above
that says that I can reduce the need for a `C [a]' instance to the
need for a `C a' instance, and in this case, I already have the
necessary `C a' instance (since we have `D a' explicitly in the
context, and `C' is a superclass of `D').

Unfortunately, the above reasoning indicates a premature commitment to the
generic `C [a]' instance.  I.e., it prematurely rules out the more specific
instance `C [Int]'.  This is the mistake that ghc-4.06 makes.  The fix is to
add the context that hugs suggests (uncomment the `C [a]'), effectively
deferring the decision about which instance to use.

Now, interestingly enough, 4.04 has this same bug, but it's covered up
in this case by a little known `optimization' that was disabled in
4.06.  Ghc-4.04 silently inserts any missing superclass context into
an instance declaration.  In this case, it silently inserts the `C
[a]', and everything happens to work out.

(See `basicTypes/MkId:mkDictFunId' for the code in question.  Search for
`Mark Jones', although Mark claims no credit for the `optimization' in
question, and would rather it stopped being called the `Mark Jones
optimization' ;-)

So, what's the fix?  I think hugs has it right.  Here's why.  Let's try
something else out with ghc-4.04.  Let's add the following line:

    d' :: D a => [a]
    d' = c

Everyone raise their hand who thinks that `d :: [Int]' should give a
different answer from `d' :: [Int]'.  Well, in ghc-4.04, it does.  The
`optimization' only applies to instance decls, not to regular
bindings, giving inconsistent behavior.

Old hugs had this same bug.  Here's how we fixed it: like GHC, the
list of instances for a given class is ordered, so that more specific
instances come before more generic ones.  For example, the instance
list for C might contain:
    ..., C Int, ..., C a, ...
When we go to look for a `C Int' instance we'll get that one first.
But what if we go looking for a `C b' (`b' is unconstrained)?  We'll
pass the `C Int' instance, and keep going.  But if `b' is
unconstrained, then we don't know yet if the more specific instance
will eventually apply.  GHC keeps going, and matches on the generic `C
a'.  The fix is to, at each step, check to see if there's a reverse
match, and if so, abort the search.  This prevents hugs from
prematurely chosing a generic instance when a more specific one
exists.

--Jeff
v
BUT NOTE [Nov 2001]: we must actually *unify* not reverse-match in
this test.  Suppose the instance envt had
    ..., forall a b. C a a b, ..., forall a b c. C a b c, ...
(still most specific first)
Now suppose we are looking for (C x y Int), where x and y are unconstrained.
        C x y Int  doesn't match the template {a,b} C a a b
but neither does
        C a a b  match the template {x,y} C x y Int
But still x and y might subsequently be unified so they *do* match.

Simple story: unify, don't match.
-}

type DFunInstType = Maybe Type
        -- Just ty   => Instantiate with this type
        -- Nothing   => Instantiate with any type of this tyvar's kind
        -- See Note [DFunInstType: instantiating types]

type InstMatch = (ClsInst, [DFunInstType])

type ClsInstLookupResult
     = ( [InstMatch]     -- Successful matches
       , [ClsInst]       -- These don't match but do unify
       , [InstMatch] )   -- Unsafe overlapped instances under Safe Haskell
                         -- (see Note [Safe Haskell Overlapping Instances] in
                         -- TcSimplify).

{-
Note [DFunInstType: instantiating types]
~~~~~~~~~~~~~~~~~~~~~~~~~~~~~~~~~~~~~~~~
A successful match is a ClsInst, together with the types at which
        the dfun_id in the ClsInst should be instantiated
The instantiating types are (Either TyVar Type)s because the dfun
might have some tyvars that *only* appear in arguments
        dfun :: forall a b. C a b, Ord b => D [a]
When we match this against D [ty], we return the instantiating types
        [Just ty, Nothing]
where the 'Nothing' indicates that 'b' can be freely instantiated.
(The caller instantiates it to a flexi type variable, which will
 presumably later become fixed via functional dependencies.)
-}

-- |Look up an instance in the given instance environment. The given class application must match exactly
-- one instance and the match may not contain any flexi type variables.  If the lookup is unsuccessful,
-- yield 'Left errorMessage'.
lookupUniqueInstEnv :: InstEnvs
                    -> Class -> [Type]
                    -> Either MsgDoc (ClsInst, [Type])
lookupUniqueInstEnv instEnv cls tys
  = case lookupInstEnv False instEnv cls tys of
      ([(inst, inst_tys)], _, _)
             | noFlexiVar -> Right (inst, inst_tys')
             | otherwise  -> Left $ ptext (sLit "flexible type variable:") <+>
                                    (ppr $ mkTyConApp (classTyCon cls) tys)
             where
               inst_tys'  = [ty | Just ty <- inst_tys]
               noFlexiVar = all isJust inst_tys
      _other -> Left $ ptext (sLit "instance not found") <+> (ppr $ mkTyConApp (classTyCon cls) tys)

lookupInstEnv' :: InstEnv          -- InstEnv to look in
               -> VisibleOrphanModules   -- But filter against this
               -> Class -> [Type]  -- What we are looking for
               -> ([InstMatch],    -- Successful matches
                   [ClsInst])     -- These don't match but do unify
-- The second component of the result pair happens when we look up
--      Foo [a]
-- in an InstEnv that has entries for
--      Foo [Int]
--      Foo [b]
-- Then which we choose would depend on the way in which 'a'
-- is instantiated.  So we report that Foo [b] is a match (mapping b->a)
-- but Foo [Int] is a unifier.  This gives the caller a better chance of
-- giving a suitable error message

lookupInstEnv' ie vis_mods cls tys
  = lookup ie
  where
    rough_tcs  = roughMatchTcs tys
    all_tvs    = all isNothing rough_tcs

    --------------
    lookup env = case lookupUFM env cls of
                   Nothing -> ([],[])   -- No instances for this class
                   Just (ClsIE insts) -> find [] [] insts

    --------------
    find ms us [] = (ms, us)
    find ms us (item@(ClsInst { is_tcs = mb_tcs, is_tvs = tpl_tvs
                              , is_tys = tpl_tys, is_flag = oflag }) : rest)
      | not (instIsVisible vis_mods item)
      = find ms us rest  -- See Note [Instance lookup and orphan instances]

        -- Fast check for no match, uses the "rough match" fields
      | instanceCantMatch rough_tcs mb_tcs
      = find ms us rest

        -- The second return value from tcMatchTys is a coercion. This
        -- will only be non-reflexive if a kind changes. But, every
        -- fully-applied dictionary type is of kind Constraint, so we
        -- don't worry about kind changes among individual type args.
      | Just (subst, _) <- tcMatchTys tpl_tv_set tpl_tys tys
      = find ((item, map (lookupTyVar subst) tpl_tvs) : ms) us rest

        -- Does not match, so next check whether the things unify
        -- See Note [Overlapping instances] and Note [Incoherent instances]
      | Incoherent _ <- overlapMode oflag
      = find ms us rest

      | otherwise
      = ASSERT2( tyCoVarsOfTypes tys `disjointVarSet` tpl_tv_set,
                 (ppr cls <+> ppr tys <+> ppr all_tvs) $$
                 (ppr tpl_tvs <+> ppr tpl_tys)
                )
                -- Unification will break badly if the variables overlap
                -- They shouldn't because we allocate separate uniques for them
                -- See Note [Template tyvars are fresh]
        case tcUnifyTys instanceBindFun tpl_tys tys of
            Just _   -> find ms (item:us) rest
            Nothing  -> find ms us        rest
      where
        tpl_tv_set = mkVarSet tpl_tvs

---------------
-- This is the common way to call this function.
lookupInstEnv :: Bool              -- Check Safe Haskell overlap restrictions
              -> InstEnvs          -- External and home package inst-env
              -> Class -> [Type]   -- What we are looking for
              -> ClsInstLookupResult
-- ^ See Note [Rules for instance lookup]
-- ^ See Note [Safe Haskell Overlapping Instances] in TcSimplify
-- ^ See Note [Safe Haskell Overlapping Instances Implementation] in TcSimplify
lookupInstEnv check_overlap_safe
              (InstEnvs { ie_global = pkg_ie
                        , ie_local = home_ie
                        , ie_visible = vis_mods })
              cls
              tys
  = (final_matches, final_unifs, unsafe_overlapped)
  where
    (home_matches, home_unifs) = lookupInstEnv' home_ie vis_mods cls tys
    (pkg_matches,  pkg_unifs)  = lookupInstEnv' pkg_ie  vis_mods cls tys
    all_matches = home_matches ++ pkg_matches
    all_unifs   = home_unifs   ++ pkg_unifs
    final_matches = foldr insert_overlapping [] all_matches
        -- Even if the unifs is non-empty (an error situation)
        -- we still prune the matches, so that the error message isn't
        -- misleading (complaining of multiple matches when some should be
        -- overlapped away)

    unsafe_overlapped
       = case final_matches of
           [match] -> check_safe match
           _       -> []

    -- If the selected match is incoherent, discard all unifiers
    final_unifs = case final_matches of
                    (m:_) | is_incoherent m -> []
                    _ -> all_unifs

    -- NOTE [Safe Haskell isSafeOverlap]
    -- ~~~~~~~~~~~~~~~~~~~~~~~~~~~~~~~~~
    -- We restrict code compiled in 'Safe' mode from overriding code
    -- compiled in any other mode. The rationale is that code compiled
    -- in 'Safe' mode is code that is untrusted by the ghc user. So
    -- we shouldn't let that code change the behaviour of code the
    -- user didn't compile in 'Safe' mode since that's the code they
    -- trust. So 'Safe' instances can only overlap instances from the
    -- same module. A same instance origin policy for safe compiled
    -- instances.
    check_safe (inst,_)
        = case check_overlap_safe && unsafeTopInstance inst of
                -- make sure it only overlaps instances from the same module
                True -> go [] all_matches
                -- most specific is from a trusted location.
                False -> []
        where
            go bad [] = bad
            go bad (i@(x,_):unchecked) =
                if inSameMod x || isOverlappable x
                    then go bad unchecked
                    else go (i:bad) unchecked

            inSameMod b =
                let na = getName $ getName inst
                    la = isInternalName na
                    nb = getName $ getName b
                    lb = isInternalName nb
                in (la && lb) || (nameModule na == nameModule nb)

            isOverlappable i = hasOverlappableFlag $ overlapMode $ is_flag i

    -- We consider the most specific instance unsafe when it both:
    --   (1) Comes from a module compiled as `Safe`
    --   (2) Is an orphan instance, OR, an instance for a MPTC
    unsafeTopInstance inst = isSafeOverlap (is_flag inst) &&
        (isOrphan (is_orphan inst) || classArity (is_cls inst) > 1)

---------------
is_incoherent :: InstMatch -> Bool
is_incoherent (inst, _) = case overlapMode (is_flag inst) of
                            Incoherent _ -> True
                            _            -> False

---------------
insert_overlapping :: InstMatch -> [InstMatch] -> [InstMatch]
-- ^ Add a new solution, knocking out strictly less specific ones
-- See Note [Rules for instance lookup]
insert_overlapping new_item [] = [new_item]
insert_overlapping new_item (old_item : old_items)
  | new_beats_old        -- New strictly overrides old
  , not old_beats_new
  , new_item `can_override` old_item
  = insert_overlapping new_item old_items

  | old_beats_new        -- Old strictly overrides new
  , not new_beats_old
  , old_item `can_override` new_item
  = old_item : old_items

  -- Discard incoherent instances; see Note [Incoherent instances]
  | is_incoherent old_item       -- Old is incoherent; discard it
  = insert_overlapping new_item old_items
  | is_incoherent new_item       -- New is incoherent; discard it
  = old_item : old_items

  -- Equal or incomparable, and neither is incoherent; keep both
  | otherwise
  = old_item : insert_overlapping new_item old_items
  where

    new_beats_old = new_item `more_specific_than` old_item
    old_beats_new = old_item `more_specific_than` new_item

    -- `instB` can be instantiated to match `instA`
    -- or the two are equal
    (instA,_) `more_specific_than` (instB,_)
      = isJust (tcMatchTys (mkVarSet (is_tvs instB))
               (is_tys instB) (is_tys instA))

    (instA, _) `can_override` (instB, _)
       =  hasOverlappingFlag  (overlapMode (is_flag instA))
       || hasOverlappableFlag (overlapMode (is_flag instB))
       -- Overlap permitted if either the more specific instance
       -- is marked as overlapping, or the more general one is
       -- marked as overlappable.
       -- Latest change described in: Trac #9242.
       -- Previous change: Trac #3877, Dec 10.

{-
Note [Incoherent instances]
~~~~~~~~~~~~~~~~~~~~~~~~~~~
For some classes, the choice of a particular instance does not matter, any one
is good. E.g. consider

        class D a b where { opD :: a -> b -> String }
        instance D Int b where ...
        instance D a Int where ...

        g (x::Int) = opD x x  -- Wanted: D Int Int

For such classes this should work (without having to add an "instance D Int
Int", and using -XOverlappingInstances, which would then work). This is what
-XIncoherentInstances is for: Telling GHC "I don't care which instance you use;
if you can use one, use it."

Should this logic only work when *all* candidates have the incoherent flag, or
even when all but one have it? The right choice is the latter, which can be
justified by comparing the behaviour with how -XIncoherentInstances worked when
it was only about the unify-check (note [Overlapping instances]):

Example:
        class C a b c where foo :: (a,b,c)
        instance C [a] b Int
        instance [incoherent] [Int] b c
        instance [incoherent] C a Int c
Thanks to the incoherent flags,
        [Wanted]  C [a] b Int
works: Only instance one matches, the others just unify, but are marked
incoherent.

So I can write
        (foo :: ([a],b,Int)) :: ([Int], Int, Int).
but if that works then I really want to be able to write
        foo :: ([Int], Int, Int)
as well. Now all three instances from above match. None is more specific than
another, so none is ruled out by the normal overlapping rules. One of them is
not incoherent, but we still want this to compile. Hence the
"all-but-one-logic".

The implementation is in insert_overlapping, where we remove matching
incoherent instances as long as there are others.



************************************************************************
*                                                                      *
        Binding decisions
*                                                                      *
************************************************************************
-}

instanceBindFun :: TyCoVar -> BindFlag
instanceBindFun tv | isTcTyVar tv && isOverlappableTyVar tv = Skolem
                   | otherwise                              = BindMe
   -- Note [Binding when looking up instances]

{-
Note [Binding when looking up instances]
~~~~~~~~~~~~~~~~~~~~~~~~~~~~~~~~~~~~~~~~
When looking up in the instance environment, or family-instance environment,
we are careful about multiple matches, as described above in
Note [Overlapping instances]

The key_tys can contain skolem constants, and we can guarantee that those
are never going to be instantiated to anything, so we should not involve
them in the unification test.  Example:
        class Foo a where { op :: a -> Int }
        instance Foo a => Foo [a]       -- NB overlap
        instance Foo [Int]              -- NB overlap
        data T = forall a. Foo a => MkT a
        f :: T -> Int
        f (MkT x) = op [x,x]
The op [x,x] means we need (Foo [a]).  Without the filterVarSet we'd
complain, saying that the choice of instance depended on the instantiation
of 'a'; but of course it isn't *going* to be instantiated.

We do this only for isOverlappableTyVar skolems.  For example we reject
        g :: forall a => [a] -> Int
        g x = op x
on the grounds that the correct instance depends on the instantiation of 'a'
-}<|MERGE_RESOLUTION|>--- conflicted
+++ resolved
@@ -184,18 +184,7 @@
 pprInstanceHdr :: ClsInst -> SDoc
 -- Prints the ClsInst as an instance declaration
 pprInstanceHdr (ClsInst { is_flag = flag, is_dfun = dfun })
-<<<<<<< HEAD
-  = getPprStyle $ \ sty ->
-    let dfun_ty = idType dfun
-        (tvs, theta, res_ty) = tcSplitSigmaTy dfun_ty
-        theta_to_print = drop (dfunNSilent dfun) theta
-          -- See Note [Silent superclass arguments] in TcInstDcls
-        ty_to_print | debugStyle sty = dfun_ty
-                    | otherwise      = mkInvSigmaTy tvs theta_to_print res_ty
-    in ptext (sLit "instance") <+> ppr flag <+> pprSigmaType ty_to_print
-=======
   = ptext (sLit "instance") <+> ppr flag <+> pprSigmaType (idType dfun)
->>>>>>> 96dc041a
 
 pprInstances :: [ClsInst] -> SDoc
 pprInstances ispecs = vcat (map pprInstance ispecs)

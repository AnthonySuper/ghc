-- (c) The University of Glasgow 2006
--
-- FamInstEnv: Type checked family instance declarations

{-# LANGUAGE CPP, GADTs, ScopedTypeVariables #-}

module FamInstEnv (
        FamInst(..), FamFlavor(..), famInstAxiom, famInstTyCon, famInstRHS,
        famInstsRepTyCons, famInstRepTyCon_maybe, dataFamInstRepTyCon,
        pprFamInst, pprFamInsts,
        mkImportedFamInst,

        FamInstEnvs, FamInstEnv, emptyFamInstEnv, emptyFamInstEnvs,
        extendFamInstEnv, deleteFromFamInstEnv, extendFamInstEnvList,
        identicalFamInstHead, famInstEnvElts, familyInstances, orphNamesOfFamInst,

        -- * CoAxioms
        mkCoAxBranch, mkBranchedCoAxiom, mkUnbranchedCoAxiom, mkSingleCoAxiom,
        computeAxiomIncomps,

        FamInstMatch(..),
        lookupFamInstEnv, lookupFamInstEnvConflicts, lookupFamInstEnvByTyCon,

        isDominatedBy, apartnessCheck,

        -- Injectivity
        InjectivityCheckResult(..),
        lookupFamInstEnvInjectivityConflicts, injectiveBranches,

        -- Normalisation
        topNormaliseType, topNormaliseType_maybe,
        normaliseType, normaliseTcApp,
        reduceTyFamApp_maybe,

        -- Flattening
        flattenTys
    ) where

#include "HsVersions.h"

import InstEnv
import Unify
import Type
import TcType ( orphNamesOfTypes )
import TyCoRep
import TyCon
import Coercion
import CoAxiom
import VarSet
import VarEnv
import Name
import PrelNames ( eqPrimTyConKey )
import UniqFM
import Outputable
import Maybes
import TrieMap
import Unique
import Util
import Var
import Pair
import SrcLoc
import NameSet
import FastString
import MonadUtils
import Control.Monad
import Data.Function ( on )

{-
************************************************************************
*                                                                      *
          Type checked family instance heads
*                                                                      *
************************************************************************

Note [FamInsts and CoAxioms]
~~~~~~~~~~~~~~~~~~~~~~~~~~~~
* CoAxioms and FamInsts are just like
  DFunIds  and ClsInsts

* A CoAxiom is a System-FC thing: it can relate any two types

* A FamInst is a Haskell source-language thing, corresponding
  to a type/data family instance declaration.
    - The FamInst contains a CoAxiom, which is the evidence
      for the instance

    - The LHS of the CoAxiom is always of form F ty1 .. tyn
      where F is a type family
-}

data FamInst  -- See Note [FamInsts and CoAxioms]
  = FamInst { fi_axiom  :: CoAxiom Unbranched -- The new coercion axiom
                                              -- introduced by this family
                                              -- instance
            , fi_flavor :: FamFlavor

            -- Everything below here is a redundant,
            -- cached version of the two things above
            -- except that the TyVars are freshened
            , fi_fam   :: Name          -- Family name

                -- Used for "rough matching"; same idea as for class instances
                -- See Note [Rough-match field] in InstEnv
            , fi_tcs   :: [Maybe Name]  -- Top of type args
                -- INVARIANT: fi_tcs = roughMatchTcs fi_tys

            -- Used for "proper matching"; ditto
            , fi_tvs :: [TyVar]      -- Template tyvars for full match
                 -- Like ClsInsts, these variables are always fresh
                 -- See Note [Template tyvars are fresh] in InstEnv
                 -- INVARIANT: fi_tvs = coAxiomTyVars fi_axiom

<<<<<<< HEAD
            , fi_cvs    :: [CoVar]      -- Template covars for full match

            , fi_tys    :: [Type]       --   and its arg types
=======
            , fi_tys :: [Type]       --   The LHS type patterns
                 -- May be eta-reduced; see Note [Eta reduction for data families]
>>>>>>> c865c425

            , fi_rhs :: Type         --   the RHS, with its freshened vars
            }

data FamFlavor
  = SynFamilyInst         -- A synonym family
  | DataFamilyInst TyCon  -- A data family, with its representation TyCon

{- Note [Eta reduction for data families]
~~~~~~~~~~~~~~~~~~~~~~~~~~~~~~~~~~~~~~~~~
Consider this
   data family T a b :: *
   newtype instance T Int a = MkT (IO a) deriving( Monad )
We'd like this to work.

From the 'newtype instance' you might think we'd get:
   newtype TInt a = MkT (IO a)
   axiom ax1 a :: T Int a ~ TInt a   -- The newtype-instance part
   axiom ax2 a :: TInt a ~ IO a      -- The newtype part

But now what can we do?  We have this problem
   Given:   d  :: Monad IO
   Wanted:  d' :: Monad (T Int) = d |> ????
What coercion can we use for the ???

Solution: eta-reduce both axioms, thus:
   axiom ax1 :: T Int ~ TInt
   axiom ax2 :: TInt ~ IO
Now
   d' = d |> Monad (sym (ax2 ; ax1))

This eta reduction happens for data instances as well as newtype
instances. Here we want to eta-reduce the data family axiom.
All this is done in TcInstDcls.tcDataFamInstDecl.

See also Note [Newtype eta] in TyCon.

Bottom line:
  For a FamInst with fi_flavour = DataFamilyInst rep_tc,
  - fi_tvs may be shorter than tyConTyVars of rep_tc
  - fi_tys may be shorter than tyConArity of the family tycon
       i.e. LHS is unsaturated
  - fi_rhs will be (rep_tc fi_tvs)
       i.e. RHS is un-saturated
-}

-- Obtain the axiom of a family instance
famInstAxiom :: FamInst -> CoAxiom Unbranched
famInstAxiom = fi_axiom

-- Split the left-hand side of the FamInst
famInstSplitLHS :: FamInst -> (TyCon, [Type])
famInstSplitLHS (FamInst { fi_axiom = axiom, fi_tys = lhs })
  = (coAxiomTyCon axiom, lhs)

-- Get the RHS of the FamInst
famInstRHS :: FamInst -> Type
famInstRHS = fi_rhs

-- Get the family TyCon of the FamInst
famInstTyCon :: FamInst -> TyCon
famInstTyCon = coAxiomTyCon . famInstAxiom

-- Return the representation TyCons introduced by data family instances, if any
famInstsRepTyCons :: [FamInst] -> [TyCon]
famInstsRepTyCons fis = [tc | FamInst { fi_flavor = DataFamilyInst tc } <- fis]

-- Extracts the TyCon for this *data* (or newtype) instance
famInstRepTyCon_maybe :: FamInst -> Maybe TyCon
famInstRepTyCon_maybe fi
  = case fi_flavor fi of
       DataFamilyInst tycon -> Just tycon
       SynFamilyInst        -> Nothing

dataFamInstRepTyCon :: FamInst -> TyCon
dataFamInstRepTyCon fi
  = case fi_flavor fi of
       DataFamilyInst tycon -> tycon
       SynFamilyInst        -> pprPanic "dataFamInstRepTyCon" (ppr fi)

{-
************************************************************************
*                                                                      *
        Pretty printing
*                                                                      *
************************************************************************
-}

instance NamedThing FamInst where
   getName = coAxiomName . fi_axiom

instance Outputable FamInst where
   ppr = pprFamInst

-- Prints the FamInst as a family instance declaration
-- NB: FamInstEnv.pprFamInst is used only for internal, debug printing
--     See pprTyThing.pprFamInst for printing for the user
pprFamInst :: FamInst -> SDoc
pprFamInst famInst
  = hang (pprFamInstHdr famInst) 2 (ifPprDebug debug_stuff)
  where
    ax = fi_axiom famInst
    debug_stuff = vcat [ ptext (sLit "Coercion axiom:") <+> ppr ax
                       , ptext (sLit "Tvs:") <+> ppr (fi_tvs famInst)
                       , ptext (sLit "LHS:") <+> ppr (fi_tys famInst)
                       , ptext (sLit "RHS:") <+> ppr (fi_rhs famInst) ]

pprFamInstHdr :: FamInst -> SDoc
pprFamInstHdr fi@(FamInst {fi_flavor = flavor})
  = pprTyConSort <+> pp_instance <+> pp_head
  where
    -- For *associated* types, say "type T Int = blah"
    -- For *top level* type instances, say "type instance T Int = blah"
    pp_instance
      | isTyConAssoc fam_tc = empty
      | otherwise           = ptext (sLit "instance")

    (fam_tc, etad_lhs_tys) = famInstSplitLHS fi
    vanilla_pp_head = pprTypeApp fam_tc etad_lhs_tys

    pp_head | DataFamilyInst rep_tc <- flavor
            , isAlgTyCon rep_tc
            , let extra_tvs = dropList etad_lhs_tys (tyConTyVars rep_tc)
            , not (null extra_tvs)
            = getPprStyle $ \ sty ->
              if debugStyle sty
              then vanilla_pp_head   -- With -dppr-debug just show it as-is
              else pprTypeApp fam_tc (etad_lhs_tys ++ mkTyVarTys extra_tvs)
                     -- Without -dppr-debug, eta-expand
                     -- See Trac #8674
                     -- (This is probably over the top now that we use this
                     --  only for internal debug printing; PprTyThing.pprFamInst
                     --  is used for user-level printing.)
            | otherwise
            = vanilla_pp_head

    pprTyConSort = case flavor of
                     SynFamilyInst        -> ptext (sLit "type")
                     DataFamilyInst tycon
                       | isDataTyCon     tycon -> ptext (sLit "data")
                       | isNewTyCon      tycon -> ptext (sLit "newtype")
                       | isAbstractTyCon tycon -> ptext (sLit "data")
                       | otherwise             -> ptext (sLit "WEIRD") <+> ppr tycon

pprFamInsts :: [FamInst] -> SDoc
pprFamInsts finsts = vcat (map pprFamInst finsts)

{-
Note [Lazy axiom match]
~~~~~~~~~~~~~~~~~~~~~~~
It is Vitally Important that mkImportedFamInst is *lazy* in its axiom
parameter. The axiom is loaded lazily, via a forkM, in TcIface. Sometime
later, mkImportedFamInst is called using that axiom. However, the axiom
may itself depend on entities which are not yet loaded as of the time
of the mkImportedFamInst. Thus, if mkImportedFamInst eagerly looks at the
axiom, a dependency loop spontaneously appears and GHC hangs. The solution
is simply for mkImportedFamInst never, ever to look inside of the axiom
until everything else is good and ready to do so. We can assume that this
readiness has been achieved when some other code pulls on the axiom in the
FamInst. Thus, we pattern match on the axiom lazily (in the where clause,
not in the parameter list) and we assert the consistency of names there
also.
-}

-- Make a family instance representation from the information found in an
-- interface file.  In particular, we get the rough match info from the iface
-- (instead of computing it here).
mkImportedFamInst :: Name               -- Name of the family
                  -> [Maybe Name]       -- Rough match info
                  -> CoAxiom Unbranched -- Axiom introduced
                  -> FamInst            -- Resulting family instance
mkImportedFamInst fam mb_tcs axiom
  = FamInst {
      fi_fam    = fam,
      fi_tcs    = mb_tcs,
      fi_tvs    = tvs,
      fi_cvs    = cvs,
      fi_tys    = tys,
      fi_rhs    = rhs,
      fi_axiom  = axiom,
      fi_flavor = flavor }
  where
     -- See Note [Lazy axiom match]
     ~(CoAxBranch { cab_lhs = tys
                  , cab_tvs = tvs
                  , cab_cvs = cvs
                  , cab_rhs = rhs }) = coAxiomSingleBranch axiom

         -- Derive the flavor for an imported FamInst rather disgustingly
         -- Maybe we should store it in the IfaceFamInst?
     flavor = case splitTyConApp_maybe rhs of
                Just (tc, _)
                  | Just ax' <- tyConFamilyCoercion_maybe tc
                  , ax' == axiom
                  -> DataFamilyInst tc
                _ -> SynFamilyInst

{-
************************************************************************
*                                                                      *
                FamInstEnv
*                                                                      *
************************************************************************

Note [FamInstEnv]
~~~~~~~~~~~~~~~~~
A FamInstEnv maps a family name to the list of known instances for that family.

The same FamInstEnv includes both 'data family' and 'type family' instances.
Type families are reduced during type inference, but not data families;
the user explains when to use a data family instance by using contructors
and pattern matching.

Nevertheless it is still useful to have data families in the FamInstEnv:

 - For finding overlaps and conflicts

 - For finding the representation type...see FamInstEnv.topNormaliseType
   and its call site in Simplify

 - In standalone deriving instance Eq (T [Int]) we need to find the
   representation type for T [Int]

Note [Varying number of patterns for data family axioms]
~~~~~~~~~~~~~~~~~~~~~~~~~~~~~~~~~~~~~~~~~~~~~~~~~~~~~~~~
For data families, the number of patterns may vary between instances.
For example
   data family T a b
   data instance T Int a = T1 a | T2
   data instance T Bool [a] = T3 a

Then we get a data type for each instance, and an axiom:
   data TInt a = T1 a | T2
   data TBoolList a = T3 a

   axiom ax7   :: T Int ~ TInt   -- Eta-reduced
   axiom ax8 a :: T Bool [a] ~ TBoolList a

These two axioms for T, one with one pattern, one with two.  The reason
for this eta-reduction is decribed in TcInstDcls
   Note [Eta reduction for data family axioms]
-}

type FamInstEnv = UniqFM FamilyInstEnv  -- Maps a family to its instances
     -- See Note [FamInstEnv]

type FamInstEnvs = (FamInstEnv, FamInstEnv)
     -- External package inst-env, Home-package inst-env

newtype FamilyInstEnv
  = FamIE [FamInst]     -- The instances for a particular family, in any order

instance Outputable FamilyInstEnv where
  ppr (FamIE fs) = ptext (sLit "FamIE") <+> vcat (map ppr fs)

-- INVARIANTS:
--  * The fs_tvs are distinct in each FamInst
--      of a range value of the map (so we can safely unify them)

emptyFamInstEnvs :: (FamInstEnv, FamInstEnv)
emptyFamInstEnvs = (emptyFamInstEnv, emptyFamInstEnv)

emptyFamInstEnv :: FamInstEnv
emptyFamInstEnv = emptyUFM

famInstEnvElts :: FamInstEnv -> [FamInst]
famInstEnvElts fi = [elt | FamIE elts <- eltsUFM fi, elt <- elts]

familyInstances :: (FamInstEnv, FamInstEnv) -> TyCon -> [FamInst]
familyInstances (pkg_fie, home_fie) fam
  = get home_fie ++ get pkg_fie
  where
    get env = case lookupUFM env fam of
                Just (FamIE insts) -> insts
                Nothing                      -> []

-- | Collects the names of the concrete types and type constructors that
-- make up the LHS of a type family instance, including the family
-- name itself.
--
-- For instance, given `type family Foo a b`:
-- `type instance Foo (F (G (H a))) b = ...` would yield [Foo,F,G,H]
--
-- Used in the implementation of ":info" in GHCi.
orphNamesOfFamInst :: FamInst -> NameSet
orphNamesOfFamInst fam_inst
  = orphNamesOfTypes (concat (map cab_lhs (fromBranches $ coAxiomBranches axiom)))
    `extendNameSet` getName (coAxiomTyCon axiom)
  where
    axiom = fi_axiom fam_inst

extendFamInstEnvList :: FamInstEnv -> [FamInst] -> FamInstEnv
extendFamInstEnvList inst_env fis = foldl extendFamInstEnv inst_env fis

extendFamInstEnv :: FamInstEnv -> FamInst -> FamInstEnv
extendFamInstEnv inst_env
                 ins_item@(FamInst {fi_fam = cls_nm})
  = addToUFM_C add inst_env cls_nm (FamIE [ins_item])
  where
    add (FamIE items) _ = FamIE (ins_item:items)

deleteFromFamInstEnv :: FamInstEnv -> FamInst -> FamInstEnv
-- Used only for overriding in GHCi
deleteFromFamInstEnv inst_env fam_inst@(FamInst {fi_fam = fam_nm})
 = adjustUFM adjust inst_env fam_nm
 where
   adjust :: FamilyInstEnv -> FamilyInstEnv
   adjust (FamIE items)
     = FamIE (filterOut (identicalFamInstHead fam_inst) items)

identicalFamInstHead :: FamInst -> FamInst -> Bool
-- ^ True when the LHSs are identical
-- Used for overriding in GHCi
identicalFamInstHead (FamInst { fi_axiom = ax1 }) (FamInst { fi_axiom = ax2 })
  =  coAxiomTyCon ax1 == coAxiomTyCon ax2
  && numBranches brs1 == numBranches brs2
  && and ((zipWith identical_branch `on` fromBranches) brs1 brs2)
  where
    brs1 = coAxiomBranches ax1
    brs2 = coAxiomBranches ax2

    identical_branch br1 br2
      =  isJust (tcMatchTys tvs1 lhs1 lhs2)
      && isJust (tcMatchTys tvs2 lhs2 lhs1)
      where
        tvs1 = mkVarSet (coAxBranchTyVars br1)
        tvs2 = mkVarSet (coAxBranchTyVars br2)
        lhs1 = coAxBranchLHS br1
        lhs2 = coAxBranchLHS br2

{-
************************************************************************
*                                                                      *
                Compatibility
*                                                                      *
************************************************************************

Note [Apartness]
~~~~~~~~~~~~~~~~
In dealing with closed type families, we must be able to check that one type
will never reduce to another. This check is called /apartness/. The check
is always between a target (which may be an arbitrary type) and a pattern.
Here is how we do it:

apart(target, pattern) = not (unify(flatten(target), pattern))

where flatten (implemented in flattenTys, below) converts all type-family
applications into fresh variables. (See Note [Flattening].)

Note [Compatibility]
~~~~~~~~~~~~~~~~~~~~
Two patterns are /compatible/ if either of the following conditions hold:
1) The patterns are apart.
2) The patterns unify with a substitution S, and their right hand sides
equal under that substitution.

For open type families, only compatible instances are allowed. For closed
type families, the story is slightly more complicated. Consider the following:

type family F a where
  F Int = Bool
  F a   = Int

g :: Show a => a -> F a
g x = length (show x)

Should that type-check? No. We need to allow for the possibility that 'a'
might be Int and therefore 'F a' should be Bool. We can simplify 'F a' to Int
only when we can be sure that 'a' is not Int.

To achieve this, after finding a possible match within the equations, we have to
go back to all previous equations and check that, under the
substitution induced by the match, other branches are surely apart. (See
Note [Apartness].) This is similar to what happens with class
instance selection, when we need to guarantee that there is only a match and
no unifiers. The exact algorithm is different here because the the
potentially-overlapping group is closed.

As another example, consider this:

type family G x where
  G Int = Bool
  G a   = Double

type family H y
-- no instances

Now, we want to simplify (G (H Char)). We can't, because (H Char) might later
simplify to be Int. So, (G (H Char)) is stuck, for now.

While everything above is quite sound, it isn't as expressive as we'd like.
Consider this:

type family J a where
  J Int = Int
  J a   = a

Can we simplify (J b) to b? Sure we can. Yes, the first equation matches if
b is instantiated with Int, but the RHSs coincide there, so it's all OK.

So, the rule is this: when looking up a branch in a closed type family, we
find a branch that matches the target, but then we make sure that the target
is apart from every previous *incompatible* branch. We don't check the
branches that are compatible with the matching branch, because they are either
irrelevant (clause 1 of compatible) or benign (clause 2 of compatible).
-}

-- See Note [Compatibility]
compatibleBranches :: CoAxBranch -> CoAxBranch -> Bool
compatibleBranches (CoAxBranch { cab_lhs = lhs1, cab_rhs = rhs1 })
                   (CoAxBranch { cab_lhs = lhs2, cab_rhs = rhs2 })
  = case tcUnifyTysFG instanceBindFun lhs1 lhs2 of
      SurelyApart -> True
      Unifiable subst
        | Type.substTy subst rhs1 `eqType` Type.substTy subst rhs2
        -> True
      _ -> False

-- | Result of testing two type family equations for injectiviy.
data InjectivityCheckResult
   = InjectivityAccepted
    -- ^ Either RHSs are distinct or unification of RHSs leads to unification of
    -- LHSs
   | InjectivityUnified CoAxBranch CoAxBranch
    -- ^ RHSs unify but LHSs don't unify under that substitution.  Relevant for
    -- closed type families where equation after unification might be
    -- overlpapped (in which case it is OK if they don't unify).  Constructor
    -- stores axioms after unification.

-- | Check whether two type family axioms don't violate injectivity annotation.
injectiveBranches :: [Bool] -> CoAxBranch -> CoAxBranch
                  -> InjectivityCheckResult
injectiveBranches injectivity
                  ax1@(CoAxBranch { cab_lhs = lhs1, cab_rhs = rhs1 })
                  ax2@(CoAxBranch { cab_lhs = lhs2, cab_rhs = rhs2 })
  -- See Note [Verifying injectivity annotation]. This function implements first
  -- check described there.
  = let getInjArgs  = filterByList injectivity
    in case tcUnifyTyWithTFs True rhs1 rhs2 of -- True = two-way pre-unification
       Nothing -> InjectivityAccepted -- RHS are different, so equations are
                                      -- injective.
       Just subst -> -- RHS unify under a substitution
        let lhs1Subst = Type.substTys subst (getInjArgs lhs1)
            lhs2Subst = Type.substTys subst (getInjArgs lhs2)
        -- If LHSs are equal under the substitution used for RHSs then this pair
        -- of equations does not violate injectivity annotation. If LHSs are not
        -- equal under that substitution then this pair of equations violates
        -- injectivity annotation, but for closed type families it still might
        -- be the case that one LHS after substitution is unreachable.
        in if eqTypes lhs1Subst lhs2Subst
           then InjectivityAccepted
           else InjectivityUnified ( ax1 { cab_lhs = Type.substTys subst lhs1
                                         , cab_rhs = Type.substTy  subst rhs1 })
                                   ( ax2 { cab_lhs = Type.substTys subst lhs2
                                         , cab_rhs = Type.substTy  subst rhs2 })

-- takes a CoAxiom with unknown branch incompatibilities and computes
-- the compatibilities
-- See Note [Storing compatibility] in CoAxiom
computeAxiomIncomps :: CoAxiom br -> CoAxiom br
computeAxiomIncomps ax@(CoAxiom { co_ax_branches = branches })
  = ax { co_ax_branches = mapAccumBranches go branches }
  where
    go :: [CoAxBranch] -> CoAxBranch -> CoAxBranch
    go prev_branches br = br { cab_incomps = mk_incomps br prev_branches }

    mk_incomps :: CoAxBranch -> [CoAxBranch] -> [CoAxBranch]
    mk_incomps br = filter (not . compatibleBranches br)

{-
************************************************************************
*                                                                      *
           Constructing axioms
    These functions are here because tidyType / tcUnifyTysFG
    are not available in CoAxiom
*                                                                      *
************************************************************************

Note [Tidy axioms when we build them]
~~~~~~~~~~~~~~~~~~~~~~~~~~~~~~~~~~~~~
We print out axioms and don't want to print stuff like
    F k k a b = ...
Instead we must tidy those kind variables.  See Trac #7524.
-}

-- all axiom roles are Nominal, as this is only used with type families
mkCoAxBranch :: [TyVar] -- original, possibly stale, tyvars
             -> [CoVar] -- possibly stale covars
             -> [Type]  -- LHS patterns
             -> Type    -- RHS
             -> SrcSpan
             -> CoAxBranch
mkCoAxBranch tvs cvs lhs rhs loc
  = CoAxBranch { cab_tvs     = tvs1
               , cab_cvs     = cvs1
               , cab_lhs     = tidyTypes env lhs
               , cab_roles   = map (const Nominal) tvs1
               , cab_rhs     = tidyType  env rhs
               , cab_loc     = loc
               , cab_incomps = placeHolderIncomps }
  where
    (env1, tvs1) = tidyTyCoVarBndrs emptyTidyEnv tvs
    (env,  cvs1) = tidyTyCoVarBndrs env1         cvs
    -- See Note [Tidy axioms when we build them]

-- all of the following code is here to avoid mutual dependencies with
-- Coercion
mkBranchedCoAxiom :: Name -> TyCon -> [CoAxBranch] -> CoAxiom Branched
mkBranchedCoAxiom ax_name fam_tc branches
  = computeAxiomIncomps $
    CoAxiom { co_ax_unique   = nameUnique ax_name
            , co_ax_name     = ax_name
            , co_ax_tc       = fam_tc
            , co_ax_role     = Nominal
            , co_ax_implicit = False
            , co_ax_branches = manyBranches branches }

mkUnbranchedCoAxiom :: Name -> TyCon -> CoAxBranch -> CoAxiom Unbranched
mkUnbranchedCoAxiom ax_name fam_tc branch
  = CoAxiom { co_ax_unique   = nameUnique ax_name
            , co_ax_name     = ax_name
            , co_ax_tc       = fam_tc
            , co_ax_role     = Nominal
            , co_ax_implicit = False
            , co_ax_branches = unbranched (branch { cab_incomps = [] }) }

mkSingleCoAxiom :: Role -> Name
                -> [TyVar] -> [CoVar] -> TyCon -> [Type] -> Type
                -> CoAxiom Unbranched
-- Make a single-branch CoAxiom, incluidng making the branch itself
-- Used for both type family (Nominal) and data family (Representational)
-- axioms, hence passing in the Role
mkSingleCoAxiom role ax_name tvs cvs fam_tc lhs_tys rhs_ty
  = CoAxiom { co_ax_unique   = nameUnique ax_name
            , co_ax_name     = ax_name
            , co_ax_tc       = fam_tc
            , co_ax_role     = role
            , co_ax_implicit = False
            , co_ax_branches = unbranched (branch { cab_incomps = [] }) }
  where
    branch = mkCoAxBranch tvs cvs lhs_tys rhs_ty (getSrcSpan ax_name)

{-
************************************************************************
*                                                                      *
                Looking up a family instance
*                                                                      *
************************************************************************

@lookupFamInstEnv@ looks up in a @FamInstEnv@, using a one-way match.
Multiple matches are only possible in case of type families (not data
families), and then, it doesn't matter which match we choose (as the
instances are guaranteed confluent).

We return the matching family instances and the type instance at which it
matches.  For example, if we lookup 'T [Int]' and have a family instance

  data instance T [a] = ..

desugared to

  data :R42T a = ..
  coe :Co:R42T a :: T [a] ~ :R42T a

we return the matching instance '(FamInst{.., fi_tycon = :R42T}, Int)'.
-}

-- when matching a type family application, we get a FamInst,
-- and the list of types the axiom should be applied to
data FamInstMatch = FamInstMatch { fim_instance :: FamInst
                                 , fim_tys      :: [Type]
                                 , fim_cos      :: [Coercion]
                                 }
  -- See Note [Over-saturated matches]

instance Outputable FamInstMatch where
  ppr (FamInstMatch { fim_instance = inst
                    , fim_tys      = tys
                    , fim_cos      = cos })
    = ptext (sLit "match with") <+> parens (ppr inst) <+> ppr tys <+> ppr cos

lookupFamInstEnvByTyCon :: FamInstEnvs -> TyCon -> [FamInst]
lookupFamInstEnvByTyCon (pkg_ie, home_ie) fam_tc
  = get pkg_ie ++ get home_ie
  where
    get ie = case lookupUFM ie fam_tc of
               Nothing          -> []
               Just (FamIE fis) -> fis

lookupFamInstEnv
    :: FamInstEnvs
    -> TyCon -> [Type]          -- What we are looking for
    -> [FamInstMatch]           -- Successful matches
-- Precondition: the tycon is saturated (or over-saturated)

lookupFamInstEnv
   = lookup_fam_inst_env match
   where
     match _ tpl_tvs tpl_tys tys = tcMatchTys tpl_tvs tpl_tys tys

lookupFamInstEnvConflicts
    :: FamInstEnvs
    -> FamInst          -- Putative new instance
    -> [FamInstMatch]   -- Conflicting matches (don't look at the fim_tys field)
-- E.g. when we are about to add
--    f : type instance F [a] = a->a
-- we do (lookupFamInstConflicts f [b])
-- to find conflicting matches
--
-- Precondition: the tycon is saturated (or over-saturated)

lookupFamInstEnvConflicts envs fam_inst@(FamInst { fi_axiom = new_axiom })
  = lookup_fam_inst_env my_unify envs fam tys
  where
    (fam, tys) = famInstSplitLHS fam_inst
        -- In example above,   fam tys' = F [b]

    my_unify (FamInst { fi_axiom = old_axiom }) tpl_tvs tpl_tys _
       = ASSERT2( tyCoVarsOfTypes tys `disjointVarSet` tpl_tvs,
                  (ppr fam <+> ppr tys) $$
                  (ppr tpl_tvs <+> ppr tpl_tys) )
                -- Unification will break badly if the variables overlap
                -- They shouldn't because we allocate separate uniques for them
         if compatibleBranches (coAxiomSingleBranch old_axiom) new_branch
           then Nothing
           else Just noSubst
      -- Note [Family instance overlap conflicts]

    noSubst = panic "lookupFamInstEnvConflicts noSubst"
    new_branch = coAxiomSingleBranch new_axiom

--------------------------------------------------------------------------------
--                 Type family injectivity checking bits                      --
--------------------------------------------------------------------------------

{- Note [Verifying injectivity annotation]
~~~~~~~~~~~~~~~~~~~~~~~~~~~~~~~~~~~~~~~~~~

Injectivity means that the RHS of a type family uniquely determines the LHS (see
Note [Type inference for type families with injectivity]).  User informs about
injectivity using an injectivity annotation and it is GHC's task to verify that
that annotation is correct wrt. to type family equations. Whenever we see a new
equation of a type family we need to make sure that adding this equation to
already known equations of a type family does not violate injectivity annotation
supplied by the user (see Note [Injectivity annotation]).  Of course if the type
family has no injectivity annotation then no check is required.  But if a type
family has injectivity annotation we need to make sure that the following
conditions hold:

1. For each pair of *different* equations of a type family, one of the following
   conditions holds:

   A:  RHSs are different.

   B1: OPEN TYPE FAMILIES: If the RHSs can be unified under some substitution
       then it must be possible to unify the LHSs under the same substitution.
       Example:

          type family FunnyId a = r | r -> a
          type instance FunnyId Int = Int
          type instance FunnyId a = a

       RHSs of these two equations unify under [ a |-> Int ] substitution.
       Under this substitution LHSs are equal therefore these equations don't
       violate injectivity annotation.

   B2: CLOSED TYPE FAMILIES: If the RHSs can be unified under some
       substitution then either the LHSs unify under the same substitution or
       the LHS of the latter equation is overlapped by earlier equations.
       Example 1:

          type family SwapIntChar a = r | r -> a where
              SwapIntChar Int  = Char
              SwapIntChar Char = Int
              SwapIntChar a    = a

       Say we are checking the last two equations. RHSs unify under [ a |->
       Int ] substitution but LHSs don't. So we apply the substitution to LHS
       of last equation and check whether it is overlapped by any of previous
       equations. Since it is overlapped by the first equation we conclude
       that pair of last two equations does not violate injectivity
       annotation.

   A special case of B is when RHSs unify with an empty substitution ie. they
   are identical.

   If any of the above two conditions holds we conclude that the pair of
   equations does not violate injectivity annotation. But if we find a pair
   of equations where neither of the above holds we report that this pair
   violates injectivity annotation because for a given RHS we don't have a
   unique LHS. (Note that (B) actually implies (A).)

   Note that we only take into account these LHS patterns that were declared
   as injective.

2. If a RHS of a type family equation is a bare type variable then
   all LHS variables (including implicit kind variables) also have to be bare.
   In other words, this has to be a sole equation of that type family and it has
   to cover all possible patterns.  So for example this definition will be
   rejected:

      type family W1 a = r | r -> a
      type instance W1 [a] = a

   If it were accepted we could call `W1 [W1 Int]`, which would reduce to
   `W1 Int` and then by injectivity we could conclude that `[W1 Int] ~ Int`,
   which is bogus.

3. If a RHS of a type family equation is a type family application then the type
   family is rejected as not injective.

4. If a LHS type variable that is declared as injective is not mentioned on
   injective position in the RHS then the type family is rejected as not
   injective.  "Injective position" means either an argument to a type
   constructor or argument to a type family on injective position.

See also Note [Injective type families] in TyCon
-}


-- | Check whether an open type family equation can be added to already existing
-- instance environment without causing conflicts with supplied injectivity
-- annotations.  Returns list of conflicting axioms (type instance
-- declarations).
lookupFamInstEnvInjectivityConflicts
    :: [Bool]         -- injectivity annotation for this type family instance
                      -- INVARIANT: list contains at least one True value
    ->  FamInstEnvs   -- all type instances seens so far
    ->  FamInst       -- new type instance that we're checking
    -> [CoAxBranch]   -- conflicting instance delcarations
lookupFamInstEnvInjectivityConflicts injList (pkg_ie, home_ie)
                             fam_inst@(FamInst { fi_axiom = new_axiom })
  -- See Note [Verifying injectivity annotation]. This function implements
  -- check (1.B1) for open type families described there.
  = lookup_inj_fam_conflicts home_ie ++ lookup_inj_fam_conflicts pkg_ie
    where
      fam        = famInstTyCon fam_inst
      new_branch = coAxiomSingleBranch new_axiom

      -- filtering function used by `lookup_inj_fam_conflicts` to check whether
      -- a pair of equations conflicts with the injectivity annotation.
      isInjConflict (FamInst { fi_axiom = old_axiom })
          | InjectivityAccepted <-
            injectiveBranches injList (coAxiomSingleBranch old_axiom) new_branch
          = False -- no conflict
          | otherwise = True

      lookup_inj_fam_conflicts ie
          | isOpenFamilyTyCon fam, Just (FamIE insts) <- lookupUFM ie fam
          = map (coAxiomSingleBranch . fi_axiom) $
            filter isInjConflict insts
          | otherwise = []


--------------------------------------------------------------------------------
--                    Type family overlap checking bits                       --
--------------------------------------------------------------------------------

{-
Note [Family instance overlap conflicts]
~~~~~~~~~~~~~~~~~~~~~~~~~~~~~~~~~~~~~~~~
- In the case of data family instances, any overlap is fundamentally a
  conflict (as these instances imply injective type mappings).

- In the case of type family instances, overlap is admitted as long as
  the right-hand sides of the overlapping rules coincide under the
  overlap substitution.  eg
       type instance F a Int = a
       type instance F Int b = b
  These two overlap on (F Int Int) but then both RHSs are Int,
  so all is well. We require that they are syntactically equal;
  anything else would be difficult to test for at this stage.
-}

------------------------------------------------------------
-- Might be a one-way match or a unifier
type MatchFun =  FamInst                -- The FamInst template
              -> TyVarSet -> [Type]     --   fi_tvs, fi_tys of that FamInst
              -> [Type]                 -- Target to match against
              -> Maybe TCvSubst

lookup_fam_inst_env'          -- The worker, local to this module
    :: MatchFun
    -> FamInstEnv
    -> TyCon -> [Type]        -- What we are looking for
    -> [FamInstMatch]
lookup_fam_inst_env' match_fun ie fam match_tys
  | isOpenFamilyTyCon fam
  , Just (FamIE insts) <- lookupUFM ie fam
  = find insts    -- The common case
  | otherwise = []
  where

    find [] = []
    find (item@(FamInst { fi_tcs = mb_tcs, fi_tvs = tpl_tvs, fi_cvs = tpl_cvs
                        , fi_tys = tpl_tys }) : rest)
        -- Fast check for no match, uses the "rough match" fields
      | instanceCantMatch rough_tcs mb_tcs
      = find rest

        -- Proper check
      | Just subst <- match_fun item (mkVarSet tpl_tvs) tpl_tys match_tys1
      = (FamInstMatch { fim_instance = item
                      , fim_tys      = substTyVars subst tpl_tvs `chkAppend` match_tys2
                      , fim_cos      = ASSERT( all (isJust . lookupCoVar subst) tpl_cvs )
                                       substCoVars subst tpl_cvs
                      })
        : find rest

        -- No match => try next
      | otherwise
      = find rest

      where
        (rough_tcs, match_tys1, match_tys2) = split_tys tpl_tys

      -- Precondition: the tycon is saturated (or over-saturated)

    -- Deal with over-saturation
    -- See Note [Over-saturated matches]
    split_tys tpl_tys
      | isTypeFamilyTyCon fam
      = pre_rough_split_tys

      | otherwise
      = let (match_tys1, match_tys2) = splitAtList tpl_tys match_tys
            rough_tcs = roughMatchTcs match_tys1
        in (rough_tcs, match_tys1, match_tys2)

    (pre_match_tys1, pre_match_tys2) = splitAt (tyConArity fam) match_tys
    pre_rough_split_tys
      = (roughMatchTcs pre_match_tys1, pre_match_tys1, pre_match_tys2)

lookup_fam_inst_env           -- The worker, local to this module
    :: MatchFun
    -> FamInstEnvs
    -> TyCon -> [Type]        -- What we are looking for
    -> [FamInstMatch]         -- Successful matches

-- Precondition: the tycon is saturated (or over-saturated)

lookup_fam_inst_env match_fun (pkg_ie, home_ie) fam tys
  =  lookup_fam_inst_env' match_fun home_ie fam tys
  ++ lookup_fam_inst_env' match_fun pkg_ie  fam tys

{-
Note [Over-saturated matches]
~~~~~~~~~~~~~~~~~~~~~~~~~~~~~
It's ok to look up an over-saturated type constructor.  E.g.
     type family F a :: * -> *
     type instance F (a,b) = Either (a->b)

The type instance gives rise to a newtype TyCon (at a higher kind
which you can't do in Haskell!):
     newtype FPair a b = FP (Either (a->b))

Then looking up (F (Int,Bool) Char) will return a FamInstMatch
     (FPair, [Int,Bool,Char])
The "extra" type argument [Char] just stays on the end.

We handle data families and type families separately here:

 * For type families, all instances of a type family must have the
   same arity, so we can precompute the split between the match_tys
   and the overflow tys. This is done in pre_rough_split_tys.

 * For data family instances, though, we need to re-split for each
   instance, because the breakdown might be different for each
   instance.  Why?  Because of eta reduction; see Note [Eta reduction
   for data family axioms] in TcInstDcls.
-}

-- checks if one LHS is dominated by a list of other branches
-- in other words, if an application would match the first LHS, it is guaranteed
-- to match at least one of the others. The RHSs are ignored.
-- This algorithm is conservative:
--   True -> the LHS is definitely covered by the others
--   False -> no information
-- It is currently (Oct 2012) used only for generating errors for
-- inaccessible branches. If these errors go unreported, no harm done.
-- This is defined here to avoid a dependency from CoAxiom to Unify
isDominatedBy :: CoAxBranch -> [CoAxBranch] -> Bool
isDominatedBy branch branches
  = or $ map match branches
    where
      lhs = coAxBranchLHS branch
      match (CoAxBranch { cab_tvs = tvs, cab_lhs = tys })
        = isJust $ tcMatchTys (mkVarSet tvs) tys lhs

{-
************************************************************************
*                                                                      *
                Choosing an axiom application
*                                                                      *
************************************************************************

The lookupFamInstEnv function does a nice job for *open* type families,
but we also need to handle closed ones when normalising a type:
-}

reduceTyFamApp_maybe :: FamInstEnvs
                     -> Role              -- Desired role of result coercion
                     -> TyCon -> [Type]
                     -> Maybe (Coercion, Type)
-- Attempt to do a *one-step* reduction of a type-family application
--    but *not* newtypes
-- Works on type-synonym families always; data-families only if
--     the role we seek is representational
-- It does *not* normlise the type arguments first, so this may not
--     go as far as you want. If you want normalised type arguments,
--     use normaliseTcArgs first.
--
-- The TyCon can be oversaturated.
-- Works on both open and closed families
--
-- Always returns a *homogeneous* coercion -- type family reductions are always
-- homogeneous
reduceTyFamApp_maybe envs role tc tys
  | Phantom <- role
  = Nothing

  | case role of
      Representational -> isOpenFamilyTyCon     tc
      _                -> isOpenTypeFamilyTyCon tc
       -- If we seek a representational coercion
       -- (e.g. the call in topNormaliseType_maybe) then we can
       -- unwrap data families as well as type-synonym families;
       -- otherwise only type-synonym families
  , FamInstMatch { fim_instance = FamInst { fi_axiom = ax }
                 , fim_tys      = inst_tys
                 , fim_cos      = inst_cos } : _ <- lookupFamInstEnv envs tc tys
      -- NB: Allow multiple matches because of compatible overlap

  = let co = mkUnbranchedAxInstCo role ax inst_tys inst_cos
        ty = pSnd (coercionKind co)
    in Just (co, ty)

  | Just ax <- isClosedSynFamilyTyConWithAxiom_maybe tc
  , Just (ind, inst_tys, inst_cos) <- chooseBranch ax tys
  = let co = mkAxInstCo role ax ind inst_tys inst_cos
        ty = pSnd (coercionKind co)
    in Just (co, ty)

  | Just ax           <- isBuiltInSynFamTyCon_maybe tc
  , Just (coax,ts,ty) <- sfMatchFam ax tys
  = let co = mkAxiomRuleCo coax (zipWith mkReflCo (coaxrAsmpRoles coax) ts)
    in Just (co, ty)

  | otherwise
  = Nothing

-- The axiom can be oversaturated. (Closed families only.)
chooseBranch :: CoAxiom Branched -> [Type]
             -> Maybe (BranchIndex, [Type], [Coercion])  -- found match, with args
chooseBranch axiom tys
  = do { let num_pats = coAxiomNumPats axiom
             (target_tys, extra_tys) = splitAt num_pats tys
             branches = coAxiomBranches axiom
       ; (ind, inst_tys, inst_cos)
           <- findBranch (fromBranches branches) target_tys
       ; return ( ind, inst_tys `chkAppend` extra_tys, inst_cos ) }

-- The axiom must *not* be oversaturated
findBranch :: [CoAxBranch]             -- branches to check
           -> [Type]                   -- target types
           -> Maybe (BranchIndex, [Type], [Coercion])
    -- coercions relate requested types to returned axiom LHS at role N
findBranch branches target_tys
  = go 0 branches
  where
    go ind (branch@(CoAxBranch { cab_tvs = tpl_tvs, cab_cvs = tpl_cvs
                               , cab_lhs = tpl_lhs
                               , cab_incomps = incomps }) : rest)
      = let in_scope = mkInScopeSet (unionVarSets $
                            map (tyCoVarsOfTypes . coAxBranchLHS) incomps)
            -- See Note [Flattening] below
            flattened_target = flattenTys in_scope target_tys
        in case tcMatchTys (mkVarSet (tpl_tvs ++ tpl_cvs)) tpl_lhs target_tys of
        Just subst -- matching worked. now, check for apartness.
          |  apartnessCheck flattened_target branch
          -> -- matching worked & we're apart from all incompatible branches.
             -- success
             ASSERT( all (isJust . lookupCoVar subst) tpl_cvs )
             Just (ind, substTyVars subst tpl_tvs, substCoVars subst tpl_cvs)

        -- failure. keep looking
        _ -> go (ind+1) rest

    -- fail if no branches left
    go _ [] = Nothing

-- | Do an apartness check, as described in the "Closed Type Families" paper
-- (POPL '14). This should be used when determining if an equation
-- ('CoAxBranch') of a closed type family can be used to reduce a certain target
-- type family application.
apartnessCheck :: [Type]     -- ^ /flattened/ target arguments. Make sure
                             -- they're flattened! See Note [Flattening].
                             -- (NB: This "flat" is a different
                             -- "flat" than is used in TcFlatten.)
               -> CoAxBranch -- ^ the candidate equation we wish to use
                             -- Precondition: this matches the target
               -> Bool       -- ^ True <=> equation can fire
apartnessCheck flattened_target (CoAxBranch { cab_incomps = incomps })
  = all (isSurelyApart
         . tcUnifyTysFG instanceBindFun flattened_target
         . coAxBranchLHS) incomps
  where
    isSurelyApart SurelyApart = True
    isSurelyApart _           = False

{-
************************************************************************
*                                                                      *
                Looking up a family instance
*                                                                      *
************************************************************************

Note [Normalising types]
~~~~~~~~~~~~~~~~~~~~~~~~
The topNormaliseType function removes all occurrences of type families
and newtypes from the top-level structure of a type. normaliseTcApp does
the type family lookup and is fairly straightforward. normaliseType is
a little more involved.

The complication comes from the fact that a type family might be used in the
kind of a variable bound in a forall. We wish to remove this type family
application, but that means coming up with a fresh variable (with the new
kind). Thus, we need a substitution to be built up as we recur through the
type. However, an ordinary TCvSubst just won't do: when we hit a type variable
whose kind has changed during normalisation, we need both the new type
variable *and* the coercion. We could conjure up a new VarEnv with just this
property, but a usable substitution environment already exists:
LiftingContexts from the liftCoSubst family of functions, defined in Coercion.
A LiftingContext maps a type variable to a coercion and a coercion variable to
a pair of coercions. Let's ignore coercion variables for now. Because the
coercion a type variable maps to contains the destination type (via
coercionKind), we don't need to store that destination type separately. Thus,
a LiftingContext has what we need: a map from type variables to (Coercion,
Type) pairs.

We also benefit because we can piggyback on the liftCoSubstVarBndr function to
deal with binders. However, I had to modify that function to work with this
application. Thus, we now have liftCoSubstVarBndrCallback, which takes
a function used to process the kind of the binder. We don't wish
to lift the kind, but instead normalise it. So, we pass in a callback function
that processes the kind of the binder.

After that brilliant explanation of all this, I'm sure you've forgotten the
dangling reference to coercion variables. What do we do with those? Nothing at
all. The point of normalising types is to remove type family applications, but
there's no sense in removing these from coercions. We would just get back a
new coercion witnessing the equality between the same types as the original
coercion. Because coercions are irrelevant anyway, there is no point in doing
this. So, whenever we encounter a coercion, we just say that it won't change.
That's what the CoercionTy case is doing within normalise_type.

-}

topNormaliseType :: FamInstEnvs -> Type -> Type
topNormaliseType env ty = case topNormaliseType_maybe env ty of
                            Just (_co, ty') -> ty'
                            Nothing         -> ty

topNormaliseType_maybe :: FamInstEnvs -> Type -> Maybe (Coercion, Type)

-- ^ Get rid of *outermost* (or toplevel)
--      * type function redex
--      * data family redex
--      * newtypes
-- returning an appropriate Representational coercion.  Specifically, if
--   topNormaliseType_maybe env ty = Maybe (co, ty')
-- then
--   (a) co :: ty ~R ty'
--   (b) ty' is not a newtype, and is not a type-family or data-family redex
--
-- However, ty' can be something like (Maybe (F ty)), where
-- (F ty) is a redex.
--
-- Its a bit like Type.repType, but handles type families too

topNormaliseType_maybe env ty
  = topNormaliseTypeX_maybe stepper ty
  where
    stepper = unwrapNewTypeStepper `composeSteppers` tyFamStepper

    tyFamStepper rec_nts tc tys  -- Try to step a type/data familiy
      = let (args_co, ntys) = normaliseTcArgs env Representational tc tys in
          -- NB: It's OK to use normaliseTcArgs here instead of
          -- normalise_tc_args (which takes the LiftingContext described
          -- in Note [Normalising types]) because the reduceTyFamApp below
          -- works only at top level. We'll never recur in this function
          -- after reducing the kind of a bound tyvar.

        case reduceTyFamApp_maybe env Representational tc ntys of
          Just (co, rhs) -> NS_Step rec_nts rhs (args_co `mkTransCo` co)
          _              -> NS_Done

---------------
normaliseTcApp :: FamInstEnvs -> Role -> TyCon -> [Type] -> (Coercion, Type)
-- See comments on normaliseType for the arguments of this function
normaliseTcApp env role tc tys
  = initNormM env role (tyCoVarsOfTypes tys) $
    normalise_tc_app tc tys

-- See Note [Normalising types] about the LiftingContext
normalise_tc_app :: TyCon -> [Type] -> NormM (Coercion, Type)
normalise_tc_app tc tys
  = do { (args_co, ntys) <- normalise_tc_args tc tys
       ; case expandSynTyCon_maybe tc ntys of
         { Just (tenv, rhs, ntys') ->
           do { (co2, ninst_rhs)
                  <- normalise_type (substTy (mkTopTCvSubst tenv) rhs)
              ; return $
                if isReflCo co2
                then (args_co,                 mkTyConApp tc ntys)
                else (args_co `mkTransCo` co2, mkAppTys ninst_rhs ntys') }
         ; Nothing ->
    do { env <- getEnv
       ; role <- getRole
       ; case reduceTyFamApp_maybe env role tc ntys of
           Just (first_co, ty')
             -> do { (rest_co,nty) <- normalise_type ty'
                   ; return ( args_co `mkTransCo` first_co `mkTransCo` rest_co
                            , nty ) }
           _ -> -- No unique matching family instance exists;
                -- we do not do anything
                return (args_co, mkTyConApp tc ntys) }}}

---------------
-- | Normalise arguments to a tycon
normaliseTcArgs :: FamInstEnvs          -- ^ env't with family instances
                -> Role                 -- ^ desired role of output coercion
                -> TyCon                -- ^ tc
                -> [Type]               -- ^ tys
                -> (Coercion, [Type])   -- ^ co :: tc tys ~ tc new_tys
normaliseTcArgs env role tc tys
  = initNormM env role (tyCoVarsOfTypes tys) $
    normalise_tc_args tc tys

normalise_tc_args :: TyCon -> [Type]             -- tc tys
                  -> NormM (Coercion, [Type])    -- (co, new_tys), where
                                                 -- co :: tc tys ~ tc new_tys
normalise_tc_args tc tys
  = do { role <- getRole
       ; (cois, ntys) <- zipWithAndUnzipM normalise_type_role
                                          tys (tyConRolesX role tc)
       ; return (mkTyConAppCo role tc cois, ntys) }
  where
    normalise_type_role ty r = withRole r $ normalise_type ty

---------------
normaliseType :: FamInstEnvs
              -> Role  -- desired role of coercion
              -> Type -> (Coercion, Type)
normaliseType env role ty
  = initNormM env role (tyCoVarsOfType ty) $ normalise_type ty

normalise_type :: Type                     -- old type
               -> NormM (Coercion, Type)   -- (coercion,new type), where
                                         -- co :: old-type ~ new_type
-- Normalise the input type, by eliminating *all* type-function redexes
-- but *not* newtypes (which are visible to the programmer)
-- Returns with Refl if nothing happens
-- Does nothing to newtypes
-- The returned coercion *must* be *homogeneous*
-- See Note [Normalising types]
-- Try to not to disturb type synonyms if possible

normalise_type
  = go
  where
    go (TyConApp tc tys) = normalise_tc_app tc tys
    go ty@(LitTy {})     = do { r <- getRole
                              ; return (mkReflCo r ty, ty) }
    go (AppTy ty1 ty2)
      = do { (co,  nty1) <- go ty1
           ; (arg, nty2) <- withRole Nominal $ go ty2
           ; return (mkAppCo co arg, mkAppTy nty1 nty2) }
    go (ForAllTy (Anon ty1) ty2)
      = do { (co1, nty1) <- go ty1
           ; (co2, nty2) <- go ty2
           ; r <- getRole
           ; return (mkFunCo r co1 co2, mkFunTy nty1 nty2) }
    go (ForAllTy (Named tyvar vis) ty)
      = do { (lc', tv', h, ki') <- normalise_tyvar_bndr tyvar
           ; (co, nty)          <- withLC lc' $ normalise_type ty
           ; let tv2 = setTyVarKind tv' ki'
           ; return (mkForAllCo tv' h co, mkNamedForAllTy tv2 vis nty) }
    go (TyVarTy tv)    = normalise_tyvar tv
    go (CastTy ty co)
      = do { (nco, nty) <- go ty
           ; lc <- getLC
           ; let co' = substRightCo lc co
           ; return (castCoercionKind nco co co', mkCastTy nty co') }
    go (CoercionTy co)
      = do { lc <- getLC
           ; r <- getRole
           ; let right_co = substRightCo lc co
           ; return ( mkProofIrrelCo r
                         (liftCoSubst Nominal lc (coercionType co))
                         co right_co
                    , mkCoercionTy right_co ) }

normalise_tyvar :: TyVar -> NormM (Coercion, Type)
normalise_tyvar tv
  = ASSERT( isTyVar tv )
    do { lc <- getLC
       ; r  <- getRole
       ; return $ case liftCoSubstTyVar lc r tv of
           Just co -> (co, pSnd $ coercionKind co)
           Nothing -> (mkReflCo r ty, ty) }
  where ty = mkTyVarTy tv

normalise_tyvar_bndr :: TyVar -> NormM (LiftingContext, TyVar, Coercion, Kind)
normalise_tyvar_bndr tv
  = do { lc1 <- getLC
       ; env <- getEnv
       ; let callback lc ki = runNormM (normalise_type ki) env lc Nominal
       ; return $ liftCoSubstVarBndrCallback callback lc1 tv }

-- | a monad for the normalisation functions, reading 'FamInstEnvs',
-- a 'LiftingContext', and a 'Role'.
newtype NormM a = NormM { runNormM ::
                            FamInstEnvs -> LiftingContext -> Role -> a }

initNormM :: FamInstEnvs -> Role
          -> TyCoVarSet   -- the in-scope variables
          -> NormM a -> a
initNormM env role vars (NormM thing_inside)
  = thing_inside env lc role
  where
    in_scope = mkInScopeSet vars
    lc       = emptyLiftingContext in_scope

getRole :: NormM Role
getRole = NormM (\ _ _ r -> r)

getLC :: NormM LiftingContext
getLC = NormM (\ _ lc _ -> lc)

getEnv :: NormM FamInstEnvs
getEnv = NormM (\ env _ _ -> env)

withRole :: Role -> NormM a -> NormM a
withRole r thing = NormM $ \ envs lc _old_r -> runNormM thing envs lc r

withLC :: LiftingContext -> NormM a -> NormM a
withLC lc thing = NormM $ \ envs _old_lc r -> runNormM thing envs lc r

instance Monad NormM where
  return x   = NormM $ \ _ _ _ -> x
  ma >>= fmb = NormM $ \env lc r ->
               let a = runNormM ma env lc r in
               runNormM (fmb a) env lc r

instance Functor NormM where
  fmap = liftM
instance Applicative NormM where
  pure  = return
  (<*>) = ap

{-
************************************************************************
*                                                                      *
              Flattening
*                                                                      *
************************************************************************

Note [Flattening]
~~~~~~~~~~~~~~~~~
As described in "Closed type families with overlapping equations"
http://research.microsoft.com/en-us/um/people/simonpj/papers/ext-f/axioms-extended.pdf
we need to flatten core types before unifying them, when checking for "surely-apart"
against earlier equations of a closed type family.
Flattening means replacing all top-level uses of type functions with
fresh variables, *taking care to preserve sharing*. That is, the type
(Either (F a b) (F a b)) should flatten to (Either c c), never (Either
c d).

Here is a nice example of why it's all necessary:

  type family F a b where
    F Int Bool = Char
    F a   b    = Double
  type family G a         -- open, no instances

How do we reduce (F (G Float) (G Float))? The first equation clearly doesn't match,
while the second equation does. But, before reducing, we must make sure that the
target can never become (F Int Bool). Well, no matter what G Float becomes, it
certainly won't become *both* Int and Bool, so indeed we're safe reducing
(F (G Float) (G Float)) to Double.

This is necessary not only to get more reductions (which we might be
willing to give up on), but for substitutivity. If we have (F x x), we
can see that (F x x) can reduce to Double. So, it had better be the
case that (F blah blah) can reduce to Double, no matter what (blah)
is!  Flattening as done below ensures this.

flattenTys is defined here because of module dependencies.
-}

data FlattenEnv = FlattenEnv { fe_type_map :: TypeMap TyVar
                             , fe_in_scope :: InScopeSet
                             , fe_subst    :: TCvSubst }

emptyFlattenEnv :: InScopeSet -> FlattenEnv
emptyFlattenEnv in_scope
  = FlattenEnv { fe_type_map = emptyTypeMap
               , fe_in_scope = in_scope
               , fe_subst    = mkTCvSubst in_scope ( emptyTvSubstEnv
                                                   , emptyCvSubstEnv ) }

-- See Note [Flattening]
flattenTys :: InScopeSet -> [Type] -> [Type]
flattenTys in_scope tys = snd $ coreFlattenTys env tys
  where
    -- when we hit a type function, we replace it with a fresh variable
    -- but, we need to make sure that this fresh variable isn't mentioned
    -- *anywhere* in the types we're flattening, even if locally-bound in
    -- a forall. That way, we can ensure consistency both within and outside
    -- of that forall.
    all_in_scope = in_scope `extendInScopeSetSet` allTyVarsInTys tys
    env          = emptyFlattenEnv all_in_scope

coreFlattenTys :: FlattenEnv -> [Type] -> (FlattenEnv, [Type])
coreFlattenTys = go []
  where
    go rtys env []         = (env, reverse rtys)
    go rtys env (ty : tys)
      = let (env', ty') = coreFlattenTy env ty in
        go (ty' : rtys) env' tys

coreFlattenTy :: FlattenEnv -> Type -> (FlattenEnv, Type)
coreFlattenTy = go
  where
    go env ty | Just ty' <- coreView ty = go env ty'

    go env (TyVarTy tv)    = (env, substTyVar (fe_subst env) tv)
    go env (AppTy ty1 ty2) = let (env1, ty1') = go env  ty1
                                 (env2, ty2') = go env1 ty2 in
                             (env2, AppTy ty1' ty2')
    go env (TyConApp tc tys)
         -- NB: Don't just check if isFamilyTyCon: this catches *data* families,
         -- which are generative and thus can be preserved during flattening
      | not (isGenerativeTyCon tc Nominal)
      = let (env', tv) = coreFlattenTyFamApp env tc tys in
        (env', mkTyVarTy tv)

      | otherwise
      = let (env', tys') = coreFlattenTys env tys in
        (env', mkTyConApp tc tys')

    go env (ForAllTy (Anon ty1) ty2) = let (env1, ty1') = go env  ty1
                                           (env2, ty2') = go env1 ty2 in
                                       (env2, mkFunTy ty1' ty2')

    go env (ForAllTy (Named tv vis) ty)
      = let (env1, tv') = coreFlattenVarBndr env tv
            (env2, ty') = go env1 ty in
        (env2, mkNamedForAllTy tv' vis ty')

    go env ty@(LitTy {}) = (env, ty)

    go env (CastTy ty co) = let (env1, ty') = go env ty
                                (env2, co') = coreFlattenCo env1 co in
                            (env2, CastTy ty' co')

    go env (CoercionTy co) = let (env', co') = coreFlattenCo env co in
                             (env', CoercionTy co')

-- when flattening, we don't care about the contents of coercions.
-- so, just return a fresh variable of the right (flattened) type
coreFlattenCo :: FlattenEnv -> Coercion -> (FlattenEnv, Coercion)
coreFlattenCo env co
  = (env2, mkCoVarCo covar)
  where
    (env1, kind') = coreFlattenTy env (coercionType co)
    fresh_name    = mkFlattenFreshCoName
    in_scope      = fe_in_scope env1
    covar         = uniqAway in_scope $ mkCoVar fresh_name kind'
    env2          = env1 { fe_in_scope = in_scope `extendInScopeSet` covar }

coreFlattenVarBndr :: FlattenEnv -> TyVar -> (FlattenEnv, TyVar)
coreFlattenVarBndr env tv
  | kind' `eqType` kind
  = ( env { fe_subst = extendTCvSubst old_subst tv (mkTyVarTy tv) }
             -- override any previous binding for tv
    , tv)
  | otherwise
  = let new_tv    = uniqAway (fe_in_scope env) (setTyVarKind tv kind')
        new_subst = extendTCvSubst old_subst tv (mkTyVarTy new_tv)
        new_is    = extendInScopeSet old_in_scope new_tv
    in
    (env' { fe_in_scope = new_is
          , fe_subst    = new_subst }, new_tv)
  where
    kind          = tyVarKind tv
    (env', kind') = coreFlattenTy env kind
    old_subst     = fe_subst env
    old_in_scope  = fe_in_scope env

coreFlattenTyFamApp :: FlattenEnv
                    -> TyCon         -- type family tycon
                    -> [Type]        -- args
                    -> (FlattenEnv, TyVar)
coreFlattenTyFamApp env fam_tc fam_args
  = case lookupTypeMap type_map fam_ty of
      Just tv -> (env, tv)
              -- we need fresh variables here, but this is called far from
              -- any good source of uniques. So, we just use the fam_tc's unique
              -- and trust uniqAway to avoid clashes. Recall that the in_scope set
              -- contains *all* tyvars, even locally bound ones elsewhere in the
              -- overall type, so this really is fresh.
      Nothing -> let tyvar_name = mkFlattenFreshTyName fam_tc
                     tv = uniqAway in_scope $ mkTyVar tyvar_name
                                                      (typeKind fam_ty)
                     env' = env { fe_type_map = extendTypeMap type_map fam_ty tv
                                , fe_in_scope = extendInScopeSet in_scope tv }
                 in (env', tv)
  where fam_ty   = mkTyConApp fam_tc fam_args
        FlattenEnv { fe_type_map = type_map
                   , fe_in_scope = in_scope } = env

-- | Get the set of all type variables mentioned anywhere in the list
-- of types. These variables are not necessarily free.
allTyVarsInTys :: [Type] -> VarSet
allTyVarsInTys []       = emptyVarSet
allTyVarsInTys (ty:tys) = allTyVarsInTy ty `unionVarSet` allTyVarsInTys tys

-- | Get the set of all type variables mentioned anywhere in a type.
allTyVarsInTy :: Type -> VarSet
allTyVarsInTy = go
  where
    go (TyVarTy tv)      = unitVarSet tv
    go (AppTy ty1 ty2)   = (go ty1) `unionVarSet` (go ty2)
    go (TyConApp _ tys)  = allTyVarsInTys tys
    go (ForAllTy bndr ty) =
      caseBinder bndr (\tv -> unitVarSet tv) (const emptyVarSet)
      `unionVarSet` go (binderType bndr) `unionVarSet` go ty
        -- don't remove the tv from the set!
    go (LitTy {})        = emptyVarSet
    go (CastTy ty co)    = go ty `unionVarSet` go_co co
    go (CoercionTy co)   = go_co co

    go_co (Refl _ ty)           = go ty
    go_co (TyConAppCo _ _ args) = go_cos args
    go_co (AppCo co arg)        = go_co co `unionVarSet` go_co arg
    go_co (ForAllCo tv h co)
      = unionVarSets [unitVarSet tv, go_co co, go_co h]
    go_co (CoVarCo cv)          = unitVarSet cv
    go_co (AxiomInstCo _ _ cos) = go_cos cos
    go_co (UnivCo p _ t1 t2)    = go_prov p `unionVarSet` go t1 `unionVarSet` go t2
    go_co (SymCo co)            = go_co co
    go_co (TransCo c1 c2)       = go_co c1 `unionVarSet` go_co c2
    go_co (NthCo _ co)          = go_co co
    go_co (LRCo _ co)           = go_co co
    go_co (InstCo co arg)       = go_co co `unionVarSet` go_co arg
    go_co (CoherenceCo c1 c2)   = go_co c1 `unionVarSet` go_co c2
    go_co (KindCo co)           = go_co co
    go_co (SubCo co)            = go_co co
    go_co (AxiomRuleCo _ cs)    = go_cos cs

    go_cos = foldr (unionVarSet . go_co) emptyVarSet

    go_prov UnsafeCoerceProv    = emptyVarSet
    go_prov (PhantomProv co)    = go_co co
    go_prov (ProofIrrelProv co) = go_co co
    go_prov (PluginProv _)      = emptyVarSet
    go_prov (HoleProv _)        = emptyVarSet

mkFlattenFreshTyName :: Uniquable a => a -> Name
mkFlattenFreshTyName unq
  = mkSysTvName (getUnique unq) (fsLit "flt")

mkFlattenFreshCoName :: Name
mkFlattenFreshCoName
  = mkSystemVarName (deriveUnique eqPrimTyConKey 71) (fsLit "flc")<|MERGE_RESOLUTION|>--- conflicted
+++ resolved
@@ -110,14 +110,11 @@
                  -- See Note [Template tyvars are fresh] in InstEnv
                  -- INVARIANT: fi_tvs = coAxiomTyVars fi_axiom
 
-<<<<<<< HEAD
             , fi_cvs    :: [CoVar]      -- Template covars for full match
 
-            , fi_tys    :: [Type]       --   and its arg types
-=======
-            , fi_tys :: [Type]       --   The LHS type patterns
-                 -- May be eta-reduced; see Note [Eta reduction for data families]
->>>>>>> c865c425
+            , fi_tys    :: [Type]       --   The LHS type patterns
+            -- May be eta-reduced; see Note [Eta reduction for data families]
+
 
             , fi_rhs :: Type         --   the RHS, with its freshened vars
             }

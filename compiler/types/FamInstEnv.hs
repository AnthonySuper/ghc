-- (c) The University of Glasgow 2006
--
-- FamInstEnv: Type checked family instance declarations

{-# LANGUAGE CPP, GADTs, ScopedTypeVariables #-}

module FamInstEnv (
        FamInst(..), FamFlavor(..), famInstAxiom, famInstTyCon, famInstRHS,
        famInstsRepTyCons, famInstRepTyCon_maybe, dataFamInstRepTyCon,
        pprFamInst, pprFamInsts,
        mkImportedFamInst,

        FamInstEnvs, FamInstEnv, emptyFamInstEnv, emptyFamInstEnvs,
        extendFamInstEnv, deleteFromFamInstEnv, extendFamInstEnvList,
        identicalFamInstHead, famInstEnvElts, familyInstances, orphNamesOfFamInst,

        -- * CoAxioms
        mkCoAxBranch, mkBranchedCoAxiom, mkUnbranchedCoAxiom, mkSingleCoAxiom,
        computeAxiomIncomps,

        FamInstMatch(..),
        lookupFamInstEnv, lookupFamInstEnvConflicts, lookupFamInstEnvByTyCon,

        isDominatedBy, apartnessCheck,

        -- Injectivity
        InjectivityCheckResult(..),
        lookupFamInstEnvInjectivityConflicts, injectiveBranches,

        -- Normalisation
        topNormaliseType, topNormaliseType_maybe,
        normaliseType, normaliseTcApp, normaliseTypeAggressive,
        reduceTyFamApp_maybe,

        -- Flattening
        flattenTys
    ) where

#include "HsVersions.h"

import InstEnv
import Unify
import Type
import TcType ( orphNamesOfTypes )
import TyCoRep
import TyCon
import Coercion
import CoAxiom
import VarSet
import VarEnv
import Name
import PrelNames ( eqPrimTyConKey )
import UniqFM
import Outputable
import Maybes
import TrieMap
import Unique
import Util
import Var
import Pair
import SrcLoc
import NameSet
import FastString
<<<<<<< HEAD
import MonadUtils
import Control.Monad
=======
import Data.Function ( on )
>>>>>>> 96dc041a

{-
************************************************************************
*                                                                      *
          Type checked family instance heads
*                                                                      *
************************************************************************

Note [Constrained family instances]
~~~~~~~~~~~~~~~~~~~~~~~~~~~~~~~~~~~
We support equality-constrained family instances, like this:

  type family F a

  type family Blah k (x :: k) :: F k

  data Foo :: forall k. k -> F k -> * -> *

  type family G a :: F a
  type instance F k ~ * => G (Foo @k a (Blah k a) (Blah k a)) = Int

These are implemented by having the axiom parameterised over a coercion
variable, thus:

  axG :: [k :: *, a :: k; c :: F k ~ *].
         G (Foo @k a (Blah k a) (Blah k a |> c)) ~ Int |> sym c

When reducing an LHS that matches such an instance, we must solve for the
value for c -- matching can't figure it out. Because we can't do such
solving in this module, we simply return the free covars in the result
of a match.

Current (Aug 2015), *data* families cannot be constrained. The problem
is that we have no way of writing a datacon wrapper in such a case,
because we don't have the coercion to hand. Perhaps we'll lift this
restriction later.

Note [FamInsts and CoAxioms]
~~~~~~~~~~~~~~~~~~~~~~~~~~~~
* CoAxioms and FamInsts are just like
  DFunIds  and ClsInsts

* A CoAxiom is a System-FC thing: it can relate any two types

* A FamInst is a Haskell source-language thing, corresponding
  to a type/data family instance declaration.
    - The FamInst contains a CoAxiom, which is the evidence
      for the instance

    - The LHS of the CoAxiom is always of form F ty1 .. tyn
      where F is a type family
-}

data FamInst  -- See Note [FamInsts and CoAxioms]
  = FamInst { fi_axiom  :: CoAxiom Unbranched -- The new coercion axiom
                                              -- introduced by this family
                                              -- instance
            , fi_flavor :: FamFlavor

            -- Everything below here is a redundant,
            -- cached version of the two things above
            -- except that the TyVars are freshened
            , fi_fam   :: Name          -- Family name

                -- Used for "rough matching"; same idea as for class instances
                -- See Note [Rough-match field] in InstEnv
            , fi_tcs   :: [Maybe Name]  -- Top of type args
                -- INVARIANT: fi_tcs = roughMatchTcs fi_tys

            -- Used for "proper matching"; ditto
            , fi_tvs    :: [TyVar]      -- Template tyvars for full match
                                 -- Like ClsInsts, these variables are always
                                 -- fresh. See Note [Template tyvars are fresh]
                                 -- in InstEnv
                                 -- INVARIANT: fi_tvs = coAxiomTyVars fi_axiom

            , fi_cvs    :: [CoVar]      -- Template covars for full match

            , fi_tys    :: [Type]       --   and its arg types

            , fi_rhs    :: Type         --   the RHS, with its freshened vars
            }

data FamFlavor
  = SynFamilyInst         -- A synonym family
  | DataFamilyInst TyCon  -- A data family, with its representation TyCon

-- Obtain the axiom of a family instance
famInstAxiom :: FamInst -> CoAxiom Unbranched
famInstAxiom = fi_axiom

-- Split the left-hand side of the FamInst
famInstSplitLHS :: FamInst -> (TyCon, [Type])
famInstSplitLHS (FamInst { fi_axiom = axiom, fi_tys = lhs })
  = (coAxiomTyCon axiom, lhs)

-- Get the RHS of the FamInst
famInstRHS :: FamInst -> Type
famInstRHS = fi_rhs

-- Get the family TyCon of the FamInst
famInstTyCon :: FamInst -> TyCon
famInstTyCon = coAxiomTyCon . famInstAxiom

-- Return the representation TyCons introduced by data family instances, if any
famInstsRepTyCons :: [FamInst] -> [TyCon]
famInstsRepTyCons fis = [tc | FamInst { fi_flavor = DataFamilyInst tc } <- fis]

-- Extracts the TyCon for this *data* (or newtype) instance
famInstRepTyCon_maybe :: FamInst -> Maybe TyCon
famInstRepTyCon_maybe fi
  = case fi_flavor fi of
       DataFamilyInst tycon -> Just tycon
       SynFamilyInst        -> Nothing

dataFamInstRepTyCon :: FamInst -> TyCon
dataFamInstRepTyCon fi
  = case fi_flavor fi of
       DataFamilyInst tycon -> tycon
       SynFamilyInst        -> pprPanic "dataFamInstRepTyCon" (ppr fi)

{-
************************************************************************
*                                                                      *
        Pretty printing
*                                                                      *
************************************************************************
-}

instance NamedThing FamInst where
   getName = coAxiomName . fi_axiom

instance Outputable FamInst where
   ppr = pprFamInst

-- Prints the FamInst as a family instance declaration
-- NB: FamInstEnv.pprFamInst is used only for internal, debug printing
--     See pprTyThing.pprFamInst for printing for the user
pprFamInst :: FamInst -> SDoc
pprFamInst famInst
  = hang (pprFamInstHdr famInst)
       2 (vcat [ ifPprDebug (ptext (sLit "Coercion axiom:") <+> ppr ax)
               , ifPprDebug (ptext (sLit "RHS:") <+> ppr (famInstRHS famInst)) ])
  where
    ax = fi_axiom famInst

pprFamInstHdr :: FamInst -> SDoc
pprFamInstHdr fi@(FamInst {fi_flavor = flavor})
  = pprTyConSort <+> pp_instance <+> pp_head
  where
    -- For *associated* types, say "type T Int = blah"
    -- For *top level* type instances, say "type instance T Int = blah"
    pp_instance
      | isTyConAssoc fam_tc = empty
      | otherwise           = ptext (sLit "instance")

    (fam_tc, etad_lhs_tys) = famInstSplitLHS fi
    vanilla_pp_head = pprTypeApp fam_tc etad_lhs_tys

    pp_head | DataFamilyInst rep_tc <- flavor
            , isAlgTyCon rep_tc
            , let extra_tvs = dropList etad_lhs_tys (tyConTyVars rep_tc)
            , not (null extra_tvs)
            = getPprStyle $ \ sty ->
              if debugStyle sty
              then vanilla_pp_head   -- With -dppr-debug just show it as-is
              else pprTypeApp fam_tc (etad_lhs_tys ++ mkTyVarTys extra_tvs)
                     -- Without -dppr-debug, eta-expand
                     -- See Trac #8674
                     -- (This is probably over the top now that we use this
                     --  only for internal debug printing; PprTyThing.pprFamInst
                     --  is used for user-level printing.)
            | otherwise
            = vanilla_pp_head

    pprTyConSort = case flavor of
                     SynFamilyInst        -> ptext (sLit "type")
                     DataFamilyInst tycon
                       | isDataTyCon     tycon -> ptext (sLit "data")
                       | isNewTyCon      tycon -> ptext (sLit "newtype")
                       | isAbstractTyCon tycon -> ptext (sLit "data")
                       | otherwise             -> ptext (sLit "WEIRD") <+> ppr tycon

pprFamInsts :: [FamInst] -> SDoc
pprFamInsts finsts = vcat (map pprFamInst finsts)

{-
Note [Lazy axiom match]
~~~~~~~~~~~~~~~~~~~~~~~
It is Vitally Important that mkImportedFamInst is *lazy* in its axiom
parameter. The axiom is loaded lazily, via a forkM, in TcIface. Sometime
later, mkImportedFamInst is called using that axiom. However, the axiom
may itself depend on entities which are not yet loaded as of the time
of the mkImportedFamInst. Thus, if mkImportedFamInst eagerly looks at the
axiom, a dependency loop spontaneously appears and GHC hangs. The solution
is simply for mkImportedFamInst never, ever to look inside of the axiom
until everything else is good and ready to do so. We can assume that this
readiness has been achieved when some other code pulls on the axiom in the
FamInst. Thus, we pattern match on the axiom lazily (in the where clause,
not in the parameter list) and we assert the consistency of names there
also.
-}

-- Make a family instance representation from the information found in an
-- interface file.  In particular, we get the rough match info from the iface
-- (instead of computing it here).
mkImportedFamInst :: Name               -- Name of the family
                  -> [Maybe Name]       -- Rough match info
                  -> CoAxiom Unbranched -- Axiom introduced
                  -> FamInst            -- Resulting family instance
mkImportedFamInst fam mb_tcs axiom
  = FamInst {
      fi_fam    = fam,
      fi_tcs    = mb_tcs,
      fi_tvs    = tvs,
      fi_cvs    = cvs,
      fi_tys    = tys,
      fi_rhs    = rhs,
      fi_axiom  = axiom,
      fi_flavor = flavor }
  where
     -- See Note [Lazy axiom match]
<<<<<<< HEAD
     ~(CoAxiom { co_ax_branches =
       ~(FirstBranch ~(CoAxBranch { cab_lhs = tys
                                  , cab_tvs = tvs
                                  , cab_cvs = cvs
                                  , cab_rhs = rhs })) }) = axiom
=======
     ~(CoAxBranch { cab_lhs = tys
                  , cab_tvs = tvs
                  , cab_rhs = rhs }) = coAxiomSingleBranch axiom
>>>>>>> 96dc041a

         -- Derive the flavor for an imported FamInst rather disgustingly
         -- Maybe we should store it in the IfaceFamInst?
     flavor = case splitTyConApp_maybe rhs of
                Just (tc, _)
                  | Just ax' <- tyConFamilyCoercion_maybe tc
                  , ax' == axiom
                  -> DataFamilyInst tc
                _ -> SynFamilyInst

{-
************************************************************************
*                                                                      *
                FamInstEnv
*                                                                      *
************************************************************************

Note [FamInstEnv]
~~~~~~~~~~~~~~~~~
A FamInstEnv maps a family name to the list of known instances for that family.

The same FamInstEnv includes both 'data family' and 'type family' instances.
Type families are reduced during type inference, but not data families;
the user explains when to use a data family instance by using contructors
and pattern matching.

Nevertheless it is still useful to have data families in the FamInstEnv:

 - For finding overlaps and conflicts

 - For finding the representation type...see FamInstEnv.topNormaliseType
   and its call site in Simplify

 - In standalone deriving instance Eq (T [Int]) we need to find the
   representation type for T [Int]

Note [Varying number of patterns for data family axioms]
~~~~~~~~~~~~~~~~~~~~~~~~~~~~~~~~~~~~~~~~~~~~~~~~~~~~~~~~
For data families, the number of patterns may vary between instances.
For example
   data family T a b
   data instance T Int a = T1 a | T2
   data instance T Bool [a] = T3 a

Then we get a data type for each instance, and an axiom:
   data TInt a = T1 a | T2
   data TBoolList a = T3 a

   axiom ax7   :: T Int ~ TInt   -- Eta-reduced
   axiom ax8 a :: T Bool [a] ~ TBoolList a

These two axioms for T, one with one pattern, one with two.  The reason
for this eta-reduction is decribed in TcInstDcls
   Note [Eta reduction for data family axioms]
-}

type FamInstEnv = UniqFM FamilyInstEnv  -- Maps a family to its instances
     -- See Note [FamInstEnv]

type FamInstEnvs = (FamInstEnv, FamInstEnv)
     -- External package inst-env, Home-package inst-env

newtype FamilyInstEnv
  = FamIE [FamInst]     -- The instances for a particular family, in any order

instance Outputable FamilyInstEnv where
  ppr (FamIE fs) = ptext (sLit "FamIE") <+> vcat (map ppr fs)

-- INVARIANTS:
--  * The fs_tvs are distinct in each FamInst
--      of a range value of the map (so we can safely unify them)

emptyFamInstEnvs :: (FamInstEnv, FamInstEnv)
emptyFamInstEnvs = (emptyFamInstEnv, emptyFamInstEnv)

emptyFamInstEnv :: FamInstEnv
emptyFamInstEnv = emptyUFM

famInstEnvElts :: FamInstEnv -> [FamInst]
famInstEnvElts fi = [elt | FamIE elts <- eltsUFM fi, elt <- elts]

familyInstances :: (FamInstEnv, FamInstEnv) -> TyCon -> [FamInst]
familyInstances (pkg_fie, home_fie) fam
  = get home_fie ++ get pkg_fie
  where
    get env = case lookupUFM env fam of
                Just (FamIE insts) -> insts
                Nothing                      -> []

-- | Collects the names of the concrete types and type constructors that
-- make up the LHS of a type family instance, including the family
-- name itself.
--
-- For instance, given `type family Foo a b`:
-- `type instance Foo (F (G (H a))) b = ...` would yield [Foo,F,G,H]
--
-- Used in the implementation of ":info" in GHCi.
orphNamesOfFamInst :: FamInst -> NameSet
orphNamesOfFamInst fam_inst
  = orphNamesOfTypes (concat (map cab_lhs (fromBranches $ coAxiomBranches axiom)))
    `extendNameSet` getName (coAxiomTyCon axiom)
  where
    axiom = fi_axiom fam_inst

extendFamInstEnvList :: FamInstEnv -> [FamInst] -> FamInstEnv
extendFamInstEnvList inst_env fis = foldl extendFamInstEnv inst_env fis

extendFamInstEnv :: FamInstEnv -> FamInst -> FamInstEnv
extendFamInstEnv inst_env
                 ins_item@(FamInst {fi_fam = cls_nm})
  = addToUFM_C add inst_env cls_nm (FamIE [ins_item])
  where
    add (FamIE items) _ = FamIE (ins_item:items)

deleteFromFamInstEnv :: FamInstEnv -> FamInst -> FamInstEnv
-- Used only for overriding in GHCi
deleteFromFamInstEnv inst_env fam_inst@(FamInst {fi_fam = fam_nm})
 = adjustUFM adjust inst_env fam_nm
 where
   adjust :: FamilyInstEnv -> FamilyInstEnv
   adjust (FamIE items)
     = FamIE (filterOut (identicalFamInstHead fam_inst) items)

identicalFamInstHead :: FamInst -> FamInst -> Bool
-- ^ True when the LHSs are identical
-- Used for overriding in GHCi
identicalFamInstHead (FamInst { fi_axiom = ax1 }) (FamInst { fi_axiom = ax2 })
  =  coAxiomTyCon ax1 == coAxiomTyCon ax2
  && numBranches brs1 == numBranches brs2
  && and ((zipWith identical_branch `on` fromBranches) brs1 brs2)
  where
    brs1 = coAxiomBranches ax1
    brs2 = coAxiomBranches ax2

    identical_branch br1 br2
      =  isJust (tcMatchTys tvs1 lhs1 lhs2)
      && isJust (tcMatchTys tvs2 lhs2 lhs1)
      where
        tvs1 = mkVarSet (coAxBranchTyVars br1)
        tvs2 = mkVarSet (coAxBranchTyVars br2)
        lhs1 = coAxBranchLHS br1
        lhs2 = coAxBranchLHS br2

{-
************************************************************************
*                                                                      *
                Compatibility
*                                                                      *
************************************************************************

Note [Apartness]
~~~~~~~~~~~~~~~~
In dealing with closed type families, we must be able to check that one type
will never reduce to another. This check is called /apartness/. The check
is always between a target (which may be an arbitrary type) and a pattern.
Here is how we do it:

apart(target, pattern) = not (unify(flatten(target), pattern))

where flatten (implemented in flattenTys, below) converts all type-family
applications into fresh variables. (See Note [Flattening].)

Note [Compatibility]
~~~~~~~~~~~~~~~~~~~~
Two patterns are /compatible/ if either of the following conditions hold:
1) The patterns are apart.
2) The patterns unify with a substitution S, and their right hand sides
equal under that substitution.

For open type families, only compatible instances are allowed. For closed
type families, the story is slightly more complicated. Consider the following:

type family F a where
  F Int = Bool
  F a   = Int

g :: Show a => a -> F a
g x = length (show x)

Should that type-check? No. We need to allow for the possibility that 'a'
might be Int and therefore 'F a' should be Bool. We can simplify 'F a' to Int
only when we can be sure that 'a' is not Int.

To achieve this, after finding a possible match within the equations, we have to
go back to all previous equations and check that, under the
substitution induced by the match, other branches are surely apart. (See
Note [Apartness].) This is similar to what happens with class
instance selection, when we need to guarantee that there is only a match and
no unifiers. The exact algorithm is different here because the the
potentially-overlapping group is closed.

As another example, consider this:

type family G x where
  G Int = Bool
  G a   = Double

type family H y
-- no instances

Now, we want to simplify (G (H Char)). We can't, because (H Char) might later
simplify to be Int. So, (G (H Char)) is stuck, for now.

While everything above is quite sound, it isn't as expressive as we'd like.
Consider this:

type family J a where
  J Int = Int
  J a   = a

Can we simplify (J b) to b? Sure we can. Yes, the first equation matches if
b is instantiated with Int, but the RHSs coincide there, so it's all OK.

So, the rule is this: when looking up a branch in a closed type family, we
find a branch that matches the target, but then we make sure that the target
is apart from every previous *incompatible* branch. We don't check the
branches that are compatible with the matching branch, because they are either
irrelevant (clause 1 of compatible) or benign (clause 2 of compatible).
-}

-- See Note [Compatibility]
compatibleBranches :: CoAxBranch -> CoAxBranch -> Bool
compatibleBranches (CoAxBranch { cab_lhs = lhs1, cab_rhs = rhs1 })
                   (CoAxBranch { cab_lhs = lhs2, cab_rhs = rhs2 })
  = case tcUnifyTysFG instanceBindFun lhs1 lhs2 of
      SurelyApart -> True
      Unifiable (subst, _)
        | Type.substTy subst rhs1 `eqType` Type.substTy subst rhs2
        -> True
      _ -> False

-- | Result of testing two type family equations for injectiviy.
data InjectivityCheckResult
   = InjectivityAccepted
    -- ^ Either RHSs are distinct or unification of RHSs leads to unification of
    -- LHSs
   | InjectivityUnified CoAxBranch CoAxBranch
    -- ^ RHSs unify but LHSs don't unify under that substitution.  Relevant for
    -- closed type families where equation after unification might be
    -- overlpapped (in which case it is OK if they don't unify).  Constructor
    -- stores axioms after unification.

-- | Check whether two type family axioms don't violate injectivity annotation.
injectiveBranches :: [Bool] -> CoAxBranch -> CoAxBranch
                  -> InjectivityCheckResult
injectiveBranches injectivity
                  ax1@(CoAxBranch { cab_lhs = lhs1, cab_rhs = rhs1 })
                  ax2@(CoAxBranch { cab_lhs = lhs2, cab_rhs = rhs2 })
  -- See Note [Verifying injectivity annotation]. This function implements first
  -- check described there.
  = let getInjArgs  = filterByList injectivity
    in case tcUnifyTyWithTFs True rhs1 rhs2 of -- True = two-way pre-unification
       Nothing -> InjectivityAccepted -- RHS are different, so equations are
                                      -- injective.
       Just subst -> -- RHS unify under a substitution
        let lhs1Subst = Type.substTys subst (getInjArgs lhs1)
            lhs2Subst = Type.substTys subst (getInjArgs lhs2)
        -- If LHSs are equal under the substitution used for RHSs then this pair
        -- of equations does not violate injectivity annotation. If LHSs are not
        -- equal under that substitution then this pair of equations violates
        -- injectivity annotation, but for closed type families it still might
        -- be the case that one LHS after substitution is unreachable.
        in if eqTypes lhs1Subst lhs2Subst
           then InjectivityAccepted
           else InjectivityUnified ( ax1 { cab_lhs = Type.substTys subst lhs1
                                         , cab_rhs = Type.substTy  subst rhs1 })
                                   ( ax2 { cab_lhs = Type.substTys subst lhs2
                                         , cab_rhs = Type.substTy  subst rhs2 })

-- takes a CoAxiom with unknown branch incompatibilities and computes
-- the compatibilities
-- See Note [Storing compatibility] in CoAxiom
computeAxiomIncomps :: CoAxiom br -> CoAxiom br
computeAxiomIncomps ax@(CoAxiom { co_ax_branches = branches })
  = ax { co_ax_branches = mapAccumBranches go branches }
  where
    go :: [CoAxBranch] -> CoAxBranch -> CoAxBranch
    go prev_branches br = br { cab_incomps = mk_incomps br prev_branches }

    mk_incomps :: CoAxBranch -> [CoAxBranch] -> [CoAxBranch]
    mk_incomps br = filter (not . compatibleBranches br)

{-
************************************************************************
*                                                                      *
           Constructing axioms
    These functions are here because tidyType / tcUnifyTysFG
    are not available in CoAxiom
*                                                                      *
************************************************************************

Note [Tidy axioms when we build them]
~~~~~~~~~~~~~~~~~~~~~~~~~~~~~~~~~~~~~
We print out axioms and don't want to print stuff like
    F k k a b = ...
Instead we must tidy those kind variables.  See Trac #7524.
-}

-- all axiom roles are Nominal, as this is only used with type families
mkCoAxBranch :: [TyVar] -- original, possibly stale, tyvars
             -> [CoVar] -- possibly stale covars
             -> [Type]  -- LHS patterns
             -> Type    -- RHS
             -> SrcSpan
             -> CoAxBranch
mkCoAxBranch tvs cvs lhs rhs loc
  = CoAxBranch { cab_tvs     = tvs1
               , cab_cvs     = cvs1
               , cab_lhs     = tidyTypes env lhs
               , cab_roles   = map (const Nominal) tvs1
               , cab_rhs     = tidyType  env rhs
               , cab_loc     = loc
               , cab_incomps = placeHolderIncomps }
  where
    (env1, tvs1) = tidyTyCoVarBndrs emptyTidyEnv tvs
    (env,  cvs1) = tidyTyCoVarBndrs env1         cvs
    -- See Note [Tidy axioms when we build them]

-- all of the following code is here to avoid mutual dependencies with
-- Coercion
mkBranchedCoAxiom :: Name -> TyCon -> [CoAxBranch] -> CoAxiom Branched
mkBranchedCoAxiom ax_name fam_tc branches
  = computeAxiomIncomps $
    CoAxiom { co_ax_unique   = nameUnique ax_name
            , co_ax_name     = ax_name
            , co_ax_tc       = fam_tc
            , co_ax_role     = Nominal
            , co_ax_implicit = False
            , co_ax_branches = manyBranches branches }

mkUnbranchedCoAxiom :: Name -> TyCon -> CoAxBranch -> CoAxiom Unbranched
mkUnbranchedCoAxiom ax_name fam_tc branch
  = CoAxiom { co_ax_unique   = nameUnique ax_name
            , co_ax_name     = ax_name
            , co_ax_tc       = fam_tc
            , co_ax_role     = Nominal
            , co_ax_implicit = False
<<<<<<< HEAD
            , co_ax_branches = FirstBranch (branch { cab_incomps = [] }) }

mkSingleCoAxiom :: Name -> [TyVar] -> [CoVar] -> TyCon -> [Type] -> Type -> CoAxiom Unbranched
mkSingleCoAxiom ax_name tvs cvs fam_tc lhs_tys rhs_ty
=======
            , co_ax_branches = unbranched (branch { cab_incomps = [] }) }

mkSingleCoAxiom :: Role -> Name
                -> [TyVar] -> TyCon -> [Type] -> Type
                -> CoAxiom Unbranched
-- Make a single-branch CoAxiom, incluidng making the branch itself
-- Used for both type family (Nominal) and data family (Representational)
-- axioms, hence passing in the Role
mkSingleCoAxiom role ax_name tvs fam_tc lhs_tys rhs_ty
>>>>>>> 96dc041a
  = CoAxiom { co_ax_unique   = nameUnique ax_name
            , co_ax_name     = ax_name
            , co_ax_tc       = fam_tc
            , co_ax_role     = role
            , co_ax_implicit = False
            , co_ax_branches = unbranched (branch { cab_incomps = [] }) }
  where
    branch = mkCoAxBranch tvs cvs lhs_tys rhs_ty (getSrcSpan ax_name)

{-
************************************************************************
*                                                                      *
                Looking up a family instance
*                                                                      *
************************************************************************

@lookupFamInstEnv@ looks up in a @FamInstEnv@, using a one-way match.
Multiple matches are only possible in case of type families (not data
families), and then, it doesn't matter which match we choose (as the
instances are guaranteed confluent).

We return the matching family instances and the type instance at which it
matches.  For example, if we lookup 'T [Int]' and have a family instance

  data instance T [a] = ..

desugared to

  data :R42T a = ..
  coe :Co:R42T a :: T [a] ~ :R42T a

we return the matching instance '(FamInst{.., fi_tycon = :R42T}, Int)'.
-}

-- when matching a type family application, we get a FamInst,
-- and the list of types the axiom should be applied to
data FamInstMatch = FamInstMatch { fim_instance :: FamInst
                                 , fim_tys      :: [Type]
                                 , fim_coercion :: Coercion
                                   -- from the type requested to the type found
                                   -- nominal role
                                 }
  -- See Note [Over-saturated matches]

instance Outputable FamInstMatch where
  ppr (FamInstMatch { fim_instance = inst
                    , fim_tys      = tys })
    = ptext (sLit "match with") <+> parens (ppr inst) <+> ppr tys

lookupFamInstEnvByTyCon :: FamInstEnvs -> TyCon -> [FamInst]
lookupFamInstEnvByTyCon (pkg_ie, home_ie) fam_tc
  = get pkg_ie ++ get home_ie
  where
    get ie = case lookupUFM ie fam_tc of
               Nothing          -> []
               Just (FamIE fis) -> fis

lookupFamInstEnv
    :: FamInstEnvs
    -> TyCon -> [Type]          -- What we are looking for
    -> [FamInstMatch]           -- Successful matches
-- Precondition: the tycon is saturated (or over-saturated)

lookupFamInstEnv
   = lookup_fam_inst_env match
   where
     match _ tpl_tvs tpl_tys tys = tcMatchTys tpl_tvs tpl_tys tys

lookupFamInstEnvConflicts
    :: FamInstEnvs
    -> FamInst          -- Putative new instance
    -> [FamInstMatch]   -- Conflicting matches (don't look at the fim_tys field)
-- E.g. when we are about to add
--    f : type instance F [a] = a->a
-- we do (lookupFamInstConflicts f [b])
-- to find conflicting matches
--
-- Precondition: the tycon is saturated (or over-saturated)

lookupFamInstEnvConflicts envs fam_inst@(FamInst { fi_axiom = new_axiom })
  = lookup_fam_inst_env my_unify envs fam tys
  where
    (fam, tys) = famInstSplitLHS fam_inst
        -- In example above,   fam tys' = F [b]

    my_unify (FamInst { fi_axiom = old_axiom }) tpl_tvs tpl_tys _
       = ASSERT2( tyCoVarsOfTypes tys `disjointVarSet` tpl_tvs,
                  (ppr fam <+> ppr tys) $$
                  (ppr tpl_tvs <+> ppr tpl_tys) )
                -- Unification will break badly if the variables overlap
                -- They shouldn't because we allocate separate uniques for them
         if compatibleBranches (coAxiomSingleBranch old_axiom) new_branch
           then Nothing
           else Just noSubst
      -- Note [Family instance overlap conflicts]

    noSubst = panic "lookupFamInstEnvConflicts noSubst"
    new_branch = coAxiomSingleBranch new_axiom

--------------------------------------------------------------------------------
--                 Type family injectivity checking bits                      --
--------------------------------------------------------------------------------

{- Note [Verifying injectivity annotation]
~~~~~~~~~~~~~~~~~~~~~~~~~~~~~~~~~~~~~~~~~~

Injectivity means that the RHS of a type family uniquely determines the LHS (see
Note [Type inference for type families with injectivity]).  User informs about
injectivity using an injectivity annotation and it is GHC's task to verify that
that annotation is correct wrt. to type family equations. Whenever we see a new
equation of a type family we need to make sure that adding this equation to
already known equations of a type family does not violate injectivity annotation
supplied by the user (see Note [Injectivity annotation]).  Of course if the type
family has no injectivity annotation then no check is required.  But if a type
family has injectivity annotation we need to make sure that the following
conditions hold:

1. For each pair of *different* equations of a type family, one of the following
   conditions holds:

   A:  RHSs are different.

   B1: OPEN TYPE FAMILIES: If the RHSs can be unified under some substitution
       then it must be possible to unify the LHSs under the same substitution.
       Example:

          type family FunnyId a = r | r -> a
          type instance FunnyId Int = Int
          type instance FunnyId a = a

       RHSs of these two equations unify under [ a |-> Int ] substitution.
       Under this substitution LHSs are equal therefore these equations don't
       violate injectivity annotation.

   B2: CLOSED TYPE FAMILIES: If the RHSs can be unified under some
       substitution then either the LHSs unify under the same substitution or
       the LHS of the latter equation is overlapped by earlier equations.
       Example 1:

          type family SwapIntChar a = r | r -> a where
              SwapIntChar Int  = Char
              SwapIntChar Char = Int
              SwapIntChar a    = a

       Say we are checking the last two equations. RHSs unify under [ a |->
       Int ] substitution but LHSs don't. So we apply the substitution to LHS
       of last equation and check whether it is overlapped by any of previous
       equations. Since it is overlapped by the first equation we conclude
       that pair of last two equations does not violate injectivity
       annotation.

   A special case of B is when RHSs unify with an empty substitution ie. they
   are identical.

   If any of the above two conditions holds we conclude that the pair of
   equations does not violate injectivity annotation. But if we find a pair
   of equations where neither of the above holds we report that this pair
   violates injectivity annotation because for a given RHS we don't have a
   unique LHS. (Note that (B) actually implies (A).)

   Note that we only take into account these LHS patterns that were declared
   as injective.

2. If a RHS of a type family equation is a bare type variable then
   all LHS variables (including implicit kind variables) also have to be bare.
   In other words, this has to be a sole equation of that type family and it has
   to cover all possible patterns.  So for example this definition will be
   rejected:

      type family W1 a = r | r -> a
      type instance W1 [a] = a

   If it were accepted we could call `W1 [W1 Int]`, which would reduce to
   `W1 Int` and then by injectivity we could conclude that `[W1 Int] ~ Int`,
   which is bogus.

3. If a RHS of a type family equation is a type family application then the type
   family is rejected as not injective.

4. If a LHS type variable that is declared as injective is not mentioned on
   injective position in the RHS then the type family is rejected as not
   injective.  "Injective position" means either an argument to a type
   constructor or argument to a type family on injective position.

See also Note [Injective type families] in TyCon
-}


-- | Check whether an open type family equation can be added to already existing
-- instance environment without causing conflicts with supplied injectivity
-- annotations.  Returns list of conflicting axioms (type instance
-- declarations).
lookupFamInstEnvInjectivityConflicts
    :: [Bool]         -- injectivity annotation for this type family instance
                      -- INVARIANT: list contains at least one True value
    ->  FamInstEnvs   -- all type instances seens so far
    ->  FamInst       -- new type instance that we're checking
    -> [CoAxBranch]   -- conflicting instance delcarations
lookupFamInstEnvInjectivityConflicts injList (pkg_ie, home_ie)
                             fam_inst@(FamInst { fi_axiom = new_axiom })
  -- See Note [Verifying injectivity annotation]. This function implements
  -- check (1.B1) for open type families described there.
  = lookup_inj_fam_conflicts home_ie ++ lookup_inj_fam_conflicts pkg_ie
    where
      fam        = famInstTyCon fam_inst
      new_branch = coAxiomSingleBranch new_axiom

      -- filtering function used by `lookup_inj_fam_conflicts` to check whether
      -- a pair of equations conflicts with the injectivity annotation.
      isInjConflict (FamInst { fi_axiom = old_axiom })
          | InjectivityAccepted <-
            injectiveBranches injList (coAxiomSingleBranch old_axiom) new_branch
          = False -- no conflict
          | otherwise = True

      lookup_inj_fam_conflicts ie
          | isOpenFamilyTyCon fam, Just (FamIE insts) <- lookupUFM ie fam
          = map (coAxiomSingleBranch . fi_axiom) $
            filter isInjConflict insts
          | otherwise = []


--------------------------------------------------------------------------------
--                    Type family overlap checking bits                       --
--------------------------------------------------------------------------------

{-
Note [Family instance overlap conflicts]
~~~~~~~~~~~~~~~~~~~~~~~~~~~~~~~~~~~~~~~~
- In the case of data family instances, any overlap is fundamentally a
  conflict (as these instances imply injective type mappings).

- In the case of type family instances, overlap is admitted as long as
  the right-hand sides of the overlapping rules coincide under the
  overlap substitution.  eg
       type instance F a Int = a
       type instance F Int b = b
  These two overlap on (F Int Int) but then both RHSs are Int,
  so all is well. We require that they are syntactically equal;
  anything else would be difficult to test for at this stage.
-}

------------------------------------------------------------
-- Might be a one-way match or a unifier
type MatchFun =  FamInst                -- The FamInst template
              -> TyVarSet -> [Type]     --   fi_tvs, fi_tys of that FamInst
              -> [Type]                 -- Target to match against
              -> Maybe (TCvSubst, [Coercion])
                                        -- args :: substed fi_tys ~N target

lookup_fam_inst_env'          -- The worker, local to this module
    :: MatchFun
    -> FamInstEnv
    -> TyCon -> [Type]        -- What we are looking for
    -> [FamInstMatch]
lookup_fam_inst_env' match_fun ie fam match_tys
  | isOpenFamilyTyCon fam
  , Just (FamIE insts) <- lookupUFM ie fam
  = find insts    -- The common case
  | otherwise = []
  where

    find [] = []
    find (item@(FamInst { fi_tcs = mb_tcs, fi_tvs = tpl_tvs,
                          fi_tys = tpl_tys }) : rest)
        -- Fast check for no match, uses the "rough match" fields
      | instanceCantMatch rough_tcs mb_tcs
      = find rest

        -- Proper check
      | Just ~(subst, cos) <- match_fun item (mkVarSet tpl_tvs) tpl_tys match_tys1
             -- NB: lazy match; conflict-checking puts a panic there!
      = (FamInstMatch { fim_instance = item
                      , fim_tys      = substTyVars subst tpl_tvs `chkAppend` match_tys2
                      , fim_coercion = mkTyConAppCo Nominal fam
                                         (cos `chkAppend`
                                          map mkNomReflCo match_tys2)
                      })
        : find rest

        -- No match => try next
      | otherwise
      = find rest

      where
        (rough_tcs, match_tys1, match_tys2) = split_tys tpl_tys

      -- Precondition: the tycon is saturated (or over-saturated)

    -- Deal with over-saturation
    -- See Note [Over-saturated matches]
    split_tys tpl_tys
      | isTypeFamilyTyCon fam
      = pre_rough_split_tys

      | otherwise
      = let (match_tys1, match_tys2) = splitAtList tpl_tys match_tys
            rough_tcs = roughMatchTcs match_tys1
        in (rough_tcs, match_tys1, match_tys2)

    (pre_match_tys1, pre_match_tys2) = splitAt (tyConArity fam) match_tys
    pre_rough_split_tys
      = (roughMatchTcs pre_match_tys1, pre_match_tys1, pre_match_tys2)

lookup_fam_inst_env           -- The worker, local to this module
    :: MatchFun
    -> FamInstEnvs
    -> TyCon -> [Type]        -- What we are looking for
    -> [FamInstMatch]         -- Successful matches

-- Precondition: the tycon is saturated (or over-saturated)

lookup_fam_inst_env match_fun (pkg_ie, home_ie) fam tys
  =  lookup_fam_inst_env' match_fun home_ie fam tys
  ++ lookup_fam_inst_env' match_fun pkg_ie  fam tys

{-
Note [Over-saturated matches]
~~~~~~~~~~~~~~~~~~~~~~~~~~~~~
It's ok to look up an over-saturated type constructor.  E.g.
     type family F a :: * -> *
     type instance F (a,b) = Either (a->b)

The type instance gives rise to a newtype TyCon (at a higher kind
which you can't do in Haskell!):
     newtype FPair a b = FP (Either (a->b))

Then looking up (F (Int,Bool) Char) will return a FamInstMatch
     (FPair, [Int,Bool,Char])
The "extra" type argument [Char] just stays on the end.

We handle data families and type families separately here:

 * For type families, all instances of a type family must have the
   same arity, so we can precompute the split between the match_tys
   and the overflow tys. This is done in pre_rough_split_tys.

 * For data family instances, though, we need to re-split for each
   instance, because the breakdown might be different for each
   instance.  Why?  Because of eta reduction; see Note [Eta reduction
   for data family axioms] in TcInstDcls.
-}

-- checks if one LHS is dominated by a list of other branches
-- in other words, if an application would match the first LHS, it is guaranteed
-- to match at least one of the others. The RHSs are ignored.
-- This algorithm is conservative:
--   True -> the LHS is definitely covered by the others
--   False -> no information
-- It is currently (Oct 2012) used only for generating errors for
-- inaccessible branches. If these errors go unreported, no harm done.
-- This is defined here to avoid a dependency from CoAxiom to Unify
isDominatedBy :: CoAxBranch -> [CoAxBranch] -> Bool
isDominatedBy branch branches
  = or $ map match branches
    where
      lhs = coAxBranchLHS branch
      match (CoAxBranch { cab_tvs = tvs, cab_lhs = tys })
        = isJust $ tcMatchTys (mkVarSet tvs) tys lhs

{-
************************************************************************
*                                                                      *
                Choosing an axiom application
*                                                                      *
************************************************************************

The lookupFamInstEnv function does a nice job for *open* type families,
but we also need to handle closed ones when normalising a type:
-}

reduceTyFamApp_maybe :: FamInstEnvs
                     -> Role              -- Desired role of result coercion
                     -> TyCon -> [Type]
                     -> Maybe (Coercion, Type, [CoVar])
-- Attempt to do a *one-step* reduction of a type-family application
--    but *not* newtypes
-- Works on type-synonym families always; data-families only if
--     the role we seek is representational
-- It does *not* normlise the type arguments first, so this may not
--     go as far as you want. If you want normalised type arguments,
--     use normaliseTcArgs first.
--
-- The TyCon can be oversaturated.
-- Works on both open and closed families
--
-- Always returns a *homogeneous* coercion -- type family reductions are always
-- homogeneous
--
-- Also returns a list of coercion variables that are free in the type and
-- coercion. If this set is empty, then bully for you. Otherwise, you
-- probably want to emit these as wanted constraints. If you're in a pure
-- context, you probably want to reject the reduction returned.
-- (Order does not matter in this list. It's just more convenient than
-- returning a set.) This is necessary because it's, in general, impossible
-- to match up coercion variables in a pure setting without using a solver.
-- See also Note [Constrained family instances]
reduceTyFamApp_maybe envs role tc tys
  | Phantom <- role
  = Nothing

  | case role of
      Representational -> isOpenFamilyTyCon     tc
      _                -> isOpenTypeFamilyTyCon tc
       -- If we seek a representational coercion
       -- (e.g. the call in topNormaliseType_maybe) then we can
       -- unwrap data families as well as type-synonym families;
       -- otherwise only type-synonym families
  , FamInstMatch { fim_instance = FamInst { fi_axiom = ax, fi_cvs = cvs }
                 , fim_tys      = inst_tys
                 , fim_coercion = match_co } : _ <- lookupFamInstEnv envs tc tys
      -- NB: Allow multiple matches because of compatible overlap
<<<<<<< HEAD

  = let co = downgradeRole role Nominal match_co
             `mkTransCo` mkUnbranchedAxInstCo role ax inst_tys (mkCoVarCos cvs)
        ty = pSnd (coercionKind co)
    in Just (co, ty, cvs)

  | Just ax <- isClosedSynFamilyTyCon_maybe tc
  , Just (ind, inst_tys, cvs, cos) <- chooseBranch ax tys
  = let co     = downgradeRole role Nominal (mkTyConAppCo Nominal tc cos)
                 `mkTransCo` mkAxInstCo role ax ind inst_tys (mkCoVarCos cvs)
=======
  = let ax     = famInstAxiom fam_inst
        co     = mkUnbranchedAxInstCo role ax inst_tys
        ty     = pSnd (coercionKind co)
    in Just (co, ty)

  | Just ax <- isClosedSynFamilyTyConWithAxiom_maybe tc
  , Just (ind, inst_tys) <- chooseBranch ax tys
  = let co     = mkAxInstCo role ax ind inst_tys
>>>>>>> 96dc041a
        ty     = pSnd (coercionKind co)
    in Just (co, ty, cvs)

  | Just ax           <- isBuiltInSynFamTyCon_maybe tc
  , Just (coax,ts,ty) <- sfMatchFam ax tys
  = let co = mkAxiomRuleCo coax (zipWith mkReflCo (coaxrAsmpRoles coax) ts)
    in Just (co, ty, [])

  | otherwise
  = Nothing

-- The axiom can be oversaturated. (Closed families only.)
chooseBranch :: CoAxiom Branched -> [Type]
             -> Maybe (BranchIndex, [Type], [CoVar], [Coercion])
chooseBranch axiom tys
  = do { let num_pats = coAxiomNumPats axiom
             (target_tys, extra_tys) = splitAt num_pats tys
             branches = coAxiomBranches axiom
<<<<<<< HEAD
       ; (ind, inst_tys, cvs, cos)
           <- findBranch (fromBranchList branches) 0 target_tys
       ; return ( ind, inst_tys `chkAppend` extra_tys, cvs
                , cos `chkAppend` map mkNomReflCo extra_tys) }
=======
       ; (ind, inst_tys) <- findBranch (fromBranches branches) target_tys
       ; return (ind, inst_tys ++ extra_tys) }
>>>>>>> 96dc041a

-- The axiom must *not* be oversaturated
findBranch :: [CoAxBranch]             -- branches to check
           -> [Type]                   -- target types
<<<<<<< HEAD
           -> Maybe (BranchIndex, [Type], [CoVar], [Coercion])
       -- coercions relate requested types to returned axiom LHS at role N
findBranch (CoAxBranch { cab_tvs = tpl_tvs, cab_cvs = tpl_cvs
                       , cab_lhs = tpl_lhs, cab_incomps = incomps }
              : rest) ind target_tys
  = case tcMatchTys (mkVarSet tpl_tvs) tpl_lhs target_tys of
      Just (subst, cos) -- matching worked. now, check for apartness.
        |  all (isSurelyApart
                . tcUnifyTysFG instanceBindFun flattened_target
                . coAxBranchLHS) incomps
        -> -- matching worked & we're apart from all incompatible branches. success
           Just (ind, substTyVars subst tpl_tvs, tpl_cvs, cos)

      -- failure. keep looking
      _ -> findBranch rest (ind+1) target_tys

  where isSurelyApart SurelyApart = True
        isSurelyApart _           = False

        flattened_target = flattenTys in_scope target_tys
        in_scope = mkInScopeSet (unionVarSets $
                                 map (tyCoVarsOfTypes . coAxBranchLHS) incomps)

-- fail if no branches left
findBranch [] _ _ = Nothing
=======
           -> Maybe (BranchIndex, [Type])
findBranch branches target_tys
  = go 0 branches
  where
    go ind (branch@(CoAxBranch { cab_tvs = tpl_tvs, cab_lhs = tpl_lhs
                               , cab_incomps = incomps }) : rest)
      = let in_scope = mkInScopeSet (unionVarSets $
                            map (tyVarsOfTypes . coAxBranchLHS) incomps)
            -- See Note [Flattening] below
            flattened_target = flattenTys in_scope target_tys
        in case tcMatchTys (mkVarSet tpl_tvs) tpl_lhs target_tys of
        Just subst -- matching worked. now, check for apartness.
          |  apartnessCheck flattened_target branch
          -> -- matching worked & we're apart from all incompatible branches.
             -- success
             Just (ind, substTyVars subst tpl_tvs)

        -- failure. keep looking
        _ -> go (ind+1) rest

    -- fail if no branches left
    go _ [] = Nothing

-- | Do an apartness check, as described in the "Closed Type Families" paper
-- (POPL '14). This should be used when determining if an equation
-- ('CoAxBranch') of a closed type family can be used to reduce a certain target
-- type family application.
apartnessCheck :: [Type]     -- ^ /flattened/ target arguments. Make sure
                             -- they're flattened! See Note [Flattening].
                             -- (NB: This "flat" is a different
                             -- "flat" than is used in TcFlatten.)
               -> CoAxBranch -- ^ the candidate equation we wish to use
                             -- Precondition: this matches the target
               -> Bool       -- ^ True <=> equation can fire
apartnessCheck flattened_target (CoAxBranch { cab_incomps = incomps })
  = all (isSurelyApart
         . tcUnifyTysFG instanceBindFun flattened_target
         . coAxBranchLHS) incomps
  where
    isSurelyApart SurelyApart = True
    isSurelyApart _           = False
>>>>>>> 96dc041a

{-
************************************************************************
*                                                                      *
                Looking up a family instance
*                                                                      *
************************************************************************

Note [Normalising types]
~~~~~~~~~~~~~~~~~~~~~~~~
The topNormaliseType function removes all occurrences of type families
and newtypes from the top-level structure of a type. normaliseTcApp does
the type family lookup and is fairly straightforward. normaliseType is
a little more involved.

The complication comes from the fact that a type family might be used in the
kind of a variable bound in a forall. We wish to remove this type family
application, but that means coming up with a fresh variable (with the new
kind). Thus, we need a substitution to be built up as we recur through the
type. However, an ordinary TCvSubst just won't do: when we hit a type variable
whose kind has changed during normalisation, we need both the new type
variable *and* the coercion. We could conjure up a new VarEnv with just this
property, but a usable substitution environment already exists:
LiftingContexts from the liftCoSubst family of functions, defined in Coercion.
A LiftingContext maps a type variable to a coercion and a coercion variable to
a pair of coercions. Let's ignore coercion variables for now. Because the
coercion a type variable maps to contains the destination type (via
coercionKind), we don't need to store that destination type separately. Thus,
a LiftingContext has what we need: a map from type variables to (Coercion,
Type) pairs.

We also benefit because we can piggyback on the liftCoSubstVarBndr function to
deal with binders. However, I had to modify that function to work with this
application. Thus, we now have liftCoSubstVarBndrCallback, which takes
a function used to process the kind of the binder. We don't wish
to lift the kind, but instead normalise it. So, we pass in a callback function
that processes the kind of the binder.

After that brilliant explanation of all this, I'm sure you've forgotten the
dangling reference to coercion variables. What do we do with those? Nothing at
all. The point of normalising types is to remove type family applications, but
there's no sense in removing these from coercions. We would just get back a
new coercion witnessing the equality between the same types as the original
coercion. Because coercions are irrelevant anyway, there is no point in doing
this. So, whenever we encounter a coercion, we just say that it won't change.
That's what the CoercionTy case is doing within normalise_type.

-}

topNormaliseType :: FamInstEnvs -> Type -> Type
topNormaliseType env ty = case topNormaliseType_maybe env ty of
                            Just (_co, ty') -> ty'
                            Nothing         -> ty

topNormaliseType_maybe :: FamInstEnvs -> Type -> Maybe (Coercion, Type)

-- ^ Get rid of *outermost* (or toplevel)
--      * type function redex
--      * data family redex
--      * newtypes
-- returning an appropriate Representational coercion.  Specifically, if
--   topNormaliseType_maybe env ty = Maybe (co, ty')
-- then
--   (a) co :: ty ~R ty'
--   (b) ty' is not a newtype, and is not a type-family or data-family redex
--
-- However, ty' can be something like (Maybe (F ty)), where
-- (F ty) is a redex.
--
-- Its a bit like Type.repType, but handles type families too

topNormaliseType_maybe env ty
  = topNormaliseTypeX_maybe stepper ty
  where
<<<<<<< HEAD
    stepper
      = unwrapNewTypeStepper
        `composeSteppers`
        \ rec_nts tc tys ->
        let (args_co, ntys) = normaliseTcArgs env Representational tc tys in
          -- NB: It's OK to use normaliseTcArgs here instead of
          -- normalise_tc_args (which takes the LiftingContext described
          -- in Note [Normalising types]) because the reduceTyFamApp below
          -- works only at top level. We'll never recur in this function
          -- after reducing the kind of a bound tyvar.

=======
    stepper = unwrapNewTypeStepper `composeSteppers` tyFamStepper

    tyFamStepper rec_nts tc tys  -- Try to step a type/data familiy
      = let (args_co, ntys) = normaliseTcArgs env Representational tc tys in
>>>>>>> 96dc041a
        case reduceTyFamApp_maybe env Representational tc ntys of
          Just (co, rhs, []) -> NS_Step rec_nts rhs (args_co `mkTransCo` co)
          _                  -> NS_Done

---------------
normaliseTcApp :: FamInstEnvs -> Role -> TyCon -> [Type] -> (Coercion, Type)
-- See comments on normaliseType for the arguments of this function
normaliseTcApp env role tc tys
<<<<<<< HEAD
  = initNormM env role (tyCoVarsOfTypes tys) $
    normalise_tc_app tc tys

-- See Note [Normalising types] about the LiftingContext
normalise_tc_app :: TyCon -> [Type] -> NormM (Coercion, Type)
normalise_tc_app tc tys
  = do { (args_co, ntys) <- normalise_tc_args tc tys
       ; case tcExpandTyCon_maybe tc ntys of
         { Just (tenv, rhs, ntys') ->
           do { (co2, ninst_rhs)
                  <- normalise_type (substTy (mkTopTCvSubst tenv) rhs)
              ; return $
                if isReflCo co2
                then (args_co,                 mkTyConApp tc ntys)
                else (args_co `mkTransCo` co2, mkAppTys ninst_rhs ntys') }
         ; Nothing ->
    do { agg <- getAgg
       ; env <- getEnv
       ; role <- getRole
       ; case reduceTyFamApp_maybe env role tc ntys of
           Just (first_co, ty', cvs)
             | agg || null cvs
             -> do { emitCoVars (mkVarSet cvs)
                   ; (rest_co,nty) <- normalise_type ty'
                   ; return ( args_co `mkTransCo` first_co `mkTransCo` rest_co
                            , nty ) }
           _ -> -- No unique matching family instance exists;
=======
  | isTypeSynonymTyCon tc
  , Just (tenv, rhs, ntys') <- expandSynTyCon_maybe tc ntys
  , (co2, ninst_rhs) <- normaliseType env role (Type.substTy (mkTopTvSubst tenv) rhs)
  = if isReflCo co2 then (args_co,                 mkTyConApp tc ntys)
                    else (args_co `mkTransCo` co2, mkAppTys ninst_rhs ntys')

  | Just (first_co, ty') <- reduceTyFamApp_maybe env role tc ntys
  , (rest_co,nty) <- normaliseType env role ty'
  = (args_co `mkTransCo` first_co `mkTransCo` rest_co, nty)

  | otherwise   -- No unique matching family instance exists;
>>>>>>> 96dc041a
                -- we do not do anything
                return (args_co, mkTyConApp tc ntys) }}}

---------------
-- | Normalise arguments to a tycon
normaliseTcArgs :: FamInstEnvs          -- ^ env't with family instances
                -> Role                 -- ^ desired role of output coercion
                -> TyCon                -- ^ tc
                -> [Type]               -- ^ tys
                -> (Coercion, [Type])   -- ^ co :: tc tys ~ tc new_tys
normaliseTcArgs env role tc tys
  = initNormM env role (tyCoVarsOfTypes tys) $
    normalise_tc_args tc tys

normalise_tc_args :: TyCon -> [Type]             -- tc tys
                  -> NormM (Coercion, [Type])    -- (co, new_tys), where
                                                 -- co :: tc tys ~ tc new_tys
normalise_tc_args tc tys
  = do { role <- getRole
       ; (cois, ntys) <- zipWithAndUnzipM normalise_type_role
                                          tys (tyConRolesX role tc)
       ; return (mkTyConAppCo role tc cois, ntys) }
  where
    normalise_type_role ty r = withRole r $ normalise_type ty

---------------
normaliseType :: FamInstEnvs
              -> Role  -- desired role of coercion
              -> Type -> (Coercion, Type)
normaliseType env role ty
  = initNormM env role (tyCoVarsOfType ty) $ normalise_type ty

-- | Aggressively normalise a type, allowing normalisations that require
-- solving some wanteds. Returns the covars representing the wanteds.
-- You may want to call 'tcInstCoVars' next.
normaliseTypeAggressive :: FamInstEnvs
                        -> Role   -- desired role of coercion
                        -> Type -> (Coercion, Type, CoVarSet)
normaliseTypeAggressive env role ty
  = let (cvs, (co, ty'))
          = initAggressiveNormM env role (tyCoVarsOfType ty) $
            normalise_type ty
    in (co, ty', cvs)

normalise_type :: Type                     -- old type
               -> NormM (Coercion, Type)   -- (coercion,new type), where
                                         -- co :: old-type ~ new_type
-- Normalise the input type, by eliminating *all* type-function redexes
-- but *not* newtypes (which are visible to the programmer)
-- Returns with Refl if nothing happens
<<<<<<< HEAD
-- Does nothing to newtypes
-- The returned coercion *must* be *homogeneous*
-- See Note [Normalising types]
-- Try to not to disturb type syonyms if possible
=======
-- Try to not to disturb type synonyms if possible
>>>>>>> 96dc041a

normalise_type
  = go
  where
    go (TyConApp tc tys) = normalise_tc_app tc tys
    go ty@(LitTy {})     = do { r <- getRole
                              ; return (mkReflCo r ty, ty) }
    go (AppTy ty1 ty2)
      = do { (co,  nty1) <- go ty1
           ; (arg, nty2) <- withRole Nominal $ go ty2
           ; return (mkAppCo co arg, mkAppTy nty1 nty2) }
    go (ForAllTy (Anon ty1) ty2)
      = do { (co1, nty1) <- go ty1
           ; (co2, nty2) <- go ty2
           ; r <- getRole
           ; return (mkFunCo r co1 co2, mkFunTy nty1 nty2) }
    go (ForAllTy (Named tyvar vis) ty)
      = do { (lc', tv', h, ki') <- normalise_tyvar_bndr tyvar
           ; (co, nty)          <- withLC lc' $ normalise_type ty
           ; let tv2 = setTyVarKind tv' ki'
           ; return (mkForAllCo tv' h co, mkNamedForAllTy tv2 vis nty) }
    go (TyVarTy tv)    = normalise_tyvar tv
    go (CastTy ty co)
      = do { (nco, nty) <- go ty
           ; lc <- getLC
           ; let co' = substRightCo lc co
           ; return (castCoercionKind nco co co', mkCastTy nty co') }
    go (CoercionTy co)
      = do { lc <- getLC
           ; r <- getRole
           ; let right_co = substRightCo lc co
           ; return ( mkProofIrrelCo r
                         (liftCoSubst Nominal lc (coercionType co))
                         co right_co
                    , mkCoercionTy right_co ) }

normalise_tyvar :: TyVar -> NormM (Coercion, Type)
normalise_tyvar tv
  = ASSERT( isTyVar tv )
    do { lc <- getLC
       ; r  <- getRole
       ; return $ case liftCoSubstTyVar lc r tv of
           Just co -> (co, pSnd $ coercionKind co)
           Nothing -> (mkReflCo r ty, ty) }
  where ty = mkTyVarTy tv

normalise_tyvar_bndr :: TyVar -> NormM (LiftingContext, TyVar, Coercion, Kind)
normalise_tyvar_bndr tv
  = do { lc1 <- getLC
       ; env <- getEnv
       ; agg <- getAgg
       ; let callback lc ki
               = let (cvs, (co, ki')) = runNormM (normalise_type ki)
                                                 env lc Nominal agg
                 in (co, (cvs, ki'))
             (lc', tv', kind_co, (cvs, ki'))
               = liftCoSubstVarBndrCallback callback lc1 tv
       ; emitCoVars cvs
       ; return (lc', tv', kind_co, ki') }

-- | a monad for the normalisation functions, reading 'FamInstEnvs',
-- a 'LiftingContext', a 'Role', and writing a 'CoVarSet'.
-- The "aggressive" setting says whether to accept a type family reduction
-- even when that reduction produces wanted constraints
newtype NormM a = NormM { runNormM ::
                            FamInstEnvs -> LiftingContext -> Role
                         -> Bool   -- reduce even if covars are emitted?
                         -> (CoVarSet, a) }

initNormM :: FamInstEnvs -> Role
          -> TyCoVarSet   -- the in-scope variables
          -> NormM a -> a
initNormM env role vars (NormM thing_inside)
  = let (cvs, result) = thing_inside env lc role False in
    ASSERT( isEmptyVarSet cvs )
    result
  where
    in_scope = mkInScopeSet vars
    lc       = emptyLiftingContext in_scope

-- | Use this one when you really want to normalise even if wanted constraints
-- are needed to be solved
initAggressiveNormM :: FamInstEnvs -> Role -> TyCoVarSet -> NormM a
                    -> (CoVarSet, a)
initAggressiveNormM env role vars (NormM thing_inside)
  = thing_inside env lc role True
  where
    in_scope = mkInScopeSet vars
    lc       = emptyLiftingContext in_scope

getRole :: NormM Role
getRole = NormM (\ _ _ r _ -> (emptyVarSet, r))

getLC :: NormM LiftingContext
getLC = NormM (\ _ lc _ _ -> (emptyVarSet, lc))

getEnv :: NormM FamInstEnvs
getEnv = NormM (\ env _ _ _ -> (emptyVarSet, env))

getAgg :: NormM Bool
getAgg = NormM (\ _ _ _ agg -> (emptyVarSet, agg))

emitCoVars :: CoVarSet -> NormM ()
emitCoVars cvs = NormM (\ _ _ _ _ -> (cvs, ()))

withRole :: Role -> NormM a -> NormM a
withRole r thing = NormM $ \ envs lc _old_r agg -> runNormM thing envs lc r agg

withLC :: LiftingContext -> NormM a -> NormM a
withLC lc thing = NormM $ \ envs _old_lc r agg -> runNormM thing envs lc r agg

instance Monad NormM where
  return x   = NormM $ \ _ _ _ _ -> (emptyVarSet, x)
  ma >>= fmb = NormM $ \env lc r agg ->
               let (cvs1, a) = runNormM ma env lc r agg
                   (cvs2, b) = runNormM (fmb a) env lc r agg
               in (cvs1 `unionVarSet` cvs2, b)

instance Functor NormM where
  fmap = liftM
instance Applicative NormM where
  pure  = return
  (<*>) = ap

{-
************************************************************************
*                                                                      *
              Flattening
*                                                                      *
************************************************************************

Note [Flattening]
~~~~~~~~~~~~~~~~~
As described in "Closed type families with overlapping equations"
http://research.microsoft.com/en-us/um/people/simonpj/papers/ext-f/axioms-extended.pdf
we need to flatten core types before unifying them, when checking for "surely-apart"
against earlier equations of a closed type family.
Flattening means replacing all top-level uses of type functions with
fresh variables, *taking care to preserve sharing*. That is, the type
(Either (F a b) (F a b)) should flatten to (Either c c), never (Either
c d).

Here is a nice example of why it's all necessary:

  type family F a b where
    F Int Bool = Char
    F a   b    = Double
  type family G a         -- open, no instances

How do we reduce (F (G Float) (G Float))? The first equation clearly doesn't match,
while the second equation does. But, before reducing, we must make sure that the
target can never become (F Int Bool). Well, no matter what G Float becomes, it
certainly won't become *both* Int and Bool, so indeed we're safe reducing
(F (G Float) (G Float)) to Double.

This is necessary not only to get more reductions (which we might be
willing to give up on), but for substitutivity. If we have (F x x), we
can see that (F x x) can reduce to Double. So, it had better be the
case that (F blah blah) can reduce to Double, no matter what (blah)
is!  Flattening as done below ensures this.

flattenTys is defined here because of module dependencies.
-}

data FlattenEnv = FlattenEnv { fe_type_map :: TypeMap TyVar
                             , fe_in_scope :: InScopeSet
                             , fe_subst    :: TCvSubst }

emptyFlattenEnv :: InScopeSet -> FlattenEnv
emptyFlattenEnv in_scope
  = FlattenEnv { fe_type_map = emptyTypeMap
               , fe_in_scope = in_scope
               , fe_subst    = mkTCvSubst in_scope ( emptyTvSubstEnv
                                                   , emptyCvSubstEnv ) }

-- See Note [Flattening]
flattenTys :: InScopeSet -> [Type] -> [Type]
flattenTys in_scope tys = snd $ coreFlattenTys env tys
  where
    -- when we hit a type function, we replace it with a fresh variable
    -- but, we need to make sure that this fresh variable isn't mentioned
    -- *anywhere* in the types we're flattening, even if locally-bound in
    -- a forall. That way, we can ensure consistency both within and outside
    -- of that forall.
    all_in_scope = in_scope `extendInScopeSetSet` allTyVarsInTys tys
    env          = emptyFlattenEnv all_in_scope

coreFlattenTys :: FlattenEnv -> [Type] -> (FlattenEnv, [Type])
coreFlattenTys = go []
  where
    go rtys env []         = (env, reverse rtys)
    go rtys env (ty : tys)
      = let (env', ty') = coreFlattenTy env ty in
        go (ty' : rtys) env' tys

coreFlattenTy :: FlattenEnv -> Type -> (FlattenEnv, Type)
coreFlattenTy = go
  where
<<<<<<< HEAD
    go env (TyVarTy tv)    = (env, substTyVar (fe_subst env) tv)
    go env (AppTy ty1 ty2) = let (env1, ty1') = go env  ty1
                                 (env2, ty2') = go env1 ty2 in
                             (env2, AppTy ty1' ty2')
    go env (TyConApp tc tys)
      | isFamilyTyCon tc
      = let (env', tv) = coreFlattenTyFamApp env tc tys in
        (env', mkTyVarTy tv)
=======
    go m ty | Just ty' <- coreView ty = go m ty'

    go m ty@(TyVarTy {}) = (m, ty)
    go m (AppTy ty1 ty2) = let (m1, ty1') = go m  ty1
                               (m2, ty2') = go m1 ty2 in
                           (m2, AppTy ty1' ty2')
    go m (TyConApp tc tys)
         -- NB: Don't just check if isFamilyTyCon: this catches *data* families,
         -- which are generative and thus can be preserved during flattening
      | not (isGenerativeTyCon tc Nominal)
      = let (m', tv) = coreFlattenTyFamApp in_scope m tc tys in
        (m', mkTyVarTy tv)
>>>>>>> 96dc041a

      | otherwise
      = let (env', tys') = coreFlattenTys env tys in
        (env', mkTyConApp tc tys')

    go env (ForAllTy (Anon ty1) ty2) = let (env1, ty1') = go env  ty1
                                           (env2, ty2') = go env1 ty2 in
                                       (env2, mkFunTy ty1' ty2')

    go env (ForAllTy (Named tv vis) ty)
      = let (env1, tv') = coreFlattenVarBndr env tv
            (env2, ty') = go env1 ty in
        (env2, mkNamedForAllTy tv' vis ty')

    go env ty@(LitTy {}) = (env, ty)

    go env (CastTy ty co) = let (env1, ty') = go env ty
                                (env2, co') = coreFlattenCo env1 co in
                            (env2, CastTy ty' co')

    go env (CoercionTy co) = let (env', co') = coreFlattenCo env co in
                             (env', CoercionTy co')

-- when flattening, we don't care about the contents of coercions.
-- so, just return a fresh variable of the right (flattened) type
coreFlattenCo :: FlattenEnv -> Coercion -> (FlattenEnv, Coercion)
coreFlattenCo env co
  = (env2, mkCoVarCo covar)
  where
    (env1, kind') = coreFlattenTy env (coercionType co)
    fresh_name    = mkFlattenFreshCoName
    in_scope      = fe_in_scope env1
    covar         = uniqAway in_scope $ mkCoVar fresh_name kind'
    env2          = env1 { fe_in_scope = in_scope `extendInScopeSet` covar }

coreFlattenVarBndr :: FlattenEnv -> TyVar -> (FlattenEnv, TyVar)
coreFlattenVarBndr env tv
  | kind' `eqType` kind
  = ( env { fe_subst = extendTCvSubst old_subst tv (mkTyVarTy tv) }
             -- override any previous binding for tv
    , tv)
  | otherwise
  = let new_tv    = uniqAway (fe_in_scope env) (setTyVarKind tv kind')
        new_subst = extendTCvSubst old_subst tv (mkTyVarTy new_tv)
        new_is    = extendInScopeSet old_in_scope new_tv
    in
    (env' { fe_in_scope = new_is
          , fe_subst    = new_subst }, new_tv)
  where
    kind          = tyVarKind tv
    (env', kind') = coreFlattenTy env kind
    old_subst     = fe_subst env
    old_in_scope  = fe_in_scope env

coreFlattenTyFamApp :: FlattenEnv
                    -> TyCon         -- type family tycon
                    -> [Type]        -- args
                    -> (FlattenEnv, TyVar)
coreFlattenTyFamApp env fam_tc fam_args
  = case lookupTypeMap type_map fam_ty of
      Just tv -> (env, tv)
              -- we need fresh variables here, but this is called far from
<<<<<<< HEAD
              -- any good source of uniques. So, we generate one from thin
              -- air, using the arbitrary prime number 71 as a seed
      Nothing -> let tyvar_name = mkFlattenFreshTyName fam_tc
                     tv = uniqAway in_scope $ mkTyVar tyvar_name
                                                      (typeKind fam_ty)
                     env' = env { fe_type_map = extendTypeMap type_map fam_ty tv
                                , fe_in_scope = extendInScopeSet in_scope tv }
                 in (env', tv)
  where fam_ty   = mkTyConApp fam_tc fam_args
        FlattenEnv { fe_type_map = type_map
                   , fe_in_scope = in_scope } = env

-- | Get the set of all type variables mentioned anywhere in the list
-- of types. These variables are not necessarily free.
=======
              -- any good source of uniques. So, we just use the fam_tc's unique
              -- and trust uniqAway to avoid clashes. Recall that the in_scope set
              -- contains *all* tyvars, even locally bound ones elsewhere in the
              -- overall type, so this really is fresh.
      Nothing -> let tyvar_name   = mkSysTvName (getUnique fam_tc) (fsLit "fl")
                     tv = uniqAway in_scope $ mkTyVar tyvar_name (typeKind fam_ty)
                     m' = extendTypeMap m fam_ty tv in
                 (m', tv)
  where fam_ty = TyConApp fam_tc fam_args

>>>>>>> 96dc041a
allTyVarsInTys :: [Type] -> VarSet
allTyVarsInTys []       = emptyVarSet
allTyVarsInTys (ty:tys) = allTyVarsInTy ty `unionVarSet` allTyVarsInTys tys

-- | Get the set of all type variables mentioned anywhere in a type.
allTyVarsInTy :: Type -> VarSet
allTyVarsInTy = go
  where
    go (TyVarTy tv)      = unitVarSet tv
    go (AppTy ty1 ty2)   = (go ty1) `unionVarSet` (go ty2)
    go (TyConApp _ tys)  = allTyVarsInTys tys
    go (ForAllTy bndr ty) =
      caseBinder bndr (\tv -> unitVarSet tv) (const emptyVarSet)
      `unionVarSet` go (binderType bndr) `unionVarSet` go ty
        -- don't remove the tv from the set!
    go (LitTy {})        = emptyVarSet
    go (CastTy ty co)    = go ty `unionVarSet` go_co co
    go (CoercionTy co)   = go_co co

    go_co (Refl _ ty)           = go ty
    go_co (TyConAppCo _ _ args) = go_cos args
    go_co (AppCo co arg)        = go_co co `unionVarSet` go_co arg
    go_co (ForAllCo tv h co)
      = unionVarSets [unitVarSet tv, go_co co, go_co h]
    go_co (CoVarCo cv)          = unitVarSet cv
    go_co (AxiomInstCo _ _ cos) = go_cos cos
    go_co (UnivCo _ _ h t1 t2)  = go_co h `unionVarSet` go t1 `unionVarSet` go t2
    go_co (SymCo co)            = go_co co
    go_co (TransCo c1 c2)       = go_co c1 `unionVarSet` go_co c2
    go_co (NthCo _ co)          = go_co co
    go_co (LRCo _ co)           = go_co co
    go_co (InstCo co arg)       = go_co co `unionVarSet` go_co arg
    go_co (CoherenceCo c1 c2)   = go_co c1 `unionVarSet` go_co c2
    go_co (KindCo co)           = go_co co
    go_co (SubCo co)            = go_co co
    go_co (AxiomRuleCo _ cs)    = go_cos cs

    go_cos = foldr (unionVarSet . go_co) emptyVarSet

mkFlattenFreshTyName :: Uniquable a => a -> Name
mkFlattenFreshTyName unq
  = mkSysTvName (deriveUnique (getUnique unq) 71) (fsLit "flt")

mkFlattenFreshCoName :: Name
mkFlattenFreshCoName
  = mkSystemVarName (deriveUnique eqPrimTyConKey 71) (fsLit "flc")<|MERGE_RESOLUTION|>--- conflicted
+++ resolved
@@ -61,12 +61,9 @@
 import SrcLoc
 import NameSet
 import FastString
-<<<<<<< HEAD
 import MonadUtils
 import Control.Monad
-=======
 import Data.Function ( on )
->>>>>>> 96dc041a
 
 {-
 ************************************************************************
@@ -289,17 +286,10 @@
       fi_flavor = flavor }
   where
      -- See Note [Lazy axiom match]
-<<<<<<< HEAD
-     ~(CoAxiom { co_ax_branches =
-       ~(FirstBranch ~(CoAxBranch { cab_lhs = tys
-                                  , cab_tvs = tvs
-                                  , cab_cvs = cvs
-                                  , cab_rhs = rhs })) }) = axiom
-=======
      ~(CoAxBranch { cab_lhs = tys
                   , cab_tvs = tvs
+                  , cab_cvs = cvs
                   , cab_rhs = rhs }) = coAxiomSingleBranch axiom
->>>>>>> 96dc041a
 
          -- Derive the flavor for an imported FamInst rather disgustingly
          -- Maybe we should store it in the IfaceFamInst?
@@ -637,22 +627,15 @@
             , co_ax_tc       = fam_tc
             , co_ax_role     = Nominal
             , co_ax_implicit = False
-<<<<<<< HEAD
-            , co_ax_branches = FirstBranch (branch { cab_incomps = [] }) }
-
-mkSingleCoAxiom :: Name -> [TyVar] -> [CoVar] -> TyCon -> [Type] -> Type -> CoAxiom Unbranched
-mkSingleCoAxiom ax_name tvs cvs fam_tc lhs_tys rhs_ty
-=======
             , co_ax_branches = unbranched (branch { cab_incomps = [] }) }
 
 mkSingleCoAxiom :: Role -> Name
-                -> [TyVar] -> TyCon -> [Type] -> Type
+                -> [TyVar] -> [CoVar] -> TyCon -> [Type] -> Type
                 -> CoAxiom Unbranched
 -- Make a single-branch CoAxiom, incluidng making the branch itself
 -- Used for both type family (Nominal) and data family (Representational)
 -- axioms, hence passing in the Role
-mkSingleCoAxiom role ax_name tvs fam_tc lhs_tys rhs_ty
->>>>>>> 96dc041a
+mkSingleCoAxiom role ax_name tvs cvs fam_tc lhs_tys rhs_ty
   = CoAxiom { co_ax_unique   = nameUnique ax_name
             , co_ax_name     = ax_name
             , co_ax_tc       = fam_tc
@@ -1065,27 +1048,16 @@
                  , fim_tys      = inst_tys
                  , fim_coercion = match_co } : _ <- lookupFamInstEnv envs tc tys
       -- NB: Allow multiple matches because of compatible overlap
-<<<<<<< HEAD
 
   = let co = downgradeRole role Nominal match_co
              `mkTransCo` mkUnbranchedAxInstCo role ax inst_tys (mkCoVarCos cvs)
         ty = pSnd (coercionKind co)
     in Just (co, ty, cvs)
 
-  | Just ax <- isClosedSynFamilyTyCon_maybe tc
+  | Just ax <- isClosedSynFamilyTyConWithAxiom_maybe tc
   , Just (ind, inst_tys, cvs, cos) <- chooseBranch ax tys
   = let co     = downgradeRole role Nominal (mkTyConAppCo Nominal tc cos)
                  `mkTransCo` mkAxInstCo role ax ind inst_tys (mkCoVarCos cvs)
-=======
-  = let ax     = famInstAxiom fam_inst
-        co     = mkUnbranchedAxInstCo role ax inst_tys
-        ty     = pSnd (coercionKind co)
-    in Just (co, ty)
-
-  | Just ax <- isClosedSynFamilyTyConWithAxiom_maybe tc
-  , Just (ind, inst_tys) <- chooseBranch ax tys
-  = let co     = mkAxInstCo role ax ind inst_tys
->>>>>>> 96dc041a
         ty     = pSnd (coercionKind co)
     in Just (co, ty, cvs)
 
@@ -1104,62 +1076,32 @@
   = do { let num_pats = coAxiomNumPats axiom
              (target_tys, extra_tys) = splitAt num_pats tys
              branches = coAxiomBranches axiom
-<<<<<<< HEAD
        ; (ind, inst_tys, cvs, cos)
-           <- findBranch (fromBranchList branches) 0 target_tys
+           <- findBranch (fromBranches branches) target_tys
        ; return ( ind, inst_tys `chkAppend` extra_tys, cvs
                 , cos `chkAppend` map mkNomReflCo extra_tys) }
-=======
-       ; (ind, inst_tys) <- findBranch (fromBranches branches) target_tys
-       ; return (ind, inst_tys ++ extra_tys) }
->>>>>>> 96dc041a
 
 -- The axiom must *not* be oversaturated
 findBranch :: [CoAxBranch]             -- branches to check
            -> [Type]                   -- target types
-<<<<<<< HEAD
            -> Maybe (BranchIndex, [Type], [CoVar], [Coercion])
-       -- coercions relate requested types to returned axiom LHS at role N
-findBranch (CoAxBranch { cab_tvs = tpl_tvs, cab_cvs = tpl_cvs
-                       , cab_lhs = tpl_lhs, cab_incomps = incomps }
-              : rest) ind target_tys
-  = case tcMatchTys (mkVarSet tpl_tvs) tpl_lhs target_tys of
-      Just (subst, cos) -- matching worked. now, check for apartness.
-        |  all (isSurelyApart
-                . tcUnifyTysFG instanceBindFun flattened_target
-                . coAxBranchLHS) incomps
-        -> -- matching worked & we're apart from all incompatible branches. success
-           Just (ind, substTyVars subst tpl_tvs, tpl_cvs, cos)
-
-      -- failure. keep looking
-      _ -> findBranch rest (ind+1) target_tys
-
-  where isSurelyApart SurelyApart = True
-        isSurelyApart _           = False
-
-        flattened_target = flattenTys in_scope target_tys
-        in_scope = mkInScopeSet (unionVarSets $
-                                 map (tyCoVarsOfTypes . coAxBranchLHS) incomps)
-
--- fail if no branches left
-findBranch [] _ _ = Nothing
-=======
-           -> Maybe (BranchIndex, [Type])
+    -- coercions relate requested types to returned axiom LHS at role N
 findBranch branches target_tys
   = go 0 branches
   where
-    go ind (branch@(CoAxBranch { cab_tvs = tpl_tvs, cab_lhs = tpl_lhs
+    go ind (branch@(CoAxBranch { cab_tvs = tpl_tvs, cab_cvs = tpl_cvs
+                               , cab_lhs = tpl_lhs
                                , cab_incomps = incomps }) : rest)
       = let in_scope = mkInScopeSet (unionVarSets $
-                            map (tyVarsOfTypes . coAxBranchLHS) incomps)
+                            map (tyCoVarsOfTypes . coAxBranchLHS) incomps)
             -- See Note [Flattening] below
             flattened_target = flattenTys in_scope target_tys
         in case tcMatchTys (mkVarSet tpl_tvs) tpl_lhs target_tys of
-        Just subst -- matching worked. now, check for apartness.
+        Just (subst, cos) -- matching worked. now, check for apartness.
           |  apartnessCheck flattened_target branch
           -> -- matching worked & we're apart from all incompatible branches.
              -- success
-             Just (ind, substTyVars subst tpl_tvs)
+             Just (ind, substTyVars subst tpl_tvs, tpl_cvs, cos)
 
         -- failure. keep looking
         _ -> go (ind+1) rest
@@ -1185,7 +1127,6 @@
   where
     isSurelyApart SurelyApart = True
     isSurelyApart _           = False
->>>>>>> 96dc041a
 
 {-
 ************************************************************************
@@ -1260,24 +1201,16 @@
 topNormaliseType_maybe env ty
   = topNormaliseTypeX_maybe stepper ty
   where
-<<<<<<< HEAD
-    stepper
-      = unwrapNewTypeStepper
-        `composeSteppers`
-        \ rec_nts tc tys ->
-        let (args_co, ntys) = normaliseTcArgs env Representational tc tys in
+    stepper = unwrapNewTypeStepper `composeSteppers` tyFamStepper
+
+    tyFamStepper rec_nts tc tys  -- Try to step a type/data familiy
+      = let (args_co, ntys) = normaliseTcArgs env Representational tc tys in
           -- NB: It's OK to use normaliseTcArgs here instead of
           -- normalise_tc_args (which takes the LiftingContext described
           -- in Note [Normalising types]) because the reduceTyFamApp below
           -- works only at top level. We'll never recur in this function
           -- after reducing the kind of a bound tyvar.
 
-=======
-    stepper = unwrapNewTypeStepper `composeSteppers` tyFamStepper
-
-    tyFamStepper rec_nts tc tys  -- Try to step a type/data familiy
-      = let (args_co, ntys) = normaliseTcArgs env Representational tc tys in
->>>>>>> 96dc041a
         case reduceTyFamApp_maybe env Representational tc ntys of
           Just (co, rhs, []) -> NS_Step rec_nts rhs (args_co `mkTransCo` co)
           _                  -> NS_Done
@@ -1286,7 +1219,6 @@
 normaliseTcApp :: FamInstEnvs -> Role -> TyCon -> [Type] -> (Coercion, Type)
 -- See comments on normaliseType for the arguments of this function
 normaliseTcApp env role tc tys
-<<<<<<< HEAD
   = initNormM env role (tyCoVarsOfTypes tys) $
     normalise_tc_app tc tys
 
@@ -1294,7 +1226,7 @@
 normalise_tc_app :: TyCon -> [Type] -> NormM (Coercion, Type)
 normalise_tc_app tc tys
   = do { (args_co, ntys) <- normalise_tc_args tc tys
-       ; case tcExpandTyCon_maybe tc ntys of
+       ; case expandSynTyCon_maybe tc ntys of
          { Just (tenv, rhs, ntys') ->
            do { (co2, ninst_rhs)
                   <- normalise_type (substTy (mkTopTCvSubst tenv) rhs)
@@ -1314,19 +1246,6 @@
                    ; return ( args_co `mkTransCo` first_co `mkTransCo` rest_co
                             , nty ) }
            _ -> -- No unique matching family instance exists;
-=======
-  | isTypeSynonymTyCon tc
-  , Just (tenv, rhs, ntys') <- expandSynTyCon_maybe tc ntys
-  , (co2, ninst_rhs) <- normaliseType env role (Type.substTy (mkTopTvSubst tenv) rhs)
-  = if isReflCo co2 then (args_co,                 mkTyConApp tc ntys)
-                    else (args_co `mkTransCo` co2, mkAppTys ninst_rhs ntys')
-
-  | Just (first_co, ty') <- reduceTyFamApp_maybe env role tc ntys
-  , (rest_co,nty) <- normaliseType env role ty'
-  = (args_co `mkTransCo` first_co `mkTransCo` rest_co, nty)
-
-  | otherwise   -- No unique matching family instance exists;
->>>>>>> 96dc041a
                 -- we do not do anything
                 return (args_co, mkTyConApp tc ntys) }}}
 
@@ -1377,14 +1296,10 @@
 -- Normalise the input type, by eliminating *all* type-function redexes
 -- but *not* newtypes (which are visible to the programmer)
 -- Returns with Refl if nothing happens
-<<<<<<< HEAD
 -- Does nothing to newtypes
 -- The returned coercion *must* be *homogeneous*
 -- See Note [Normalising types]
--- Try to not to disturb type syonyms if possible
-=======
 -- Try to not to disturb type synonyms if possible
->>>>>>> 96dc041a
 
 normalise_type
   = go
@@ -1583,29 +1498,18 @@
 coreFlattenTy :: FlattenEnv -> Type -> (FlattenEnv, Type)
 coreFlattenTy = go
   where
-<<<<<<< HEAD
+    go env ty | Just ty' <- coreView ty = go env ty'
+
     go env (TyVarTy tv)    = (env, substTyVar (fe_subst env) tv)
     go env (AppTy ty1 ty2) = let (env1, ty1') = go env  ty1
                                  (env2, ty2') = go env1 ty2 in
                              (env2, AppTy ty1' ty2')
     go env (TyConApp tc tys)
-      | isFamilyTyCon tc
-      = let (env', tv) = coreFlattenTyFamApp env tc tys in
-        (env', mkTyVarTy tv)
-=======
-    go m ty | Just ty' <- coreView ty = go m ty'
-
-    go m ty@(TyVarTy {}) = (m, ty)
-    go m (AppTy ty1 ty2) = let (m1, ty1') = go m  ty1
-                               (m2, ty2') = go m1 ty2 in
-                           (m2, AppTy ty1' ty2')
-    go m (TyConApp tc tys)
          -- NB: Don't just check if isFamilyTyCon: this catches *data* families,
          -- which are generative and thus can be preserved during flattening
       | not (isGenerativeTyCon tc Nominal)
-      = let (m', tv) = coreFlattenTyFamApp in_scope m tc tys in
-        (m', mkTyVarTy tv)
->>>>>>> 96dc041a
+      = let (env', tv) = coreFlattenTyFamApp env tc tys in
+        (env', mkTyVarTy tv)
 
       | otherwise
       = let (env', tys') = coreFlattenTys env tys in
@@ -1668,9 +1572,10 @@
   = case lookupTypeMap type_map fam_ty of
       Just tv -> (env, tv)
               -- we need fresh variables here, but this is called far from
-<<<<<<< HEAD
-              -- any good source of uniques. So, we generate one from thin
-              -- air, using the arbitrary prime number 71 as a seed
+              -- any good source of uniques. So, we just use the fam_tc's unique
+              -- and trust uniqAway to avoid clashes. Recall that the in_scope set
+              -- contains *all* tyvars, even locally bound ones elsewhere in the
+              -- overall type, so this really is fresh.
       Nothing -> let tyvar_name = mkFlattenFreshTyName fam_tc
                      tv = uniqAway in_scope $ mkTyVar tyvar_name
                                                       (typeKind fam_ty)
@@ -1683,18 +1588,6 @@
 
 -- | Get the set of all type variables mentioned anywhere in the list
 -- of types. These variables are not necessarily free.
-=======
-              -- any good source of uniques. So, we just use the fam_tc's unique
-              -- and trust uniqAway to avoid clashes. Recall that the in_scope set
-              -- contains *all* tyvars, even locally bound ones elsewhere in the
-              -- overall type, so this really is fresh.
-      Nothing -> let tyvar_name   = mkSysTvName (getUnique fam_tc) (fsLit "fl")
-                     tv = uniqAway in_scope $ mkTyVar tyvar_name (typeKind fam_ty)
-                     m' = extendTypeMap m fam_ty tv in
-                 (m', tv)
-  where fam_ty = TyConApp fam_tc fam_args
-
->>>>>>> 96dc041a
 allTyVarsInTys :: [Type] -> VarSet
 allTyVarsInTys []       = emptyVarSet
 allTyVarsInTys (ty:tys) = allTyVarsInTy ty `unionVarSet` allTyVarsInTys tys
@@ -1736,7 +1629,7 @@
 
 mkFlattenFreshTyName :: Uniquable a => a -> Name
 mkFlattenFreshTyName unq
-  = mkSysTvName (deriveUnique (getUnique unq) 71) (fsLit "flt")
+  = mkSysTvName (getUnique unq) (fsLit "flt")
 
 mkFlattenFreshCoName :: Name
 mkFlattenFreshCoName
